# Copyright (C) 2000 MySQL AB
# 
# This program is free software; you can redistribute it and/or modify
# it under the terms of the GNU General Public License as published by
# the Free Software Foundation; either version 2 of the License, or
# (at your option) any later version.
# 
# This program is distributed in the hope that it will be useful,
# but WITHOUT ANY WARRANTY; without even the implied warranty of
# MERCHANTABILITY or FITNESS FOR A PARTICULAR PURPOSE.  See the
# GNU General Public License for more details.
# 
# You should have received a copy of the GNU General Public License
# along with this program; if not, write to the Free Software
# Foundation, Inc., 59 Temple Place, Suite 330, Boston, MA  02111-1307  USA

noinst_PROGRAMS = mysql
bin_PROGRAMS    = mysqltest_embedded mysql_client_test_embedded
client_sources  = $(mysqltest_embedded_SOURCES) $(mysql_SOURCES)
tests_sources   = $(mysql_client_test_embedded_SOURCES)
CLEANFILES      = $(client_sources) $(tests_sources)

link_sources:
	set -x; \
	for f in $(client_sources); do \
	  rm -f $$f; \
	  @LN_CP_F@ $(top_srcdir)/client/$$f $$f; \
	done; \
	for f in $(tests_sources); do \
	  rm -f $$f; \
	  @LN_CP_F@ $(top_srcdir)/tests/$$f $$f; \
	done

DEFS = 		-DEMBEDDED_LIBRARY
INCLUDES =	-I$(top_builddir)/include -I$(top_srcdir)/include -I$(srcdir) \
		-I$(top_srcdir) -I$(top_srcdir)/client -I$(top_srcdir)/regex \
		$(openssl_includes)
LIBS =		@LIBS@ @WRAPLIBS@ @CLIENT_LIBS@
LDADD =		@CLIENT_EXTRA_LDFLAGS@ ../libmysqld.a @innodb_system_libs@ @LIBDL@ $(CXXLDFLAGS)

mysqltest_embedded_LINK = $(CXXLINK)
mysqltest_embedded_SOURCES =	mysqltest.c
mysqltest_embedded_LDADD =	$(LDADD) $(top_builddir)/regex/libregex.a

mysql_SOURCES = mysql.cc readline.cc completion_hash.cc \
                my_readline.h sql_string.h completion_hash.h
mysql_LDADD = @readline_link@ @TERMCAP_LIB@ $(LDADD)

mysql_client_test_embedded_LINK = $(CXXLINK)
<<<<<<< HEAD
mysql_client_test_embedded_SOURCES = mysql_client_test.c
=======
mysql_client_test_embedded_SOURCES =	mysql_client_test.c

clean-local:
	rm -f $(client_sources)
	rm -f $(tests_sources)
>>>>>>> b0701a5c

# Don't update the files from bitkeeper
%::SCCS/s.%<|MERGE_RESOLUTION|>--- conflicted
+++ resolved
@@ -47,15 +47,7 @@
 mysql_LDADD = @readline_link@ @TERMCAP_LIB@ $(LDADD)
 
 mysql_client_test_embedded_LINK = $(CXXLINK)
-<<<<<<< HEAD
 mysql_client_test_embedded_SOURCES = mysql_client_test.c
-=======
-mysql_client_test_embedded_SOURCES =	mysql_client_test.c
-
-clean-local:
-	rm -f $(client_sources)
-	rm -f $(tests_sources)
->>>>>>> b0701a5c
 
 # Don't update the files from bitkeeper
 %::SCCS/s.%