# Copyright (C) 2009 Sun Microsystems, Inc
# 
# This program is free software; you can redistribute it and/or modify
# it under the terms of the GNU General Public License as published by
# the Free Software Foundation; version 2 of the License.
#
# This program is distributed in the hope that it will be useful,
# but WITHOUT ANY WARRANTY; without even the implied warranty of
# MERCHANTABILITY or FITNESS FOR A PARTICULAR PURPOSE.  See the
# GNU General Public License for more details.
#
# You should have received a copy of the GNU General Public License
# along with this program; if not, write to the Free Software
# Foundation, Inc., 51 Franklin St, Fifth Floor, Boston, MA  02110-1301  USA 

IF(WIN32)
  SET(localstatedir "C:\\mysql\\data")
  SET(ini_file_extension "ini")
ELSE()
  SET(localstatedir "${MYSQL_DATADIR}")
  SET(prefix "${CMAKE_INSTALL_PREFIX}")
  SET(libexecdir "${CMAKE_INSTALL_PREFIX}/${INSTALL_SBINDIR}")
  SET(bindir "${CMAKE_INSTALL_PREFIX}/${INSTALL_BINDIR}" )
  SET(sbindir "${libexecdir}")
  SET(datadir "${MYSQL_DATADIR}")
  SET(CC ${CMAKE_C_COMPILER})
  SET(CXX ${CMAKE_CXX_COMPILER})
  SET(CFLAGS ${CMAKE_C_FLAGS})
  SET(CXXFLAGS ${CMAKE_CXX_FLAGS})
  SET(MYSQLD_USER "mysql")
  SET(ini_file_extension "cnf")
  SET(HOSTNAME "hostname")
ENDIF()

# XXX: shouldn't we just have variables for all this stuff and centralise
# XXX: their configuration in install_layout.cmake?
IF(WIN32)
  SET(inst_location ${INSTALL_DOCREADMEDIR})
ELSE()
  SET(inst_location ${INSTALL_SUPPORTFILESDIR})
ENDIF()

FOREACH(inifile my-huge my-innodb-heavy-4G my-large my-medium my-small)
  CONFIGURE_FILE(${CMAKE_CURRENT_SOURCE_DIR}/${inifile}.cnf.sh 
                 ${CMAKE_CURRENT_BINARY_DIR}/${inifile}.${ini_file_extension} @ONLY)
<<<<<<< HEAD
  INSTALL(FILES ${CMAKE_CURRENT_BINARY_DIR}/${inifile}.${ini_file_extension} DESTINATION 
  ${INSTALL_DOCREADMEDIR} COMPONENT IniFiles)

=======
  INSTALL(FILES ${CMAKE_CURRENT_BINARY_DIR}/${inifile}.${ini_file_extension} DESTINATION ${inst_location})
>>>>>>> 210d37e5
ENDFOREACH()

IF(UNIX)
  # XXX: again, used elsewhere (scripts/), should be standardised in
  # XXX: install_layout.cmake
  IF(INSTALL_LAYOUT MATCHES "STANDALONE")
    SET(prefix ".")
  ELSE()
    SET(prefix ${CMAKE_INSTALL_PREFIX})
  ENDIF()
 
  FOREACH(script  mysqld_multi.server mysql-log-rotate binary-configure
    config.medium.ini config.small.ini config.huge.ini ndb-config-2-node.ini)
    CONFIGURE_FILE(${CMAKE_CURRENT_SOURCE_DIR}/${script}.sh 
                   ${CMAKE_CURRENT_BINARY_DIR}/${script} @ONLY )

    INSTALL(FILES ${CMAKE_CURRENT_BINARY_DIR}/${script} 
       DESTINATION ${inst_location}
       PERMISSIONS OWNER_READ OWNER_WRITE OWNER_EXECUTE GROUP_READ GROUP_EXECUTE WORLD_READ WORLD_EXECUTE)
  ENDFOREACH()
  IF(INSTALL_SUPPORTFILESDIR)
    INSTALL(FILES magic DESTINATION ${inst_location})
  ENDIF()

  INSTALL(FILES mysql.m4 DESTINATION ${INSTALL_SHAREDIR}/aclocal COMPONENT Development)
  CONFIGURE_FILE(MySQL-shared-compat.spec.sh ${CMAKE_CURRENT_BINARY_DIR}/MySQL-shared-compat.spec @ONLY)
  CONFIGURE_FILE(mysql.spec.sh ${CMAKE_CURRENT_BINARY_DIR}/mysql.spec @ONLY)
  CONFIGURE_FILE(mysql.spec.sh ${CMAKE_CURRENT_BINARY_DIR}/mysql.${VERSION}.spec @ONLY)
  CONFIGURE_FILE(MySQL-shared-compat.spec.sh ${CMAKE_CURRENT_BINARY_DIR}/MySQL-shared-compat.spec @ONLY)

  SET(bindir ${prefix}/${INSTALL_BINDIR})
  SET(sbindir ${prefix}/${INSTALL_SBINDIR})
  SET(scriptdir ${prefix}/${INSTALL_SCRIPTDIR})
  SET(libexecdir ${prefix}/${INSTALL_SBINDIR})
  SET(pkgdatadir ${prefix}/${INSTALL_MYSQLSHAREDIR})
  CONFIGURE_FILE(${CMAKE_CURRENT_SOURCE_DIR}/mysql.server.sh 
                 ${CMAKE_CURRENT_BINARY_DIR}/mysql.server @ONLY)
  INSTALL(FILES ${CMAKE_CURRENT_BINARY_DIR}/mysql.server 
    DESTINATION ${inst_location}
    PERMISSIONS OWNER_READ OWNER_WRITE OWNER_EXECUTE GROUP_READ 
    GROUP_EXECUTE WORLD_READ WORLD_EXECUTE)
ENDIF()<|MERGE_RESOLUTION|>--- conflicted
+++ resolved
@@ -43,13 +43,8 @@
 FOREACH(inifile my-huge my-innodb-heavy-4G my-large my-medium my-small)
   CONFIGURE_FILE(${CMAKE_CURRENT_SOURCE_DIR}/${inifile}.cnf.sh 
                  ${CMAKE_CURRENT_BINARY_DIR}/${inifile}.${ini_file_extension} @ONLY)
-<<<<<<< HEAD
-  INSTALL(FILES ${CMAKE_CURRENT_BINARY_DIR}/${inifile}.${ini_file_extension} DESTINATION 
-  ${INSTALL_DOCREADMEDIR} COMPONENT IniFiles)
-
-=======
-  INSTALL(FILES ${CMAKE_CURRENT_BINARY_DIR}/${inifile}.${ini_file_extension} DESTINATION ${inst_location})
->>>>>>> 210d37e5
+  INSTALL(FILES ${CMAKE_CURRENT_BINARY_DIR}/${inifile}.${ini_file_extension}
+          DESTINATION ${inst_location} COMPONENT IniFiles)
 ENDFOREACH()
 
 IF(UNIX)
