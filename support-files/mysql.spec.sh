# Copyright (C) 2000-2007 MySQL AB
# 
# This program is free software; you can redistribute it and/or modify
# it under the terms of the GNU General Public License as published by
# the Free Software Foundation; version 2 of the License.
# 
# This program is distributed in the hope that it will be useful,
# but WITHOUT ANY WARRANTY; without even the implied warranty of
# MERCHANTABILITY or FITNESS FOR A PARTICULAR PURPOSE.  See the
# GNU General Public License for more details.
# 
# You should have received a copy of the GNU General Public License
# along with this program; see the file COPYING. If not, write to the
# Free Software Foundation, Inc., 51 Franklin St, Fifth Floor, Boston
# MA  02110-1301  USA.

%define mysql_version		@VERSION@
%define mysql_vendor    MySQL AB

# use "rpmbuild --with static" or "rpm --define '_with_static 1'" (for RPM 3.x)
# to enable static linking (off by default)
%{?_with_static:%define STATIC_BUILD 1}
%{!?_with_static:%define STATIC_BUILD 0}

# use "rpmbuild --with yassl" or "rpm --define '_with_yassl 1'" (for RPM 3.x)
# to build with yaSSL support (off by default)
%{?_with_yassl:%define YASSL_BUILD 1}
%{!?_with_yassl:%define YASSL_BUILD 0}

# use "rpmbuild --with cluster" or "rpm --define '_with_cluster 1'" (for RPM 3.x)
# to build with cluster support (off by default)
%{?_with_cluster:%define CLUSTER_BUILD 1}
%{!?_with_cluster:%define CLUSTER_BUILD 0}

<<<<<<< HEAD
# use "rpmbuild --with federated" or "rpm --define '_with_federated 1'" (for RPM 3.x)
# to build with federated support (off by default)
%{?_with_federated:%define FEDERATED_BUILD 1}
%{!?_with_federated:%define FEDERATED_BUILD 0}

# use "rpmbuild --with maria" or "rpm --define '_with_maria 1'" (for RPM 3.x)
# to build with maria support (off by default)
%{?_with_maria:%define MARIA_BUILD 1}
%{!?_with_maria:%define MARIA_BUILD 0}

=======
>>>>>>> 68b944a2
%if %{STATIC_BUILD}
%define release 0
%else
%define release 0.glibc23
%endif
%define license GPL
%define mysqld_user		mysql
%define mysqld_group	mysql
%define server_suffix -standard
%define mysqldatadir /var/lib/mysql

# We don't package all files installed into the build root by intention -
# See BUG#998 for details.
%define _unpackaged_files_terminate_build 0

%define see_base For a description of MySQL see the base MySQL RPM or http://www.mysql.com

# On SuSE 9 no separate "debuginfo" package is built. To enable basic
# debugging on that platform, we don't strip binaries on SuSE 9. We
# disable the strip of binaries by redefining the RPM macro
# "__os_install_post" leaving out the script calls that normally does
# this. We do this in all cases, as on platforms where "debuginfo" is
# created, a script "find-debuginfo.sh" will be called that will do
# the strip anyway, part of separating the executable and debug
# information into separate files put into separate packages.
#
# Some references (shows more advanced conditional usage):
# http://www.redhat.com/archives/rpm-list/2001-November/msg00257.html
# http://www.redhat.com/archives/rpm-list/2003-February/msg00275.html
# http://www.redhat.com/archives/rhl-devel-list/2004-January/msg01546.html
# http://lists.opensuse.org/archive/opensuse-commit/2006-May/1171.html

%define __os_install_post /usr/lib/rpm/brp-compress

Name: MySQL
Summary:	MySQL: a very fast and reliable SQL database server
Group:		Applications/Databases
Version:	@MYSQL_NO_DASH_VERSION@
Release:	%{release}
License:	%{license}
Source:		http://www.mysql.com/Downloads/MySQL-@MYSQL_BASE_VERSION@/mysql-%{mysql_version}.tar.gz
URL:		http://www.mysql.com/
Packager:	MySQL Production Engineering Team <build@mysql.com>
Vendor:		%{mysql_vendor}
Provides:	msqlormysql MySQL-server mysql
BuildRequires: ncurses-devel
Obsoletes:	mysql

# Think about what you use here since the first step is to
# run a rm -rf
BuildRoot:    %{_tmppath}/%{name}-%{version}-build

# From the manual
%description
The MySQL(TM) software delivers a very fast, multi-threaded, multi-user,
and robust SQL (Structured Query Language) database server. MySQL Server
is intended for mission-critical, heavy-load production systems as well
as for embedding into mass-deployed software. MySQL is a trademark of
MySQL AB.

Copyright (C) 2000-2007 MySQL AB
This software comes with ABSOLUTELY NO WARRANTY. This is free software,
and you are welcome to modify and redistribute it under the GPL license.

The MySQL web site (http://www.mysql.com/) provides the latest
news and information about the MySQL software. Also please see the
documentation and the manual for more information.

%package server
Summary:	MySQL: a very fast and reliable SQL database server
Group:		Applications/Databases
Requires: coreutils grep procps /usr/sbin/useradd /usr/sbin/groupadd /sbin/chkconfig
Provides:	msqlormysql mysql-server mysql MySQL
Obsoletes:	MySQL mysql mysql-server

%description server
The MySQL(TM) software delivers a very fast, multi-threaded, multi-user,
and robust SQL (Structured Query Language) database server. MySQL Server
is intended for mission-critical, heavy-load production systems as well
as for embedding into mass-deployed software. MySQL is a trademark of
MySQL AB.

Copyright (C) 2000-2007 MySQL AB
This software comes with ABSOLUTELY NO WARRANTY. This is free software,
and you are welcome to modify and redistribute it under the GPL license.

The MySQL web site (http://www.mysql.com/) provides the latest
news and information about the MySQL software. Also please see the
documentation and the manual for more information.

This package includes the MySQL server binary (incl. InnoDB) as well
as related utilities to run and administrate a MySQL server.

If you want to access and work with the database, you have to install
package "MySQL-client" as well!

%package client
Summary: MySQL - Client
Group: Applications/Databases
Obsoletes: mysql-client
Provides: mysql-client

%description client
This package contains the standard MySQL clients and administration tools. 

%{see_base}

%if %{CLUSTER_BUILD}
%package ndb-storage
Summary:	MySQL - ndbcluster storage engine
Group:		Applications/Databases

%description ndb-storage
This package contains the ndbcluster storage engine. 
It is necessary to have this package installed on all 
computers that should store ndbcluster table data.

%{see_base}

%package ndb-management
Summary:	MySQL - ndbcluster storage engine management
Group:		Applications/Databases

%description ndb-management
This package contains ndbcluster storage engine management.
It is necessary to have this package installed on at least 
one computer in the cluster.

%{see_base}

%package ndb-tools
Summary:	MySQL - ndbcluster storage engine basic tools
Group:		Applications/Databases

%description ndb-tools
This package contains ndbcluster storage engine basic tools.

%{see_base}

%package ndb-extra
Summary:	MySQL - ndbcluster storage engine extra tools
Group:		Applications/Databases

%description ndb-extra
This package contains some extra ndbcluster storage engine tools for the advanced user.
They should be used with caution.

%{see_base}
%endif

%package test
Requires: %{name}-client perl-DBI perl
Summary: MySQL - Test suite
Group: Applications/Databases
Provides: mysql-test
Obsoletes: mysql-bench mysql-test
AutoReqProv: no

%description test
This package contains the MySQL regression test suite.

%{see_base}

%package devel
Summary: MySQL - Development header files and libraries
Group: Applications/Databases
Provides: mysql-devel
Obsoletes: mysql-devel

%description devel
This package contains the development header files and libraries
necessary to develop MySQL client applications.

%{see_base}

%package shared
Summary: MySQL - Shared libraries
Group: Applications/Databases

%description shared
This package contains the shared libraries (*.so*) which certain
languages and applications need to dynamically load and use MySQL.

%package embedded
Requires: %{name}-devel
Summary: MySQL - embedded library
Group: Applications/Databases
Obsoletes: mysql-embedded

%description embedded
This package contains the MySQL server as an embedded library.

The embedded MySQL server library makes it possible to run a
full-featured MySQL server inside the client application.
The main benefits are increased speed and more simple management
for embedded applications.

The API is identical for the embedded MySQL version and the
client/server version.

%{see_base}

%prep
# We unpack the source two times, for 'debug' and 'release' build.
%setup -T -a 0 -c -n mysql-%{mysql_version}
mv mysql-%{mysql_version} mysql-debug-%{mysql_version}
%setup -D -T -a 0 -n mysql-%{mysql_version}
mv mysql-%{mysql_version} mysql-release-%{mysql_version}

%build

BuildMySQL() {
# The --enable-assembler simply does nothing on systems that does not
# support assembler speedups.
sh -c  "PATH=\"${MYSQL_BUILD_PATH:-$PATH}\" \
	CC=\"${CC:-$MYSQL_BUILD_CC}\" \
	CXX=\"${CXX:-$MYSQL_BUILD_CXX}\" \
	CFLAGS=\"$CFLAGS\" \
	CXXFLAGS=\"$CXXFLAGS\" \
	LDFLAGS=\"$MYSQL_BUILD_LDFLAGS\" \
	./configure \
 	    $* \
	    --with-innodb \
%if %{CLUSTER_BUILD}
	    --with-ndbcluster \
%else
  	    --without-ndbcluster \
%endif
	    --with-archive-storage-engine \
	    --with-csv-storage-engine \
	    --with-blackhole-storage-engine \
%if %{FEDERATED_BUILD}
	    --with-federated-storage-engine \
%else
   	    --without-federated-storage-engine \
%endif
%if %{MARIA_BUILD}
	    --with-plugin-maria \
	    --with-maria-tmp-tables \
%endif
	    --with-partition \
	    --with-big-tables \
	    --with-mysqld-ldflags='-static' \
	    --with-client-ldflags='-static' \
	    --with-zlib-dir=bundled \
	    --enable-assembler \
	    --enable-local-infile \
	    --with-fast-mutexes \
            --with-mysqld-user=%{mysqld_user} \
            --with-unix-socket-path=/var/lib/mysql/mysql.sock \
	    --with-pic \
            --prefix=/ \
	    --with-extra-charsets=all \
%if %{YASSL_BUILD}
	    --with-ssl \
%endif
            --exec-prefix=%{_exec_prefix} \
            --libexecdir=%{_sbindir} \
            --libdir=%{_libdir} \
            --sysconfdir=%{_sysconfdir} \
            --datadir=%{_datadir} \
            --localstatedir=%{mysqldatadir} \
            --infodir=%{_infodir} \
            --includedir=%{_includedir} \
            --mandir=%{_mandir} \
	    --enable-thread-safe-client \
	    --with-readline \
	    "
 make
}

# Use our own copy of glibc

OTHER_LIBC_DIR=/usr/local/mysql-glibc
USE_OTHER_LIBC_DIR=""
if test -d "$OTHER_LIBC_DIR"
then
  USE_OTHER_LIBC_DIR="--with-other-libc=$OTHER_LIBC_DIR"
fi

# Use the build root for temporary storage of the shared libraries.

RBR=$RPM_BUILD_ROOT

# Clean up the BuildRoot first
[ "$RBR" != "/" ] && [ -d $RBR ] && rm -rf $RBR;
mkdir -p $RBR%{_libdir}/mysql

#
# Use MYSQL_BUILD_PATH so that we can use a dedicated version of gcc
#
PATH=${MYSQL_BUILD_PATH:-/bin:/usr/bin}
export PATH

# Use gcc for C and C++ code (to avoid a dependency on libstdc++ and
# including exceptions into the code
if [ -z "$CXX" -a -z "$CC" ]
then
	export CC="gcc"
	export CXX="gcc"
fi

# Prepare compiler flags
CFLAGS=${MYSQL_BUILD_CFLAGS:-$RPM_OPT_FLAGS}
CXXFLAGS=${MYSQL_BUILD_CXXFLAGS:-$RPM_OPT_FLAGS -felide-constructors -fno-exceptions -fno-rtti }

##############################################################################
#
#  Build the debug version
#
##############################################################################

(
# We are in a subshell, so we can modify variables just for one run.
CFLAGS=`echo $CFLAGS | sed -e 's/-O[0-9]* //' -e 's/-unroll2 //' -e 's/-ip //' -e 's/$/ -g/'`
CXXFLAGS=`echo $CXXFLAGS | sed -e 's/-O[0-9]* //' -e 's/-unroll2 //' -e 's/-ip //' -e 's/$/ -g/'`

# Add -g and --with-debug.
cd mysql-debug-%{mysql_version} &&
CFLAGS=\"$CFLAGS\" \
CXXFLAGS=\"$CXXFLAGS\" \
BuildMySQL "--enable-shared \
		--with-debug \
%if %{MARIA_BUILD}
		--with-comment=\"MySQL Community Server - Debug [Maria] (GPL)\" \
%else
		--with-comment=\"MySQL Community Server - Debug (GPL)\" \
%endif
<<<<<<< HEAD
")
=======
		--with-archive-storage-engine \
		--with-csv-storage-engine \
		--with-blackhole-storage-engine \
		--with-federated-storage-engine \
	        --with-partition \
	        --with-big-tables \
		--with-comment=\"MySQL Community Server - Debug (GPL)\"")
>>>>>>> 68b944a2

# We might want to save the config log file
if test -n "$MYSQL_DEBUGCONFLOG_DEST"
then
  cp -fp mysql-debug-%{mysql_version}/config.log "$MYSQL_DEBUGCONFLOG_DEST"
fi

(cd mysql-debug-%{mysql_version} ; make test-bt-debug)

##############################################################################
#
#  Build the release binary
#
##############################################################################

(cd mysql-release-%{mysql_version} &&
CFLAGS=\"$CFLAGS\" \
CXXFLAGS=\"$CXXFLAGS\" \
BuildMySQL "--enable-shared \
<<<<<<< HEAD
		--with-embedded-server \
%if %{MARIA_BUILD}
		--with-comment=\"MySQL Community Server [Maria] (GPL)\" \
%else
		--with-comment=\"MySQL Community Server (GPL)\" \
%endif
")
=======
		--with-innodb \
%if %{CLUSTER_BUILD}
		--with-ndbcluster \
%else
		--without-ndbcluster \
%endif
		--with-archive-storage-engine \
		--with-csv-storage-engine \
		--with-blackhole-storage-engine \
		--with-federated-storage-engine \
	        --with-partition \
		--with-embedded-server \
	        --with-big-tables \
		--with-comment=\"MySQL Community Server (GPL)\"")
>>>>>>> 68b944a2
# We might want to save the config log file
if test -n "$MYSQL_CONFLOG_DEST"
then
  cp -fp  mysql-release-%{mysql_version}/config.log "$MYSQL_CONFLOG_DEST"
fi

(cd mysql-release-%{mysql_version} ; make test-bt)

##############################################################################

# Include libgcc.a in the devel subpackage (BUG 4921)
if expr "$CC" : ".*gcc.*" > /dev/null ;
then
  libgcc=`$CC $CFLAGS --print-libgcc-file`
  if [ -f $libgcc ]
  then
    %define have_libgcc 1
    install -m 644 $libgcc $RBR%{_libdir}/mysql/libmygcc.a
  fi
fi

##############################################################################

%install
RBR=$RPM_BUILD_ROOT
MBD=$RPM_BUILD_DIR/mysql-%{mysql_version}/mysql-release-%{mysql_version}

# Ensure that needed directories exists
install -d $RBR%{_sysconfdir}/{logrotate.d,init.d}
install -d $RBR%{mysqldatadir}/mysql
install -d $RBR%{_datadir}/mysql-test
install -d $RBR%{_includedir}
install -d $RBR%{_libdir}
install -d $RBR%{_mandir}
install -d $RBR%{_sbindir}


# Install all binaries 
(cd $MBD && make install DESTDIR=$RBR benchdir_root=%{_datadir})
# Old packages put shared libs in %{_libdir}/ (not %{_libdir}/mysql), so do
# the same here.
mv $RBR/%{_libdir}/mysql/*.so* $RBR/%{_libdir}/

# install "mysqld-debug"
$MBD/libtool --mode=execute install -m 755 \
                 $RPM_BUILD_DIR/mysql-%{mysql_version}/mysql-debug-%{mysql_version}/sql/mysqld \
                 $RBR%{_sbindir}/mysqld-debug

# install saved perror binary with NDB support (BUG#13740)
install -m 755 $MBD/extra/perror $RBR%{_bindir}/perror

# Install logrotate and autostart
install -m 644 $MBD/support-files/mysql-log-rotate $RBR%{_sysconfdir}/logrotate.d/mysql
install -m 755 $MBD/support-files/mysql.server $RBR%{_sysconfdir}/init.d/mysql

# Install embedded server library in the build root
install -m 644 $MBD/libmysqld/libmysqld.a $RBR%{_libdir}/mysql/

# in RPMs, it is unlikely that anybody should use "sql-bench"
rm -fr $RBR%{_datadir}/sql-bench

# Create a symlink "rcmysql", pointing to the init.script. SuSE users
# will appreciate that, as all services usually offer this.
ln -s %{_sysconfdir}/init.d/mysql $RPM_BUILD_ROOT%{_sbindir}/rcmysql

# Touch the place where the my.cnf config file and mysqlmanager.passwd
# (MySQL Instance Manager password file) might be located
# Just to make sure it's in the file list and marked as a config file
touch $RBR%{_sysconfdir}/my.cnf
touch $RBR%{_sysconfdir}/mysqlmanager.passwd

%pre server
# Check if we can safely upgrade.  An upgrade is only safe if it's from one
# of our RPMs in the same version family.

installed=`rpm -q --whatprovides mysql-server 2> /dev/null`
if [ $? -eq 0 -a -n "$installed" ]; then
  vendor=`rpm -q --queryformat='%{VENDOR}' "$installed" 2>&1`
  version=`rpm -q --queryformat='%{VERSION}' "$installed" 2>&1`
  myvendor='%{mysql_vendor}'
  myversion='%{mysql_version}'

  old_family=`echo $version   | sed -n -e 's,^\([1-9][0-9]*\.[0-9][0-9]*\)\..*$,\1,p'`
  new_family=`echo $myversion | sed -n -e 's,^\([1-9][0-9]*\.[0-9][0-9]*\)\..*$,\1,p'`

  [ -z "$vendor" ] && vendor='<unknown>'
  [ -z "$old_family" ] && old_family="<unrecognized version $version>"
  [ -z "$new_family" ] && new_family="<bad package specification: version $myversion>"

  error_text=
  if [ "$vendor" != "$myvendor" ]; then
    error_text="$error_text
The current MySQL server package is provided by a different
vendor ($vendor) than $myvendor.  Some files may be installed
to different locations, including log files and the service
startup script in %{_sysconfdir}/init.d/.
"
  fi

  if [ "$old_family" != "$new_family" ]; then
    error_text="$error_text
Upgrading directly from MySQL $old_family to MySQL $new_family may not
be safe in all cases.  A manual dump and restore using mysqldump is
recommended.  It is important to review the MySQL manual's Upgrading
section for version-specific incompatibilities.
"
  fi

  if [ -n "$error_text" ]; then
    cat <<HERE >&2

******************************************************************
A MySQL server package ($installed) is installed.
$error_text
A manual upgrade is required.

- Ensure that you have a complete, working backup of your data and my.cnf
  files
- Shut down the MySQL server cleanly
- Remove the existing MySQL packages.  Usually this command will
  list the packages you should remove:
  rpm -qa | grep -i '^mysql-'

  You may choose to use 'rpm --nodeps -ev <package-name>' to remove
  the package which contains the mysqlclient shared library.  The
  library will be reinstalled by the MySQL-shared-compat package.
- Install the new MySQL packages supplied by $myvendor
- Ensure that the MySQL server is started
- Run the 'mysql_upgrade' program

This is a brief description of the upgrade process.  Important details
can be found in the MySQL manual, in the Upgrading section.
******************************************************************
HERE
    exit 1
  fi
fi

# Shut down a previously installed server first
if test -x %{_sysconfdir}/init.d/mysql
then
  %{_sysconfdir}/init.d/mysql stop > /dev/null 2>&1
  echo "Giving mysqld a couple of seconds to exit nicely"
  sleep 5
elif test -x %{_sysconfdir}/rc.d/init.d/mysql
then
  %{_sysconfdir}/rc.d/init.d/mysql stop > /dev/null 2>&1
  echo "Giving mysqld a couple of seconds to exit nicely"
  sleep 5
fi

%post server
mysql_datadir=%{mysqldatadir}

# Create data directory if needed
if test ! -d $mysql_datadir; then mkdir -m 755 $mysql_datadir; fi
if test ! -d $mysql_datadir/mysql; then mkdir $mysql_datadir/mysql; fi
if test ! -d $mysql_datadir/test; then mkdir $mysql_datadir/test; fi

# Make MySQL start/shutdown automatically when the machine does it.
# use insserv for older SuSE Linux versions
if test -x /sbin/insserv
then
	/sbin/insserv %{_sysconfdir}/init.d/mysql
# use chkconfig on Red Hat and newer SuSE releases
elif test -x /sbin/chkconfig
then
	/sbin/chkconfig --add mysql
fi

# Create a MySQL user and group. Do not report any problems if it already
# exists.
groupadd -r %{mysqld_group} 2> /dev/null || true
useradd -M -r -d $mysql_datadir -s /bin/bash -c "MySQL server" -g %{mysqld_group} %{mysqld_user} 2> /dev/null || true 
# The user may already exist, make sure it has the proper group nevertheless (BUG#12823)
usermod -g %{mysqld_group} %{mysqld_user} 2> /dev/null || true

# Change permissions so that the user that will run the MySQL daemon
# owns all database files.
chown -R %{mysqld_user}:%{mysqld_group} $mysql_datadir

# Initiate databases if needed
%{_bindir}/mysql_install_db --rpm --user=%{mysqld_user}

# Upgrade databases if needed would go here - but it cannot be automated yet

# Change permissions again to fix any new files.
chown -R %{mysqld_user}:%{mysqld_group} $mysql_datadir

# Fix permissions for the permission database so that only the user
# can read them.
chmod -R og-rw $mysql_datadir/mysql

# Restart in the same way that mysqld will be started normally.
%{_sysconfdir}/init.d/mysql start

# Allow mysqld_safe to start mysqld and print a message before we exit
sleep 2

#echo "Thank you for installing the MySQL Community Server! For Production
#systems, we recommend MySQL Enterprise, which contains enterprise-ready
#software, intelligent advisory services, and full production support with
#scheduled service packs and more.  Visit www.mysql.com/enterprise for more
#information." 

%if %{CLUSTER_BUILD}
%post ndb-storage
mysql_clusterdir=/var/lib/mysql-cluster

# Create cluster directory if needed
if test ! -d $mysql_clusterdir; then mkdir -m 755 $mysql_clusterdir; fi
%endif

%preun server
if test $1 = 0
then
  # Stop MySQL before uninstalling it
  if test -x %{_sysconfdir}/init.d/mysql
  then
    %{_sysconfdir}/init.d/mysql stop > /dev/null

    # Remove autostart of mysql
    # for older SuSE Linux versions
    if test -x /sbin/insserv
    then
      /sbin/insserv -r %{_sysconfdir}/init.d/mysql
    # use chkconfig on Red Hat and newer SuSE releases
    elif test -x /sbin/chkconfig
    then
      /sbin/chkconfig --del mysql
    fi
  fi
fi

# We do not remove the mysql user since it may still own a lot of
# database files.

# Clean up the BuildRoot
%clean
[ "$RPM_BUILD_ROOT" != "/" ] && [ -d $RPM_BUILD_ROOT ] && rm -rf $RPM_BUILD_ROOT;

%files server
%defattr(-,root,root,0755)

%doc mysql-release-%{mysql_version}/COPYING mysql-release-%{mysql_version}/README 
%doc mysql-release-%{mysql_version}/support-files/my-*.cnf
%if %{CLUSTER_BUILD}
%doc mysql-release-%{mysql_version}/support-files/ndb-*.ini
%endif

%doc %attr(644, root, root) %{_infodir}/mysql.info*

%doc %attr(644, root, man) %{_mandir}/man1/innochecksum.1*
%doc %attr(644, root, man) %{_mandir}/man1/my_print_defaults.1*
%doc %attr(644, root, man) %{_mandir}/man1/myisam_ftdump.1*
%doc %attr(644, root, man) %{_mandir}/man1/myisamchk.1*
%doc %attr(644, root, man) %{_mandir}/man1/myisamlog.1*
%doc %attr(644, root, man) %{_mandir}/man1/myisampack.1*
%doc %attr(644, root, man) %{_mandir}/man8/mysqld.8*
%doc %attr(644, root, man) %{_mandir}/man1/mysqld_multi.1*
%doc %attr(644, root, man) %{_mandir}/man1/mysqld_safe.1*
%doc %attr(644, root, man) %{_mandir}/man1/mysql_fix_privilege_tables.1*
%doc %attr(644, root, man) %{_mandir}/man1/mysql_install_db.1*
%doc %attr(644, root, man) %{_mandir}/man1/mysql_upgrade.1*
%doc %attr(644, root, man) %{_mandir}/man1/mysqlhotcopy.1*
%doc %attr(644, root, man) %{_mandir}/man1/mysqlman.1*
%doc %attr(644, root, man) %{_mandir}/man8/mysqlmanager.8*
%doc %attr(644, root, man) %{_mandir}/man1/mysql.server.1*
%doc %attr(644, root, man) %{_mandir}/man1/mysqltest.1*
%doc %attr(644, root, man) %{_mandir}/man1/mysql_tzinfo_to_sql.1*
%doc %attr(644, root, man) %{_mandir}/man1/mysql_zap.1*
%doc %attr(644, root, man) %{_mandir}/man1/mysqlbug.1*
%doc %attr(644, root, man) %{_mandir}/man1/perror.1*
%doc %attr(644, root, man) %{_mandir}/man1/replace.1*

%ghost %config(noreplace,missingok) %{_sysconfdir}/my.cnf
%ghost %config(noreplace,missingok) %{_sysconfdir}/mysqlmanager.passwd

%attr(755, root, root) %{_bindir}/innochecksum
%attr(755, root, root) %{_bindir}/my_print_defaults
%attr(755, root, root) %{_bindir}/myisam_ftdump
%attr(755, root, root) %{_bindir}/myisamchk
%attr(755, root, root) %{_bindir}/myisamlog
%attr(755, root, root) %{_bindir}/myisampack
%attr(755, root, root) %{_bindir}/mysql_convert_table_format
%attr(755, root, root) %{_bindir}/mysql_fix_extensions
%attr(755, root, root) %{_bindir}/mysql_fix_privilege_tables
%attr(755, root, root) %{_bindir}/mysql_install_db
%attr(755, root, root) %{_bindir}/mysql_secure_installation
%attr(755, root, root) %{_bindir}/mysql_setpermission
%attr(755, root, root) %{_bindir}/mysql_tzinfo_to_sql
%attr(755, root, root) %{_bindir}/mysql_upgrade
%attr(755, root, root) %{_bindir}/mysql_zap
%attr(755, root, root) %{_bindir}/mysqlbug
%attr(755, root, root) %{_bindir}/mysqld_multi
%attr(755, root, root) %{_bindir}/mysqld_safe
%attr(755, root, root) %{_bindir}/mysqldumpslow
%attr(755, root, root) %{_bindir}/mysqlhotcopy
%attr(755, root, root) %{_bindir}/mysqltest
%attr(755, root, root) %{_bindir}/perror
%attr(755, root, root) %{_bindir}/replace
%attr(755, root, root) %{_bindir}/resolve_stack_dump
%attr(755, root, root) %{_bindir}/resolveip

%attr(755, root, root) %{_sbindir}/mysqld
%attr(755, root, root) %{_sbindir}/mysqld-debug
%attr(755, root, root) %{_sbindir}/mysqlmanager
%attr(755, root, root) %{_sbindir}/rcmysql

%attr(644, root, root) %config(noreplace,missingok) %{_sysconfdir}/logrotate.d/mysql
%attr(755, root, root) %{_sysconfdir}/init.d/mysql

%attr(755, root, root) %{_datadir}/mysql/

%files client
%defattr(-, root, root, 0755)
%attr(755, root, root) %{_bindir}/msql2mysql
%attr(755, root, root) %{_bindir}/mysql
%attr(755, root, root) %{_bindir}/mysql_find_rows
%attr(755, root, root) %{_bindir}/mysql_upgrade_shell
%attr(755, root, root) %{_bindir}/mysql_waitpid
%attr(755, root, root) %{_bindir}/mysqlaccess
%attr(755, root, root) %{_bindir}/mysqladmin
%attr(755, root, root) %{_bindir}/mysqlbinlog
%attr(755, root, root) %{_bindir}/mysqlcheck
%attr(755, root, root) %{_bindir}/mysqldump
%attr(755, root, root) %{_bindir}/mysqlimport
%attr(755, root, root) %{_bindir}/mysqlshow
%attr(755, root, root) %{_bindir}/mysqlslap

%doc %attr(644, root, man) %{_mandir}/man1/msql2mysql.1*
%doc %attr(644, root, man) %{_mandir}/man1/mysql.1*
%doc %attr(644, root, man) %{_mandir}/man1/mysql_find_rows.1*
%doc %attr(644, root, man) %{_mandir}/man1/mysqlaccess.1*
%doc %attr(644, root, man) %{_mandir}/man1/mysqladmin.1*
%doc %attr(644, root, man) %{_mandir}/man1/mysqlbinlog.1*
%doc %attr(644, root, man) %{_mandir}/man1/mysqlcheck.1*
%doc %attr(644, root, man) %{_mandir}/man1/mysqldump.1*
%doc %attr(644, root, man) %{_mandir}/man1/mysqlimport.1*
%doc %attr(644, root, man) %{_mandir}/man1/mysqlshow.1*
%doc %attr(644, root, man) %{_mandir}/man1/mysqlslap.1*

%post shared
/sbin/ldconfig

%postun shared
/sbin/ldconfig

%if %{CLUSTER_BUILD}
%files ndb-storage
%defattr(-,root,root,0755)
%attr(755, root, root) %{_sbindir}/ndbd
%doc %attr(644, root, man) %{_mandir}/man8/ndbd.8*

%files ndb-management
%defattr(-,root,root,0755)
%attr(755, root, root) %{_sbindir}/ndb_mgmd
%doc %attr(644, root, man) %{_mandir}/man8/ndb_mgmd.8*

%files ndb-tools
%defattr(-,root,root,0755)
%attr(755, root, root) %{_bindir}/ndb_config
%attr(755, root, root) %{_bindir}/ndb_desc
%attr(755, root, root) %{_bindir}/ndb_error_reporter
%attr(755, root, root) %{_bindir}/ndb_mgm
%attr(755, root, root) %{_bindir}/ndb_print_backup_file
%attr(755, root, root) %{_bindir}/ndb_print_schema_file
%attr(755, root, root) %{_bindir}/ndb_print_sys_file
%attr(755, root, root) %{_bindir}/ndb_restore
%attr(755, root, root) %{_bindir}/ndb_select_all
%attr(755, root, root) %{_bindir}/ndb_select_count
%attr(755, root, root) %{_bindir}/ndb_show_tables
%attr(755, root, root) %{_bindir}/ndb_size.pl
%attr(755, root, root) %{_bindir}/ndb_test_platform
%attr(755, root, root) %{_bindir}/ndb_waiter
%doc %attr(644, root, man) %{_mandir}/man1/ndb_config.1*
%doc %attr(644, root, man) %{_mandir}/man1/ndb_desc.1*
%doc %attr(644, root, man) %{_mandir}/man1/ndb_error_reporter.1*
%doc %attr(644, root, man) %{_mandir}/man1/ndb_mgm.1*
%doc %attr(644, root, man) %{_mandir}/man1/ndb_restore.1*
%doc %attr(644, root, man) %{_mandir}/man1/ndb_print_backup_file.1*
%doc %attr(644, root, man) %{_mandir}/man1/ndb_print_schema_file.1*
%doc %attr(644, root, man) %{_mandir}/man1/ndb_print_sys_file.1*
%doc %attr(644, root, man) %{_mandir}/man1/ndb_select_all.1*
%doc %attr(644, root, man) %{_mandir}/man1/ndb_select_count.1*
%doc %attr(644, root, man) %{_mandir}/man1/ndb_show_tables.1*
%doc %attr(644, root, man) %{_mandir}/man1/ndb_size.pl.1*
%doc %attr(644, root, man) %{_mandir}/man1/ndb_waiter.1*

%files ndb-extra
%defattr(-,root,root,0755)
%attr(755, root, root) %{_bindir}/ndb_delete_all
%attr(755, root, root) %{_bindir}/ndb_drop_index
%attr(755, root, root) %{_bindir}/ndb_drop_table
%attr(755, root, root) %{_sbindir}/ndb_cpcd
%doc %attr(644, root, man) %{_mandir}/man1/ndb_delete_all.1*
%doc %attr(644, root, man) %{_mandir}/man1/ndb_drop_index.1*
%doc %attr(644, root, man) %{_mandir}/man1/ndb_drop_table.1*
%doc %attr(644, root, man) %{_mandir}/man1/ndb_cpcd.1*
%endif

%files devel
%defattr(-, root, root, 0755)
%doc mysql-release-%{mysql_version}/EXCEPTIONS-CLIENT
%doc %attr(644, root, man) %{_mandir}/man1/mysql_config.1*
%attr(755, root, root) %{_bindir}/mysql_config
%dir %attr(755, root, root) %{_includedir}/mysql
%dir %attr(755, root, root) %{_libdir}/mysql
%{_includedir}/mysql/*
%{_datadir}/aclocal/mysql.m4
%{_libdir}/mysql/libdbug.a
%{_libdir}/mysql/libheap.a
%if %{have_libgcc}
%{_libdir}/mysql/libmygcc.a
%endif
%{_libdir}/mysql/libmyisam.a
%{_libdir}/mysql/libmyisammrg.a
%{_libdir}/mysql/libmysqlclient.a
%{_libdir}/mysql/libmysqlclient.la
%{_libdir}/mysql/libmysqlclient_r.a
%{_libdir}/mysql/libmysqlclient_r.la
%{_libdir}/mysql/libmystrings.a
%{_libdir}/mysql/libmysys.a
%if %{CLUSTER_BUILD}
%{_libdir}/mysql/libndbclient.a
%{_libdir}/mysql/libndbclient.la
%endif
%{_libdir}/mysql/libvio.a
%{_libdir}/mysql/libz.a
%{_libdir}/mysql/libz.la

%files shared
%defattr(-, root, root, 0755)
# Shared libraries (omit for architectures that don't support them)
%{_libdir}/libmysql*.so*
%if %{CLUSTER_BUILD}
%{_libdir}/libndb*.so*
%endif

%files test
%defattr(-, root, root, 0755)
%attr(-, root, root) %{_datadir}/mysql-test
%attr(755, root, root) %{_bindir}/mysql_client_test
%attr(755, root, root) %{_bindir}/mysql_client_test_embedded
%attr(755, root, root) %{_bindir}/mysqltest_embedded
%doc %attr(644, root, man) %{_mandir}/man1/mysql_client_test.1*
%doc %attr(644, root, man) %{_mandir}/man1/mysql_client_test_embedded.1*
%doc %attr(644, root, man) %{_mandir}/man1/mysql-stress-test.pl.1*
%doc %attr(644, root, man) %{_mandir}/man1/mysql-test-run.pl.1*
%doc %attr(644, root, man) %{_mandir}/man1/mysqltest_embedded.1*

%files embedded
%defattr(-, root, root, 0755) 
%attr(644, root, root) %{_libdir}/mysql/libmysqld.a

# The spec file changelog only includes changes made to the spec file
# itself - note that they must be ordered by date (important when
# merging BK trees)
%changelog
* Thu Nov 06 2008 Joerg Bruehe <joerg@mysql.com>

- Modify CFLAGS and CXXFLAGS such that a debug build is not optimized.
  This should cover both gcc and icc flags.  Fixes bug#40546.
  
* Fri Aug 29 2008 Kent Boortz <kent@mysql.com>

- Removed the "Federated" storage engine option, and enabled in all

* Tue Aug 26 2008 Joerg Bruehe <joerg@mysql.com>

- Get rid of the "warning: Installed (but unpackaged) file(s) found:"
  Some generated files aren't needed in RPMs:
  - the "sql-bench/" subdirectory
  Some files were missing:
  - /usr/share/aclocal/mysql.m4  ("devel" subpackage)
  - Manual "mysqlbug" ("server" subpackage)
  - Program "innochecksum" and its manual ("server" subpackage)
  - Manual "mysql_find_rows" ("client" subpackage)
  - Script "mysql_upgrade_shell" ("client" subpackage)
  - Program "ndb_cpcd" and its manual ("ndb-extra" subpackage)
  - Manuals "ndb_mgm" + "ndb_restore" ("ndb-tools" subpackage)

* Mon Mar 31 2008 Kent Boortz <kent@mysql.com>

- Made the "Federated" storage engine an option
- Made the "Cluster" storage engine and sub packages an option

* Wed Mar 19 2008 Joerg Bruehe <joerg@mysql.com>

- Add the man pages for "ndbd" and "ndb_mgmd".

* Mon Feb 18 2008 Timothy Smith <tim@mysql.com>

- Require a manual upgrade if the alread-installed mysql-server is
  from another vendor, or is of a different major version.

* Wed May 02 2007 Joerg Bruehe <joerg@mysql.com>

- "ndb_size.tmpl" is not needed any more, 
  "man1/mysql_install_db.1" lacked the trailing '*'.

* Sat Apr 07 2007 Kent Boortz <kent@mysql.com>

- Removed man page for "mysql_create_system_tables"

* Wed Mar 21 2007 Daniel Fischer <df@mysql.com>

- Add debug server.

* Mon Mar 19 2007 Daniel Fischer <df@mysql.com>

- Remove Max RPMs; the server RPMs contain a mysqld compiled with all
  features that previously only were built into Max.

* Fri Mar 02 2007 Joerg Bruehe <joerg@mysql.com>

- Add several man pages for NDB which are now created.

* Fri Jan 05 2007 Kent Boortz <kent@mysql.com>

- Put back "libmygcc.a", found no real reason it was removed.

- Add CFLAGS to gcc call with --print-libgcc-file, to make sure the
  correct "libgcc.a" path is returned for the 32/64 bit architecture.

* Mon Dec 18 2006 Joerg Bruehe <joerg@mysql.com>

- Fix the move of "mysqlmanager" to section 8: Directory name was wrong.

* Thu Dec 14 2006 Joerg Bruehe <joerg@mysql.com>

- Include the new man pages for "my_print_defaults" and "mysql_tzinfo_to_sql"
  in the server RPM.
- The "mysqlmanager" man page got moved from section 1 to 8.

* Thu Nov 30 2006 Joerg Bruehe <joerg@mysql.com>

- Call "make install" using "benchdir_root=%{_datadir}", 
  because that is affecting the regression test suite as well.

* Thu Nov 16 2006 Joerg Bruehe <joerg@mysql.com>

- Explicitly note that the "MySQL-shared" RPMs (as built by MySQL AB) 
  replace "mysql-shared" (as distributed by SuSE) to allow easy upgrading
  (bug#22081).

* Mon Nov 13 2006 Joerg Bruehe <joerg@mysql.com>

- Add "--with-partition" to all server builds.

- Use "--report-features" in one test run per server build.

* Tue Aug 15 2006 Joerg Bruehe <joerg@mysql.com>

- The "max" server is removed from packages, effective from 5.1.12-beta.
  Delete all steps to build, package, or install it.

* Mon Jul 10 2006 Joerg Bruehe <joerg@mysql.com>

- Fix a typing error in the "make" target for the Perl script to run the tests.

* Tue Jul 04 2006 Joerg Bruehe <joerg@mysql.com>

- Use the Perl script to run the tests, because it will automatically check
  whether the server is configured with SSL.

* Tue Jun 27 2006 Joerg Bruehe <joerg@mysql.com>

- move "mysqldumpslow" from the client RPM to the server RPM (bug#20216)

- Revert all previous attempts to call "mysql_upgrade" during RPM upgrade,
  there are some more aspects which need to be solved before this is possible.
  For now, just ensure the binary "mysql_upgrade" is delivered and installed.

* Thu Jun 22 2006 Joerg Bruehe <joerg@mysql.com>

- Close a gap of the previous version by explicitly using
  a newly created temporary directory for the socket to be used
  in the "mysql_upgrade" operation, overriding any local setting.

* Tue Jun 20 2006 Joerg Bruehe <joerg@mysql.com>

- To run "mysql_upgrade", we need a running server;
  start it in isolation and skip password checks.

* Sat May 20 2006 Kent Boortz <kent@mysql.com>

- Always compile for PIC, position independent code.

* Wed May 10 2006 Kent Boortz <kent@mysql.com>

- Use character set "all" when compiling with Cluster, to make Cluster
  nodes independent on the character set directory, and the problem
  that two RPM sub packages both wants to install this directory.

* Mon May 01 2006 Kent Boortz <kent@mysql.com>

- Use "./libtool --mode=execute" instead of searching for the
  executable in current directory and ".libs".

* Fri Apr 28 2006 Kent Boortz <kent@mysql.com>

- Install and run "mysql_upgrade"

* Wed Apr 12 2006 Jim Winstead <jimw@mysql.com>

- Remove sql-bench, and MySQL-bench RPM (will be built as an independent
  project from the mysql-bench repository)

* Tue Apr 11 2006 Jim Winstead <jimw@mysql.com>

- Remove old mysqltestmanager and related programs
* Sat Apr 01 2006 Kent Boortz <kent@mysql.com>

- Set $LDFLAGS from $MYSQL_BUILD_LDFLAGS

* Wed Mar 07 2006 Kent Boortz <kent@mysql.com>

- Changed product name from "Community Edition" to "Community Server"

* Mon Mar 06 2006 Kent Boortz <kent@mysql.com>

- Fast mutexes is now disabled by default, but should be
  used in Linux builds.

* Mon Feb 20 2006 Kent Boortz <kent@mysql.com>

- Reintroduced a max build
- Limited testing of 'debug' and 'max' servers
- Berkeley DB only in 'max'

* Mon Feb 13 2006 Joerg Bruehe <joerg@mysql.com>

- Use "-i" on "make test-force";
  this is essential for later evaluation of this log file.

* Thu Feb 09 2006 Kent Boortz <kent@mysql.com>

- Pass '-static' to libtool, link static with our own libraries, dynamic
  with system libraries.  Link with the bundled zlib.

* Wed Feb 08 2006 Kristian Nielsen <knielsen@mysql.com>

- Modified RPM spec to match new 5.1 debug+max combined community packaging.

* Sun Dec 18 2005 Kent Boortz <kent@mysql.com>

- Added "client/mysqlslap"

* Mon Dec 12 2005 Rodrigo Novo <rodrigo@mysql.com>

- Added zlib to the list of (static) libraries installed
- Added check against libtool wierdness (WRT: sql/mysqld || sql/.libs/mysqld)
- Compile MySQL with bundled zlib
- Fixed %packager name to "MySQL Production Engineering Team"

* Mon Dec 05 2005 Joerg Bruehe <joerg@mysql.com>

- Avoid using the "bundled" zlib on "shared" builds: 
  As it is not installed (on the build system), this gives dependency 
  problems with "libtool" causing the build to fail.
  (Change was done on Nov 11, but left uncommented.)

* Tue Nov 22 2005 Joerg Bruehe <joerg@mysql.com>

- Extend the file existence check for "init.d/mysql" on un-install
  to also guard the call to "insserv"/"chkconfig".

* Thu Oct 27 2005 Lenz Grimmer <lenz@grimmer.com>

- added more man pages

* Wed Oct 19 2005 Kent Boortz <kent@mysql.com>

- Made yaSSL support an option (off by default)

* Wed Oct 19 2005 Kent Boortz <kent@mysql.com>

- Enabled yaSSL support

* Sat Oct 15 2005 Kent Boortz <kent@mysql.com>

- Give mode arguments the same way in all places
- Moved copy of mysqld.a to "standard" build, but
  disabled it as we don't do embedded yet in 5.0

* Fri Oct 14 2005 Kent Boortz <kent@mysql.com>

- For 5.x, always compile with --with-big-tables
- Copy the config.log file to location outside
  the build tree

* Fri Oct 14 2005 Kent Boortz <kent@mysql.com>

- Removed unneeded/obsolete configure options
- Added archive engine to standard server
- Removed the embedded server from experimental server
- Changed suffix "-Max" => "-max"
- Changed comment string "Max" => "Experimental"

* Thu Oct 13 2005 Lenz Grimmer <lenz@mysql.com>

- added a usermod call to assign a potential existing mysql user to the
  correct user group (BUG#12823)
- Save the perror binary built during Max build so it supports the NDB
  error codes (BUG#13740)
- added a separate macro "mysqld_group" to be able to define the
  user group of the mysql user seperately, if desired.

* Thu Sep 29 2005 Lenz Grimmer <lenz@mysql.com>

- fixed the removing of the RPM_BUILD_ROOT in the %clean section (the
  $RBR variable did not get expanded, thus leaving old build roots behind)

* Thu Aug 04 2005 Lenz Grimmer <lenz@mysql.com>

- Fixed the creation of the mysql user group account in the postinstall
  section (BUG 12348)
- Fixed enabling the Archive storage engine in the Max binary

* Tue Aug 02 2005 Lenz Grimmer <lenz@mysql.com>

- Fixed the Requires: tag for the server RPM (BUG 12233)

* Fri Jul 15 2005 Lenz Grimmer <lenz@mysql.com>

- create a "mysql" user group and assign the mysql user account to that group
  in the server postinstall section. (BUG 10984)

* Tue Jun 14 2005 Lenz Grimmer <lenz@mysql.com>

- Do not build statically on i386 by default, only when adding either "--with
  static" or "--define '_with_static 1'" to the RPM build options. Static
  linking really only makes sense when linking against the specially patched
  glibc 2.2.5.

* Mon Jun 06 2005 Lenz Grimmer <lenz@mysql.com>

- added mysql_client_test to the "bench" subpackage (BUG 10676)
- added the libndbclient static and shared libraries (BUG 10676)

* Wed Jun 01 2005 Lenz Grimmer <lenz@mysql.com>

- use "mysqldatadir" variable instead of hard-coding the path multiple times
- use the "mysqld_user" variable on all occasions a user name is referenced
- removed (incomplete) Brazilian translations
- removed redundant release tags from the subpackage descriptions

* Wed May 25 2005 Joerg Bruehe <joerg@mysql.com>

- Added a "make clean" between separate calls to "BuildMySQL".

* Thu May 12 2005 Guilhem Bichot <guilhem@mysql.com>

- Removed the mysql_tableinfo script made obsolete by the information schema

* Wed Apr 20 2005 Lenz Grimmer <lenz@mysql.com>

- Enabled the "blackhole" storage engine for the Max RPM

* Wed Apr 13 2005 Lenz Grimmer <lenz@mysql.com>

- removed the MySQL manual files (html/ps/texi) - they have been removed
  from the MySQL sources and are now available seperately.

* Mon Apr 4 2005 Petr Chardin <petr@mysql.com>

- old mysqlmanager, mysqlmanagerc and mysqlmanager-pwger renamed into
  mysqltestmanager, mysqltestmanager and mysqltestmanager-pwgen respectively

* Fri Mar 18 2005 Lenz Grimmer <lenz@mysql.com>

- Disabled RAID in the Max binaries once and for all (it has finally been
  removed from the source tree)

* Sun Feb 20 2005 Petr Chardin <petr@mysql.com>

- Install MySQL Instance Manager together with mysqld, touch mysqlmanager
  password file

* Mon Feb 14 2005 Lenz Grimmer <lenz@mysql.com>

- Fixed the compilation comments and moved them into the separate build sections
  for Max and Standard

* Mon Feb 7 2005 Tomas Ulin <tomas@mysql.com>

- enabled the "Ndbcluster" storage engine for the max binary
- added extra make install in ndb subdir after Max build to get ndb binaries
- added packages for ndbcluster storage engine

* Fri Jan 14 2005 Lenz Grimmer <lenz@mysql.com>

- replaced obsoleted "BuildPrereq" with "BuildRequires" instead

* Thu Jan 13 2005 Lenz Grimmer <lenz@mysql.com>

- enabled the "Federated" storage engine for the max binary

* Tue Jan 04 2005 Petr Chardin <petr@mysql.com>

- ISAM and merge storage engines were purged. As well as appropriate
  tools and manpages (isamchk and isamlog)

* Thu Dec 31 2004 Lenz Grimmer <lenz@mysql.com>

- enabled the "Archive" storage engine for the max binary
- enabled the "CSV" storage engine for the max binary
- enabled the "Example" storage engine for the max binary

* Thu Aug 26 2004 Lenz Grimmer <lenz@mysql.com>

- MySQL-Max now requires MySQL-server instead of MySQL (BUG 3860)

* Fri Aug 20 2004 Lenz Grimmer <lenz@mysql.com>

- do not link statically on IA64/AMD64 as these systems do not have
  a patched glibc installed

* Tue Aug 10 2004 Lenz Grimmer <lenz@mysql.com>

- Added libmygcc.a to the devel subpackage (required to link applications
  against the the embedded server libmysqld.a) (BUG 4921)

* Mon Aug 09 2004 Lenz Grimmer <lenz@mysql.com>

- Added EXCEPTIONS-CLIENT to the "devel" package

* Thu Jul 29 2004 Lenz Grimmer <lenz@mysql.com>

- disabled OpenSSL in the Max binaries again (the RPM packages were the
  only exception to this anyway) (BUG 1043)

* Wed Jun 30 2004 Lenz Grimmer <lenz@mysql.com>

- fixed server postinstall (mysql_install_db was called with the wrong
  parameter)

* Thu Jun 24 2004 Lenz Grimmer <lenz@mysql.com>

- added mysql_tzinfo_to_sql to the server subpackage
- run "make clean" instead of "make distclean"

* Mon Apr 05 2004 Lenz Grimmer <lenz@mysql.com>

- added ncurses-devel to the build prerequisites (BUG 3377)

* Thu Feb 12 2004 Lenz Grimmer <lenz@mysql.com>

- when using gcc, _always_ use CXX=gcc 
- replaced Copyright with License field (Copyright is obsolete)

* Tue Feb 03 2004 Lenz Grimmer <lenz@mysql.com>

- added myisam_ftdump to the Server package

* Tue Jan 13 2004 Lenz Grimmer <lenz@mysql.com>

- link the mysql client against libreadline instead of libedit (BUG 2289)

* Mon Dec 22 2003 Lenz Grimmer <lenz@mysql.com>

- marked /etc/logrotate.d/mysql as a config file (BUG 2156)

* Fri Dec 13 2003 Lenz Grimmer <lenz@mysql.com>

- fixed file permissions (BUG 1672)

* Thu Dec 11 2003 Lenz Grimmer <lenz@mysql.com>

- made testing for gcc3 a bit more robust

* Fri Dec 05 2003 Lenz Grimmer <lenz@mysql.com>

- added missing file mysql_create_system_tables to the server subpackage

* Fri Nov 21 2003 Lenz Grimmer <lenz@mysql.com>

- removed dependency on MySQL-client from the MySQL-devel subpackage
  as it is not really required. (BUG 1610)

* Fri Aug 29 2003 Lenz Grimmer <lenz@mysql.com>

- Fixed BUG 1162 (removed macro names from the changelog)
- Really fixed BUG 998 (disable the checking for installed but
  unpackaged files)

* Tue Aug 05 2003 Lenz Grimmer <lenz@mysql.com>

- Fixed BUG 959 (libmysqld not being compiled properly)
- Fixed BUG 998 (RPM build errors): added missing files to the
  distribution (mysql_fix_extensions, mysql_tableinfo, mysqldumpslow,
  mysql_fix_privilege_tables.1), removed "-n" from install section.

* Wed Jul 09 2003 Lenz Grimmer <lenz@mysql.com>

- removed the GIF Icon (file was not included in the sources anyway)
- removed unused variable shared_lib_version
- do not run automake before building the standard binary
  (should not be necessary)
- add server suffix '-standard' to standard binary (to be in line
  with the binary tarball distributions)
- Use more RPM macros (_exec_prefix, _sbindir, _libdir, _sysconfdir,
  _datadir, _includedir) throughout the spec file.
- allow overriding CC and CXX (required when building with other compilers)

* Fri May 16 2003 Lenz Grimmer <lenz@mysql.com>

- re-enabled RAID again

* Wed Apr 30 2003 Lenz Grimmer <lenz@mysql.com>

- disabled MyISAM RAID (--with-raid) - it throws an assertion which
  needs to be investigated first.

* Mon Mar 10 2003 Lenz Grimmer <lenz@mysql.com>

- added missing file mysql_secure_installation to server subpackage
  (BUG 141)

* Tue Feb 11 2003 Lenz Grimmer <lenz@mysql.com>

- re-added missing pre- and post(un)install scripts to server subpackage
- added config file /etc/my.cnf to the file list (just for completeness)
- make sure to create the datadir with 755 permissions

* Mon Jan 27 2003 Lenz Grimmer <lenz@mysql.com>

- removed unused CC and CXX variables
- CFLAGS and CXXFLAGS should honor RPM_OPT_FLAGS

* Fri Jan 24 2003 Lenz Grimmer <lenz@mysql.com>

- renamed package "MySQL" to "MySQL-server"
- fixed Copyright tag
- added mysql_waitpid to client subpackage (required for mysql-test-run)

* Wed Nov 27 2002 Lenz Grimmer <lenz@mysql.com>

- moved init script from /etc/rc.d/init.d to /etc/init.d (the majority of 
  Linux distributions now support this scheme as proposed by the LSB either
  directly or via a compatibility symlink)
- Use new "restart" init script action instead of starting and stopping
  separately
- Be more flexible in activating the automatic bootup - use insserv (on
  older SuSE versions) or chkconfig (Red Hat, newer SuSE versions and
  others) to create the respective symlinks

* Wed Sep 25 2002 Lenz Grimmer <lenz@mysql.com>

- MySQL-Max now requires MySQL >= 4.0 to avoid version mismatches
  (mixing 3.23 and 4.0 packages)

* Fri Aug 09 2002 Lenz Grimmer <lenz@mysql.com>
 
- Turn off OpenSSL in MySQL-Max for now until it works properly again
- enable RAID for the Max binary instead
- added compatibility link: safe_mysqld -> mysqld_safe to ease the
  transition from 3.23

* Thu Jul 18 2002 Lenz Grimmer <lenz@mysql.com>

- Reworked the build steps a little bit: the Max binary is supposed
  to include OpenSSL, which cannot be linked statically, thus trying
	to statically link against a special glibc is futile anyway
- because of this, it is not required to make yet another build run
  just to compile the shared libs (saves a lot of time)
- updated package description of the Max subpackage
- clean up the BuildRoot directory afterwards

* Mon Jul 15 2002 Lenz Grimmer <lenz@mysql.com>

- Updated Packager information
- Fixed the build options: the regular package is supposed to
  include InnoDB and linked statically, while the Max package
	should include BDB and SSL support

* Fri May 03 2002 Lenz Grimmer <lenz@mysql.com>

- Use more RPM macros (e.g. infodir, mandir) to make the spec
  file more portable
- reorganized the installation of documentation files: let RPM
  take care of this
- reorganized the file list: actually install man pages along
  with the binaries of the respective subpackage
- do not include libmysqld.a in the devel subpackage as well, if we
  have a special "embedded" subpackage
- reworked the package descriptions

* Mon Oct  8 2001 Monty

- Added embedded server as a separate RPM

* Fri Apr 13 2001 Monty

- Added mysqld-max to the distribution

* Tue Jan 2  2001  Monty

- Added mysql-test to the bench package

* Fri Aug 18 2000 Tim Smith <tim@mysql.com>

- Added separate libmysql_r directory; now both a threaded
  and non-threaded library is shipped.

* Wed Sep 28 1999 David Axmark <davida@mysql.com>

- Added the support-files/my-example.cnf to the docs directory.

- Removed devel dependency on base since it is about client
  development.

* Wed Sep 8 1999 David Axmark <davida@mysql.com>

- Cleaned up some for 3.23.

* Thu Jul 1 1999 David Axmark <davida@mysql.com>

- Added support for shared libraries in a separate sub
  package. Original fix by David Fox (dsfox@cogsci.ucsd.edu)

- The --enable-assembler switch is now automatically disables on
  platforms there assembler code is unavailable. This should allow
  building this RPM on non i386 systems.

* Mon Feb 22 1999 David Axmark <david@detron.se>

- Removed unportable cc switches from the spec file. The defaults can
  now be overridden with environment variables. This feature is used
  to compile the official RPM with optimal (but compiler version
  specific) switches.

- Removed the repetitive description parts for the sub rpms. Maybe add
  again if RPM gets a multiline macro capability.

- Added support for a pt_BR translation. Translation contributed by
  Jorge Godoy <jorge@bestway.com.br>.

* Wed Nov 4 1998 David Axmark <david@detron.se>

- A lot of changes in all the rpm and install scripts. This may even
  be a working RPM :-)

* Sun Aug 16 1998 David Axmark <david@detron.se>

- A developers changelog for MySQL is available in the source RPM. And
  there is a history of major user visible changed in the Reference
  Manual.  Only RPM specific changes will be documented here.<|MERGE_RESOLUTION|>--- conflicted
+++ resolved
@@ -32,19 +32,11 @@
 %{?_with_cluster:%define CLUSTER_BUILD 1}
 %{!?_with_cluster:%define CLUSTER_BUILD 0}
 
-<<<<<<< HEAD
-# use "rpmbuild --with federated" or "rpm --define '_with_federated 1'" (for RPM 3.x)
-# to build with federated support (off by default)
-%{?_with_federated:%define FEDERATED_BUILD 1}
-%{!?_with_federated:%define FEDERATED_BUILD 0}
-
 # use "rpmbuild --with maria" or "rpm --define '_with_maria 1'" (for RPM 3.x)
 # to build with maria support (off by default)
 %{?_with_maria:%define MARIA_BUILD 1}
 %{!?_with_maria:%define MARIA_BUILD 0}
 
-=======
->>>>>>> 68b944a2
 %if %{STATIC_BUILD}
 %define release 0
 %else
@@ -373,17 +365,7 @@
 %else
 		--with-comment=\"MySQL Community Server - Debug (GPL)\" \
 %endif
-<<<<<<< HEAD
 ")
-=======
-		--with-archive-storage-engine \
-		--with-csv-storage-engine \
-		--with-blackhole-storage-engine \
-		--with-federated-storage-engine \
-	        --with-partition \
-	        --with-big-tables \
-		--with-comment=\"MySQL Community Server - Debug (GPL)\"")
->>>>>>> 68b944a2
 
 # We might want to save the config log file
 if test -n "$MYSQL_DEBUGCONFLOG_DEST"
@@ -403,7 +385,6 @@
 CFLAGS=\"$CFLAGS\" \
 CXXFLAGS=\"$CXXFLAGS\" \
 BuildMySQL "--enable-shared \
-<<<<<<< HEAD
 		--with-embedded-server \
 %if %{MARIA_BUILD}
 		--with-comment=\"MySQL Community Server [Maria] (GPL)\" \
@@ -411,22 +392,6 @@
 		--with-comment=\"MySQL Community Server (GPL)\" \
 %endif
 ")
-=======
-		--with-innodb \
-%if %{CLUSTER_BUILD}
-		--with-ndbcluster \
-%else
-		--without-ndbcluster \
-%endif
-		--with-archive-storage-engine \
-		--with-csv-storage-engine \
-		--with-blackhole-storage-engine \
-		--with-federated-storage-engine \
-	        --with-partition \
-		--with-embedded-server \
-	        --with-big-tables \
-		--with-comment=\"MySQL Community Server (GPL)\"")
->>>>>>> 68b944a2
 # We might want to save the config log file
 if test -n "$MYSQL_CONFLOG_DEST"
 then
