--- conflicted
+++ resolved
@@ -4587,13 +4587,9 @@
       If these two types, we do want to skip dumping the table
     */
     if (!opt_no_data &&
-<<<<<<< HEAD
         (!my_strcasecmp(&my_charset_latin1, table_type, "MRG_MyISAM") ||
-         !strcmp(table_type,"MRG_ISAM")))
-=======
-        (!strcmp(table_type,"MRG_MyISAM") || !strcmp(table_type,"MRG_ISAM") ||
+         !strcmp(table_type,"MRG_ISAM") ||
          !strcmp(table_type,"FEDERATED")))
->>>>>>> 97dc0534
       result= IGNORE_DATA;
   }
   mysql_free_result(res);
