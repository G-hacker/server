--- conflicted
+++ resolved
@@ -153,11 +153,7 @@
 	       default_charset_used= 0, opt_secure_auth= 0,
                default_pager_set= 0, opt_sigint_ignore= 0,
                show_warnings= 0, executing_query= 0,
-<<<<<<< HEAD
                ignore_spaces= 0, opt_progress_reports;
-=======
-               ignore_spaces= 0;
->>>>>>> 36084ef5
 static my_bool debug_info_flag, debug_check_flag, batch_abort_on_error;
 static my_bool column_types_flag;
 static my_bool preserve_comments= 0;
