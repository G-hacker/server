# Copyright (C) 2000 MySQL AB & MySQL Finland AB & TCX DataKonsult AB
# 
# This program is free software; you can redistribute it and/or modify
# it under the terms of the GNU General Public License as published by
# the Free Software Foundation; either version 2 of the License, or
# (at your option) any later version.
# 
# This program is distributed in the hope that it will be useful,
# but WITHOUT ANY WARRANTY; without even the implied warranty of
# MERCHANTABILITY or FITNESS FOR A PARTICULAR PURPOSE.  See the
# GNU General Public License for more details.
# 
# You should have received a copy of the GNU General Public License
# along with this program; if not, write to the Free Software
# Foundation, Inc., 59 Temple Place, Suite 330, Boston, MA  02111-1307  USA

INCLUDES =		-I$(top_builddir)/include -I$(top_srcdir)/include \
			-I$(top_srcdir)/sql
LDADD =			@CLIENT_EXTRA_LDFLAGS@ ../mysys/libmysys.a \
			../dbug/libdbug.a ../strings/libmystrings.a
BUILT_SOURCES=		$(top_builddir)/include/mysqld_error.h \
                        $(top_builddir)/include/sql_state.h \
                        $(top_builddir)/include/mysqld_ername.h
pkginclude_HEADERS=	$(BUILT_SOURCES)
<<<<<<< HEAD
CLEANFILES =		$(BUILT_SOURCES)
SUBDIRS =		@yassl_dir@
=======
DISTCLEANFILES =	$(BUILT_SOURCES)
# We never use SUBDIRS here, but needed for automake 1.6.3
# to generate code to handle DIST_SUBDIRS
SUBDIRS=
DIST_SUBDIRS=           yassl
>>>>>>> fdb86bb6

# This will build mysqld_error.h, mysqld_ername.h and sql_state.h
# NOTE Built files should depend on their sources to avoid
# the built files being rebuilt in source dist
$(top_builddir)/include/mysqld_error.h: comp_err.c \
			$(top_srcdir)/sql/share/errmsg.txt \
			$(wildcard $(top_srcdir)/sql/share/charsets/*.xml)
	$(MAKE) $(AM_MAKEFLAGS) comp_err$(EXEEXT)
	$(top_builddir)/extra/comp_err$(EXEEXT) \
	--charset=$(top_srcdir)/sql/share/charsets \
	--out-dir=$(top_builddir)/sql/share/ \
	--header_file=$(top_builddir)/include/mysqld_error.h \
	--name_file=$(top_builddir)/include/mysqld_ername.h \
	--state_file=$(top_builddir)/include/sql_state.h \
	--in_file=$(top_srcdir)/sql/share/errmsg.txt
$(top_builddir)/include/mysqld_ername.h: $(top_builddir)/include/mysqld_error.h
$(top_builddir)/include/sql_state.h: $(top_builddir)/include/mysqld_error.h

bin_PROGRAMS =		replace comp_err perror resolveip my_print_defaults \
			resolve_stack_dump mysql_waitpid innochecksum
noinst_PROGRAMS =	charset2html
EXTRA_DIST =		CMakeLists.txt

perror.o: perror.c 
	$(COMPILE) @ndbcluster_includes@ $(LM_CFLAGS) -c $<

# Don't update the files from bitkeeper
%::SCCS/s.%<|MERGE_RESOLUTION|>--- conflicted
+++ resolved
@@ -22,16 +22,8 @@
                         $(top_builddir)/include/sql_state.h \
                         $(top_builddir)/include/mysqld_ername.h
 pkginclude_HEADERS=	$(BUILT_SOURCES)
-<<<<<<< HEAD
-CLEANFILES =		$(BUILT_SOURCES)
+DISTCLEANFILES =	$(BUILT_SOURCES)
 SUBDIRS =		@yassl_dir@
-=======
-DISTCLEANFILES =	$(BUILT_SOURCES)
-# We never use SUBDIRS here, but needed for automake 1.6.3
-# to generate code to handle DIST_SUBDIRS
-SUBDIRS=
-DIST_SUBDIRS=           yassl
->>>>>>> fdb86bb6
 
 # This will build mysqld_error.h, mysqld_ername.h and sql_state.h
 # NOTE Built files should depend on their sources to avoid
