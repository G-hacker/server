--- conflicted
+++ resolved
@@ -1280,19 +1280,6 @@
 					break;
 				}
 			} else {
-<<<<<<< HEAD
-				/* Found a matching record */
-				ulint	lock_type;
-				
-				if (unique_search) {
-					lock_type = LOCK_REC_NOT_GAP;
-				} else {
-					lock_type = LOCK_ORDINARY;
-				}
-
-				err = row_ins_set_shared_rec_lock(lock_type,
-					rec, check_index, offsets, thr);
-=======
 				/* Found a matching record. Lock only
 				a record because we can allow inserts
 				into gaps */
@@ -1300,7 +1287,6 @@
 				err = row_ins_set_shared_rec_lock(
 						LOCK_REC_NOT_GAP,
 						rec, check_index, thr);
->>>>>>> ee224155
 				
 				if (err != DB_SUCCESS) {
 
