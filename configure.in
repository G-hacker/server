dnl -*- ksh -*-
dnl Process this file with autoconf to produce a configure script.

AC_PREREQ(2.52)dnl		Minimum Autoconf version required.

AC_INIT(sql/mysqld.cc)
AC_CANONICAL_SYSTEM
# The Docs Makefile.am parses this line!
# remember to also update version.c in ndb
AM_INIT_AUTOMAKE(mysql, 5.1.18-beta)
AM_CONFIG_HEADER(config.h)

PROTOCOL_VERSION=10
DOT_FRM_VERSION=6
# See the libtool docs for information on how to do shared lib versions.
SHARED_LIB_MAJOR_VERSION=15
SHARED_LIB_VERSION=$SHARED_LIB_MAJOR_VERSION:0:0
NDB_SHARED_LIB_MAJOR_VERSION=3
NDB_SHARED_LIB_VERSION=$NDB_SHARED_LIB_MAJOR_VERSION:0:0
# Set all version vars based on $VERSION. How do we do this more elegant ?
# Remember that regexps needs to quote [ and ] since this is run through m4
MYSQL_NO_DASH_VERSION=`echo $VERSION | sed -e "s|[[a-z]]*-.*$||"`
MYSQL_BASE_VERSION=`echo $MYSQL_NO_DASH_VERSION | sed -e "s|\.[[^.]]*$||"`
MYSQL_VERSION_ID=`echo $MYSQL_NO_DASH_VERSION | sed -e 's|[[^0-9.]].*$||;s|$|.|' | sed -e 's/[[^0-9.]]//g; s/\./  /g; s/ \([[0-9]]\) / 0\\1 /g; s/ //g'`

# The port should be constant for a LONG time
MYSQL_TCP_PORT_DEFAULT=3306
MYSQL_UNIX_ADDR_DEFAULT="/tmp/mysql.sock"

dnl Include m4 
sinclude(config/ac-macros/alloca.m4)
sinclude(config/ac-macros/check_cpu.m4)
sinclude(config/ac-macros/character_sets.m4)
sinclude(config/ac-macros/compiler_flag.m4)
sinclude(config/ac-macros/plugins.m4)
sinclude(config/ac-macros/ha_ndbcluster.m4)
sinclude(config/ac-macros/large_file.m4)
sinclude(config/ac-macros/misc.m4)
sinclude(config/ac-macros/readline.m4)
sinclude(config/ac-macros/ssl.m4)
sinclude(config/ac-macros/zlib.m4)

# Remember to add a directory sql/share/LANGUAGE
AVAILABLE_LANGUAGES="\
czech danish dutch english estonian french german greek hungarian \
italian japanese korean norwegian norwegian-ny polish portuguese \
romanian russian serbian slovak spanish swedish ukrainian"

#####
#####

AC_SUBST(MYSQL_NO_DASH_VERSION)
AC_SUBST(MYSQL_BASE_VERSION)
AC_SUBST(MYSQL_VERSION_ID)
AC_SUBST(PROTOCOL_VERSION)
AC_DEFINE_UNQUOTED([PROTOCOL_VERSION], [$PROTOCOL_VERSION],
                   [mysql client protocol version])
AC_SUBST(DOT_FRM_VERSION)
AC_DEFINE_UNQUOTED([DOT_FRM_VERSION], [$DOT_FRM_VERSION],
                   [Version of .frm files])
AC_SUBST(SHARED_LIB_MAJOR_VERSION)
AC_SUBST(SHARED_LIB_VERSION)
AC_SUBST(AVAILABLE_LANGUAGES)


# Canonicalize the configuration name.
SYSTEM_TYPE="$host_vendor-$host_os"
MACHINE_TYPE="$host_cpu"
AC_SUBST(SYSTEM_TYPE)
AC_DEFINE_UNQUOTED([SYSTEM_TYPE], ["$SYSTEM_TYPE"],
                   [Name of system, eg solaris])
AC_SUBST(MACHINE_TYPE)
AC_DEFINE_UNQUOTED([MACHINE_TYPE], ["$MACHINE_TYPE"],
                   [Machine type name, eg sun10])

# Detect intel x86 like processor
BASE_MACHINE_TYPE=$MACHINE_TYPE
case $MACHINE_TYPE in
  i?86) BASE_MACHINE_TYPE=i386 ;;
esac

# Save some variables and the command line options for mysqlbug
SAVE_ASFLAGS="$ASFLAGS"
SAVE_CFLAGS="$CFLAGS"
SAVE_CXXFLAGS="$CXXFLAGS"
SAVE_LDFLAGS="$LDFLAGS"
SAVE_CXXLDFLAGS="$CXXLDFLAGS"
CONF_COMMAND="$0 $ac_configure_args"
AC_SUBST(CONF_COMMAND)
AC_SUBST(SAVE_ASFLAGS)
AC_SUBST(SAVE_CFLAGS)
AC_SUBST(SAVE_CXXFLAGS)
AC_SUBST(SAVE_LDFLAGS)
AC_SUBST(SAVE_CXXLDFLAGS)
AC_SUBST(CXXLDFLAGS)

#AC_ARG_PROGRAM			# Automaticly invoked by AM_INIT_AUTOMAKE

AM_SANITY_CHECK
# This is needed is SUBDIRS is set
AC_PROG_MAKE_SET

##############################################################################
# The below section needs to be done before AC_PROG_CC
##############################################################################

# Hack for OS X/Darwin and Metrowerks CodeWarrior
AC_ARG_WITH(darwin-mwcc,
[  --with-darwin-mwcc      Use Metrowerks CodeWarrior wrappers on OS X/Darwin],[
 if [ "with_darwin_mwcc" = yes ] ; then
  builddir=`pwd`
  ccwrapper="$builddir/support-files/MacOSX/mwcc-wrapper"
  arwrapper="$builddir/support-files/MacOSX/mwar-wrapper"
  CC="$ccwrapper"
  CXX="$ccwrapper"
  LD="$ccwrapper"
  AR="$arwrapper"
  RANLIB=:
  export CC CXX LD AR RANLIB
  AC_SUBST(AR)
  AC_SUBST(RANLIB)
 fi
])

AM_CONDITIONAL(DARWIN_MWCC, test x$with_darwin_mwcc = xyes)

if test "x${CFLAGS-}" = x ; then
  cflags_is_set=no
else
  cflags_is_set=yes
fi

if test "x${CPPFLAGS-}" = x ; then
  cppflags_is_set=no
else
  cppflags_is_set=yes
fi

if test "x${LDFLAGS-}" = x ; then
  ldflags_is_set=no
else
  ldflags_is_set=yes
fi

################ End of section to be done before AC_PROG_CC #################

# The following hack should ensure that configure doesn't add optimizing
# or debugging flags to CFLAGS or CXXFLAGS
# C_EXTRA_FLAGS are flags that are automaticly added to both
# CFLAGS and CXXFLAGS
CFLAGS="$CFLAGS $C_EXTRA_FLAGS "
CXXFLAGS="$CXXFLAGS $C_EXTRA_FLAGS "

dnl Checks for programs.
AC_PROG_AWK
AC_PROG_CC
AC_PROG_CXX
AC_PROG_CPP

# Print version of CC and CXX compiler (if they support --version)
case $SYSTEM_TYPE in
  *netware*)
CC_VERSION=`$CC -version | grep -i version`
    ;;
  *)
CC_VERSION=`$CC --version | sed 1q`
    ;;
esac
if test $? -eq "0"
then
  AC_MSG_CHECKING("C Compiler version");
  AC_MSG_RESULT("$CC $CC_VERSION")
else
CC_VERSION=""
fi
AC_SUBST(CC_VERSION)
MYSQL_CHECK_CXX_VERSION

# Fix for sgi gcc / sgiCC which tries to emulate gcc
if test "$CC" = "sgicc"
then
  ac_cv_prog_gcc="no"
fi
if test "$CXX" = "sgi++"
then
  GXX="no"
fi

if test "$ac_cv_prog_gcc" = "yes"
then
  AS="$CC -c"
  AC_SUBST(AS)
else
  AC_PATH_PROG(AS, as, as)
fi

# Still need ranlib for readline; local static use only so no libtool.
AC_PROG_RANLIB
# We use libtool
#AC_LIBTOOL_WIN32_DLL
AC_PROG_LIBTOOL

# Ensure that we have --preserve-dup-deps defines, otherwise we get link
# problems of 'mysql' with CXX=g++
LIBTOOL="$LIBTOOL --preserve-dup-deps"
AC_SUBST(LIBTOOL)dnl

AC_SUBST(NM)dnl

# NM= "$NM -X64"
#archive_expsym_cmds= `echo "$archive_expsym_cmds" | sed -e '/"$(CC)"//'`
#archive_expsym_cmds= "$CC -q64 $archive_expsym_cmds"
#  CXXFLAGS=`echo "$CXXFLAGS -Werror" | sed -e 's/-fbranch-probabilities//; s/-Wall//; s/-ansi//; s/-pedantic//; s/-Wcheck//'`

#AC_LIBTOOL_DLOPEN AC_LIBTOOL_WIN32_DLL AC_DISABLE_FAST_INSTALL AC_DISABLE_SHARED AC_DISABLE_STATIC

# AC_PROG_INSTALL
AC_PROG_INSTALL
test -z "$INSTALL_SCRIPT" && INSTALL_SCRIPT='${INSTALL_PROGRAM}'

# Not critical since the generated file is distributed
AC_CHECK_PROGS(YACC, ['bison -y -p MYSQL'])
AC_CHECK_PROG(PDFMANUAL, pdftex, manual.pdf)
AC_CHECK_PROG(DVIS,      tex,    manual.dvi)

AC_MSG_CHECKING("return type of sprintf")

#check the return type of sprintf
case $SYSTEM_TYPE in
  *netware*)
    AC_DEFINE(SPRINTF_RETURNS_INT, [1]) AC_MSG_RESULT("int")
    ;;
  *)
AC_TRY_RUN([
  int main()
    {
      char* s = "hello";
      char buf[6];
      if((int)sprintf(buf, s) == strlen(s))
	return 0;
      
      return -1;
     }
   ],
   [AC_DEFINE(SPRINTF_RETURNS_INT, [1], [POSIX sprintf])
   AC_MSG_RESULT("int")],
   [AC_TRY_RUN([
 int main()
   {
     char* s = "hello";
     char buf[6];
     if((char*)sprintf(buf,s) == buf + strlen(s))
       return 0;
     return -1;
   }           ],
               [AC_DEFINE(SPRINTF_RETURNS_PTR, [1], [Broken sprintf])
                AC_MSG_RESULT("ptr")],
               [AC_DEFINE(SPRINTF_RETURNS_GARBAGE, [1], [Broken sprintf])
                AC_MSG_RESULT("garbage")])
   ])
    ;;
esac

AC_PATH_PROG(uname_prog, uname, no)

# We should go through this and put all the explictly system dependent
# stuff in one place
AC_MSG_CHECKING(operating system)
AC_CACHE_VAL(mysql_cv_sys_os,
[
if test "$uname_prog" != "no"; then
  mysql_cv_sys_os="`uname`"
else
  mysql_cv_sys_os="Not Solaris"
fi
])
AC_MSG_RESULT($mysql_cv_sys_os)

# This should be rewritten to use $target_os
case "$target_os" in
  sco3.2v5*) 
     CFLAGS="$CFLAGS -DSCO"
     CXXFLAGS="$CXXFLAGS -DSCO"
     LD='$(CC) $(CFLAGS)'
     case "$CFLAGS" in
       *-belf*) 
         AC_SYS_COMPILER_FLAG(-belf,sco_belf_option,CFLAGS,[],[
         case "$LDFLAGS" in
           *-belf*) ;;
           *) AC_MSG_WARN([Adding -belf option to ldflags.])
              LDFLAGS="$LDFLAGS -belf"
           ;;
         esac
         ])
       ;;
       *)
         AC_SYS_COMPILER_FLAG(-belf,sco_belf_option,CFLAGS,[],[
         case "$LDFLAGS" in
           *-belf*) ;;
           *)
	     AC_MSG_WARN([Adding -belf option to ldflags.])
             LDFLAGS="$LDFLAGS -belf"
           ;;
         esac
         ])
       ;;
     esac
  ;;
  sysv5UnixWare* | sysv5OpenUNIX8*) 
    if test "$GCC" != "yes"; then
      # Use the built-in alloca()
      CFLAGS="$CFLAGS -Kalloca"
    fi
    CXXFLAGS="$CXXFLAGS -DNO_CPLUSPLUS_ALLOCA"
  ;;
  sysv5SCO_SV6.0.0*)
    if test "$GCC" != "yes"; then
      # Use the built-in alloca()
      CFLAGS="$CFLAGS -Kalloca"
      CXXFLAGS="$CFLAGS -Kalloca"
      # Use no_implicit for templates
      CXXFLAGS="$CXXFLAGS -Tno_implicit"
      AC_DEFINE([HAVE_EXPLICIT_TEMPLATE_INSTANTIATION],
        [1], [Defined by configure. Use explicit template instantiation.])
    fi
  ;;
esac
AC_SUBST(CC)
AC_SUBST(CFLAGS)
AC_SUBST(CXX)
AC_SUBST(CXXFLAGS)
AC_SUBST(LD)
AC_SUBST(INSTALL_SCRIPT)

export CC CXX CFLAGS LD LDFLAGS AR ARFLAGS

if test "$GCC" = "yes"
then
  # mysqld requires -fno-implicit-templates.
  # Disable exceptions as they seams to create problems with gcc and threads.
  # mysqld doesn't use run-time-type-checking, so we disable it.
  # We should use -Wno-invalid-offsetof flag to disable some warnings from gcc
  # regarding offset() usage in C++ which are done in a safe manner in the
  # server
  CXXFLAGS="$CXXFLAGS -fno-implicit-templates -fno-exceptions -fno-rtti"
  AC_DEFINE([HAVE_EXPLICIT_TEMPLATE_INSTANTIATION],
    [1], [Defined by configure. Use explicit template instantiation.])
fi

MYSQL_PROG_AR

# libmysqlclient versioning when linked with GNU ld.
if $LD --version 2>/dev/null|grep -q GNU; then
  LD_VERSION_SCRIPT="-Wl,--version-script=\$(top_builddir)/libmysql/libmysql.ver"
  AC_CONFIG_FILES(libmysql/libmysql.ver)
fi
AC_SUBST(LD_VERSION_SCRIPT)


# Avoid bug in fcntl on some versions of linux
AC_MSG_CHECKING([if we should use 'skip-external-locking' as default for $target_os])
# Any variation of Linux
if expr "$target_os" : "[[Ll]]inux.*" > /dev/null
then
  MYSQLD_DEFAULT_SWITCHES="--skip-external-locking"
  TARGET_LINUX="true"
  AC_MSG_RESULT([yes])
  AC_DEFINE([TARGET_OS_LINUX], [1], [Whether we build for Linux])
else
  MYSQLD_DEFAULT_SWITCHES=""
  TARGET_LINUX="false"
  AC_MSG_RESULT([no])
fi
AC_SUBST(MYSQLD_DEFAULT_SWITCHES)
AC_SUBST(TARGET_LINUX)

dnl Find paths to some shell programs
AC_PATH_PROG(LN, ln, ln)
# This must be able to take a -f flag like normal unix ln.
AC_PATH_PROG(LN_CP_F, ln, ln)
if ! ( expr "$SYSTEM_TYPE" : ".*netware.*" > /dev/null ); then
# If ln -f does not exists use -s (AFS systems)
if test -n "$LN_CP_F"; then
  LN_CP_F="$LN_CP_F -s"
fi
fi

AC_PATH_PROG(MV, mv, mv)
AC_PATH_PROG(RM, rm, rm)
AC_PATH_PROG(CP, cp, cp)
AC_PATH_PROG(SED, sed, sed)
AC_PATH_PROG(CMP, cmp, cmp)
AC_PATH_PROG(CHMOD, chmod, chmod)
AC_PATH_PROG(HOSTNAME, hostname, hostname)
# Check for a GNU tar named 'gtar', or 'gnutar' (MacOS X) and
# fall back to 'tar' otherwise and hope that it's a GNU tar as well
AC_CHECK_PROGS(TAR, gnutar gtar tar)

dnl We use a path for perl so the script startup works
dnl We make sure to use perl, not perl5, in hopes that the RPMs will
dnl not depend on the perl5 binary being installed (probably a bug in RPM)
AC_PATH_PROG(PERL, perl, no)
if test "$PERL" != "no" && $PERL -e 'require 5' > /dev/null 2>&1
then
  PERL5=$PERL
else
  AC_PATH_PROG(PERL5, perl5, no)
  if test "$PERL5" != no
  then
    PERL=$PERL5
    ac_cv_path_PERL=$ac_cv_path_PERL5
  fi
fi

AC_SUBST(HOSTNAME)
AC_SUBST(PERL)
AC_SUBST(PERL5)

# icheck, used for ABI check
AC_PATH_PROG(ICHECK, icheck, no)
AC_SUBST(ICHECK)

# Lock for PS
AC_PATH_PROG(PS, ps, ps)
AC_MSG_CHECKING("how to check if pid exists")
PS=$ac_cv_path_PS
# Linux style
if $PS p $$ 2> /dev/null | grep `echo $0 | sed s/\-//` > /dev/null
then
  FIND_PROC="$PS p \$\$PID | grep -v grep | grep \$\$MYSQLD > /dev/null"
# Solaris
elif $PS -fp $$ 2> /dev/null | grep $0 > /dev/null
then
  FIND_PROC="$PS -p \$\$PID | grep -v grep | grep \$\$MYSQLD > /dev/null"
# BSD style
elif $PS -uaxww 2> /dev/null | grep $0 > /dev/null
then
  FIND_PROC="$PS -uaxww | grep -v grep | grep \$\$MYSQLD | grep \" \$\$PID \" > /dev/null"
# SysV style
elif $PS -ef 2> /dev/null | grep $0 > /dev/null
then
  FIND_PROC="$PS -ef | grep -v grep | grep \$\$MYSQLD | grep \" \$\$PID \" > /dev/null"
# Do anybody use this?
elif $PS $$ 2> /dev/null | grep $0 > /dev/null
then
  FIND_PROC="$PS \$\$PID | grep -v grep | grep \$\$MYSQLD > /dev/null"
else
  case $SYSTEM_TYPE in
    *freebsd*)
      FIND_PROC="$PS p \$\$PID | grep -v grep | grep \$\$MYSQLD > /dev/null"
      ;;
    *darwin*)
      FIND_PROC="$PS -uaxww | grep -v grep | grep \$\$MYSQLD | grep \" \$\$PID \" > /dev/null"
      ;;
    *cygwin*)
      FIND_PROC="$PS -e | grep -v grep | grep \$\$MYSQLD | grep \" \$\$PID \" > /dev/null"
      ;;
    *netware*)
      FIND_PROC=
      ;;
    *)
      AC_MSG_ERROR([Could not find the right ps switches. Which OS is this ?. See the Installation chapter in the Reference Manual.])
  esac
fi
AC_SUBST(FIND_PROC)
AC_MSG_RESULT("$FIND_PROC")

# Check if a pid is valid
AC_PATH_PROG(KILL, kill, kill)
AC_MSG_CHECKING("for kill switches")
if $ac_cv_path_KILL -0 $$
then
  CHECK_PID="$ac_cv_path_KILL -0 \$\$PID > /dev/null 2> /dev/null"
elif kill -s 0 $$
then
  CHECK_PID="$ac_cv_path_KILL -s 0 \$\$PID > /dev/null 2> /dev/null"
else
  AC_MSG_WARN([kill -0 to check for pid seems to fail])
    CHECK_PID="$ac_cv_path_KILL -s SIGCONT \$\$PID > /dev/null 2> /dev/null"
fi
AC_SUBST(CHECK_PID)
AC_MSG_RESULT("$CHECK_PID")

# We need an ANSI C compiler
AM_PROG_CC_STDC

# We need an assembler, too
AM_PROG_AS
CCASFLAGS="$CCASFLAGS $ASFLAGS"

# Check if we need noexec stack for assembler
AC_CHECK_NOEXECSTACK

if test "$am_cv_prog_cc_stdc" = "no"
then
  AC_MSG_ERROR([MySQL requires an ANSI C compiler (and a C++ compiler). Try gcc. See the Installation chapter in the Reference Manual.])
fi

NOINST_LDFLAGS="-static"

static_nss=""
STATIC_NSS_FLAGS=""
OTHER_LIBC_LIB=""
AC_ARG_WITH(other-libc,
 [  --with-other-libc=DIR   Link against libc and other standard libraries 
                          installed in the specified non-standard location 
                          overriding default. Originally added to be able to
                          link against glibc 2.2 without making the user 
                          upgrade the standard libc installation.],
 [
   other_libc_include="$withval/include"
   other_libc_lib="$withval/lib"
   with_other_libc="yes"
   enable_shared="no"
   all_is_static="yes"
   CFLAGS="$CFLAGS -I$other_libc_include"
   # There seems to be a feature in gcc that treats system and libc headers
   # silently when they violatate ANSI C++ standard, but it is strict otherwise
   # since gcc cannot now recognize that our headers are libc, we work around
   # by telling it to be permissive. Note that this option only works with
   # new versions of gcc (2.95.x and above)
   CXXFLAGS="$CXXFLAGS -fpermissive -I$other_libc_include"
   if test -f "$other_libc_lib/libnss_files.a"
   then
     # libc has been compiled with --enable-static-nss
     # we need special flags, but we will have to add those later
     STATIC_NSS_FLAGS="-lc -lnss_files -lnss_dns -lresolv"
     STATIC_NSS_FLAGS="$STATIC_NSS_FLAGS $STATIC_NSS_FLAGS"
     OTHER_LIBC_LIB="-static -L$other_libc_lib"
     static_nss=1
   else
     # this is a dirty hack. We if we detect static nss glibc in the special
     # location, we do not re-direct the linker to get libraries from there
     # during check. The reason is that if we did, we would have to find a
     # way to append the special static nss flags to LIBS every time we do
     # any check - this is definitely feasible, but not worthwhile the risk
     # of breaking other things. So for our purposes it would be sufficient
     # to assume that whoever is using static NSS knows what he is doing and
     # has sensible libraries in the regular location
     LDFLAGS="$LDFLAGS -static -L$other_libc_lib "
   fi
   
   # When linking against custom libc installed separately, we want to force
   # all binary builds to be static, including the build done by configure
   # itself to test for system features.
   with_mysqld_ldflags="-all-static"
   with_client_ldflags="-all-static"
   NOINST_LDFLAGS="-all-static"
 ],
 [
  other_libc_include=
  other_libc_lib=
  with_other_libc="no"
 ]
)
AC_SUBST(NOINST_LDFLAGS)

#
# Check if we are using Linux and a glibc compiled with static nss
# (this is true on the MySQL build machines to avoid NSS problems)
#

if test "$TARGET_LINUX" = "true" -a "$static_nss" = ""
then
  tmp=`nm /usr/lib/libc.a  | grep _nss_files_getaliasent_r`
  if test -n "$tmp"
  then
     STATIC_NSS_FLAGS="-lc -lnss_files -lnss_dns -lresolv"
     STATIC_NSS_FLAGS="$STATIC_NSS_FLAGS $STATIC_NSS_FLAGS"
     static_nss=1
  fi
fi


AC_ARG_WITH(server-suffix,
    [  --with-server-suffix    Append value to the version string.],
    [ MYSQL_SERVER_SUFFIX=`echo "$withval" | sed -e  's/^\(...................................\)..*$/\1/'` ],
    [ MYSQL_SERVER_SUFFIX= ]
    )
AC_SUBST(MYSQL_SERVER_SUFFIX)

# Set flags if we want to force to use pthreads
AC_ARG_WITH(pthread,
    [  --with-pthread          Force use of pthread library.],
    [ with_pthread=$withval ],
    [ with_pthread=no ]
    )

# Force use of thread libs LIBS
AC_ARG_WITH(named-thread-libs,
    [  --with-named-thread-libs=ARG
                          Use specified thread libraries instead of 
                          those automatically found by configure.],
    [ with_named_thread=$withval ],
    [ with_named_thread=no ]
    )

# Force use of a curses libs
AC_ARG_WITH(named-curses-libs,
    [  --with-named-curses-libs=ARG
                          Use specified curses libraries instead of 
                          those automatically found by configure.],
    [ with_named_curses=$withval ],
    [ with_named_curses=no ]
    )

# Make thread safe client
AC_ARG_ENABLE(thread-safe-client,
    [  --disable-thread-safe-client   
                          Compile the client without threads.],
    [ THREAD_SAFE_CLIENT=$enableval ],
    [ THREAD_SAFE_CLIENT=yes ]
    )

# compile with strings functions in assembler
AC_ARG_ENABLE(assembler,
    [  --enable-assembler      Use assembler versions of some string 
                          functions if available.],
    [ ENABLE_ASSEMBLER=$enableval ],
    [ ENABLE_ASSEMBLER=no ]
    )

AC_MSG_CHECKING(if we should use assembler functions)
# For now we only support assembler on i386 and sparc systems
AM_CONDITIONAL(ASSEMBLER_x86, test "$ENABLE_ASSEMBLER" = "yes" -a "$BASE_MACHINE_TYPE" = "i386" && $AS strings/strings-x86.s -o checkassembler >/dev/null 2>&1 && test -f checkassembler && (rm -f checkassembler; exit 0;))
AM_CONDITIONAL(ASSEMBLER_sparc32, test "$ENABLE_ASSEMBLER" = "yes" -a "$BASE_MACHINE_TYPE" = "sparc")
AM_CONDITIONAL(ASSEMBLER_sparc64, test "$ENABLE_ASSEMBLER" = "yes" -a "$BASE_MACHINE_TYPE" = "sparcv9")
AM_CONDITIONAL(ASSEMBLER, test "$ASSEMBLER_x86_TRUE" = "" -o "$ASSEMBLER_sparc32_TRUE" = "")

if test "$ASSEMBLER_TRUE" = ""
then
  AC_MSG_RESULT([yes])
else
  AC_MSG_RESULT([no])
fi


# Use this to set the place used for unix socket used to local communication.
AC_ARG_WITH(unix-socket-path,
    [  --with-unix-socket-path=SOCKET
                          Where to put the unix-domain socket.  SOCKET must be 
                          an absolute file name.],
    [ MYSQL_UNIX_ADDR=$withval ],
    [ MYSQL_UNIX_ADDR=$MYSQL_UNIX_ADDR_DEFAULT ]
    )
AC_SUBST(MYSQL_UNIX_ADDR)

AC_ARG_WITH(tcp-port,
    [  --with-tcp-port=port-number
                          Which port to use for MySQL services (default 3306)],
    [ MYSQL_TCP_PORT=$withval ],
    [ MYSQL_TCP_PORT=$MYSQL_TCP_PORT_DEFAULT ]
    )
AC_SUBST(MYSQL_TCP_PORT)
# We might want to document the assigned port in the manual.
AC_SUBST(MYSQL_TCP_PORT_DEFAULT)

# Use this to set the place used for unix socket used to local communication.
AC_ARG_WITH(mysqld-user,
    [  --with-mysqld-user=username   
                          What user the mysqld daemon shall be run as.],
    [ MYSQLD_USER=$withval ],
    [ MYSQLD_USER=mysql ]
    )
AC_SUBST(MYSQLD_USER)

# If we should allow LOAD DATA LOCAL
AC_MSG_CHECKING(If we should should enable LOAD DATA LOCAL by default)
AC_ARG_ENABLE(local-infile,
    [  --enable-local-infile   Enable LOAD DATA LOCAL INFILE (default: disabled)],
    [ ENABLED_LOCAL_INFILE=$enableval ],
    [ ENABLED_LOCAL_INFILE=no ]
    )
if test "$ENABLED_LOCAL_INFILE" = "yes"
then
  AC_MSG_RESULT([yes])
  AC_DEFINE([ENABLED_LOCAL_INFILE], [1],
            [If LOAD DATA LOCAL INFILE should be enabled by default])
else
  AC_MSG_RESULT([no])
fi

# If we should allow init-file, skip-grant-table and bootstrap options
AC_MSG_CHECKING(If we should should enable init-file, skip-grant-table options and bootstrap)
AC_ARG_ENABLE(grant-options,
    [  --disable-grant-options Disables the use of --init-file, --skip-grant-tables and --bootstrap options],
    [ mysql_grant_options_enabled=$enableval ],
    [ mysql_grant_options_enabled=yes ]
    )
if test "$mysql_grant_options_enabled" = "yes"
then
  AC_MSG_RESULT([yes])
else
  AC_DEFINE([DISABLE_GRANT_OPTIONS], [1],
            [Disables the use of --init-file, --skip-grant-tables and --bootstrap options])
  AC_MSG_RESULT([no])
fi

MYSQL_SYS_LARGEFILE

# Types that must be checked AFTER large file support is checked
AC_TYPE_SIZE_T

#--------------------------------------------------------------------
# Check for system header files
#--------------------------------------------------------------------

AC_HEADER_DIRENT
AC_HEADER_STDC
AC_HEADER_SYS_WAIT
AC_CHECK_HEADERS(fcntl.h float.h floatingpoint.h ieeefp.h limits.h \
 memory.h pwd.h select.h \
 stdlib.h stddef.h \
 strings.h string.h synch.h sys/mman.h sys/socket.h netinet/in.h arpa/inet.h \
 sys/timeb.h sys/types.h sys/un.h sys/vadvise.h sys/wait.h term.h \
 unistd.h utime.h sys/utime.h termio.h termios.h sched.h crypt.h alloca.h \
 sys/ioctl.h malloc.h sys/malloc.h sys/ipc.h sys/shm.h linux/config.h \
 sys/resource.h sys/param.h port.h)

AC_CHECK_HEADERS([xfs/xfs.h])

#--------------------------------------------------------------------
# Check for system libraries. Adds the library to $LIBS
# and defines HAVE_LIBM etc
#--------------------------------------------------------------------

AC_CHECK_LIB(m, floor, [], AC_CHECK_LIB(m, __infinity))

AC_CHECK_LIB(nsl_r, gethostbyname_r, [],
  AC_CHECK_LIB(nsl, gethostbyname_r))
AC_CHECK_FUNC(gethostbyname_r)

AC_CHECK_FUNC(setsockopt, , AC_CHECK_LIB(socket, setsockopt))
AC_CHECK_FUNC(yp_get_default_domain, ,
  AC_CHECK_LIB(nsl, yp_get_default_domain))
AC_CHECK_FUNC(p2open, , AC_CHECK_LIB(gen, p2open))
# This may get things to compile even if bind-8 is installed
AC_CHECK_FUNC(bind, , AC_CHECK_LIB(bind, bind))
# Check if crypt() exists in libc or libcrypt, sets LIBS if needed
AC_SEARCH_LIBS(crypt, crypt, AC_DEFINE(HAVE_CRYPT, 1, [crypt]))

# For the sched_yield() function on Solaris
AC_CHECK_FUNC(sched_yield, , AC_CHECK_LIB(posix4, sched_yield))

MYSQL_CHECK_ZLIB_WITH_COMPRESS

# For large pages support
if test "$TARGET_LINUX" = "true"
then
  # For SHM_HUGETLB on Linux
  AC_CHECK_DECLS(SHM_HUGETLB, 
      AC_DEFINE([HAVE_LARGE_PAGES], [1], 
                [Define if you have large pages support])
      AC_DEFINE([HUGETLB_USE_PROC_MEMINFO], [1],
                [Define if /proc/meminfo shows the huge page size (Linux only)])
      , ,
      [
#include <sys/shm.h>
      ]
  )
fi

#--------------------------------------------------------------------
# Check for TCP wrapper support
#--------------------------------------------------------------------

AC_ARG_WITH(libwrap,
[  --with-libwrap[=DIR]      Compile in libwrap (tcp_wrappers) support],[
  case "$with_libwrap" in
  no) : ;;
  yes|*)
    _cppflags=${CPPFLAGS}
    _ldflags=${LDFLAGS}

    if test "$with_libwrap" != "yes"; then
      CPPFLAGS="${CPPFLAGS} -I$with_libwrap/include"
      LDFLAGS="${LDFLAGS} -L$with_libwrap/lib"
    fi

    _libs=${LIBS}
    AC_CHECK_HEADER(tcpd.h,
      LIBS="-lwrap $LIBS"
      AC_MSG_CHECKING(for TCP wrappers library -lwrap)
      AC_TRY_LINK([#include <tcpd.h>
int allow_severity = 0;
int deny_severity  = 0;

struct request_info *req;
],[hosts_access (req)],
        AC_MSG_RESULT(yes)
        AC_DEFINE([LIBWRAP], [1], [Define if you have -lwrap])
        AC_DEFINE([HAVE_LIBWRAP], [1], [Define if have -lwrap])
	if test "$with_libwrap" != "yes"; then
	    WRAPLIBS="-L${with_libwrap}/lib"
	fi
	WRAPLIBS="${WRAPLIBS} -lwrap",
        AC_MSG_RESULT(no)
        CPPFLAGS=${_cppflags} LDFLAGS=${_ldflags}),
      CPPFLAGS=${_cppflags} LDFLAGS=${_ldflags})
    LDFLAGS=${_ldflags} LIBS=${_libs}
    ;;
  esac
])
AC_SUBST(WRAPLIBS)

if test "$TARGET_LINUX" = "true"; then
  AC_ARG_WITH(pstack,
    [  --with-pstack           Use the pstack backtrace library],
    [ USE_PSTACK=$withval ],
    [ USE_PSTACK=no ])
  pstack_libs=
  pstack_dirs=
  if test "$USE_PSTACK" = yes -a "$TARGET_LINUX" = "true" -a "$BASE_MACHINE_TYPE" = "i386"
  then
    have_libiberty= have_libbfd=
    my_save_LIBS="$LIBS"
dnl I have no idea if this is a good test - can not find docs for libiberty  
    AC_CHECK_LIB([iberty], [fdmatch],
      [have_libiberty=yes
       AC_CHECK_LIB([bfd], [bfd_openr], [have_libbfd=yes], , [-liberty])])
    LIBS="$my_save_LIBS"

    if test x"$have_libiberty" = xyes -a x"$have_libbfd" = xyes
    then
      pstack_dirs='$(top_srcdir)'/pstack
      pstack_libs="../pstack/libpstack.a -lbfd -liberty"
      # We must link staticly when using pstack
      with_mysqld_ldflags="-all-static"
      AC_SUBST([pstack_dirs])
      AC_SUBST([pstack_libs])
      AC_DEFINE([USE_PSTACK], [1], [the pstack backtrace library])
dnl This check isn't needed, but might be nice to give some feedback....
dnl    AC_CHECK_HEADER(libiberty.h,
dnl      have_libiberty_h=yes,
dnl      have_libiberty_h=no)
    else
      USE_PSTACK="no"
    fi
  else
    USE_PSTACK="no"
  fi
fi
AM_CONDITIONAL(COMPILE_PSTACK, test "$USE_PSTACK" = "yes")
AC_MSG_CHECKING([if we should use pstack])
AC_MSG_RESULT([$USE_PSTACK])

# Check for gtty if termio.h doesn't exists
if test "$ac_cv_header_termio_h" = "no" -a "$ac_cv_header_termios_h" = "no"
then
  AC_CHECK_FUNC(gtty, , AC_CHECK_LIB(compat, gtty))
fi

# We make a special variable for non-threaded version of LIBS to avoid
# including thread libs into non-threaded version of MySQL client library.
# Later in this script LIBS will be augmented with a threads library.
NON_THREADED_LIBS="$LIBS"

AC_CHECK_TYPES([int8, uint8, int16, uint16, int32, uint32, int64, uint64,
                uchar, uint, ulong],[],[], [
#include <sys/types.h>
])
AC_CHECK_TYPES([in_addr_t], [], [], [
#include <sys/types.h>
#include <sys/socket.h>
#include <netinet/in.h>
#include <arpa/inet.h>
])
AC_CHECK_TYPES([fp_except], [], [], [
#include <sys/types.h>
#include <ieeefp.h>
])

#
# Some system specific hacks
#

MAX_C_OPTIMIZE="-O3"
MAX_CXX_OPTIMIZE="-O3"

case $SYSTEM_TYPE in
  *solaris2.7*)
    # Solaris 2.7 has a broken /usr/include/widec.h
    # Make a fixed copy in ./include
    AC_MSG_WARN([Fixing broken include files for $SYSTEM_TYPE])
    echo "  - Creating local copy of widec.h"
    if test ! -d include
    then
      mkdir ./include
    fi
    builddir=`pwd`
    sed -e "s|^#if[ 	]*!defined(lint) && !defined(__lint)|#if !defined\(lint\) \&\& !defined\(__lint\) \&\& !defined\(getwc\)|" < /usr/include/widec.h > include/widec.h
    CFLAGS="$CFLAGS -DHAVE_CURSES_H -I$builddir/include -DHAVE_RWLOCK_T"
    CXXFLAGS="$CXXFLAGS -DHAVE_CURSES_H -I$builddir/include -DHAVE_RWLOCK_T"
    ;;
  *solaris2.8*)
    # Solaris 2.8 has a broken /usr/include/widec.h
    # Make a fixed copy in ./include
    AC_MSG_WARN([Fixing broken include files for $SYSTEM_TYPE])
    echo "  - Creating local copy of widec.h"
    if test ! -d include
    then
      mkdir ./include
    fi
    builddir=`pwd`
    sed -e "s|^#if[ 	]*!defined(__lint)|#if !defined\(__lint\) \&\& !defined\(getwc\)|" < /usr/include/widec.h > include/widec.h
    CFLAGS="$CFLAGS -DHAVE_CURSES_H -I$builddir/include -DHAVE_RWLOCK_T"
    CXXFLAGS="$CXXFLAGS -DHAVE_CURSES_H -I$builddir/include -DHAVE_RWLOCK_T"
    ;;
  *solaris2.5.1*)
    AC_MSG_WARN([Enabling getpass() workaround for Solaris 2.5.1])
    CFLAGS="$CFLAGS -DHAVE_BROKEN_GETPASS -DSOLARIS -DHAVE_RWLOCK_T";
    CXXFLAGS="$CXXFLAGS -DHAVE_RWLOCK_T -DSOLARIS"
    ;;
  *solaris*)
    CFLAGS="$CFLAGS -DHAVE_RWLOCK_T"
    CXXFLAGS="$CXXFLAGS -DHAVE_RWLOCK_T"
    ;;
  *SunOS*)
    AC_MSG_WARN([Enabling getpass() workaround for SunOS])
    CFLAGS="$CFLAGS -DHAVE_BROKEN_GETPASS -DSOLARIS";
    ;;
  *hpux10.20*)
    AC_MSG_WARN([Enabling workarounds for hpux 10.20])
    CFLAGS="$CFLAGS -DHAVE_BROKEN_SNPRINTF -DSIGNALS_DONT_BREAK_READ -DDO_NOT_REMOVE_THREAD_WRAPPERS -DHPUX10 -DSIGNAL_WITH_VIO_CLOSE -DHAVE_BROKEN_PTHREAD_COND_TIMEDWAIT -DHAVE_POSIX1003_4a_MUTEX"
    CXXFLAGS="$CXXFLAGS -DHAVE_BROKEN_SNPRINTF -D_INCLUDE_LONGLONG -DSIGNALS_DONT_BREAK_READ -DDO_NOT_REMOVE_THREAD_WRAPPERS -DHPUX10 -DSIGNAL_WITH_VIO_CLOSE -DHAVE_BROKEN_PTHREAD_COND_TIMEDWAIT -DHAVE_POSIX1003_4a_MUTEX"
    if test "$with_named_thread" = "no"
    then 
      AC_MSG_WARN([Using --with-named-thread=-lpthread])
      with_named_thread="-lcma"
    fi
    ;;
  *hpux11.*)
    AC_MSG_WARN([Enabling workarounds for hpux 11])
    CFLAGS="$CFLAGS -DHPUX11  -DSNPRINTF_RETURN_TRUNC -DHAVE_BROKEN_PREAD -DDONT_USE_FINITE -DHAVE_BROKEN_GETPASS -DNO_FCNTL_NONBLOCK -DDO_NOT_REMOVE_THREAD_WRAPPERS -DHAVE_BROKEN_PTHREAD_COND_TIMEDWAIT"
    CXXFLAGS="$CXXFLAGS -DHPUX11  -DSNPRINTF_RETURN_TRUNC -DHAVE_BROKEN_PREAD -DDONT_USE_FINITE -D_INCLUDE_LONGLONG -DNO_FCNTL_NONBLOCK -DDO_NOT_REMOVE_THREAD_WRAPPERS -DHAVE_BROKEN_PTHREAD_COND_TIMEDWAIT"
    if test "$with_named_thread" = "no"
    then 
      AC_MSG_WARN([Using --with-named-thread=-lpthread])
      with_named_thread="-lpthread"
    fi
    # Fixes for HPUX 11.0 compiler
    if test "$ac_cv_prog_gcc" = "no"
    then
      CFLAGS="$CFLAGS -DHAVE_BROKEN_INLINE"
# set working flags first in line, letting override it (i. e. for debug):
      CXXFLAGS="+O2 $CXXFLAGS"
      MAX_C_OPTIMIZE=""
      MAX_CXX_OPTIMIZE=""
      ndb_cxxflags_fix="$ndb_cxxflags_fix -Aa"
    fi
    ;;
  *rhapsody*)
    if test "$ac_cv_prog_gcc" = "yes"
    then
      CPPFLAGS="$CPPFLAGS -traditional-cpp "
      CFLAGS="-DHAVE_CTHREADS_WRAPPER -DDO_NOT_REMOVE_THREAD_WRAPPERS"
      CXXFLAGS="-DHAVE_CTHREADS_WRAPPER"
      if test $with_named_curses = "no"
      then
	with_named_curses=""
      fi
    fi
    ;;
  *darwin5*)
    if test "$ac_cv_prog_gcc" = "yes"
    then
      FLAGS="-traditional-cpp -DHAVE_DARWIN5_THREADS -D_P1003_1B_VISIBLE -DSIGNAL_WITH_VIO_CLOSE -DSIGNALS_DONT_BREAK_READ -DHAVE_BROKEN_REALPATH"
      CFLAGS="$CFLAGS $FLAGS"
      CXXFLAGS="$CXXFLAGS $FLAGS"
      MAX_C_OPTIMIZE="-O"
      with_named_curses=""
    fi
    ;;
  *darwin6*)
    if test "$ac_cv_prog_gcc" = "yes"
    then
      FLAGS="-D_P1003_1B_VISIBLE -DSIGNAL_WITH_VIO_CLOSE -DSIGNALS_DONT_BREAK_READ -DHAVE_BROKEN_REALPATH -DDONT_DECLARE_CXA_PURE_VIRTUAL "
      CFLAGS="$CFLAGS $FLAGS"
      CXXFLAGS="$CXXFLAGS $FLAGS"
      MAX_C_OPTIMIZE="-O"
    fi
    ;;
  *darwin*)
    AC_DEFINE([DEFAULT_SKIP_THREAD_PRIORITY], [1], [default to skip thread priority])
    if test "$ac_cv_prog_gcc" = "yes"
    then
      FLAGS="-D_P1003_1B_VISIBLE -DSIGNAL_WITH_VIO_CLOSE -DSIGNALS_DONT_BREAK_READ -DIGNORE_SIGHUP_SIGQUIT  -DDONT_DECLARE_CXA_PURE_VIRTUAL"
      CFLAGS="$CFLAGS $FLAGS"
      CXXFLAGS="$CXXFLAGS $FLAGS"
      MAX_C_OPTIMIZE="-O"
    fi
    ;;
  *freebsd*)
    AC_MSG_WARN([Adding fix for interrupted reads])
    OSVERSION=`sysctl -a | grep osreldate | awk '{ print $2 }'`
    if test "$OSVERSION" -gt "480100" && \
       test "$OSVERSION" -lt "500000" || \
       test "$OSVERSION" -gt "500109"
    then
       CXXFLAGS="$CXXFLAGS -DMYSQLD_NET_RETRY_COUNT=1000000"
    else
       CFLAGS="$CFLAGS -DHAVE_BROKEN_REALPATH"
       CXXFLAGS="$CXXFLAGS -DMYSQLD_NET_RETRY_COUNT=1000000 -DHAVE_BROKEN_REALPATH"
    fi
    ;;
  *netbsd*)
    AC_MSG_WARN([Adding flag -Dunix])
    CFLAGS="$CFLAGS -Dunix"
    CXXFLAGS="$CXXFLAGS -Dunix"
    OVERRIDE_MT_LD_ADD="\$(top_srcdir)/mit-pthreads/obj/libpthread.a"
    ;;
  *bsdi*)
    AC_MSG_WARN([Adding fix for BSDI])
    CFLAGS="$CFLAGS -D__BSD__ -DHAVE_BROKEN_REALPATH"
    AC_DEFINE_UNQUOTED([SOCKOPT_OPTLEN_TYPE], [size_t],
                       [Last argument to get/setsockopt])
    ;;
   *sgi-irix6*)
    if test "$with_named_thread" = "no"
    then 
      AC_MSG_WARN([Using --with-named-thread=-lpthread])
      with_named_thread="-lpthread"
    fi
    CXXFLAGS="$CXXFLAGS -D_BOOL"
    ;;
    *aix4.3*)
      AC_MSG_WARN([Adding defines for AIX])
      CFLAGS="$CFLAGS -Wa,-many -DUNDEF_HAVE_INITGROUPS -DSIGNALS_DONT_BREAK_READ"
      CXXFLAGS="$CXXFLAGS -Wa,-many -DUNDEF_HAVE_INITGROUPS -DSIGNALS_DONT_BREAK_READ"
    ;;
dnl Is this the right match for DEC OSF on alpha?
    *dec-osf*)
      if test "$ac_cv_prog_gcc" = "yes" && test "$host_cpu" = "alpha"
      then
	  AC_MSG_WARN([Adding defines for DEC OSF on alpha])
	  CFLAGS="$CFLAGS -mieee"
	  CXXFLAGS="$CXXFLAGS -mieee"
      fi
      AC_MSG_WARN([Adding defines for OSF1])
      # gethostbyname_r is deprecated and doesn't work ok on OSF1
      CFLAGS="$CFLAGS -DUNDEF_HAVE_GETHOSTBYNAME_R -DSNPRINTF_RETURN_TRUNC"
      CXXFLAGS="$CXXFLAGS -DUNDEF_HAVE_GETHOSTBYNAME_R -DSNPRINTF_RETURN_TRUNC"
      # fix to handle include of <stdint.h> correctly on OSF1 with cxx compiler
      CXXFLAGS="$CXXFLAGS -I/usr/include/cxx -I/usr/include/cxx_cname -I/usr/include -I/usr/include.dtk"
    ;;
  *netware*)
    # No need for curses library so set it to null
    with_named_curses=""

    # No thread library - in LibC
    with_named_thread=""
    
    #
    # Edit Makefile.in files.
    #
    echo -n "configuring Makefile.in files for NetWare... "
    for file in sql/Makefile.in extra/Makefile.in client/Makefile.in
    do
    # echo "#### $file ####"
      filedir="`dirname $file`"
      filebase="`basename $file`"
      filesed=$filedir/$filebase.sed
      #
      # Backup and always use original file
      #
      if test -f $file.bk
      then
        cp -fp $file.bk $file
      else
        cp -fp $file $file.bk
      fi
      case $file in
        sql/Makefile.in)
          # Use gen_lex_hash.linux instead of gen_lex_hash
          # Add library dependencies to mysqld_DEPENDENCIES
          lib_DEPENDENCIES="\$(pstack_libs) \$(openssl_libs) \$(yassl_libs)"
          cat > $filesed << EOF
s,\(\./gen_lex_hash\)\$(EXEEXT),\1.linux,
s%\(mysqld_DEPENDENCIES = \)%\1$lib_DEPENDENCIES %
EOF
          ;;
        extra/Makefile.in)
          cat > $filesed << EOF
s,\(extra/comp_err\)\$(EXEEXT),\1.linux,
EOF
          ;;
        libmysql/Makefile.in)
          cat > $filesed << EOF
s,libyassl.la,.libs/libyassl.a,
s,libtaocrypt.la,.libs/libtaocrypt.a,
EOF
          ;;
        libmysql_r/Makefile.in)
          cat > $filesed << EOF
s,libyassl.la,.libs/libyassl.a,
s,libtaocrypt.la,.libs/libtaocrypt.a,
EOF
          ;;
        client/Makefile.in)
          #
          cat > $filesed << EOF
s,libmysqlclient.la,.libs/libmysqlclient.a,
EOF
          ;;
      esac
      if `sed -f $filesed $file > $file.nw`;\
      then
        mv -f $file.nw $file
        rm -f $filesed
      else
        exit 1
      fi
      # wait for file system changes to complete
      sleep 1
    done
    echo "done"

    #
    # Make sure the following files are writable.
    #
    # When the files are retrieved from some source code control systems they are read-only.
    #
    echo -n "making sure specific build files are writable... "
    for file in \
        Docs/manual.chm \
        Docs/mysql.info \
        Docs/INSTALL-BINARY \
        INSTALL-SOURCE \
        COPYING
    do
      if test -e $file; then
        chmod +w $file
      fi
    done
    echo "done"

    ;;
esac


#---START: Used in for client configure
# Check if we threads are in libc or if we should use
# -lpthread, -lpthreads or mit-pthreads
# We have to check libc last because else it fails on Solaris 2.6

with_posix_threads="no"
# Search thread lib on Linux
if test "$with_named_thread" = "no"
then
    AC_MSG_CHECKING("Linux threads")
    if test "$TARGET_LINUX" = "true"
    then
        AC_MSG_RESULT("starting")
        # use getconf to check glibc contents
        AC_MSG_CHECKING("getconf GNU_LIBPTHREAD_VERSION")
        case `getconf GNU_LIBPTHREAD_VERSION | tr abcdefghijklmnopqrstuvwxyz ABCDEFGHIJKLMNOPQRSTUVWXYZ` in
        NPTL* )
                AC_MSG_RESULT("NPTL")
                AC_DEFINE([HAVE_NPTL], [1], [NPTL threads implementation])
                with_named_thread="-lpthread"
                ;;
        LINUXTHREADS* )
                AC_MSG_RESULT("Linuxthreads")
                AC_DEFINE([HAVE_LINUXTHREADS], [1], 
                      [Whether we are using Xavier Leroy's LinuxThreads])
                with_named_thread="-lpthread"
                ;;
        * )
                AC_MSG_RESULT("unknown")
                ;;
        esac
        if test "$with_named_thread" = "no"
        then
          # old method, check headers
          # Look for LinuxThreads.
          AC_MSG_CHECKING("LinuxThreads in header file comment")
          res=`grep Linuxthreads /usr/include/pthread.h 2>/dev/null | wc -l`
          if test "$res" -gt 0
          then
            AC_MSG_RESULT("Found")
            AC_DEFINE([HAVE_LINUXTHREADS], [1],
                  [Whether we are using Xavier Leroy's LinuxThreads])
            # Linux 2.0 sanity check
            AC_TRY_COMPILE([#include <sched.h>], [int a = sched_get_priority_min(1);], ,
                  AC_MSG_ERROR([Syntax error in sched.h. Change _P to __P in the /usr/include/sched.h file. See the Installation chapter in the Reference Manual]))
            # RedHat 5.0 does not work with dynamic linking of this. -static also
            # gives a speed increase in linux so it does not hurt on other systems.
            with_named_thread="-lpthread"
          else
            AC_MSG_RESULT("Not found")
            # If this is a linux machine we should barf
            AC_MSG_ERROR([This is a Linux system without a working getconf, 
and Linuxthreads was not found. Please install it (or a new glibc) and try again.  
See the Installation chapter in the Reference Manual for more information.])
          fi
        else
            AC_MSG_RESULT("no need to check headers")
        fi
        
        AC_MSG_CHECKING("for pthread_create in -lpthread");
        ac_save_LIBS="$LIBS"
        LIBS="$LIBS -lpthread"
        AC_TRY_LINK( [#include <pthread.h>],
              [ (void) pthread_create((pthread_t*) 0,(pthread_attr_t*) 0, 0, 0); ],
              AC_MSG_RESULT("yes"),
              [ AC_MSG_RESULT("no")
                AC_MSG_ERROR([
This is a Linux system claiming to support threads, either Linuxthreads or NPTL, but linking a test program failed.  
Please install one of these (or a new glibc) and try again.  
See the Installation chapter in the Reference Manual for more information.]) ]
              )
        LIBS="$ac_save_LIBS"
    else
        AC_MSG_RESULT("no")
    fi  # "$TARGET_LINUX" 
fi  # "$with_named_thread" = "no" -a "$with_mit_threads" = "no"


# Hack for DEC-UNIX (OSF1 -> Tru64)
if test "$with_named_thread" = "no" -a "$with_mit_threads" = "no"
then
    AC_MSG_CHECKING("DEC threads post OSF/1 3.2")
    if test -f /usr/shlib/libpthread.so -a -f /usr/lib/libmach.a -a -f /usr/ccs/lib/cmplrs/cc/libexc.a
    then
      with_named_thread="-lpthread -lmach -lexc"
      CFLAGS="$CFLAGS -D_REENTRANT"
      CXXFLAGS="$CXXFLAGS -D_REENTRANT"
      AC_DEFINE(HAVE_DEC_THREADS, [1], [Whether we are using DEC threads])
      AC_MSG_RESULT("yes")
    else
      AC_MSG_RESULT("no")
    fi  # DEC threads
fi  # "$with_named_thread" = "no" -a "$with_mit_threads" = "no"


dnl This is needed because -lsocket has to come after the thread
dnl library on SCO.
AC_DEFUN([MYSQL_REMOVE_SOCKET_FROM_LIBS_HACK], [
  LIBS=`echo " $LIBS " | sed -e 's/ -lsocket / /g'`
])
# Hack for SCO UNIX
if test "$with_named_thread" = "no"
then
  AC_MSG_CHECKING("SCO threads")
  if expr "$SYSTEM_TYPE" : ".*sco.*" > /dev/null
  then
    if test -f /usr/lib/libgthreads.a -o -f /usr/lib/libgthreads.so
    then
      MYSQL_REMOVE_SOCKET_FROM_LIBS_HACK
      with_named_thread="-lgthreads -lsocket -lgthreads"
      # sched.h conflicts with fsu-threads
      touch ./include/sched.h
      touch ./include/semaphore.h

      # We must have gcc
      if expr "$CC" : ".*gcc.*"
      then
	AC_MSG_RESULT("yes")
      else
	AC_MSG_ERROR([On SCO UNIX MySQL must be compiled with gcc. See the Installation chapter in the Reference Manual.]);
      fi
      AC_MSG_RESULT("yes")
    elif test -f /usr/local/lib/libpthread.a -o -f /usr/local/lib/libpthread.so
    then
      MYSQL_REMOVE_SOCKET_FROM_LIBS_HACK
      with_named_thread="-lpthread -lsocket"
      # sched.h conflicts with fsu-threads
      # touch ./include/sched.h

      AC_MSG_CHECKING("for gcc")
      # We must have gcc
      if expr "$CC" : ".*gcc.*"
      then
	AC_MSG_RESULT("yes")
      else
	AC_MSG_ERROR([On SCO UNIX MySQL must be compiled with gcc. See the Installation chapter in the Reference Manual.]);
      fi
      AC_MSG_RESULT("yes")
    # Hack for SCO UnixWare 7.1.x
    #
    elif test "$with_named_thread" = "no"
    then
      AC_MSG_RESULT("no")
      AC_MSG_CHECKING("SCO UnixWare 7.1.x native threads")
      if expr "$SYSTEM_TYPE" : ".*sco.*" > /dev/null
      then
        if test -f /usr/lib/libthread.so -o -f /usr/lib/libthreadT.so
        then
	  MYSQL_REMOVE_SOCKET_FROM_LIBS_HACK
          if expr "$CC" : ".*gcc.*"
          then
            with_named_thread="-pthread -lsocket -lnsl"
          else
            with_named_thread="-Kthread -lsocket -lnsl"
          fi
          if expr "$SYSTEM_TYPE" : ".*unixware7.0.0" > /dev/null
          then
            AC_DEFINE(HAVE_UNIXWARE7_THREADS, [1])
          fi
          AC_MSG_RESULT("yes")
          # We must have cc
          AC_MSG_CHECKING("for gcc")
          if expr "$CC" : ".*gcc.*"
          then
	    CC="$CC -pthread -DUNIXWARE_7 -DHAVE_BROKEN_RWLOCK"
	    CXX="$CXX -pthread -DUNIXWARE_7 -DHAVE_BROKEN_RWLOCK"
          else
	    CC="$CC -Kthread -DUNIXWARE_7 -DHAVE_BROKEN_RWLOCK"
	    CXX="$CXX -Kthread -DUNIXWARE_7 -DHAVE_BROKEN_RWLOCK"
          fi
        else
          AC_MSG_ERROR([configure: error: Can't find thread libs on SCO UnixWare7. See the Installation chapter in the Reference Manual.]) 
        fi
      else
        AC_MSG_RESULT("no")
      fi
    else
      AC_MSG_ERROR([On SCO UNIX MySQL requires that the FSUThreads package is installed. See the Installation chapter in the Reference Manual.])
    fi
  else
    AC_MSG_RESULT("no")
  fi
fi

#
# Check for SCO threading libraries
#
if test "$with_named_thread" = "no"
then
  AC_MSG_CHECKING([SCO OpenServer 6, UnixWare 7 or OpenUNIX 8 native threads])
  if expr "$SYSTEM_TYPE" : ".*UnixWare.*" > /dev/null || \
     expr "$SYSTEM_TYPE" : ".*SCO_SV6.*" > /dev/null || \
     expr "$SYSTEM_TYPE" : ".*OpenUNIX.*" > /dev/null
  then
    if test -f /usr/lib/libthread.so -o -f /usr/lib/libthreadT.so
    then
      MYSQL_REMOVE_SOCKET_FROM_LIBS_HACK
      if expr "$CC" : ".*gcc.*" > /dev/null
      then
        with_named_thread="-pthread -lsocket -lnsl"
	CC="$CC -pthread -DUNIXWARE_7 -DHAVE_BROKEN_RWLOCK";
	CXX="$CXX -pthread -DUNIXWARE_7 -DHAVE_BROKEN_RWLOCK";
      else
        with_named_thread="-Kthread -lsocket -lnsl"
	CC="$CC -Kthread -DUNIXWARE_7 -DHAVE_BROKEN_RWLOCK";
	CXX="$CXX -Kthread -DUNIXWARE_7 -DHAVE_BROKEN_RWLOCK";
      fi
      if expr "$SYSTEM_TYPE" : ".*unixware7.0.0" > /dev/null
      then
        AC_DEFINE(HAVE_UNIXWARE7_THREADS, [1], [Have UnixWare 7 (or similar) almost-POSIX threading library])
      fi
      AC_MSG_RESULT(yes)
    else
      AC_MSG_ERROR([configure: error: Can't find thread library on SCO/Caldera system. See the Installation chapter in the Reference Manual.]) 
    fi
  else
    AC_MSG_RESULT(no)
  fi
fi

# Hack for Siemens UNIX
if test "$with_named_thread" = "no"
then
  AC_MSG_CHECKING("Siemens threads")
  if test -f /usr/lib/libxnet.so -a "$SYSTEM_TYPE" = "sni-sysv4"
  then
    LIBS="-lxnet $LIBS"
    NON_THREADED_LIBS="-lxnet $NON_THREADED_LIBS"
    with_named_thread="-Kthread $LDFLAGS -lxnet"
    LD_FLAGS=""
    CFLAGS="-Kthread $CFLAGS"
    CXXFLAGS="-Kthread $CXXFLAGS"
    AC_MSG_RESULT("yes")
  else
    AC_MSG_RESULT("no")
  fi
fi

# Use library named -lpthread
if test "$with_named_thread" = "no" -a "$with_pthread" = "yes"
then
    with_named_thread="-lpthread"
fi

#---END:

# Hack for Solaris >= 2.5
# We want both the new and the old interface
 
if test "$with_named_thread" = "no"
then
  AC_MSG_CHECKING("Solaris threads")
  if test -f /usr/lib/libpthread.so -a -f /usr/lib/libthread.so
  then
    with_named_thread="-lpthread -lthread"
    AC_MSG_RESULT("yes")
  else
    AC_MSG_RESULT("no")
  fi
fi

# Should we use named pthread library ?
AC_MSG_CHECKING("named thread libs:")
if test "$with_named_thread" != "no"
then
  LIBS="$with_named_thread $LIBS $with_named_thread"
  CLIENT_THREAD_LIBS="$with_named_thread"
  with_posix_threads="yes"
  AC_MSG_RESULT("$with_named_thread")
else
  AC_MSG_RESULT("no")
  # pthread_create is in standard libraries (As in BSDI 3.0)
  AC_MSG_CHECKING("for pthread_create in -libc");
  AC_TRY_LINK(
  [#include <pthread.h>],
  [ (void) pthread_create((pthread_t*) 0,(pthread_attr_t*) 0, 0, 0); ],
  with_posix_threads=yes, with_posix_threads=no)
  AC_MSG_RESULT("$with_posix_threads")
  if test "$with_posix_threads" = "no"
  then
    AC_MSG_CHECKING("for pthread_create in -lpthread");
    ac_save_LIBS="$LIBS"
    LIBS="$LIBS -lpthread"
    CLIENT_THREAD_LIBS="-lpthread"
    AC_TRY_LINK(
    [#include <pthread.h>],
    [ (void) pthread_create((pthread_t*) 0,(pthread_attr_t*) 0, 0, 0); ],
    with_posix_threads=yes, with_posix_threads=no)
    AC_MSG_RESULT("$with_posix_threads")
    if test "$with_posix_threads" = "no"
    then
      LIBS=" $ac_save_LIBS -lpthreads"
      CLIENT_THREAD_LIBS="-lpthreads"
      AC_MSG_CHECKING("for pthread_create in -lpthreads");
      AC_TRY_LINK(
      [#include <pthread.h>],
      [ pthread_create((pthread_t*) 0,(pthread_attr_t*) 0, 0, 0); ],
      with_posix_threads=yes, with_posix_threads=no)
      AC_MSG_RESULT("$with_posix_threads")
      if test "$with_posix_threads" = "no"
      then
        # This is for FreeBSD
        LIBS="$ac_save_LIBS -pthread"
        CLIENT_THREAD_LIBS="-pthread"
        AC_MSG_CHECKING("for pthread_create in -pthread");
        AC_TRY_LINK(
        [#include <pthread.h>],
        [ pthread_create((pthread_t*) 0,(pthread_attr_t*) 0, 0, 0); ],
        with_posix_threads=yes, with_posix_threads=no)
        AC_MSG_RESULT("$with_posix_threads")
      fi
    fi
  fi
fi

#---START: Used in for client configure
# Must be checked after, because strtok_r may be in -lpthread
# On AIX strtok_r is in libc_r

my_save_LIBS="$LIBS"
AC_CHECK_LIB(pthread,strtok_r)
LIBS="$my_save_LIBS"
if test "$ac_cv_lib_pthread_strtok_r" = "no"
then
  AC_CHECK_LIB(c_r,strtok_r)
  case "$with_osf32_threads---$target_os" in
    # Don't keep -lc_r in LIBS; -pthread handles it magically
    yes---* | *---freebsd* | *---hpux*) LIBS="$my_save_LIBS" ;;

  esac
  AC_CHECK_FUNCS(strtok_r pthread_init)
else
  AC_CHECK_FUNCS(strtok_r)
fi
#---END:

# dlopen, dlerror
case "$with_mysqld_ldflags " in

  *"-all-static "*)
    # No need to check for dlopen when mysqld is linked with
    # -all-static as it won't be able to load any functions.
    # NOTE! It would be better if it was possible to test if dlopen
    # can be used, but a good way to test it couldn't be found

    ;;

  *)
    # Check for dlopen, needed for user definable functions
    # This must be checked after threads on AIX
    # We only need this for mysqld, not for the clients.

    my_save_LIBS="$LIBS"
    LIBS=""
    AC_CHECK_LIB(dl,dlopen)
    LIBDL=$LIBS
    LIBS="$my_save_LIBS"
    AC_SUBST(LIBDL)

    my_save_LIBS="$LIBS"
    LIBS="$LIBS $LIBDL"
    AC_CHECK_FUNCS(dlopen dlerror)
    LIBS="$my_save_LIBS"

    ;;
esac


# System characteristics
case $SYSTEM_TYPE in
  *netware*) ;;
  *)
AC_SYS_RESTARTABLE_SYSCALLS
    ;;
esac

# Build optimized or debug version ?
# First check for gcc and g++
if test "$ac_cv_prog_gcc" = "yes"
then
  DEBUG_CFLAGS="-g"
  DEBUG_OPTIMIZE_CC="-O"
  OPTIMIZE_CFLAGS="$MAX_C_OPTIMIZE"
else
  DEBUG_CFLAGS="-g"
  DEBUG_OPTIMIZE_CC=""
  OPTIMIZE_CFLAGS="-O"
fi
if test "$ac_cv_prog_cxx_g" = "yes"
then
  DEBUG_CXXFLAGS="-g"
  DEBUG_OPTIMIZE_CXX="-O"
  OPTIMIZE_CXXFLAGS="$MAX_CXX_OPTIMIZE"
else
  DEBUG_CXXFLAGS="-g"
  DEBUG_OPTIMIZE_CXX=""
  OPTIMIZE_CXXFLAGS="-O"
fi

if expr "$SYSTEM_TYPE" : ".*netware.*" > /dev/null; then
  DEBUG_CFLAGS="-g -DDEBUG -sym internal,codeview4"
  DEBUG_CXXFLAGS="-g -DDEBUG -sym internal,codeview4"
  DEBUG_OPTIMIZE_CC="-DDEBUG"
  DEBUG_OPTIMIZE_CXX="-DDEBUG"
  OPTIMIZE_CFLAGS="-O3 -DNDEBUG"
  OPTIMIZE_CXXFLAGS="-O3 -DNDEBUG"
fi

# If the user specified CFLAGS, we won't add any optimizations
if test -n "$SAVE_CFLAGS"
then
  OPTIMIZE_CFLAGS=""
  DEBUG_OPTIMIZE_CC=""
fi
# Ditto for CXXFLAGS
if test -n "$SAVE_CXXFLAGS"
then
  OPTIMIZE_CXXFLAGS=""
  DEBUG_OPTIMIZE_CXX=""
fi

AC_ARG_WITH(debug,
    [  --with-debug            Add debug code
  --with-debug=full       Add debug code (adds memory checker, very slow)],
    [with_debug=$withval],
    [with_debug=no])
if test "$with_debug" = "yes"
then
  # Medium debug.
  AC_DEFINE([DBUG_ON], [1], [Use libdbug])
  CFLAGS="$DEBUG_CFLAGS $DEBUG_OPTIMIZE_CC -DSAFE_MUTEX $CFLAGS"
  CXXFLAGS="$DEBUG_CXXFLAGS $DEBUG_OPTIMIZE_CXX -DSAFE_MUTEX $CXXFLAGS"
elif test "$with_debug" = "full"
then
  # Full debug. Very slow in some cases
  AC_DEFINE([DBUG_ON], [1], [Use libdbug])
  CFLAGS="$DEBUG_CFLAGS -DSAFE_MUTEX -DSAFEMALLOC $CFLAGS"
  CXXFLAGS="$DEBUG_CXXFLAGS -DSAFE_MUTEX -DSAFEMALLOC $CXXFLAGS"
else
  # Optimized version. No debug
  AC_DEFINE([DBUG_OFF], [1], [Don't use libdbug])
  CFLAGS="$OPTIMIZE_CFLAGS $CFLAGS"
  CXXFLAGS="$OPTIMIZE_CXXFLAGS $CXXFLAGS"
fi

# If we should allow error injection tests
AC_ARG_WITH(error-inject,
    AC_HELP_STRING([--with-error-inject],[Enable error injection in MySQL Server]),
    [ with_error_inject=$withval ],
    [ with_error_inject=no ])

if test $with_debug != "no"
then
  if test "$with_error_inject" = "yes"
  then
    AC_DEFINE([ERROR_INJECT_SUPPORT], [1],
              [Enable error injection in MySQL Server])
  fi
fi

AC_ARG_WITH([fast-mutexes],
	    AC_HELP_STRING([--with-fast-mutexes], 
	    [Compile with fast mutexes (default is disabled)]),
	    [with_fast_mutexes=$withval], [with_fast_mutexes=no])

if test "$with_fast_mutexes" != "no"
then
  if test "$with_debug" != "no"
  then
    AC_MSG_WARN(['--with-fast-mutexes' ignored when '--with-debug' is given])
  else
    AC_DEFINE([MY_PTHREAD_FASTMUTEX], [1], 
	      [Define to 1 if you want to use fast mutexes])
  fi
fi

AC_ARG_WITH([atomic-ops],
	    AC_HELP_STRING([--with-atomic-ops=rwlocks|smp|up],
	    [Implement atomic operations using pthread rwlocks or atomic CPU
             instructions for multi-processor (default) or uniprocessor
             configuration]), , [with_atomic_ops=smp])
case "$with_atomic_ops" in
  "up") AC_DEFINE([MY_ATOMIC_MODE_DUMMY], [1],
                  [Assume single-CPU mode, no concurrency]) ;;
  "rwlocks") AC_DEFINE([MY_ATOMIC_MODE_RWLOCKS], [1],
                  [Use pthread rwlocks for atomic ops]) ;;
  "smp") ;;
   *) AC_MSG_ERROR(["$with_atomic_ops" is not a valid value for --with-atomic-ops]) ;;
esac

# Force static compilation to avoid linking problems/get more speed
AC_ARG_WITH(mysqld-ldflags,
    [  --with-mysqld-ldflags   Extra linking arguments for mysqld],
    [MYSQLD_EXTRA_LDFLAGS=$withval],
    [MYSQLD_EXTRA_LDFLAGS=])
AC_SUBST(MYSQLD_EXTRA_LDFLAGS)

AC_ARG_WITH(client-ldflags,
    [  --with-client-ldflags   Extra linking arguments for clients],
    [CLIENT_EXTRA_LDFLAGS=$withval],
    [CLIENT_EXTRA_LDFLAGS=])
AC_SUBST(CLIENT_EXTRA_LDFLAGS)

AC_ARG_WITH(lib-ccflags,
    [  --with-lib-ccflags      Extra CC options for libraries],
    [LIB_EXTRA_CCFLAGS=$withval],
    [LIB_EXTRA_CCFLAGS=])
AC_SUBST(LIB_EXTRA_CCFLAGS)

# Avoid stupid bug on some OS 
AC_ARG_WITH(low-memory,
    [  --with-low-memory       Try to use less memory to compile to avoid 
                          memory limitations.],
    [with_lowmem=$withval],
    [with_lowmem=no])
if test "$with_lowmem" = "yes"
then
  if test "$ac_cv_prog_gcc" = "yes" 
  then 
    LM_CFLAGS="-fno-inline"
  else
    LM_CFLAGS="-O0"
  fi
else
  LM_CFLAGS=""
fi
AC_SUBST(LM_CFLAGS)

AC_ARG_WITH(comment,
    [  --with-comment          Comment about compilation environment.],
    [with_comment=$withval],
    [with_comment=no])
if test "$with_comment" != "no"
then
  COMPILATION_COMMENT=$with_comment
else
  COMPILATION_COMMENT="Source distribution"
fi
AC_SUBST(COMPILATION_COMMENT)

AC_MSG_CHECKING("need of special linking flags")
if test "$TARGET_LINUX" = "true" -a "$ac_cv_prog_gcc" = "yes" -a "$all_is_static" != "yes"
then
  LDFLAGS="$LDFLAGS -rdynamic"
  AC_MSG_RESULT("-rdynamic")
else
  AC_MSG_RESULT("none")
fi

dnl Checks for typedefs, structures, and compiler characteristics.
AC_C_CONST
AC_C_INLINE
AC_TYPE_OFF_T
AC_STRUCT_ST_RDEV
AC_HEADER_TIME
AC_STRUCT_TM
MYSQL_NEEDS_MYSYS_NEW
# AC_CHECK_SIZEOF return 0 when it does not find the size of a
# type. We want a error instead.
AC_CHECK_SIZEOF(char, 1)
if test "$ac_cv_sizeof_char" -eq 0
then
  AC_MSG_ERROR([No size for char type.
A likely cause for this could be that there isn't any
static libraries installed. You can verify this by checking if you have libm.a
in /lib, /usr/lib or some other standard place.  If this is the problem,
install the static libraries and try again.  If this isn't the problem,
examine config.log for possible errors.  If you want to report this, use
'scripts/mysqlbug' and include at least the last 20 rows from config.log!])
fi
AC_CHECK_SIZEOF(char*, 4)
AC_CHECK_SIZEOF(short, 2)
AC_CHECK_SIZEOF(int, 4)
if test "$ac_cv_sizeof_int" -eq 0
then
  AC_MSG_ERROR("No size for int type.")
fi
AC_CHECK_SIZEOF(long, 4)
if test "$ac_cv_sizeof_long" -eq 0
then
  AC_MSG_ERROR("No size for long type.")
fi
AC_CHECK_SIZEOF(long long, 8)
if test "$ac_cv_sizeof_long_long" -eq 0
then
  AC_MSG_ERROR("MySQL needs a long long type.")
fi
# off_t is not a builtin type
AC_CHECK_SIZEOF(off_t, 4)
if test "$ac_cv_sizeof_off_t" -eq 0
then
  AC_MSG_ERROR("MySQL needs a off_t type.")
fi

dnl
dnl check if time_t is unsigned
dnl

MYSQL_CHECK_TIME_T


# do we need #pragma interface/#pragma implementation ?
# yes if it's gcc 2.x, and not icc pretending to be gcc, and not cygwin
AC_MSG_CHECKING(the need for @%:@pragma interface/implementation)
# instead of trying to match SYSTEM_TYPE and CC_VERSION (that doesn't
# follow any standard), we'll use well-defined preprocessor macros:
AC_TRY_CPP([
#if !defined(__CYGWIN__) && !defined(__INTEL_COMPILER) && defined(__GNUC__) && (__GNUC__ < 3)
#error USE_PRAGMA_IMPLEMENTATION
#endif
],AC_MSG_RESULT(no) ,AC_MSG_RESULT(yes) ; CXXFLAGS="$CXXFLAGS -DUSE_PRAGMA_IMPLEMENTATION")

# This always gives a warning. Ignore it unless you are cross compiling
AC_C_BIGENDIAN
#---START: Used in for client configure
# Check base type of last arg to accept
MYSQL_TYPE_ACCEPT
#---END:
# Figure out what type of struct rlimit to use with setrlimit
MYSQL_TYPE_STRUCT_RLIMIT
# Find where the stack goes
MYSQL_STACK_DIRECTION
# We want to skip alloca on irix unconditionally. It may work on some version..
MYSQL_FUNC_ALLOCA
# Do struct timespec have members tv_sec or ts_sec
MYSQL_TIMESPEC_TS
# Do we have the tzname variable
MYSQL_TZNAME
# Do the c++ compiler have a bool type
MYSQL_CXX_BOOL
# Check some common bugs with gcc 2.8.# on sparc
if ! ( expr "$SYSTEM_TYPE" : ".*netware.*" > /dev/null ); then
MYSQL_CHECK_LONGLONG_TO_FLOAT
if test "$ac_cv_conv_longlong_to_float" != "yes"
then
  AC_MSG_ERROR([Your compiler cannot convert a longlong value to a float!
If you are using gcc 2.8.# you should upgrade to egcs 1.0.3 or newer and try
again]);
fi
fi
AC_CHECK_TYPES([sigset_t, off_t], [], [], [#include <sys/types.h>])
AC_CHECK_TYPES([size_t], [], [], [#include <stdio.h>])
AC_CHECK_TYPES([u_int32_t])

MYSQL_PTHREAD_YIELD

######################################################################
# For readline/libedit (We simply move the mimimum amount of stuff from
# the readline/libedit configure.in here)

dnl Checks for header files.
AC_CHECK_HEADERS(malloc.h sys/cdefs.h)

dnl Checks for library functions.
AC_FUNC_ALLOCA
AC_PROG_GCC_TRADITIONAL
AC_TYPE_SIGNAL
AC_CHECK_FUNCS(re_comp regcomp strdup)

dnl Sun compilers have their own vis.h that is about something
dnl totally different. So, not to change the libedit source, we
dnl do some additional checks before we define HAVE_VIS_H.
AC_CHECK_HEADER(vis.h,
  [AC_CHECK_FUNC(strvis,
    [AC_DEFINE([HAVE_VIS_H], [1],[Found vis.h and the strvis() function])])])

AC_CHECK_FUNCS(strlcat strlcpy)
AC_CHECK_FUNCS(issetugid)
AC_CHECK_FUNCS(fgetln)
AC_CHECK_FUNCS(getline flockfile)

# from old readline settting:

MAKE_SHELL=/bin/sh
AC_SUBST(MAKE_SHELL)

# Already-done: stdlib.h string.h unistd.h termios.h
AC_CHECK_HEADERS(varargs.h stdarg.h dirent.h locale.h ndir.h sys/dir.h \
 sys/file.h sys/ndir.h sys/ptem.h sys/pte.h sys/select.h sys/stream.h \
 sys/mman.h curses.h termcap.h termio.h termbits.h asm/termbits.h grp.h \
paths.h semaphore.h)

# Already-done: strcasecmp
AC_CHECK_FUNCS(lstat putenv select setenv setlocale strcoll tcgetattr)

AC_STAT_MACROS_BROKEN
MYSQL_SIGNAL_CHECK
MYSQL_CHECK_GETPW_FUNCS
MYSQL_HAVE_TIOCGWINSZ
MYSQL_HAVE_FIONREAD
MYSQL_HAVE_TIOCSTAT
MYSQL_STRUCT_DIRENT_D_INO
MYSQL_STRUCT_DIRENT_D_NAMLEN
MYSQL_TYPE_SIGHANDLER
MYSQL_CHECK_MULTIBYTE
if test "$with_named_curses" = "no"
then
  MYSQL_CHECK_LIB_TERMCAP
else
  TERMCAP_LIB="$with_named_curses"
fi
AC_SUBST(TERMCAP_LIB)

LIBEDIT_LOBJECTS=""
AC_CHECK_FUNC(strunvis, ,[LIBEDIT_LOBJECTS="$LIBEDIT_LOBJECTS unvis.o"])
AC_CHECK_FUNC(strvis,   ,[LIBEDIT_LOBJECTS="$LIBEDIT_LOBJECTS vis.o"])
AC_CHECK_FUNC(strlcpy,  ,[LIBEDIT_LOBJECTS="$LIBEDIT_LOBJECTS strlcpy.o"])
AC_CHECK_FUNC(strlcat,  ,[LIBEDIT_LOBJECTS="$LIBEDIT_LOBJECTS strlcat.o"])
AC_CHECK_FUNC(fgetln,   ,[LIBEDIT_LOBJECTS="$LIBEDIT_LOBJECTS fgetln.o"])
AC_SUBST(LIBEDIT_LOBJECTS)
enable_readline="yes"

# End of readline/libedit stuff
#########################################################################

dnl Checks for library functions.

#
# The following code disables intrinsic function support while we test for
# library functions.  This is to avoid configure problems with Intel ecc
# compiler

ORG_CFLAGS="$CFLAGS"
if test "$GCC" != "yes"; then
  AC_SYS_COMPILER_FLAG(-nolib_inline,nolib_inline,CFLAGS,[],[])
fi

#AC_FUNC_MMAP
AC_TYPE_SIGNAL
MYSQL_TYPE_QSORT
AC_FUNC_UTIME_NULL
AC_FUNC_VPRINTF

AC_CHECK_FUNCS(alarm bcmp bfill bmove bsearch bzero \
  chsize cuserid fchmod fcntl \
  fconvert fdatasync finite fpresetsticky fpsetmask fsync ftruncate \
  getcwd gethostbyaddr_r gethostbyname_r getpass getpassphrase getpwnam \
  getpwuid getrlimit getrusage getwd gmtime_r index initgroups isnan \
  localtime_r locking longjmp lrand48 madvise mallinfo memcpy memmove \
  mkstemp mlockall perror poll pread pthread_attr_create mmap mmap64 getpagesize \
  pthread_attr_getstacksize pthread_attr_setprio pthread_attr_setschedparam \
  pthread_attr_setstacksize pthread_condattr_create pthread_getsequence_np \
  pthread_key_delete pthread_rwlock_rdlock pthread_setprio \
  pthread_setprio_np pthread_setschedparam pthread_sigmask readlink \
  realpath rename rint rwlock_init setupterm \
  shmget shmat shmdt shmctl sigaction sigemptyset sigaddset \
  sighold sigset sigthreadmask port_create sleep \
  snprintf socket stpcpy strcasecmp strerror strsignal strnlen strpbrk strstr \
  strtol strtoll strtoul strtoull tell tempnam thr_setconcurrency vidattr \
  posix_fallocate)

#
#
#
case "$target" in
 *-*-aix4* | *-*-sco*)
	# (grr) aix 4.3 has a stub for clock_gettime, (returning ENOSYS)
	# and using AC_TRY_RUN is hard when cross-compiling
	# We also disable for SCO for the time being, the headers for the
	# thread library we use conflicts with other headers.
    ;;
 *) AC_CHECK_FUNCS(clock_gettime)
    ;;
esac

# isinf() could be a function or a macro (HPUX)
AC_MSG_CHECKING(for isinf with <math.h>)
AC_TRY_LINK([#include <math.h>], [float f = 0.0; int r = isinf(f); return r],
 AC_MSG_RESULT(yes)
 AC_DEFINE(HAVE_ISINF, [1], [isinf() macro or function]),
 AC_MSG_RESULT(no))
 
CFLAGS="$ORG_CFLAGS"

# Sanity check: We chould not have any fseeko symbol unless
# large_file_support=yes
AC_CHECK_FUNC(fseeko,
[if test "$large_file_support" = no -a "$TARGET_LINUX" = "true";
then
  AC_MSG_ERROR("Found fseeko symbol but large_file_support is not enabled!");
fi]
)

# Check definition of gethostbyaddr_r (glibc2 defines this with 8 arguments)
ac_save_CXXFLAGS="$CXXFLAGS"
AC_CACHE_CHECK([style of gethost* routines], mysql_cv_gethost_style,
AC_LANG_SAVE
AC_LANG_CPLUSPLUS

# Test whether madvise() is declared in C++ code -- it is not on some
# systems, such as Solaris
AC_CHECK_DECLS(madvise, [], [], [#if HAVE_SYS_MMAN_H
#include <sys/types.h>
#include <sys/mman.h>
#endif])

# Do not treat warnings as errors if we are linking against other libc
# this is to work around gcc not being permissive on non-system includes
# with respect to ANSI C++
# We also remove the -fbranch-probabilities option as this will give warnings
# about not profiled code, which confuses configure
# We also must remove -W and -Wcheck which on icc produces warnings that
# we don't want to catch with -Werror

if test "$ac_cv_prog_gxx" = "yes" -a "$with_other_libc" = "no"
then
  CXXFLAGS=`echo "$CXXFLAGS -Werror" | sed -e 's/-fbranch-probabilities//; s/-Wall//; s/-ansi//; s/-pedantic//; s/-Wcheck//'`
fi

AC_TRY_COMPILE(
[#undef inline
#if !defined(SCO) && !defined(__osf__) && !defined(_REENTRANT)
#define _REENTRANT
#endif
#include <pthread.h>
#include <sys/types.h>
#include <sys/socket.h>
#include <netinet/in.h>
#include <arpa/inet.h>
#include <netdb.h>],
[int skr;
 struct hostent *foo = gethostbyaddr_r((const char *) 0,
  0, 0, (struct hostent *) 0, (char *) NULL,  0, &skr); return (foo == 0);],
mysql_cv_gethost_style=solaris, mysql_cv_gethost_style=other))
AC_LANG_RESTORE
CXXFLAGS="$ac_save_CXXFLAGS"
if test "$mysql_cv_gethost_style" = "solaris"
then
  AC_DEFINE([HAVE_SOLARIS_STYLE_GETHOST], [1],
            [Solaris define gethostbyaddr_r with 7 arguments. glibc2 defines this with 8 arguments])
fi

#---START: Used in for client configure

# Check definition of gethostbyname_r (glibc2.0.100 is different from Solaris)
ac_save_CXXFLAGS="$CXXFLAGS"
AC_CACHE_CHECK([style of gethostbyname_r routines], mysql_cv_gethostbyname_style,
AC_LANG_SAVE
AC_LANG_CPLUSPLUS
if test "$ac_cv_prog_gxx" = "yes" -a "$with_other_libc" = "no"
then
  CXXFLAGS=`echo "$CXXFLAGS -Werror" | sed -e 's/-fbranch-probabilities//; s/-Wall//; s/-ansi//; s/-pedantic//; s/-Wcheck//'`
fi
AC_TRY_COMPILE(
[#undef inline
#if !defined(SCO) && !defined(__osf__) && !defined(_REENTRANT)
#define _REENTRANT
#endif
#include <pthread.h>
#include <sys/types.h>
#include <sys/socket.h>
#include <netinet/in.h>
#include <arpa/inet.h>
#include <netdb.h>],
[int skr;

 skr = gethostbyname_r((const char *) 0,
  (struct hostent*) 0, (char*) 0, 0, (struct hostent **) 0, &skr);],
mysql_cv_gethostbyname_style=glibc2, mysql_cv_gethostbyname_style=other))
AC_LANG_RESTORE
CXXFLAGS="$ac_save_CXXFLAGS"
if test "$mysql_cv_gethostbyname_style" = "glibc2"
then
  AC_DEFINE([HAVE_GETHOSTBYNAME_R_GLIBC2_STYLE], [1],
            [Solaris define gethostbyname_r with 5 arguments. glibc2 defines this with 6 arguments])
fi

# Check 3rd argument of getthostbyname_r
ac_save_CXXFLAGS="$CXXFLAGS"
AC_CACHE_CHECK([3 argument to gethostbyname_r routines], mysql_cv_gethostbyname_arg,
AC_LANG_SAVE
AC_LANG_CPLUSPLUS
if test "$ac_cv_prog_gxx" = "yes" -a "$with_other_libc" = "no"
then
  CXXFLAGS=`echo "$CXXFLAGS -Werror" | sed -e 's/-fbranch-probabilities//; s/-Wall//; s/-ansi//; s/-pedantic//; s/-Wcheck//'`
fi
AC_TRY_COMPILE(
[#undef inline
#if !defined(SCO) && !defined(__osf__) && !defined(_REENTRANT)
#define _REENTRANT
#endif
#include <pthread.h>
#include <sys/types.h>
#include <sys/socket.h>
#include <netinet/in.h>
#include <arpa/inet.h>
#include <netdb.h>],
[int skr;

 skr = gethostbyname_r((const char *) 0, (struct hostent*) 0, (struct hostent_data*) 0);],
mysql_cv_gethostbyname_arg=hostent_data, mysql_cv_gethostbyname_arg=char))
AC_LANG_RESTORE
CXXFLAGS="$ac_save_CXXFLAGS"
if test "$mysql_cv_gethostbyname_arg" = "hostent_data"
then
  AC_DEFINE([HAVE_GETHOSTBYNAME_R_RETURN_INT], [1],
            [In OSF 4.0f the 3'd argument to gethostbyname_r is hostent_data *])
fi


# Check definition of pthread_getspecific
AC_CACHE_CHECK("args to pthread_getspecific", mysql_cv_getspecific_args,
AC_TRY_COMPILE(
[#if !defined(SCO) && !defined(__osf__) && !defined(_REENTRANT)
#define _REENTRANT
#endif
#define _POSIX_PTHREAD_SEMANTICS 
#include <pthread.h> ],
[ void *pthread_getspecific(pthread_key_t key);
pthread_getspecific((pthread_key_t) NULL); ],
mysql_cv_getspecific_args=POSIX, mysql_cv_getspecific_args=other))
  if test "$mysql_cv_getspecific_args" = "other"
  then
    AC_DEFINE([HAVE_NONPOSIX_PTHREAD_GETSPECIFIC], [1],
              [For some non posix threads])
  fi

  # Check definition of pthread_mutex_init
  AC_CACHE_CHECK("args to pthread_mutex_init", mysql_cv_mutex_init_args,
  AC_TRY_COMPILE(
[#if !defined(SCO) && !defined(__osf__)
#define _REENTRANT
#endif
#define _POSIX_PTHREAD_SEMANTICS 
#include <pthread.h> ],
[ 
  pthread_mutexattr_t attr;
  pthread_mutex_t mp;
  pthread_mutex_init(&mp,&attr); ],
mysql_cv_mutex_init_args=POSIX, mysql_cv_mutex_init_args=other))
  if test "$mysql_cv_mutex_init_args" = "other"
  then
    AC_DEFINE([HAVE_NONPOSIX_PTHREAD_MUTEX_INIT], [1],
              [For some non posix threads])
  fi
#---END:

#---START: Used in for client configure
# Check definition of readdir_r
AC_CACHE_CHECK("args to readdir_r", mysql_cv_readdir_r,
AC_TRY_LINK(
[#if !defined(SCO) && !defined(__osf__)
#define _REENTRANT
#endif
#define _POSIX_PTHREAD_SEMANTICS 
#include <pthread.h>
#include <dirent.h>],
[ int readdir_r(DIR *dirp, struct dirent *entry, struct dirent **result);
readdir_r((DIR *) NULL, (struct dirent *) NULL, (struct dirent **) NULL); ],
mysql_cv_readdir_r=POSIX, mysql_cv_readdir_r=other))
if test "$mysql_cv_readdir_r" = "POSIX"
then
  AC_DEFINE([HAVE_READDIR_R], [1], [POSIX readdir_r])
fi

# Check definition of posix sigwait()
AC_CACHE_CHECK("style of sigwait", mysql_cv_sigwait,
AC_TRY_LINK(
[#if !defined(SCO) && !defined(__osf__)
#define _REENTRANT
#endif
#define _POSIX_PTHREAD_SEMANTICS 
#include <pthread.h>
#include <signal.h>],
[#ifndef _AIX
sigset_t set;
int sig;
sigwait(&set,&sig);
#endif],
mysql_cv_sigwait=POSIX, mysql_cv_sigwait=other))
if test "$mysql_cv_sigwait" = "POSIX"
then
  AC_DEFINE([HAVE_SIGWAIT], [1], [POSIX sigwait])
fi

if test "$mysql_cv_sigwait" != "POSIX"
then
unset mysql_cv_sigwait
# Check definition of posix sigwait()
AC_CACHE_CHECK("style of sigwait", mysql_cv_sigwait,
AC_TRY_LINK(
[#if !defined(SCO) && !defined(__osf__)
#define _REENTRANT
#endif
#define _POSIX_PTHREAD_SEMANTICS 
#include <pthread.h>
#include <signal.h>],
[sigset_t set;
int sig;
sigwait(&set);],
mysql_cv_sigwait=NONPOSIX, mysql_cv_sigwait=other))
if test "$mysql_cv_sigwait" = "NONPOSIX"
then
  AC_DEFINE([HAVE_NONPOSIX_SIGWAIT], [1], [sigwait with one argument])
fi
fi
#---END:

# Check if pthread_attr_setscope() exists
AC_CACHE_CHECK("for pthread_attr_setscope", mysql_cv_pthread_attr_setscope,
AC_TRY_LINK(
[#if !defined(SCO) && !defined(__osf__)
#define _REENTRANT
#endif
#define _POSIX_PTHREAD_SEMANTICS 
#include <pthread.h>],
[pthread_attr_t thr_attr;
pthread_attr_setscope(&thr_attr,0);],
mysql_cv_pthread_attr_setscope=yes, mysql_cv_pthread_attr_setscope=no))
if test "$mysql_cv_pthread_attr_setscope" = "yes"
then
  AC_DEFINE([HAVE_PTHREAD_ATTR_SETSCOPE], [1], [pthread_attr_setscope])
fi

# Check for bad includes
AC_MSG_CHECKING("can netinet files be included")
AC_TRY_COMPILE(
[#include <sys/types.h>
#include <sys/socket.h>
#include <netinet/in_systm.h>
#include <netinet/in.h>
#include <netinet/ip.h>
#include <netinet/tcp.h>],
[ printf("1\n"); ],
netinet_inc=yes, netinet_inc=no)
if test "$netinet_inc" = "no"
then
  AC_DEFINE([HAVE_BROKEN_NETINET_INCLUDES], [1], [Can netinet be included])
fi
AC_MSG_RESULT("$netinet_inc")

#--------------------------------------------------------------------
# Check for requested features
#--------------------------------------------------------------------

MYSQL_CHECK_BIG_TABLES
MYSQL_CHECK_MAX_INDEXES
MYSQL_CHECK_VIO
MYSQL_CHECK_SSL

#--------------------------------------------------------------------
# Declare our plugin modules
# Has to be done late, as the plugin may need to check for existence of
# functions tested above
#--------------------------------------------------------------------

MYSQL_STORAGE_ENGINE(partition, partition, [Partition Support],
        [MySQL Partitioning Support], [max,max-no-ndb])

dnl -- ndbcluster requires partition to be enabled

MYSQL_CONFIGURE_PLUGINS([none])

# Only build client code?
AC_ARG_WITH(server,
    [  --without-server        Only build the client.],
    [with_server=$withval],
    [with_server=yes]
)

AC_ARG_WITH(embedded-server,
    [  --with-embedded-server  Build the embedded server (libmysqld).],
    [with_embedded_server=$withval],
    [with_embedded_server=no]
)

AC_ARG_WITH(query_cache,
    [  --without-query-cache   Do not build query cache.],
    [with_query_cache=$withval],
    [with_query_cache=yes]
)

if test "$with_query_cache" = "yes"
then
  AC_DEFINE([HAVE_QUERY_CACHE], [1], [If we want to have query cache])
fi

AC_ARG_WITH(geometry,
    [  --without-geometry      Do not build geometry-related parts.],
    [with_geometry=$withval],
    [with_geometry=yes]
)

if test "$with_geometry" = "yes"
then
  AC_DEFINE([HAVE_SPATIAL], [1], [Spatial extentions])
  AC_DEFINE([HAVE_RTREE_KEYS], [1], [RTree keys])
fi

AC_ARG_WITH(embedded_privilege_control,
    [  --with-embedded-privilege-control
                          Build parts to check user's privileges.
			  Only affects embedded library.],
    [with_embedded_privilege_control=$withval],
    [with_embedded_privilege_control=no]
)

if test "$with_embedded_privilege_control" = "yes"
then
  AC_DEFINE([HAVE_EMBEDDED_PRIVILEGE_CONTROL], [1],
            [Access checks in embedded library])
fi

tools_dirs=""

AC_ARG_WITH([mysqlmanager],
  AC_HELP_STRING([--with-mysqlmanager], [Build the mysqlmanager binary: yes/no (default: build if server is built.)]),,)

if test "$with_mysqlmanager" = "yes" -o \
        '(' "$with_mysqlmanager:$with_server" = ":yes" -a \
            -d "$srcdir/server-tools" ')' ; then
  tools_dirs="$tools_dirs server-tools"
  AC_CONFIG_FILES(server-tools/Makefile server-tools/instance-manager/Makefile)
fi

AC_SUBST(tools_dirs)

#MYSQL_CHECK_CPU

libmysqld_dirs=
linked_libmysqld_targets=
if test "$with_embedded_server" = "yes"
then
  libmysqld_dirs=libmysqld
  linked_libmysqld_targets="linked_libmysqld_sources linked_libmysqldex_sources"
  AC_CONFIG_FILES(libmysqld/Makefile libmysqld/examples/Makefile)
  # We can't build embedded library without building the server, because
  # we depend on libmysys, libmystrings, libmyisam, etc.
  with_server=yes
fi
# XXX: We need to add @libmysqld_extra_libs@ (or whatever) so that
# mysql_config --libmysqld-libs will print out something like
# -L/path/to/lib/mysql -lmysqld -lmyisam -lmysys -lmystrings -ldbug ...
AC_SUBST([libmysqld_dirs])
AC_SUBST([linked_libmysqld_targets])

# Shall we build the docs?
AC_ARG_WITH(docs,
    [  --without-docs          Skip building of the documentation.],
    [with_docs=$withval],
    [with_docs=yes]
)

if test "$with_docs" = "yes"
then
  docs_dirs="Docs"
else
  docs_dirs=""
fi
AC_SUBST(docs_dirs)

# Shall we build the man pages?
AC_ARG_WITH(man,
    [  --without-man          Skip building of the man pages.],
    [with_man=$withval],
    [with_man=yes]
)

<<<<<<< HEAD
if test X"$with_man" = Xyes
then
  man_dirs="man"
  if test X"$have_ndbcluster" = Xyes
  then
    man1_files=`ls $srcdir/man/*.1 | sed -e 's;^.*man/;;'`
    man8_files=`ls $srcdir/man/*.8 | sed -e 's;^.*man/;;'`
  else
    man1_files=`ls $srcdir/man/*.1 | grep -v '/ndb' | sed -e 's;^.*man/;;'`
    man8_files=`ls $srcdir/man/*.8 | grep -v '/ndb' | sed -e 's;^.*man/;;'`
  fi
  man1_files=`echo $man1_files`
  man8_files=`echo $man8_files`
else
  man_dirs=""
  man1_files=""
  man8_files=""
fi
AC_SUBST(man_dirs)
AC_SUBST(man1_files)
AC_SUBST(man8_files)
=======
# Shall we build the bench code?
AC_ARG_WITH(bench,
    [  --without-bench         Skip building of the benchmark suite.],
    [with_bench=$withval],
    [with_bench=yes]
)

if test "$with_bench" = "yes"
then
  bench_dirs="sql-bench"
else
  bench_dirs=""
fi
bench_dirs="$bench_dirs mysql-test"
AC_SUBST(bench_dirs)
>>>>>>> 8437fd62

# Don't build readline, i have it already
AC_ARG_WITH(readline,
    [  --without-readline      Use system readline instead of bundled copy.],
    [ with_readline=$withval ],
    [ with_readline=undefined ]
    )
    
AC_ARG_WITH(libedit,
    [  --without-libedit       Use system libedit instead of bundled copy.],
    [ with_libedit=$withval ],
    [ with_libedit=undefined ]
    )

if test "$with_readline/$with_libedit" = "undefined/undefined" -a ! -e "$srcdir/cmd-line-utils"
then
  with_readline=no
  with_libedit=no
fi

#
# We support next variants of compilation:
#                              --with-readline
#                |       yes      |  no  |               undefined
# --with-libedit |                |      |
# ---------------+----------------+------+----------------------------------
#       yes      |      ERROR!    |   use libedit from mysql sources
# ---------------+----------------+------+----------------------------------
#       no       | use readline   | use system readline or external libedit
#                | from mysql     | according to results of m4 tests
# ---------------+ sources (if it +      +----------------------------------
#    undefined   | is presented)  |      | use libedit from mysql sources
                   

compile_readline="no"
compile_libedit="no"

if [test "$with_libedit" = "yes"] && [test "$with_readline" = "yes"]
then
    AC_MSG_ERROR([You can not use --with-readline and --with-libedit at the same time, please choose one of it])
fi

readline_topdir=""
readline_basedir=""
readline_dir=""
readline_h_ln_cmd=""
readline_link=""
want_to_use_readline="no"

if expr "$SYSTEM_TYPE" : ".*netware.*" > /dev/null
then
    # For NetWare, do not need readline
    echo "Skipping readline"
else

if [test "$with_libedit" = "yes"] || [test "$with_libedit" = "undefined"] && [test "$with_readline" = "undefined"]
then
    readline_topdir="cmd-line-utils"
    readline_basedir="libedit"
    readline_dir="$readline_topdir/$readline_basedir"
    readline_link="\$(top_builddir)/cmd-line-utils/libedit/libedit.a"
    readline_h_ln_cmd="\$(LN) -s \$(top_srcdir)/cmd-line-utils/libedit/readline readline"
    compile_libedit=yes
    AC_DEFINE_UNQUOTED(HAVE_HIST_ENTRY, 1)
    AC_DEFINE_UNQUOTED(USE_LIBEDIT_INTERFACE, 1)
elif test "$with_readline" = "yes"
then
    readline_topdir="cmd-line-utils"
    readline_basedir="readline"
    readline_dir="$readline_topdir/$readline_basedir"
    readline_link="\$(top_builddir)/cmd-line-utils/readline/libreadline.a"
    readline_h_ln_cmd="\$(LN) -s \$(top_srcdir)/cmd-line-utils/readline readline"
    compile_readline=yes
    want_to_use_readline="yes"
    AC_DEFINE_UNQUOTED(USE_NEW_READLINE_INTERFACE, 1)
else
    # Use system readline library
    AC_LANG_SAVE
    AC_LANG_CPLUSPLUS
    MYSQL_CHECK_LIBEDIT_INTERFACE
    MYSQL_CHECK_NEW_RL_INTERFACE
    MYSQL_CHECK_READLINE_DECLARES_HIST_ENTRY
    AC_LANG_RESTORE
    if [test "$mysql_cv_new_rl_interface" = "yes"] && [test -d "./cmd-line-utils/readline"]
    then
        # Use the new readline interface, but only if the package includes a bundled libreadline
        # this way we avoid linking commercial source with GPL readline
        readline_link="-lreadline"
        want_to_use_readline="yes"
    elif [test "$mysql_cv_libedit_interface" = "yes"]
    then
        # Use libedit
        readline_link="-ledit"
    else
       AC_MSG_ERROR([Could not find system readline or libedit libraries
          Use --with-readline or --with-libedit to use the bundled
          versions of libedit or readline])
    fi
fi

# if there is no readline, but we want to build with readline, we fail
if [test "$want_to_use_readline" = "yes"] && [test ! -d "./cmd-line-utils/readline"]
then
    AC_MSG_ERROR([This commercially licensed MySQL source package can't
          be built with libreadline. Please use --with-libedit to use
          the bundled version of libedit instead.])
fi

#
# if either readline or libedit is enabled - generate Makefile's for both
# (to make sure both are included in 'make dist')
#
if test -n "$readline_basedir"
then
  AC_CONFIG_FILES(cmd-line-utils/Makefile dnl
                  cmd-line-utils/libedit/Makefile dnl
                  cmd-line-utils/readline/Makefile)
fi
fi

AC_SUBST(readline_dir)
AC_SUBST(readline_topdir)
AC_SUBST(readline_basedir)
AC_SUBST(readline_link)
AC_SUBST(readline_h_ln_cmd)


# Include man pages, if desired, adapted to the configured parts.
if test X"$with_man" = Xyes
then
  # First, create the list of all man pages present.
  MANLISTFIL=manlist.$$
  TMPLISTFIL=`echo $MANLISTFIL | sed -e 's/manlist/tmplist/'`
  if test -f $MANLISTFIL -o -f $TMPLISTFIL
  then
    echo "Temp file '$MANLISTFIL' or '$TMPLISTFIL' already exists in '`pwd`' - aborting"
    exit 1
  fi
  touch $MANLISTFIL $TMPLISTFIL

  ls $srcdir/man/*.[[18]] > $MANLISTFIL

  # Then, remove all those pages from the list which are specific to parts
  # (table handlers, features, ...) which are not configured in this run.
  AC_MSG_CHECKING("for man pages to remove")
  MAN_DROP="dropping"
  if test X"$have_ndbcluster" != Xyes
  then
    MAN_DROP="$MAN_DROP ndbcluster"
    grep -v '/ndb' $MANLISTFIL > $TMPLISTFIL ; mv -f $TMPLISTFIL $MANLISTFIL
  fi
  if test X"$with_embedded_server" != Xyes
  then
    MAN_DROP="$MAN_DROP embedded"
    grep -v 'embedded' $MANLISTFIL > $TMPLISTFIL ; mv -f $TMPLISTFIL $MANLISTFIL
  fi
  if test X"$have_innodb" != Xyes
  then
    MAN_DROP="$MAN_DROP innodb"
    grep -v 'inno' $MANLISTFIL > $TMPLISTFIL ; mv -f $TMPLISTFIL $MANLISTFIL
  fi
  AC_MSG_RESULT([$MAN_DROP])

  # Finally, split the man pages into sections 1 and 8.
  # Get rid of line breaks.
  man1_files=`sed -n -e '/\.1$/s/^.*man\///p' <$MANLISTFIL`
  man8_files=`sed -n -e '/\.8$/s/^.*man\///p' <$MANLISTFIL`

  man_dirs="man"
  man1_files=`echo $man1_files`
  man8_files=`echo $man8_files`
  rm -f $MANLISTFIL
else
  man_dirs=""
  man1_files=""
  man8_files=""
fi
AC_SUBST(man_dirs)
AC_SUBST(man1_files)
AC_SUBST(man8_files)

# If we have threads generate some library functions and test programs
sql_server_dirs=
sql_server=
server_scripts=
thread_dirs=

dnl This probably should be cleaned up more - for now the threaded
dnl client is just using plain-old libs.
sql_client_dirs=
linked_client_targets="linked_libmysql_sources"

AM_CONDITIONAL(THREAD_SAFE_CLIENT, test "$THREAD_SAFE_CLIENT" != "no")

if test "$THREAD_SAFE_CLIENT" = "no"
then
  sql_client_dirs="strings regex mysys dbug extra libmysql client"
else
  sql_client_dirs="strings regex mysys dbug extra libmysql libmysql_r client"
  linked_client_targets="$linked_client_targets linked_libmysql_r_sources"
  AC_CONFIG_FILES(libmysql_r/Makefile)
  AC_DEFINE([THREAD_SAFE_CLIENT], [1], [Should the client be thread safe])
fi

CLIENT_LIBS="$NON_THREADED_LIBS $openssl_libs $ZLIB_LIBS $STATIC_NSS_FLAGS"

AC_SUBST(CLIENT_LIBS)
AC_SUBST(CLIENT_THREAD_LIBS)
AC_SUBST(NON_THREADED_LIBS)
AC_SUBST(STATIC_NSS_FLAGS)
AC_SUBST(sql_client_dirs)
AC_SUBST(linked_client_targets)

# If configuring for NetWare, set up to link sources from and build the netware directory
netware_dir=
linked_netware_sources=
if expr "$SYSTEM_TYPE" : ".*netware.*" > /dev/null
then
  netware_dir="netware"
  linked_netware_sources="linked_netware_sources"
fi
AC_SUBST(netware_dir)
AC_SUBST(linked_netware_sources)
AM_CONDITIONAL(HAVE_NETWARE, test "$netware_dir" = "netware")

if test "$with_server" != "no" -o "$THREAD_SAFE_CLIENT" != "no"
then
  AC_DEFINE([THREAD], [1],
            [Define if you want to have threaded code. This may be undef on client code])
  # Avoid _PROGRAMS names
  THREAD_LOBJECTS="thr_alarm.o thr_lock.o thr_mutex.o thr_rwlock.o my_pthread.o my_thr_init.o mf_keycache.o"
  AC_SUBST(THREAD_LOBJECTS)
fi

if test "$with_server" != "no"
then
  server_scripts="mysqld_safe mysql_install_db"
  sql_server_dirs="strings mysys dbug extra regex"

  sql_server="$sql_server vio sql"
fi

# IMPORTANT - do not modify LIBS past this line - this hack is the only way
# I know to add the static NSS magic if we have static NSS libraries with
# glibc - Sasha

LDFLAGS="$LDFLAGS $OTHER_LIBC_LIB"
LIBS="$LIBS $STATIC_NSS_FLAGS"

AC_SUBST(sql_server_dirs)
AC_SUBST(sql_server)
AC_SUBST(thread_dirs)
AC_SUBST(server_scripts)

AC_SUBST(mysql_plugin_dirs)
AC_SUBST(mysql_plugin_libs)
AC_SUBST(mysql_plugin_defs)


# Now that sql_client_dirs and sql_server_dirs are stable, determine the union.
# Start with the (longer) server list, add each client item not yet present.
sql_union_dirs=" $sql_server_dirs "
for DIR in $sql_client_dirs
do
  if echo " $sql_union_dirs " | grep " $DIR " >/dev/null
  then
    :  # already present, skip
  else
    sql_union_dirs="$sql_union_dirs $DIR "
  fi
done
AC_SUBST(sql_union_dirs)

# Some usefull subst
AC_SUBST(CC)
AC_SUBST(GXX)

# Set configuration options for make_binary_distribution
AC_SUBST(MAKE_BINARY_DISTRIBUTION_OPTIONS)

# Output results
AC_CONFIG_FILES(Makefile extra/Makefile mysys/Makefile dnl
 unittest/Makefile unittest/mytap/Makefile unittest/mytap/t/Makefile dnl
 unittest/mysys/Makefile unittest/examples/Makefile dnl
 strings/Makefile regex/Makefile storage/Makefile dnl
 man/Makefile BUILD/Makefile vio/Makefile dnl
 libmysql/Makefile client/Makefile dnl
 pstack/Makefile pstack/aout/Makefile sql/Makefile sql/share/Makefile dnl
 sql/sql_builtin.cc sql-common/Makefile dnl
 dbug/Makefile scripts/Makefile include/Makefile dnl
 tests/Makefile Docs/Makefile support-files/Makefile dnl
 support-files/MacOSX/Makefile support-files/RHEL4-SElinux/Makefile dnl
 mysql-test/Makefile dnl
 mysql-test/ndb/Makefile netware/Makefile sql-bench/Makefile dnl
 include/mysql_version.h plugin/Makefile win/Makefile)

AC_CONFIG_COMMANDS([default], , test -z "$CONFIG_HEADERS" || echo timestamp > stamp-h)

# Ensure that table handlers gets all modifications to CFLAGS/CXXFLAGS
AC_CONFIG_COMMANDS_POST(ac_configure_args="$ac_configure_args CFLAGS='$CFLAGS' CXXFLAGS='$CXXFLAGS'")

AC_OUTPUT

echo
echo "MySQL has a Web site at http://www.mysql.com/ which carries details on the"
echo "latest release, upcoming features, and other information to make your"
echo "work or play with MySQL more productive. There you can also find"
echo "information about mailing lists for MySQL discussion."
echo
echo "Remember to check the platform specific part of the reference manual for"
echo "hints about installing MySQL on your platform. Also have a look at the"
echo "files in the Docs directory."
echo
# The following text is checked in ./Do-compile to verify that configure
# ended sucessfully - don't remove it.
echo "Thank you for choosing MySQL!"
echo<|MERGE_RESOLUTION|>--- conflicted
+++ resolved
@@ -2296,46 +2296,6 @@
     [with_man=yes]
 )
 
-<<<<<<< HEAD
-if test X"$with_man" = Xyes
-then
-  man_dirs="man"
-  if test X"$have_ndbcluster" = Xyes
-  then
-    man1_files=`ls $srcdir/man/*.1 | sed -e 's;^.*man/;;'`
-    man8_files=`ls $srcdir/man/*.8 | sed -e 's;^.*man/;;'`
-  else
-    man1_files=`ls $srcdir/man/*.1 | grep -v '/ndb' | sed -e 's;^.*man/;;'`
-    man8_files=`ls $srcdir/man/*.8 | grep -v '/ndb' | sed -e 's;^.*man/;;'`
-  fi
-  man1_files=`echo $man1_files`
-  man8_files=`echo $man8_files`
-else
-  man_dirs=""
-  man1_files=""
-  man8_files=""
-fi
-AC_SUBST(man_dirs)
-AC_SUBST(man1_files)
-AC_SUBST(man8_files)
-=======
-# Shall we build the bench code?
-AC_ARG_WITH(bench,
-    [  --without-bench         Skip building of the benchmark suite.],
-    [with_bench=$withval],
-    [with_bench=yes]
-)
-
-if test "$with_bench" = "yes"
-then
-  bench_dirs="sql-bench"
-else
-  bench_dirs=""
-fi
-bench_dirs="$bench_dirs mysql-test"
-AC_SUBST(bench_dirs)
->>>>>>> 8437fd62
-
 # Don't build readline, i have it already
 AC_ARG_WITH(readline,
     [  --without-readline      Use system readline instead of bundled copy.],
@@ -2462,6 +2422,7 @@
 AC_SUBST(readline_h_ln_cmd)
 
 
+
 # Include man pages, if desired, adapted to the configured parts.
 if test X"$with_man" = Xyes
 then
@@ -2481,7 +2442,7 @@
   # (table handlers, features, ...) which are not configured in this run.
   AC_MSG_CHECKING("for man pages to remove")
   MAN_DROP="dropping"
-  if test X"$have_ndbcluster" != Xyes
+  if test X"$with_plugin_ndbcluster" != Xyes
   then
     MAN_DROP="$MAN_DROP ndbcluster"
     grep -v '/ndb' $MANLISTFIL > $TMPLISTFIL ; mv -f $TMPLISTFIL $MANLISTFIL
@@ -2491,7 +2452,7 @@
     MAN_DROP="$MAN_DROP embedded"
     grep -v 'embedded' $MANLISTFIL > $TMPLISTFIL ; mv -f $TMPLISTFIL $MANLISTFIL
   fi
-  if test X"$have_innodb" != Xyes
+  if test X"$with_plugin_innobase" != Xyes
   then
     MAN_DROP="$MAN_DROP innodb"
     grep -v 'inno' $MANLISTFIL > $TMPLISTFIL ; mv -f $TMPLISTFIL $MANLISTFIL
