dnl -*- ksh -*-
dnl Process this file with autoconf to produce a configure script.

# Minimum Autoconf version required.
AC_PREREQ(2.59)

dnl Various people throughout the community may parse configure.in to
dnl get the MySQL version from the source branch.  If the formatting
dnl of this line is going to be changed, please announce the change to
dnl internals@lists.mysql.com in advance of pushing the change.
dnl
dnl When changing the major version number please also check the switch
dnl statement in mysqlbinlog::check_master_version().  You may also need
dnl to update version.c in ndb.
<<<<<<< HEAD
AC_INIT([MariaDB Server], [5.1.58-MariaDB], [], [mysql])
=======
AC_INIT([MySQL Server], [5.1.60], [], [mysql])
>>>>>>> 13fefeb0

AC_CONFIG_SRCDIR([sql/mysqld.cc])
AC_CANONICAL_SYSTEM
# USTAR format gives us the possibility to store longer path names in
# TAR files, the path name is split into two parts, a 155 chacater
# first part and a 100 character second part.
AM_INIT_AUTOMAKE([1.9 tar-ustar])
AC_PROG_LIBTOOL

AM_CONFIG_HEADER([include/config.h])

# Request support for automake silent-rules if available.
# Default to verbose output. One can use the configure-time
# option --enable-silent-rules or make V=0 to activate
# silent rules.
m4_ifdef([AM_SILENT_RULES], [AM_SILENT_RULES([no])])

PROTOCOL_VERSION=10
DOT_FRM_VERSION=6
# See the libtool docs for information on how to do shared lib versions.
SHARED_LIB_MAJOR_VERSION=16
SHARED_LIB_VERSION=$SHARED_LIB_MAJOR_VERSION:0:0
NDB_SHARED_LIB_MAJOR_VERSION=3
NDB_SHARED_LIB_VERSION=$NDB_SHARED_LIB_MAJOR_VERSION:0:0

# Set all version vars based on $VERSION. How do we do this more elegant ?
# Remember that regexps needs to quote [ and ] since this is run through m4
# We take some made up examples
#
#  VERSION                  5.1.40sp1-alpha     5.0.34a  5.5.1-m2
#  MYSQL_U_SCORE_VERSION    5.1.40sp1_alpha     5.0.34a  5.5.1_m2
#  MYSQL_NO_DASH_VERSION    5.1.40sp1           5.0.34a  5.5.1
#  MYSQL_NUMERIC_VERSION    5.1.40              5.0.34   5.5.1
#  MYSQL_BASE_VERSION       5.1                 5.0      5.5
#  MYSQL_VERSION_ID         50140               50034    50501
#
MYSQL_U_SCORE_VERSION=`echo $VERSION | sed -e "s|-|_|"`
MYSQL_NO_DASH_VERSION=`echo $VERSION | sed -e "s|-.*$||"`
MYSQL_NUMERIC_VERSION=`echo $MYSQL_NO_DASH_VERSION | sed -e "s|[[a-z]][[a-z0-9]]*$||"`
MYSQL_BASE_VERSION=`echo $MYSQL_NUMERIC_VERSION | sed -e "s|\.[[^.]]*$||"`
MYSQL_VERSION_ID=`echo $MYSQL_NUMERIC_VERSION | \
    awk -F. '{printf "%d%0.2d%0.2d", $1, $2, $3}'`
MYSQL_COPYRIGHT_YEAR=`date '+%Y'`

# Add previous major version for debian package upgrade path
MYSQL_PREVIOUS_BASE_VERSION=5.0

# The port should be constant for a LONG time
MYSQL_TCP_PORT_DEFAULT=3306
MYSQL_UNIX_ADDR_DEFAULT="/tmp/mysql.sock"

dnl Include m4 
sinclude(config/ac-macros/maintainer.m4)
sinclude(config/ac-macros/alloca.m4)
sinclude(config/ac-macros/check_cpu.m4)
sinclude(config/ac-macros/character_sets.m4)
sinclude(config/ac-macros/compiler_flag.m4)
sinclude(config/ac-macros/plugins.m4)
sinclude(config/ac-macros/ha_ndbcluster.m4)
sinclude(config/ac-macros/large_file.m4)
sinclude(config/ac-macros/misc.m4)
sinclude(config/ac-macros/readline.m4)
sinclude(config/ac-macros/ssl.m4)
sinclude(config/ac-macros/libevent.m4)
sinclude(config/ac-macros/zlib.m4)

# Remember to add a directory sql/share/LANGUAGE
AVAILABLE_LANGUAGES="\
czech danish dutch english estonian french german greek hungarian \
italian japanese korean norwegian norwegian-ny polish portuguese \
romanian russian serbian slovak spanish swedish ukrainian"

#####
#####

AC_SUBST(MYSQL_U_SCORE_VERSION)
AC_SUBST(MYSQL_NO_DASH_VERSION)
AC_SUBST(MYSQL_BASE_VERSION)
AC_SUBST(MYSQL_VERSION_ID)
AC_SUBST(MYSQL_PREVIOUS_BASE_VERSION)
AC_SUBST(MYSQL_COPYRIGHT_YEAR)
AC_SUBST(PROTOCOL_VERSION)
AC_DEFINE_UNQUOTED([PROTOCOL_VERSION], [$PROTOCOL_VERSION],
                   [mysql client protocol version])
AC_SUBST(DOT_FRM_VERSION)
AC_DEFINE_UNQUOTED([DOT_FRM_VERSION], [$DOT_FRM_VERSION],
                   [Version of .frm files])
AC_SUBST(SHARED_LIB_MAJOR_VERSION)
AC_SUBST(SHARED_LIB_VERSION)
AC_SUBST(AVAILABLE_LANGUAGES)

# Check whether a debug mode should be enabled.
AC_ARG_WITH([debug],
    AS_HELP_STRING([--with-debug@<:@=full@:>@],
      [Enable various amounts of debugging support (full adds a slow memory checker).]),
    [with_debug=$withval],
    [with_debug=no])

AC_ARG_WITH([valgrind],
  [AS_HELP_STRING([--with-valgrind],
    [Valgrind instrumentation @<:@default=no@:>@])],
    [], [with_valgrind=no])

if test "$with_valgrind" != "no"
then
  AC_CHECK_HEADERS([valgrind/valgrind.h valgrind/memcheck.h],
    [AC_DEFINE([HAVE_VALGRIND], [1], [Define for Valgrind support])])
fi

# Whether the maintainer mode should be enabled.
# Note that this uses $with_debug and $with_valgrind
MY_MAINTAINER_MODE

# Canonicalize the configuration name.

# Check whether --with-system-type or --without-system-type was given.
AC_ARG_WITH(system-type,
    [  --with-system-type      Set the system type, like "sun-solaris10"],
    [SYSTEM_TYPE="$withval"],
    [SYSTEM_TYPE="$host_vendor-$host_os"])
AC_ARG_WITH(machine-type,
    [  --with-machine-type     Set the machine type, like "powerpc"],
    [MACHINE_TYPE="$withval"],
    [MACHINE_TYPE="$host_cpu"])
AC_SUBST(SYSTEM_TYPE)
AC_DEFINE_UNQUOTED([SYSTEM_TYPE], ["$SYSTEM_TYPE"],
                   [Name of system, eg sun-solaris])
AC_SUBST(MACHINE_TYPE)
AC_DEFINE_UNQUOTED([MACHINE_TYPE], ["$MACHINE_TYPE"],
                   [Machine type name, eg sparc])

# Detect intel x86 like processor
BASE_MACHINE_TYPE=$MACHINE_TYPE
case $MACHINE_TYPE in
  i?86) BASE_MACHINE_TYPE=i386 ;;
esac

# Save some variables and the command line options for mysqlbug
SAVE_CC="$CC"
SAVE_CXX="$CXX"
SAVE_ASFLAGS="$ASFLAGS"
SAVE_CFLAGS="$CFLAGS"
SAVE_CXXFLAGS="$CXXFLAGS"
SAVE_LDFLAGS="$LDFLAGS"
SAVE_CXXLDFLAGS="$CXXLDFLAGS"
CONF_COMMAND="$0 $ac_configure_args"
AC_SUBST(CONF_COMMAND)
AC_SUBST(SAVE_CC)
AC_SUBST(SAVE_CXX)
AC_SUBST(SAVE_ASFLAGS)
AC_SUBST(SAVE_CFLAGS)
AC_SUBST(SAVE_CXXFLAGS)
AC_SUBST(SAVE_LDFLAGS)
AC_SUBST(SAVE_CXXLDFLAGS)
AC_SUBST(CXXLDFLAGS)

#AC_ARG_PROGRAM			# Automaticly invoked by AM_INIT_AUTOMAKE

AM_SANITY_CHECK
# This is needed is SUBDIRS is set
AC_PROG_MAKE_SET

##############################################################################
# The below section needs to be done before AC_PROG_CC
##############################################################################

# Hack for OS X/Darwin and Metrowerks CodeWarrior
AC_ARG_WITH(darwin-mwcc,
[  --with-darwin-mwcc      Use Metrowerks CodeWarrior wrappers on OS X/Darwin],[
 if [ "with_darwin_mwcc" = yes ] ; then
  builddir=`pwd`
  ccwrapper="$builddir/support-files/MacOSX/mwcc-wrapper"
  arwrapper="$builddir/support-files/MacOSX/mwar-wrapper"
  CC="$ccwrapper"
  CXX="$ccwrapper"
  LD="$ccwrapper"
  AR="$arwrapper"
  RANLIB=:
  export CC CXX LD AR RANLIB
  AC_SUBST(AR)
  AC_SUBST(RANLIB)
 fi
])

AM_CONDITIONAL(DARWIN_MWCC, test x$with_darwin_mwcc = xyes)

if test "x${CFLAGS-}" = x ; then
  cflags_is_set=no
else
  cflags_is_set=yes
fi

if test "x${CPPFLAGS-}" = x ; then
  cppflags_is_set=no
else
  cppflags_is_set=yes
fi

if test "x${LDFLAGS-}" = x ; then
  ldflags_is_set=no
else
  ldflags_is_set=yes
fi

################ End of section to be done before AC_PROG_CC #################

# The following hack should ensure that configure doesn't add optimizing
# or debugging flags to CFLAGS or CXXFLAGS
# C_EXTRA_FLAGS are flags that are automaticly added to both
# CFLAGS and CXXFLAGS
CFLAGS="$CFLAGS $C_EXTRA_FLAGS "
CXXFLAGS="$CXXFLAGS $C_EXTRA_FLAGS "

dnl Checks for programs.
AC_PROG_AWK
AC_PROG_CC
AC_PROG_CXX
AC_PROG_CPP

# Print version of CC and CXX compiler (if they support --version)
case $SYSTEM_TYPE in
  *netware*)
CC_VERSION=`$CC -version | grep -i version`
    ;;
  *)
CC_VERSION=`$CC --version | sed 1q`
    ;;
esac
if test $? -eq "0"
then
  AC_MSG_CHECKING("C Compiler version")
  AC_MSG_RESULT("$CC $CC_VERSION")
else
CC_VERSION=""
fi
AC_SUBST(CC_VERSION)
MYSQL_CHECK_CXX_VERSION

# Fix for sgi gcc / sgiCC which tries to emulate gcc
if test "$CC" = "sgicc"
then
  ac_cv_prog_gcc="no"
fi
if test "$CXX" = "sgi++"
then
  GXX="no"
fi

# Still need ranlib for readline; local static use only so no libtool.
AC_PROG_RANLIB
# We use libtool
#AC_LIBTOOL_WIN32_DLL
AC_PROG_LIBTOOL

# Ensure that we have --preserve-dup-deps defines, otherwise we get link
# problems of 'mysql' with CXX=g++
#LIBTOOL="$LIBTOOL --preserve-dup-deps"
AC_SUBST(LIBTOOL)dnl

AC_SUBST(NM)dnl

# NM= "$NM -X64"
#archive_expsym_cmds= `echo "$archive_expsym_cmds" | sed -e '/"$(CC)"//'`
#archive_expsym_cmds= "$CC -q64 $archive_expsym_cmds"
#  CXXFLAGS=`echo "$CXXFLAGS -Werror" | sed -e 's/-fbranch-probabilities//; s/-Wall//; s/-ansi//; s/-pedantic//; s/-Wcheck//'`

#AC_LIBTOOL_DLOPEN AC_LIBTOOL_WIN32_DLL AC_DISABLE_FAST_INSTALL AC_DISABLE_SHARED AC_DISABLE_STATIC

# AC_PROG_INSTALL
AC_PROG_INSTALL
test -z "$INSTALL_SCRIPT" && INSTALL_SCRIPT='${INSTALL_PROGRAM}'

# Not critical since the generated file is distributed
AC_CHECK_PROGS(YACC, ['bison -y -p MYSQL'])

#check the return type of sprintf
AC_MSG_CHECKING("return type of sprintf")
AC_TRY_RUN([
  int main()
    {
      char* s = "hello";
      char buf[6];
      if((int)sprintf(buf, s) == strlen(s))
	return 0;
      
      return -1;
     }
   ],
   [AC_DEFINE(SPRINTF_RETURNS_INT, [1], [POSIX sprintf])
   AC_MSG_RESULT("int")],
   [AC_TRY_RUN([
 int main()
   {
     char* s = "hello";
     char buf[6];
     if((char*)sprintf(buf,s) == buf + strlen(s))
       return 0;
     return -1;
   }           ],
               [AC_DEFINE(SPRINTF_RETURNS_PTR, [1], [Broken sprintf])
                AC_MSG_RESULT("ptr")],
               [AC_DEFINE(SPRINTF_RETURNS_GARBAGE, [1], [Broken sprintf])
                AC_MSG_RESULT("garbage")]
   )],
   # Cross compile, assume POSIX
   [AC_DEFINE(SPRINTF_RETURNS_INT, [1], [POSIX sprintf])
    AC_MSG_RESULT("int (we assume)")]
)

AC_PATH_PROG(uname_prog, uname, no)

# We should go through this and put all the explictly system dependent
# stuff in one place
AC_MSG_CHECKING(operating system)
AC_CACHE_VAL(mysql_cv_sys_os,
[
if test "$uname_prog" != "no"; then
  mysql_cv_sys_os="`uname`"
else
  mysql_cv_sys_os="Not Solaris"
fi
])
AC_MSG_RESULT($mysql_cv_sys_os)

# This should be rewritten to use $target_os
case "$target_os" in
  sco3.2v5*) 
     CFLAGS="$CFLAGS -DSCO"
     CXXFLAGS="$CXXFLAGS -DSCO"
     LD='$(CC) $(CFLAGS)'
     case "$CFLAGS" in
       *-belf*) 
         AC_SYS_COMPILER_FLAG(-belf,sco_belf_option,CFLAGS,[],[
         case "$LDFLAGS" in
           *-belf*) ;;
           *) AC_MSG_WARN([Adding -belf option to ldflags.])
              LDFLAGS="$LDFLAGS -belf"
           ;;
         esac
         ])
       ;;
       *)
         AC_SYS_COMPILER_FLAG(-belf,sco_belf_option,CFLAGS,[],[
         case "$LDFLAGS" in
           *-belf*) ;;
           *)
	     AC_MSG_WARN([Adding -belf option to ldflags.])
             LDFLAGS="$LDFLAGS -belf"
           ;;
         esac
         ])
       ;;
     esac
  ;;
  sysv5UnixWare* | sysv5OpenUNIX8*) 
    if test "$GCC" != "yes"; then
      # Use the built-in alloca()
      CFLAGS="$CFLAGS -Kalloca"
    fi
    CXXFLAGS="$CXXFLAGS -DNO_CPLUSPLUS_ALLOCA"
  ;;
  sysv5SCO_SV6.0.0*)
    if test "$GCC" != "yes"; then
      # Use the built-in alloca()
      CFLAGS="$CFLAGS -Kalloca"
      CXXFLAGS="$CFLAGS -Kalloca"
      # Use no_implicit for templates
      CXXFLAGS="$CXXFLAGS -Tno_implicit"
      AC_DEFINE([HAVE_EXPLICIT_TEMPLATE_INSTANTIATION],
        [1], [Defined by configure. Use explicit template instantiation.])
    fi
  ;;
esac
AC_SUBST(CC)
AC_SUBST(CFLAGS)
AC_SUBST(CXX)
AC_SUBST(CXXFLAGS)
AC_SUBST(ASFLAGS)
AC_SUBST(LD)
AC_SUBST(INSTALL_SCRIPT)

export CC CXX CFLAGS LD LDFLAGS AR ARFLAGS

if test "$GCC" = "yes"
then
  # mysqld requires -fno-implicit-templates.
  # Disable exceptions as they seem to create problems with gcc and threads.
  # mysqld doesn't use run-time-type-checking, so we disable it.
  # We should use -Wno-invalid-offsetof flag to disable some warnings from gcc
  # regarding offset() usage in C++ which are done in a safe manner in the
  # server
  CXXFLAGS="$CXXFLAGS -fno-implicit-templates -fno-exceptions -fno-rtti"
  AC_DEFINE([HAVE_EXPLICIT_TEMPLATE_INSTANTIATION],
    [1], [Defined by configure. Use explicit template instantiation.])
fi

MYSQL_PROG_AR

# libmysqlclient versioning when linked with GNU ld.
if $LD --version 2>/dev/null| grep GNU >/dev/null 2>&1; then
  LD_VERSION_SCRIPT="-Wl,--version-script=\$(top_builddir)/libmysql/libmysql.ver"
  AC_CONFIG_FILES(libmysql/libmysql.ver)
fi
AC_SUBST(LD_VERSION_SCRIPT)


# Avoid bug in fcntl on some versions of linux
AC_MSG_CHECKING([if we should use 'skip-external-locking' as default for $target_os])
# Any variation of Linux
if expr "$target_os" : "[[Ll]]inux.*" > /dev/null
then
  MYSQLD_DEFAULT_SWITCHES="--skip-external-locking"
  TARGET_LINUX="true"
  AC_MSG_RESULT([yes])
  AC_DEFINE([TARGET_OS_LINUX], [1], [Whether we build for Linux])
else
  MYSQLD_DEFAULT_SWITCHES=""
  TARGET_LINUX="false"
  AC_MSG_RESULT([no])
fi
AC_SUBST(MYSQLD_DEFAULT_SWITCHES)
AC_SUBST(TARGET_LINUX)

dnl Find paths to some shell programs
AC_PATH_PROG(LN, ln, ln)
# This must be able to take a -f flag like normal unix ln.
AC_PATH_PROG(LN_CP_F, ln, ln)
case $SYSTEM_TYPE in
  *netware*) ;;
  *)
    # If ln -f does not exists use -s (AFS systems)
    if test -n "$LN_CP_F"; then
      LN_CP_F="$LN_CP_F -s"
    fi
    ;;
esac

AC_PATH_PROG(MV, mv, mv)
AC_PATH_PROG(RM, rm, rm)
AC_PATH_PROG(CP, cp, cp)
AC_PATH_PROG(SED, sed, sed)
AC_PATH_PROG(CMP, cmp, cmp)
AC_PATH_PROG(CHMOD, chmod, chmod)
AC_PATH_PROG(HOSTNAME, hostname, hostname)
AC_PATH_PROG(DIFF, diff, diff)
# Check for a GNU tar named 'gtar', or 'gnutar' (MacOS X) and
# fall back to 'tar' otherwise and hope that it's a GNU tar as well
AC_CHECK_PROGS(TAR, gnutar gtar tar)

dnl We use a path for perl so the script startup works
dnl We make sure to use perl, not perl5, in hopes that the RPMs will
dnl not depend on the perl5 binary being installed (probably a bug in RPM)
AC_PATH_PROG(PERL, perl, no)
if test "$PERL" != "no" && $PERL -e 'require 5' > /dev/null 2>&1
then
  PERL5=$PERL
else
  AC_PATH_PROG(PERL5, perl5, no)
  if test "$PERL5" != no
  then
    PERL=$PERL5
    ac_cv_path_PERL=$ac_cv_path_PERL5
  fi
fi

AC_SUBST(HOSTNAME)
AC_SUBST(PERL)
AC_SUBST(PERL5)

# Enable the abi_check rule only if gcc is available

if test "$GCC" != "yes" || expr "$CC" : ".*icc.*"
then
  ABI_CHECK=""
else
  ABI_CHECK="abi_check"
fi

AC_SUBST(ABI_CHECK)

# Look for PS usage.  We use double dollar-signs in FIND_PROC because this
# value is written to a makefile, which interprets away one level of
# dollar-signs.  So, interpretation stages are  m4 and then shell in autoconf,
# then Make, then shell.  The autoconf substitution uses single quotes, so 
# no unprotected single quotes should appear in the expression.
AC_PATH_PROG(PS, ps, ps)
AC_MSG_CHECKING("how to check if pid exists")
PS=$ac_cv_path_PS
# Linux style
if $PS wwwp $$ 2> /dev/null | grep -- "$0" > /dev/null
then
  FIND_PROC="$PS wwwp \$\$PID | grep -v \" grep\" | grep -v mysqld_safe | grep -- \"\$\$MYSQLD\" > /dev/null"
# Solaris
elif $PS -fp $$ 2> /dev/null | grep -- $0 > /dev/null
then
  FIND_PROC="$PS -p \$\$PID | grep -v \" grep\" | grep -v mysqld_safe | grep -- \"\$\$MYSQLD\" > /dev/null"
# BSD style
elif $PS -uaxww 2> /dev/null | grep -- $0 > /dev/null
then
  FIND_PROC="$PS -uaxww | grep -v \" grep\" | grep -v mysqld_safe | grep -- \"\$\$MYSQLD\" | grep \" \$\$PID \" > /dev/null"
# SysV style
elif $PS -ef 2> /dev/null | grep -- $0 > /dev/null
then
  FIND_PROC="$PS -ef | grep -v \" grep\" | grep -v mysqld_safe | grep -- \"\$\$MYSQLD\" | grep \" \$\$PID \" > /dev/null"
# Do anybody use this?
elif $PS $$ 2> /dev/null | grep -- $0 > /dev/null
then
  FIND_PROC="$PS \$\$PID | grep -v \" grep\" | grep -v mysqld_safe | grep -- \"\$\$MYSQLD\" > /dev/null"
else
  case $SYSTEM_TYPE in
    *freebsd*|*dragonfly*)
      FIND_PROC="$PS p \$\$PID | grep -v \" grep\" | grep -v mysqld_safe | grep -- \"\$\$MYSQLD\" > /dev/null"
      ;;
    *darwin*)
      FIND_PROC="$PS -uaxww | grep -v \" grep\" | grep -v mysqld_safe | grep -- \"\$\$MYSQLD\" | grep \" \$\$PID \" > /dev/null"
      ;;
    *cygwin*)
      FIND_PROC="$PS -e | grep -v \" grep\" | grep -v mysqld_safe | grep -- \"\$\$MYSQLD\" | grep \" \$\$PID \" > /dev/null"
      ;;
    *netware*)
      FIND_PROC=
      ;;
    *)
      AC_MSG_ERROR([Could not find the right ps and/or grep switches. Which OS is this?  See the Installation chapter in the Reference Manual.])
  esac
fi
AC_SUBST(FIND_PROC)
AC_MSG_RESULT("$FIND_PROC")

# Check if a pid is valid
AC_PATH_PROG(KILL, kill, kill)
AC_MSG_CHECKING("for kill switches")
if $ac_cv_path_KILL -0 $$
then
  CHECK_PID="$ac_cv_path_KILL -0 \$\$PID > /dev/null 2> /dev/null"
elif kill -s 0 $$
then
  CHECK_PID="$ac_cv_path_KILL -s 0 \$\$PID > /dev/null 2> /dev/null"
else
  AC_MSG_WARN([kill -0 to check for pid seems to fail])
    CHECK_PID="$ac_cv_path_KILL -s SIGCONT \$\$PID > /dev/null 2> /dev/null"
fi
AC_SUBST(CHECK_PID)
AC_MSG_RESULT("$CHECK_PID")

# We need an ANSI C compiler
AM_PROG_CC_STDC

# We need an assembler, too
AM_PROG_AS
CCASFLAGS="$CCASFLAGS $ASFLAGS"

# Check if we need noexec stack for assembler
AC_CHECK_NOEXECSTACK

if test "$am_cv_prog_cc_stdc" = "no"
then
  AC_MSG_ERROR([MySQL requires an ANSI C compiler (and a C++ compiler). Try gcc. See the Installation chapter in the Reference Manual.])
fi

NOINST_LDFLAGS="-static"

static_nss=""
STATIC_NSS_FLAGS=""
OTHER_LIBC_LIB=""
AC_ARG_WITH(other-libc,
 [  --with-other-libc=DIR   Link against libc and other standard libraries 
                          installed in the specified non-standard location 
                          overriding default. Originally added to be able to
                          link against glibc 2.2 without making the user 
                          upgrade the standard libc installation.],
 [
   other_libc_include="$withval/include"
   other_libc_lib="$withval/lib"
   with_other_libc="yes"
   enable_shared="no"
   all_is_static="yes"
   CFLAGS="$CFLAGS -I$other_libc_include"
   # There seems to be a feature in gcc that treats system and libc headers
   # silently when they violatate ANSI C++ standard, but it is strict otherwise
   # since gcc cannot now recognize that our headers are libc, we work around
   # by telling it to be permissive. Note that this option only works with
   # new versions of gcc (2.95.x and above)
   CXXFLAGS="$CXXFLAGS -fpermissive -I$other_libc_include"
   if test -f "$other_libc_lib/libnss_files.a"
   then
     # libc has been compiled with --enable-static-nss
     # we need special flags, but we will have to add those later
     STATIC_NSS_FLAGS="-lc -lnss_files -lnss_dns -lresolv"
     STATIC_NSS_FLAGS="$STATIC_NSS_FLAGS $STATIC_NSS_FLAGS"
     OTHER_LIBC_LIB="-static -L$other_libc_lib"
     static_nss=1
   else
     # this is a dirty hack. We if we detect static nss glibc in the special
     # location, we do not re-direct the linker to get libraries from there
     # during check. The reason is that if we did, we would have to find a
     # way to append the special static nss flags to LIBS every time we do
     # any check - this is definitely feasible, but not worthwhile the risk
     # of breaking other things. So for our purposes it would be sufficient
     # to assume that whoever is using static NSS knows what he is doing and
     # has sensible libraries in the regular location
     LDFLAGS="$LDFLAGS -static -L$other_libc_lib "
   fi
   
   # When linking against custom libc installed separately, we want to force
   # all binary builds to be static, including the build done by configure
   # itself to test for system features.
   with_mysqld_ldflags="-all-static"
   with_client_ldflags="-all-static"
   NOINST_LDFLAGS="-all-static"
 ],
 [
  other_libc_include=
  other_libc_lib=
  with_other_libc="no"
 ]
)
AC_SUBST(NOINST_LDFLAGS)

#
# Check if we are using Linux and a glibc compiled with static nss
# (this is true on the MySQL build machines to avoid NSS problems)
#
AC_CHECK_TOOL([NM], [nm]) 

if test "$TARGET_LINUX" = "true" -a "$static_nss" = ""
then
  tmp=`$NM ${other_libc_lib:-/usr/lib*}/libc.a 2>&1 | grep _nss_files_getaliasent_r1`
  if test -n "$tmp"
  then
     STATIC_NSS_FLAGS="-lc -lnss_files -lnss_dns -lresolv"
     STATIC_NSS_FLAGS="$STATIC_NSS_FLAGS $STATIC_NSS_FLAGS"
     static_nss=1
  fi
fi

AC_MSG_CHECKING(whether features provided by the user community should be included.)
AC_ARG_ENABLE(community-features,
    AC_HELP_STRING(
        [--disable-community-features], 
        [Disable additional features provided by the user community.]),
    [ ENABLE_COMMUNITY_FEATURES=$enableval ],
    [ ENABLE_COMMUNITY_FEATURES=yes ]
    )

if test "$ENABLE_COMMUNITY_FEATURES" = "yes"
then
  AC_DEFINE([COMMUNITY_SERVER], [1],
            [Whether features provided by the user community should be included])
  AC_MSG_RESULT([yes])
else
  AC_MSG_RESULT([no])
fi

AC_ARG_WITH(server-suffix,
    [  --with-server-suffix    Append value to the version string.],
    [ MYSQL_SERVER_SUFFIX=`echo "$withval" | sed -e  's/^\(...................................\)..*$/\1/'` ],
    [ MYSQL_SERVER_SUFFIX= ]
    )
AC_SUBST(MYSQL_SERVER_SUFFIX)

# Set flags if we want to force to use pthreads
AC_ARG_WITH(pthread,
    [  --with-pthread          Force use of pthread library.],
    [ with_pthread=$withval ],
    [ with_pthread=no ]
    )

# Force use of thread libs LIBS
AC_ARG_WITH(named-thread-libs,
    [  --with-named-thread-libs=ARG
                          Use specified thread libraries instead of 
                          those automatically found by configure.],
    [ with_named_thread=$withval ],
    [ with_named_thread=no ]
    )

# Force use of a curses libs
AC_ARG_WITH(named-curses-libs,
    [  --with-named-curses-libs=ARG
                          Use specified curses libraries instead of 
                          those automatically found by configure.],
    [ with_named_curses=$withval ],
    [ with_named_curses=no ]
    )

# Make thread safe client
AC_ARG_ENABLE(thread-safe-client,
    [  --disable-thread-safe-client   
                          Compile the client without threads.],
    [ THREAD_SAFE_CLIENT=$enableval ],
    [ THREAD_SAFE_CLIENT=yes ]
    )

# compile with strings functions in assembler
AC_ARG_ENABLE(assembler,
    [  --enable-assembler      Use assembler versions of some string 
                          functions if available.],
    [ ENABLE_ASSEMBLER=$enableval ],
    [ ENABLE_ASSEMBLER=no ]
    )

# Don't use assembler if building on Solaris with native linker
# and with embedded. Because our asm code is not PIC and solaris ld
# aborts with an error when creating .so
if test "x$ENABLE_ASSEMBLER" = "xyes" -a \
     "x$LD_VERSION_SCRIPT" = "x" -a \
     "x$with_embedded_server" = "xyes" -a \
     `expr "$SYSTEM_TYPE" : "^.*solaris"` -gt 0; then
  ENABLE_ASSEMBLER=no
  AC_MSG_WARN([No assembler functions when non-GNU linker is used and embedded-server is enabled])
fi

AC_MSG_CHECKING(if we should use assembler functions)
# For now we only support assembler on i386 and sparc systems
AM_CONDITIONAL(ASSEMBLER_x86, test "$ENABLE_ASSEMBLER" = "yes" -a "$BASE_MACHINE_TYPE" = "i386" && $CCAS $CCASFLAGS -c strings/strings-x86.s -o checkassembler >/dev/null 2>&1 && test -f checkassembler && (rm -f checkassembler; exit 0;))
AM_CONDITIONAL(ASSEMBLER_sparc32, test "$ENABLE_ASSEMBLER" = "yes" -a "$BASE_MACHINE_TYPE" = "sparc")
AM_CONDITIONAL(ASSEMBLER_sparc64, test "$ENABLE_ASSEMBLER" = "yes" -a "$BASE_MACHINE_TYPE" = "sparcv9")
AM_CONDITIONAL(ASSEMBLER, test "$ASSEMBLER_x86_TRUE" = "" -o "$ASSEMBLER_sparc32_TRUE" = "")

if test "$ASSEMBLER_TRUE" = ""
then
  AC_MSG_RESULT([yes])
else
  AC_MSG_RESULT([no])
fi

# Add query profiler
AC_MSG_CHECKING(if SHOW PROFILE should be enabled.)
AC_ARG_ENABLE(profiling,
    AS_HELP_STRING([--enable-profiling], [Build a version with query profiling code (req. community-features)]),
    [ ENABLED_PROFILING=$enableval ],
    [ ENABLED_PROFILING=$ENABLE_COMMUNITY_FEATURES ])

if test "$ENABLED_PROFILING" = "yes"
then
  if test "$ENABLE_COMMUNITY_FEATURES" = "yes";
  then
    AC_DEFINE([ENABLED_PROFILING], [1],
              [If SHOW PROFILE should be enabled])
    AC_MSG_RESULT([yes]) 
  else
    ENABLED_PROFILING="no"
    AC_MSG_RESULT([no, overridden by community-features disabled])
  fi
else
  AC_MSG_RESULT([no])
fi

# Use this to set the place used for unix socket used to local communication.
AC_ARG_WITH(unix-socket-path,
    [  --with-unix-socket-path=SOCKET
                          Where to put the unix-domain socket.  SOCKET must be 
                          an absolute file name.],
    [ MYSQL_UNIX_ADDR=$withval ],
    [ MYSQL_UNIX_ADDR=$MYSQL_UNIX_ADDR_DEFAULT ]
    )
AC_SUBST(MYSQL_UNIX_ADDR)

AC_ARG_WITH(tcp-port,
    [  --with-tcp-port=port-number
                          Which port to use for MySQL services (default 3306)],
    [ MYSQL_TCP_PORT=$withval ],
    [ MYSQL_TCP_PORT=$MYSQL_TCP_PORT_DEFAULT
      # if we actually defaulted (as opposed to the pathological case of
      # --with-tcp-port=<MYSQL_TCP_PORT_DEFAULT> which might in theory
      # happen if whole batch of servers was built from a script), set
      # the default to zero to indicate that; we don't lose information
      # that way, because 0 obviously indicates that we can get the
      # default value from MYSQL_TCP_PORT. this seems really evil, but
      # testing for MYSQL_TCP_PORT==MYSQL_TCP_PORT_DEFAULT would make a
      # a port of MYSQL_TCP_PORT_DEFAULT magic even if the builder did not
      # intend it to mean "use the default, in fact, look up a good default
      # from /etc/services if you can", but really, really meant 3306 when
      # they passed in 3306. When they pass in a specific value, let them
      # have it; don't second guess user and think we know better, this will
      # just make people cross.  this makes the the logic work like this
      # (which is complicated enough):
      #
      # - if a port was set during build, use that as a default.
      #
      # - otherwise, try to look up a port in /etc/services; if that fails,
      #   use MYSQL_TCP_PORT_DEFAULT (at the time of this writing 3306)
      #
      # - allow the MYSQL_TCP_PORT environment variable to override that.
      #
      # - allow command-line parameters to override all of the above.
      #
      # the top-most MYSQL_TCP_PORT_DEFAULT is read from win/configure.js,
      # so don't mess with that.
      MYSQL_TCP_PORT_DEFAULT=0 ]
    )
AC_SUBST(MYSQL_TCP_PORT)
# We might want to document the assigned port in the manual.
AC_SUBST(MYSQL_TCP_PORT_DEFAULT)

# Use this to set the place used for unix socket used to local communication.
AC_ARG_WITH(mysqld-user,
    [  --with-mysqld-user=username   
                          What user the mysqld daemon shall be run as.],
    [ MYSQLD_USER=$withval ],
    [ MYSQLD_USER=mysql ]
    )
AC_SUBST(MYSQLD_USER)

# If we should allow LOAD DATA LOCAL
AC_MSG_CHECKING(If we should should enable LOAD DATA LOCAL by default)
AC_ARG_ENABLE(local-infile,
    [  --enable-local-infile   Enable LOAD DATA LOCAL INFILE (default: disabled)],
    [ ENABLED_LOCAL_INFILE=$enableval ],
    [ ENABLED_LOCAL_INFILE=no ]
    )
if test "$ENABLED_LOCAL_INFILE" = "yes"
then
  AC_MSG_RESULT([yes])
  AC_DEFINE([ENABLED_LOCAL_INFILE], [1],
            [If LOAD DATA LOCAL INFILE should be enabled by default])
else
  AC_MSG_RESULT([no])
fi

# If we should allow init-file, skip-grant-table and bootstrap options
AC_MSG_CHECKING(If we should should enable init-file, skip-grant-table options and bootstrap)
AC_ARG_ENABLE(grant-options,
    [  --disable-grant-options Disables the use of --init-file, --skip-grant-tables and --bootstrap options],
    [ mysql_grant_options_enabled=$enableval ],
    [ mysql_grant_options_enabled=yes ]
    )
if test "$mysql_grant_options_enabled" = "yes"
then
  AC_MSG_RESULT([yes])
else
  AC_DEFINE([DISABLE_GRANT_OPTIONS], [1],
            [Disables the use of --init-file, --skip-grant-tables and --bootstrap options])
  AC_MSG_RESULT([no])
fi

MYSQL_SYS_LARGEFILE

# Types that must be checked AFTER large file support is checked
AC_TYPE_SIZE_T

#--------------------------------------------------------------------
# Check for system header files
#--------------------------------------------------------------------

AC_HEADER_DIRENT
AC_HEADER_STDC
AC_HEADER_SYS_WAIT
AC_CHECK_HEADERS(fcntl.h fenv.h float.h floatingpoint.h fpu_control.h \
 ieeefp.h limits.h memory.h pwd.h select.h fnmatch.h \
 stdlib.h stddef.h sys/stat.h sys/sockio.h \
 strings.h string.h synch.h sys/mman.h sys/socket.h netinet/in.h arpa/inet.h \
 sys/timeb.h sys/types.h sys/un.h sys/vadvise.h sys/wait.h term.h \
 unistd.h utime.h sys/utime.h termio.h termios.h sched.h crypt.h alloca.h \
 sys/ioctl.h malloc.h sys/malloc.h sys/ipc.h sys/shm.h linux/config.h \
 sys/prctl.h sys/resource.h sys/param.h port.h ieeefp.h \
 execinfo.h)

AC_CHECK_HEADERS([xfs/xfs.h])

#--------------------------------------------------------------------
# Check for system libraries. Adds the library to $LIBS
# and defines HAVE_LIBM etc
#--------------------------------------------------------------------

AC_CHECK_LIB(m, floor, [], AC_CHECK_LIB(m, __infinity))

AC_CHECK_LIB(nsl_r, gethostbyname_r, [],
  AC_CHECK_LIB(nsl, gethostbyname_r))
AC_CHECK_FUNC(gethostbyname_r)

AC_SEARCH_LIBS(setsockopt, socket)
# This may get things to compile even if bind-8 is installed
AC_SEARCH_LIBS(bind, bind)
# Check if crypt() exists in libc or libcrypt, sets LIBS if needed
AC_SEARCH_LIBS(crypt, crypt, AC_DEFINE(HAVE_CRYPT, 1, [crypt]))
# See if we need a library for address lookup.
AC_SEARCH_LIBS(inet_aton, [socket nsl resolv])

# For the sched_yield() function on Solaris
AC_SEARCH_LIBS(sched_yield, posix4, 
  AC_DEFINE(HAVE_SCHED_YIELD, 1, [sched_yield]))

MYSQL_CHECK_ZLIB_WITH_COMPRESS

# For large pages support
if test "$TARGET_LINUX" = "true"
then
  # For SHM_HUGETLB on Linux
  AC_CHECK_DECLS(SHM_HUGETLB, 
      AC_DEFINE([HAVE_LARGE_PAGES], [1], 
                [Define if you have large pages support])
      AC_DEFINE([HUGETLB_USE_PROC_MEMINFO], [1],
                [Define if /proc/meminfo shows the huge page size (Linux only)])
      , ,
      [
#include <sys/shm.h>
      ]
  )
fi

#--------------------------------------------------------------------
# Check for TCP wrapper support
#--------------------------------------------------------------------

AC_ARG_WITH(libwrap,
[  --with-libwrap[=DIR]      Compile in libwrap (tcp_wrappers) support],[
  case "$with_libwrap" in
  no) : ;;
  yes|*)
    _cppflags=${CPPFLAGS}
    _ldflags=${LDFLAGS}

    if test "$with_libwrap" != "yes"; then
      CPPFLAGS="${CPPFLAGS} -I$with_libwrap/include"
      LDFLAGS="${LDFLAGS} -L$with_libwrap/lib"
    fi

    _libs=${LIBS}
    AC_CHECK_HEADER(tcpd.h,
      LIBS="-lwrap $LIBS"
      AC_MSG_CHECKING(for TCP wrappers library -lwrap)
      AC_TRY_LINK([#include <tcpd.h>
int allow_severity = 0;
int deny_severity  = 0;

struct request_info *req;
],[hosts_access (req)],
        AC_MSG_RESULT(yes)
        AC_DEFINE([LIBWRAP], [1], [Define if you have -lwrap])
        AC_DEFINE([HAVE_LIBWRAP], [1], [Define if have -lwrap])
	if test "$with_libwrap" != "yes"; then
	    WRAPLIBS="-L${with_libwrap}/lib"
	fi
	WRAPLIBS="${WRAPLIBS} -lwrap",
        AC_MSG_RESULT(no)
        CPPFLAGS=${_cppflags} LDFLAGS=${_ldflags}),
      CPPFLAGS=${_cppflags} LDFLAGS=${_ldflags})
    LDFLAGS=${_ldflags} LIBS=${_libs}
    ;;
  esac
])
AC_SUBST(WRAPLIBS)

# Check for gtty if termio.h doesn't exists
if test "$ac_cv_header_termio_h" = "no" -a "$ac_cv_header_termios_h" = "no"
then
  AC_SEARCH_LIBS(gtty, compat)
fi

# We make a special variable for non-threaded version of LIBS to avoid
# including thread libs into non-threaded version of MySQL client library.
# Later in this script LIBS will be augmented with a threads library.
NON_THREADED_LIBS="$LIBS"

AC_CHECK_TYPES([int8, uint8, int16, uint16, int32, uint32, int64, uint64,
                uchar, uint, ulong],[],[], [
#include <sys/types.h>
])
AC_CHECK_TYPES([in_addr_t], [], [], [
#include <sys/types.h>
#include <sys/socket.h>
#include <netinet/in.h>
#include <arpa/inet.h>
])
AC_CHECK_TYPES([fp_except], [], [], [
#include <sys/types.h>
#include <ieeefp.h>
])

#
# Some system specific hacks
#

MAX_C_OPTIMIZE="-O3"
MAX_CXX_OPTIMIZE="-O3"

case $SYSTEM_TYPE in
  *solaris2.7*)
    # Solaris 2.7 has a broken /usr/include/widec.h
    # Make a fixed copy in ./include
    AC_MSG_WARN([Fixing broken include files for $SYSTEM_TYPE])
    echo "  - Creating local copy of widec.h"
    if test ! -d include
    then
      mkdir ./include
    fi
    builddir=`pwd`
    sed -e "s|^#if[ 	]*!defined(lint) && !defined(__lint)|#if !defined\(lint\) \&\& !defined\(__lint\) \&\& !defined\(getwc\)|" < /usr/include/widec.h > include/widec.h
    CFLAGS="$CFLAGS -DHAVE_CURSES_H -I$builddir/include -DHAVE_RWLOCK_T"
    CXXFLAGS="$CXXFLAGS -DHAVE_CURSES_H -I$builddir/include -DHAVE_RWLOCK_T"
    ;;
  *solaris2.8*)
    # Solaris 2.8 has a broken /usr/include/widec.h
    # Make a fixed copy in ./include
    AC_MSG_WARN([Fixing broken include files for $SYSTEM_TYPE])
    echo "  - Creating local copy of widec.h"
    if test ! -d include
    then
      mkdir ./include
    fi
    builddir=`pwd`
    sed -e "s|^#if[ 	]*!defined(__lint)|#if !defined\(__lint\) \&\& !defined\(getwc\)|" < /usr/include/widec.h > include/widec.h
    CFLAGS="$CFLAGS -DHAVE_CURSES_H -I$builddir/include -DHAVE_RWLOCK_T"
    CXXFLAGS="$CXXFLAGS -DHAVE_CURSES_H -I$builddir/include -DHAVE_RWLOCK_T"
    ;;
  *solaris2.5.1*)
    AC_MSG_WARN([Enabling getpass() workaround for Solaris 2.5.1])
    CFLAGS="$CFLAGS -DHAVE_BROKEN_GETPASS -DSOLARIS -DHAVE_RWLOCK_T";
    CXXFLAGS="$CXXFLAGS -DHAVE_RWLOCK_T -DSOLARIS"
    ;;
  *solaris*)
    CFLAGS="$CFLAGS -DHAVE_RWLOCK_T"
    CXXFLAGS="$CXXFLAGS -DHAVE_RWLOCK_T"
    ;;
  *SunOS*)
    AC_MSG_WARN([Enabling getpass() workaround for SunOS])
    CFLAGS="$CFLAGS -DHAVE_BROKEN_GETPASS -DSOLARIS";
    ;;
  *hpux10.20*)
    AC_MSG_WARN([Enabling workarounds for hpux 10.20])
    CFLAGS="$CFLAGS -DHAVE_BROKEN_SNPRINTF -DSIGNALS_DONT_BREAK_READ -DDO_NOT_REMOVE_THREAD_WRAPPERS -DHPUX10 -DSIGNAL_WITH_VIO_CLOSE -DHAVE_BROKEN_PTHREAD_COND_TIMEDWAIT -DHAVE_POSIX1003_4a_MUTEX"
    CXXFLAGS="$CXXFLAGS -DHAVE_BROKEN_SNPRINTF -D_INCLUDE_LONGLONG -DSIGNALS_DONT_BREAK_READ -DDO_NOT_REMOVE_THREAD_WRAPPERS -DHPUX10 -DSIGNAL_WITH_VIO_CLOSE -DHAVE_BROKEN_PTHREAD_COND_TIMEDWAIT -DHAVE_POSIX1003_4a_MUTEX"
    if test "$with_named_thread" = "no"
    then 
      AC_MSG_WARN([Using --with-named-thread=-lpthread])
      with_named_thread="-lcma"
    fi
    ;;
  *hpux11.*)
    AC_MSG_WARN([Enabling workarounds for hpux 11])
    CFLAGS="$CFLAGS -DHPUX11  -DSNPRINTF_RETURN_TRUNC -DHAVE_BROKEN_PREAD -DHAVE_BROKEN_GETPASS -DNO_FCNTL_NONBLOCK -DDO_NOT_REMOVE_THREAD_WRAPPERS -DHAVE_BROKEN_PTHREAD_COND_TIMEDWAIT"
    CXXFLAGS="$CXXFLAGS -DHPUX11  -DSNPRINTF_RETURN_TRUNC -DHAVE_BROKEN_PREAD -D_INCLUDE_LONGLONG -DNO_FCNTL_NONBLOCK -DDO_NOT_REMOVE_THREAD_WRAPPERS -DHAVE_BROKEN_PTHREAD_COND_TIMEDWAIT"
    if test "$with_named_thread" = "no"
    then 
      AC_MSG_WARN([Using --with-named-thread=-lpthread])
      with_named_thread="-lpthread"
    fi
    # Fixes for HPUX 11.0 compiler
    if test "$ac_cv_prog_gcc" = "no"
    then
      CFLAGS="$CFLAGS -DHAVE_BROKEN_INLINE"
# set working flags first in line, letting override it (i. e. for debug):
      CXXFLAGS="+O2 $CXXFLAGS"
      MAX_C_OPTIMIZE=""
      MAX_CXX_OPTIMIZE=""
      ndb_cxxflags_fix="$ndb_cxxflags_fix -Aa"
    fi
    ;;
  *rhapsody*)
    if test "$ac_cv_prog_gcc" = "yes"
    then
      CPPFLAGS="$CPPFLAGS -traditional-cpp "
      CFLAGS="-DHAVE_CTHREADS_WRAPPER -DDO_NOT_REMOVE_THREAD_WRAPPERS"
      CXXFLAGS="-DHAVE_CTHREADS_WRAPPER"
      if test $with_named_curses = "no"
      then
	with_named_curses=""
      fi
    fi
    ;;
  *darwin5*)
    if test "$ac_cv_prog_gcc" = "yes"
    then
      FLAGS="-traditional-cpp -DHAVE_DARWIN5_THREADS -D_P1003_1B_VISIBLE -DSIGNAL_WITH_VIO_CLOSE -DSIGNALS_DONT_BREAK_READ -DHAVE_BROKEN_REALPATH"
      CFLAGS="$CFLAGS $FLAGS"
      CXXFLAGS="$CXXFLAGS $FLAGS"
      MAX_C_OPTIMIZE="-O"
      with_named_curses=""
    fi
    ;;
  *darwin6*)
    if test "$ac_cv_prog_gcc" = "yes"
    then
      FLAGS="-D_P1003_1B_VISIBLE -DSIGNAL_WITH_VIO_CLOSE -DSIGNALS_DONT_BREAK_READ -DHAVE_BROKEN_REALPATH -DDONT_DECLARE_CXA_PURE_VIRTUAL "
      CFLAGS="$CFLAGS $FLAGS"
      CXXFLAGS="$CXXFLAGS $FLAGS"
      MAX_C_OPTIMIZE="-O"
    fi
    ;;
  *darwin*)
    if test "$ac_cv_prog_gcc" = "yes"
    then
      FLAGS="-D_P1003_1B_VISIBLE -DSIGNAL_WITH_VIO_CLOSE -DSIGNALS_DONT_BREAK_READ -DIGNORE_SIGHUP_SIGQUIT  -DDONT_DECLARE_CXA_PURE_VIRTUAL"
      CFLAGS="$CFLAGS $FLAGS"
      CXXFLAGS="$CXXFLAGS $FLAGS"
      MAX_C_OPTIMIZE="-O"
    fi
    ;;
  *freebsd*|*dragonfly*)
    AC_MSG_WARN([Adding fix for interrupted reads])
    OSVERSION=`sysctl -a | grep osreldate | awk '{ print $2 }'`
    if test "$OSVERSION" -gt "480100" && \
       test "$OSVERSION" -lt "500000" || \
       test "$OSVERSION" -gt "500109"
    then
       CXXFLAGS="$CXXFLAGS -DMYSQLD_NET_RETRY_COUNT=1000000"
    else
       CFLAGS="$CFLAGS -DHAVE_BROKEN_REALPATH"
       CXXFLAGS="$CXXFLAGS -DMYSQLD_NET_RETRY_COUNT=1000000 -DHAVE_BROKEN_REALPATH"
    fi
    ;;
  *netbsd*)
    AC_MSG_WARN([Adding flag -Dunix])
    CFLAGS="$CFLAGS -Dunix"
    CXXFLAGS="$CXXFLAGS -Dunix"
    OVERRIDE_MT_LD_ADD="\$(top_srcdir)/mit-pthreads/obj/libpthread.a"
    ;;
  *bsdi*)
    AC_MSG_WARN([Adding fix for BSDI])
    CFLAGS="$CFLAGS -D__BSD__ -DHAVE_BROKEN_REALPATH"
    AC_DEFINE_UNQUOTED([SOCKOPT_OPTLEN_TYPE], [size_t],
                       [Last argument to get/setsockopt])
    ;;
   *sgi-irix6*)
    if test "$with_named_thread" = "no"
    then 
      AC_MSG_WARN([Using --with-named-thread=-lpthread])
      with_named_thread="-lpthread"
    fi
    CXXFLAGS="$CXXFLAGS -D_BOOL"
    ;;
    *aix4.3*)
      AC_MSG_WARN([Adding defines for AIX])
      CFLAGS="$CFLAGS -Wa,-many -DUNDEF_HAVE_INITGROUPS -DSIGNALS_DONT_BREAK_READ"
      CXXFLAGS="$CXXFLAGS -Wa,-many -DUNDEF_HAVE_INITGROUPS -DSIGNALS_DONT_BREAK_READ"
    ;;
dnl Is this the right match for DEC OSF on alpha?
    *dec-osf*)
      if test "$ac_cv_prog_gcc" = "yes" && test "$host_cpu" = "alpha"
      then
	  AC_MSG_WARN([Adding defines for DEC OSF on alpha])
	  CFLAGS="$CFLAGS -mieee"
	  CXXFLAGS="$CXXFLAGS -mieee"
      fi
      AC_MSG_WARN([Adding defines for OSF1])
      # gethostbyname_r is deprecated and doesn't work ok on OSF1
      CFLAGS="$CFLAGS -DUNDEF_HAVE_GETHOSTBYNAME_R -DSNPRINTF_RETURN_TRUNC"
      CXXFLAGS="$CXXFLAGS -DUNDEF_HAVE_GETHOSTBYNAME_R -DSNPRINTF_RETURN_TRUNC"
      # fix to handle include of <stdint.h> correctly on OSF1 with cxx compiler
      CXXFLAGS="$CXXFLAGS -I/usr/include/cxx -I/usr/include/cxx_cname -I/usr/include -I/usr/include.dtk"
    ;;
  *netware*)
    # No need for curses library so set it to null
    with_named_curses=""

    # No thread library - in LibC
    with_named_thread=""
    
    #
    # Edit Makefile.in files.
    #
    echo -n "configuring Makefile.in files for NetWare... "
    for file in sql/Makefile.in extra/Makefile.in client/Makefile.in
    do
    # echo "#### $file ####"
      filedir="`dirname $file`"
      filebase="`basename $file`"
      filesed=$filedir/$filebase.sed
      #
      # Backup and always use original file
      #
      if test -f $file.bk
      then
        cp -fp $file.bk $file
      else
        cp -fp $file $file.bk
      fi
      case $file in
        sql/Makefile.in)
          # Use gen_lex_hash.linux instead of gen_lex_hash
          # Add library dependencies to mysqld_DEPENDENCIES
          lib_DEPENDENCIES="\$(openssl_libs) \$(yassl_libs)"
          cat > $filesed << EOF
s,\(\./gen_lex_hash\)\$(EXEEXT),\1.linux,
s%\(mysqld_DEPENDENCIES = \)%\1$lib_DEPENDENCIES %
EOF
          ;;
        extra/Makefile.in)
          cat > $filesed << EOF
s,\(extra/comp_err\)\$(EXEEXT),\1.linux,
EOF
          ;;
        libmysql/Makefile.in)
          cat > $filesed << EOF
s,libyassl.la,.libs/libyassl.a,
s,libtaocrypt.la,.libs/libtaocrypt.a,
EOF
          ;;
        libmysql_r/Makefile.in)
          cat > $filesed << EOF
s,libyassl.la,.libs/libyassl.a,
s,libtaocrypt.la,.libs/libtaocrypt.a,
EOF
          ;;
        client/Makefile.in)
          #
          cat > $filesed << EOF
s,libmysqlclient.la,.libs/libmysqlclient.a,
EOF
          ;;
      esac
      if `sed -f $filesed $file > $file.nw`;\
      then
        mv -f $file.nw $file
        rm -f $filesed
      else
        exit 1
      fi
      # wait for file system changes to complete
      sleep 1
    done
    echo "done"

    #
    # Make sure the following files are writable.
    #
    # When the files are retrieved from some source code control systems they are read-only.
    #
    echo -n "making sure specific build files are writable... "
    for file in \
        Docs/manual.chm \
        Docs/mysql.info \
        Docs/INSTALL-BINARY \
        INSTALL-SOURCE \
        COPYING
    do
      if test -e $file; then
        chmod +w $file
      fi
    done
    echo "done"

    ;;
esac


#---START: Used in for client configure
# Check if we threads are in libc or if we should use
# -lpthread, -lpthreads or mit-pthreads
# We have to check libc last because else it fails on Solaris 2.6

with_posix_threads="no"
# Search thread lib on Linux
if test "$with_named_thread" = "no"
then
    AC_MSG_CHECKING("Linux threads")
    if test "$TARGET_LINUX" = "true"
    then
        AC_MSG_RESULT("starting")
        # use getconf to check glibc contents
        AC_MSG_CHECKING("getconf GNU_LIBPTHREAD_VERSION")
        case `getconf GNU_LIBPTHREAD_VERSION | tr abcdefghijklmnopqrstuvwxyz ABCDEFGHIJKLMNOPQRSTUVWXYZ` in
        NPTL* )
                AC_MSG_RESULT("NPTL")
                AC_DEFINE([HAVE_NPTL], [1], [NPTL threads implementation])
                with_named_thread="-lpthread"
                ;;
        LINUXTHREADS* )
                AC_MSG_RESULT("Linuxthreads")
                AC_DEFINE([HAVE_LINUXTHREADS], [1], 
                      [Whether we are using Xavier Leroy's LinuxThreads])
                with_named_thread="-lpthread"
                ;;
        * )
                AC_MSG_RESULT("unknown")
                ;;
        esac
        if test "$with_named_thread" = "no"
        then
          # old method, check headers
          # Look for LinuxThreads.
          AC_MSG_CHECKING("LinuxThreads in header file comment")
          res=`grep Linuxthreads /usr/include/pthread.h 2>/dev/null | wc -l`
          if test "$res" -gt 0
          then
            AC_MSG_RESULT("Found")
            AC_DEFINE([HAVE_LINUXTHREADS], [1],
                  [Whether we are using Xavier Leroy's LinuxThreads])
            # Linux 2.0 sanity check
            AC_TRY_COMPILE([#include <sched.h>], [int a = sched_get_priority_min(1);], ,
                  AC_MSG_ERROR([Syntax error in sched.h. Change _P to __P in the /usr/include/sched.h file. See the Installation chapter in the Reference Manual]))
            # RedHat 5.0 does not work with dynamic linking of this. -static also
            # gives a speed increase in linux so it does not hurt on other systems.
            with_named_thread="-lpthread"
          else
            AC_MSG_RESULT("Not found")
            # If this is a linux machine we should barf
            AC_MSG_ERROR([This is a Linux system without a working getconf, 
and Linuxthreads was not found. Please install it (or a new glibc) and try again.  
See the Installation chapter in the Reference Manual for more information.])
          fi
        else
            AC_MSG_RESULT("no need to check headers")
        fi
        
        AC_MSG_CHECKING("for pthread_create in -lpthread")
        ac_save_LIBS="$LIBS"
        LIBS="$LIBS -lpthread"
        AC_TRY_LINK( [#include <pthread.h>],
              [ (void) pthread_create((pthread_t*) 0,(pthread_attr_t*) 0, 0, 0); ],
              AC_MSG_RESULT("yes"),
              [ AC_MSG_RESULT("no")
                AC_MSG_ERROR([
This is a Linux system claiming to support threads, either Linuxthreads or NPTL, but linking a test program failed.  
Please install one of these (or a new glibc) and try again.  
See the Installation chapter in the Reference Manual for more information.]) ]
              )
        LIBS="$ac_save_LIBS"
    else
        AC_MSG_RESULT("no")
    fi  # "$TARGET_LINUX" 
fi  # "$with_named_thread" = "no" -a "$with_mit_threads" = "no"


# Hack for DEC-UNIX (OSF1 -> Tru64)
if test "$with_named_thread" = "no" -a "$with_mit_threads" = "no"
then
    AC_MSG_CHECKING("DEC threads post OSF/1 3.2")
    if test -f /usr/shlib/libpthread.so -a -f /usr/lib/libmach.a -a -f /usr/ccs/lib/cmplrs/cc/libexc.a
    then
      with_named_thread="-lpthread -lmach -lexc"
      CFLAGS="$CFLAGS -D_REENTRANT"
      CXXFLAGS="$CXXFLAGS -D_REENTRANT"
      AC_DEFINE(HAVE_DEC_THREADS, [1], [Whether we are using DEC threads])
      AC_MSG_RESULT("yes")
    else
      AC_MSG_RESULT("no")
    fi  # DEC threads
fi  # "$with_named_thread" = "no" -a "$with_mit_threads" = "no"


dnl This is needed because -lsocket has to come after the thread
dnl library on SCO.
AC_DEFUN([MYSQL_REMOVE_SOCKET_FROM_LIBS_HACK], [
  LIBS=`echo " $LIBS " | sed -e 's/ -lsocket / /g'`
])
# Hack for SCO UNIX
if test "$with_named_thread" = "no"
then
  AC_MSG_CHECKING("SCO threads")
  if expr "$SYSTEM_TYPE" : ".*sco.*" > /dev/null
  then
    if test -f /usr/lib/libgthreads.a -o -f /usr/lib/libgthreads.so
    then
      MYSQL_REMOVE_SOCKET_FROM_LIBS_HACK
      with_named_thread="-lgthreads -lsocket -lgthreads"
      # sched.h conflicts with fsu-threads
      touch ./include/sched.h
      touch ./include/semaphore.h

      # We must have gcc
      if expr "$CC" : ".*gcc.*"
      then
	AC_MSG_RESULT("yes")
      else
	AC_MSG_ERROR([On SCO UNIX MySQL must be compiled with gcc. See the Installation chapter in the Reference Manual.])
      fi
      AC_MSG_RESULT("yes")
    elif test -f /usr/local/lib/libpthread.a -o -f /usr/local/lib/libpthread.so
    then
      MYSQL_REMOVE_SOCKET_FROM_LIBS_HACK
      with_named_thread="-lpthread -lsocket"
      # sched.h conflicts with fsu-threads
      # touch ./include/sched.h

      AC_MSG_CHECKING("for gcc")
      # We must have gcc
      if expr "$CC" : ".*gcc.*"
      then
	AC_MSG_RESULT("yes")
      else
	AC_MSG_ERROR([On SCO UNIX MySQL must be compiled with gcc. See the Installation chapter in the Reference Manual.])
      fi
      AC_MSG_RESULT("yes")
    # Hack for SCO UnixWare 7.1.x
    #
    elif test "$with_named_thread" = "no"
    then
      AC_MSG_RESULT("no")
      AC_MSG_CHECKING("SCO UnixWare 7.1.x native threads")
      if expr "$SYSTEM_TYPE" : ".*sco.*" > /dev/null
      then
        if test -f /usr/lib/libthread.so -o -f /usr/lib/libthreadT.so
        then
	  MYSQL_REMOVE_SOCKET_FROM_LIBS_HACK
          if expr "$CC" : ".*gcc.*"
          then
            with_named_thread="-pthread -lsocket -lnsl"
          else
            with_named_thread="-Kthread -lsocket -lnsl"
          fi
          if expr "$SYSTEM_TYPE" : ".*unixware7.0.0" > /dev/null
          then
            AC_DEFINE(HAVE_UNIXWARE7_THREADS, [1])
          fi
          AC_MSG_RESULT("yes")
          # We must have cc
          AC_MSG_CHECKING("for gcc")
          if expr "$CC" : ".*gcc.*"
          then
	    CC="$CC -pthread -DUNIXWARE_7 -DHAVE_BROKEN_RWLOCK"
	    CXX="$CXX -pthread -DUNIXWARE_7 -DHAVE_BROKEN_RWLOCK"
          else
	    CC="$CC -Kthread -DUNIXWARE_7 -DHAVE_BROKEN_RWLOCK"
	    CXX="$CXX -Kthread -DUNIXWARE_7 -DHAVE_BROKEN_RWLOCK"
          fi
        else
          AC_MSG_ERROR([configure: error: Can't find thread libs on SCO UnixWare7. See the Installation chapter in the Reference Manual.]) 
        fi
      else
        AC_MSG_RESULT("no")
      fi
    else
      AC_MSG_ERROR([On SCO UNIX MySQL requires that the FSUThreads package is installed. See the Installation chapter in the Reference Manual.])
    fi
  else
    AC_MSG_RESULT("no")
  fi
fi

#
# Check for SCO threading libraries
#
if test "$with_named_thread" = "no"
then
  AC_MSG_CHECKING([SCO OpenServer 6, UnixWare 7 or OpenUNIX 8 native threads])
  if expr "$SYSTEM_TYPE" : ".*UnixWare.*" > /dev/null || \
     expr "$SYSTEM_TYPE" : ".*SCO_SV6.*" > /dev/null || \
     expr "$SYSTEM_TYPE" : ".*OpenUNIX.*" > /dev/null
  then
    if test -f /usr/lib/libthread.so -o -f /usr/lib/libthreadT.so
    then
      MYSQL_REMOVE_SOCKET_FROM_LIBS_HACK
      if expr "$CC" : ".*gcc.*" > /dev/null
      then
        with_named_thread="-pthread -lsocket -lnsl"
	CC="$CC -pthread -DUNIXWARE_7 -DHAVE_BROKEN_RWLOCK";
	CXX="$CXX -pthread -DUNIXWARE_7 -DHAVE_BROKEN_RWLOCK";
      else
        with_named_thread="-Kthread -lsocket -lnsl"
	CC="$CC -Kthread -DUNIXWARE_7 -DHAVE_BROKEN_RWLOCK";
	CXX="$CXX -Kthread -DUNIXWARE_7 -DHAVE_BROKEN_RWLOCK";
      fi
      if expr "$SYSTEM_TYPE" : ".*unixware7.0.0" > /dev/null
      then
        AC_DEFINE(HAVE_UNIXWARE7_THREADS, [1], [Have UnixWare 7 (or similar) almost-POSIX threading library])
      fi
      AC_MSG_RESULT(yes)
    else
      AC_MSG_ERROR([configure: error: Can't find thread library on SCO/Caldera system. See the Installation chapter in the Reference Manual.]) 
    fi
  else
    AC_MSG_RESULT(no)
  fi
fi

# Hack for Siemens UNIX
if test "$with_named_thread" = "no"
then
  AC_MSG_CHECKING("Siemens threads")
  if test -f /usr/lib/libxnet.so -a "$SYSTEM_TYPE" = "sni-sysv4"
  then
    LIBS="-lxnet $LIBS"
    NON_THREADED_LIBS="-lxnet $NON_THREADED_LIBS"
    with_named_thread="-Kthread $LDFLAGS -lxnet"
    LD_FLAGS=""
    CFLAGS="-Kthread $CFLAGS"
    CXXFLAGS="-Kthread $CXXFLAGS"
    AC_MSG_RESULT("yes")
  else
    AC_MSG_RESULT("no")
  fi
fi

# Use library named -lpthread
if test "$with_named_thread" = "no" -a "$with_pthread" = "yes"
then
    with_named_thread="-lpthread"
fi

#---END:

# Hack for Solaris >= 2.5
# We want both the new and the old interface
 
if test "$with_named_thread" = "no"
then
  AC_MSG_CHECKING("Solaris threads")
  if test -f /usr/lib/libpthread.so -a -f /usr/lib/libthread.so
  then
    with_named_thread="-lpthread -lthread"
    AC_MSG_RESULT("yes")
  else
    AC_MSG_RESULT("no")
  fi
fi

# Should we use named pthread library ?
AC_MSG_CHECKING("named thread libs:")
if test "$with_named_thread" != "no"
then
  LIBS="$with_named_thread $LIBS $with_named_thread"
  CLIENT_THREAD_LIBS="$with_named_thread"
  with_posix_threads="yes"
  AC_MSG_RESULT("$with_named_thread")
else
  AC_MSG_RESULT("no")
  # pthread_create is in standard libraries (As in BSDI 3.0)
  AC_MSG_CHECKING("for pthread_create in -libc");
  AC_TRY_LINK(
  [#include <pthread.h>],
  [ (void) pthread_create((pthread_t*) 0,(pthread_attr_t*) 0, 0, 0); ],
  with_posix_threads=yes, with_posix_threads=no)
  AC_MSG_RESULT("$with_posix_threads")
  if test "$with_posix_threads" = "no"
  then
    AC_MSG_CHECKING("for pthread_create in -lpthread")
    ac_save_LIBS="$LIBS"
    LIBS="$LIBS -lpthread"
    CLIENT_THREAD_LIBS="-lpthread"
    AC_TRY_LINK(
    [#include <pthread.h>],
    [ (void) pthread_create((pthread_t*) 0,(pthread_attr_t*) 0, 0, 0); ],
    with_posix_threads=yes, with_posix_threads=no)
    AC_MSG_RESULT("$with_posix_threads")
    if test "$with_posix_threads" = "no"
    then
      LIBS=" $ac_save_LIBS -lpthreads"
      CLIENT_THREAD_LIBS="-lpthreads"
      AC_MSG_CHECKING("for pthread_create in -lpthreads")
      AC_TRY_LINK(
      [#include <pthread.h>],
      [ pthread_create((pthread_t*) 0,(pthread_attr_t*) 0, 0, 0); ],
      with_posix_threads=yes, with_posix_threads=no)
      AC_MSG_RESULT("$with_posix_threads")
      if test "$with_posix_threads" = "no"
      then
        # This is for FreeBSD
        LIBS="$ac_save_LIBS -pthread"
        CLIENT_THREAD_LIBS="-pthread"
        AC_MSG_CHECKING("for pthread_create in -pthread")
        AC_TRY_LINK(
        [#include <pthread.h>],
        [ pthread_create((pthread_t*) 0,(pthread_attr_t*) 0, 0, 0); ],
        with_posix_threads=yes, with_posix_threads=no)
        AC_MSG_RESULT("$with_posix_threads")
      fi
    fi
  fi
fi

#
# Solaris bug http://bugs.opensolaris.org/bugdatabase/view_bug.do?bug_id=6611808
# Detect and work around.
#
AC_MSG_CHECKING([for OpenSolaris Bug 6611808])
save_CFLAGS="$CFLAGS"
CFLAGS="$CFLAGS -Werror"
AC_COMPILE_IFELSE([
  #include <pthread.h>
  void dummy() {}
  int main()
  {
    pthread_once_t once_control = { PTHREAD_ONCE_INIT };
    pthread_once(&once_control, dummy);
    return 0;
  }
], [
  AC_DEFINE([PTHREAD_ONCE_INITIALIZER], [{PTHREAD_ONCE_INIT}],
            [See OpenSolaris Bug 6611808])
  AC_MSG_RESULT([yes])
], [
  AC_MSG_RESULT([no])
]);
CFLAGS="$save_CFLAGS"

#---START: Used in for client configure
# Must be checked after, because strtok_r may be in -lpthread
# On AIX strtok_r is in libc_r

my_save_LIBS="$LIBS"
AC_CHECK_LIB(pthread,strtok_r)
LIBS="$my_save_LIBS"
if test "$ac_cv_lib_pthread_strtok_r" = "no"
then
  AC_CHECK_LIB(c_r,strtok_r)
  case "$with_osf32_threads---$target_os" in
    # Don't keep -lc_r in LIBS; -pthread handles it magically
    yes---* | *---freebsd* | *---hpux*) LIBS="$my_save_LIBS" ;;

  esac
  AC_CHECK_FUNCS(strtok_r pthread_init)
else
  AC_CHECK_FUNCS(strtok_r)
fi
#---END:

# dlopen, dlerror
case "$with_mysqld_ldflags " in

  *"-all-static "*)
    # No need to check for dlopen when mysqld is linked with
    # -all-static as it won't be able to load any functions.
    # NOTE! It would be better if it was possible to test if dlopen
    # can be used, but a good way to test it couldn't be found

    ;;

  *)
    # Check for dlopen, needed for user definable functions
    # This must be checked after threads on AIX
    # We only need this for mysqld, not for the clients.

    my_save_LIBS="$LIBS"
    LIBS=""
    AC_CHECK_LIB(dl,dlopen)
    LIBDL=$LIBS
    LIBS="$my_save_LIBS"
    AC_SUBST(LIBDL)

    my_save_LIBS="$LIBS"
    LIBS="$LIBS $LIBDL"
    AC_CHECK_FUNCS(dlopen dlerror)
    LIBS="$my_save_LIBS"

    ;;
esac


# System characteristics
case $SYSTEM_TYPE in
  *netware*) ;;
  *)
AC_SYS_RESTARTABLE_SYSCALLS
    ;;
esac

# Build optimized or debug version ?
# First check for gcc and g++
if test "$GCC" = "yes"
then
  DEBUG_CFLAGS="-g"
  DEBUG_OPTIMIZE_CC="-O"
  OPTIMIZE_CFLAGS="$MAX_C_OPTIMIZE"
else
  DEBUG_CFLAGS="-g"
  DEBUG_OPTIMIZE_CC=""
  case $SYSTEM_TYPE in                               
    *solaris*)
      OPTIMIZE_CFLAGS="-O1"
      ;;
    *)
      OPTIMIZE_CFLAGS="-O"
      ;;
  esac
fi
if test "$GXX" = "yes"
then
  DEBUG_CXXFLAGS="-g"
  DEBUG_OPTIMIZE_CXX="-O"
  OPTIMIZE_CXXFLAGS="$MAX_CXX_OPTIMIZE"
else
  DEBUG_OPTIMIZE_CXX=""
  case $SYSTEM_TYPE in
    *solaris*)
      DEBUG_CXXFLAGS="-g0"
      OPTIMIZE_CXXFLAGS="-O1"
      ;;
    *)
      DEBUG_CXXFLAGS="-g"
      OPTIMIZE_CXXFLAGS="-O"
      ;;
  esac
fi

case $SYSTEM_TYPE in
  *netware*)
    DEBUG_CFLAGS="-g -DDEBUG -sym internal,codeview4"
    DEBUG_CXXFLAGS="-g -DDEBUG -sym internal,codeview4"
    DEBUG_OPTIMIZE_CC="-DDEBUG"
    DEBUG_OPTIMIZE_CXX="-DDEBUG"
    OPTIMIZE_CFLAGS="-O3 -DNDEBUG"
    OPTIMIZE_CXXFLAGS="-O3 -DNDEBUG"
    ;;
esac

# If the user specified CFLAGS, we won't add any optimizations
if test -n "$SAVE_CFLAGS"
then
  OPTIMIZE_CFLAGS=""
  DEBUG_OPTIMIZE_CC=""
fi
# Ditto for CXXFLAGS
if test -n "$SAVE_CXXFLAGS"
then
  OPTIMIZE_CXXFLAGS=""
  DEBUG_OPTIMIZE_CXX=""
fi

if test "$with_debug" = "yes"
then
  # Medium debug.
  AC_DEFINE([DBUG_ON], [1], [Use libdbug])
  AC_DEFINE([SAFE_MUTEX], [1], [Use safe mutexes])
  CFLAGS="$DEBUG_CFLAGS $DEBUG_OPTIMIZE_CC $CFLAGS"
  CXXFLAGS="$DEBUG_CXXFLAGS $DEBUG_OPTIMIZE_CXX $CXXFLAGS"
elif test "$with_debug" = "full"
then
  # Full debug. Very slow in some cases
  AC_DEFINE([DBUG_ON], [1], [Use libdbug])
  AC_DEFINE([SAFE_MUTEX], [1], [Use safe mutexes])
  AC_DEFINE([SAFEMALLOC], [1], [Use safe malloc])
  CFLAGS="$DEBUG_CFLAGS $CFLAGS"
  CXXFLAGS="$DEBUG_CXXFLAGS $CXXFLAGS"
else
  # Optimized version. No debug
  AC_DEFINE([DBUG_OFF], [1], [Don't use libdbug])
  CFLAGS="$OPTIMIZE_CFLAGS $CFLAGS"
  CXXFLAGS="$OPTIMIZE_CXXFLAGS $CXXFLAGS"
fi

# Debug Sync Facility. NOTE: depends on 'with_debug'. Must be behind it.
AC_MSG_CHECKING(if Debug Sync Facility should be enabled.)
AC_ARG_ENABLE(debug_sync,
              AS_HELP_STRING([--enable-debug-sync],
                             [Build a version with Debug Sync Facility]),
              [ enable_debug_sync=$enableval ],
              [ enable_debug_sync=$with_debug ])

if test "$enable_debug_sync" != "no"
then
  AC_DEFINE([ENABLED_DEBUG_SYNC], [1],
            [If Debug Sync Facility should be enabled])
  AC_MSG_RESULT([yes]) 
else
  AC_MSG_RESULT([no])
fi

# If we should allow error injection tests
AC_ARG_WITH(error-inject,
    AC_HELP_STRING([--with-error-inject],[Enable error injection in MySQL Server]),
    [ with_error_inject=$withval ],
    [ with_error_inject=no ])

if test $with_debug != "no"
then
  if test "$with_error_inject" = "yes"
  then
    AC_DEFINE([ERROR_INJECT_SUPPORT], [1],
              [Enable error injection in MySQL Server])
  fi
fi

AC_ARG_WITH([fast-mutexes],
	    AC_HELP_STRING([--with-fast-mutexes], 
	    [Compile with fast mutexes (default is disabled)]),
	    [with_fast_mutexes=$withval], [with_fast_mutexes=no])

if test "$with_fast_mutexes" != "no"
then
  if test "$with_debug" != "no"
  then
    AC_MSG_WARN(['--with-fast-mutexes' ignored when '--with-debug' is given])
  else
    AC_DEFINE([MY_PTHREAD_FASTMUTEX], [1], 
	      [Define to 1 if you want to use fast mutexes])
  fi
fi

AC_CACHE_CHECK([whether the compiler provides atomic builtins],
	       [mysql_cv_gcc_atomic_builtins], [AC_TRY_RUN([
  int main()
  {
    int foo= -10; int bar= 10;
    if (!__sync_fetch_and_add(&foo, bar) || foo)
      return -1;
    bar= __sync_lock_test_and_set(&foo, bar);
    if (bar || foo != 10)
      return -1;
    bar= __sync_val_compare_and_swap(&bar, foo, 15);
    if (bar)
      return -1;
    return 0;
  }
], [mysql_cv_gcc_atomic_builtins=yes],
   [mysql_cv_gcc_atomic_builtins=no],
   [mysql_cv_gcc_atomic_builtins=no])])

if test "x$mysql_cv_gcc_atomic_builtins" = xyes; then
  AC_DEFINE(HAVE_GCC_ATOMIC_BUILTINS, 1,
	    [Define to 1 if compiler provides atomic builtins.])
fi

AC_ARG_WITH([atomic-ops],
	    AC_HELP_STRING([--with-atomic-ops=rwlocks|smp|up],
	    [Implement atomic operations using pthread rwlocks or atomic CPU
             instructions for multi-processor or uniprocessor
             configuration. By default gcc built-in sync functions are used,
             if available and 'smp' configuration otherwise.]))
case "$with_atomic_ops" in
  "up") AC_DEFINE([MY_ATOMIC_MODE_DUMMY], [1],
                  [Assume single-CPU mode, no concurrency]) ;;
  "rwlocks") AC_DEFINE([MY_ATOMIC_MODE_RWLOCKS], [1],
                  [Use pthread rwlocks for atomic ops]) ;;
  "smp") ;;
  "")
    if test "x$mysql_cv_gcc_atomic_builtins" = xyes_but_disabled; then
      AC_DEFINE([MY_ATOMIC_MODE_GCC_BUILTINS], [1],
                [Use GCC atomic builtins for atomic ops])
    fi
   ;;
   *) AC_MSG_ERROR(["$with_atomic_ops" is not a valid value for --with-atomic-ops]) ;;
esac

# Force static compilation to avoid linking problems/get more speed
AC_ARG_WITH(mysqld-ldflags,
    [  --with-mysqld-ldflags   Extra linking arguments for mysqld],
    [MYSQLD_EXTRA_LDFLAGS=$withval],
    [MYSQLD_EXTRA_LDFLAGS=])
AC_SUBST(MYSQLD_EXTRA_LDFLAGS)

AC_ARG_WITH(client-ldflags,
    [  --with-client-ldflags   Extra linking arguments for clients],
    [CLIENT_EXTRA_LDFLAGS=$withval],
    [CLIENT_EXTRA_LDFLAGS=])
AC_SUBST(CLIENT_EXTRA_LDFLAGS)

AC_ARG_WITH(mysqld-libs,
    [  --with-mysqld-libs   Extra libraries to link with for mysqld],
    [MYSQLD_EXTRA_LIBS=$withval],
    [MYSQLD_EXTRA_LIBS=])
AC_SUBST(MYSQLD_EXTRA_LIBS)

AC_ARG_WITH(lib-ccflags,
    [  --with-lib-ccflags      Extra CC options for libraries],
    [LIB_EXTRA_CCFLAGS=$withval],
    [LIB_EXTRA_CCFLAGS=])
AC_SUBST(LIB_EXTRA_CCFLAGS)

# Avoid stupid bug on some OS 
AC_ARG_WITH(low-memory,
    [  --with-low-memory       Try to use less memory to compile to avoid 
                          memory limitations.],
    [with_lowmem=$withval],
    [with_lowmem=no])
if test "$with_lowmem" = "yes"
then
  if test "$ac_cv_prog_gcc" = "yes" 
  then 
    LM_CFLAGS="-fno-inline"
  else
    LM_CFLAGS="-O0"
  fi
else
  LM_CFLAGS=""
fi
AC_SUBST(LM_CFLAGS)

AC_ARG_WITH(comment,
    [  --with-comment          Comment about compilation environment.],
    [with_comment=$withval],
    [with_comment=no])
if test "$with_comment" != "no"
then
  COMPILATION_COMMENT=$with_comment
else
  COMPILATION_COMMENT="Source distribution"
fi
AC_SUBST(COMPILATION_COMMENT)

AC_MSG_CHECKING("need of special linking flags")
if test "$TARGET_LINUX" = "true" -a "$ac_cv_prog_gcc" = "yes" -a "$all_is_static" != "yes"
then
  LDFLAGS="$LDFLAGS -rdynamic"
  AC_MSG_RESULT("-rdynamic")
else
  case "$SYSTEM_TYPE$with_mysqld_ldflags " in
  *freebsd*"-all-static "*|*dragonfly*"-all-static "*)
    AC_MSG_RESULT("none")
    ;;
  *freebsd*|*dragonfly*)
    MYSQLD_EXTRA_LDFLAGS="$MYSQLD_EXTRA_LDFLAGS -export-dynamic"
    AC_MSG_RESULT("-export-dynamic")
    ;;
  *)
    AC_MSG_RESULT("none")
    ;;
  esac
fi

dnl Checks for typedefs, structures, and compiler characteristics.
AC_C_CONST
AC_C_INLINE
AC_TYPE_OFF_T
AC_STRUCT_ST_RDEV
AC_HEADER_TIME
AC_STRUCT_TM
MYSQL_NEEDS_MYSYS_NEW
# AC_CHECK_SIZEOF return 0 when it does not find the size of a
# type. We want a error instead.
AC_CHECK_SIZEOF(char, 1)
if test "$ac_cv_sizeof_char" -eq 0
then
  AC_MSG_ERROR([No size for char type.
A likely cause for this could be that there isn't any
static libraries installed. You can verify this by checking if you have libm.a
in /lib, /usr/lib or some other standard place.  If this is the problem,
install the static libraries and try again.  If this isn't the problem,
examine config.log for possible errors.  If you want to report this, use
'scripts/mysqlbug' and include at least the last 20 rows from config.log!])
fi
AC_CHECK_SIZEOF(char*, 4)
AC_CHECK_SIZEOF(short, 2)
AC_CHECK_SIZEOF(int, 4)
if test "$ac_cv_sizeof_int" -eq 0
then
  AC_MSG_ERROR("No size for int type.")
fi
AC_CHECK_SIZEOF(long, 4)
if test "$ac_cv_sizeof_long" -eq 0
then
  AC_MSG_ERROR("No size for long type.")
fi
AC_CHECK_SIZEOF(long long, 8)
if test "$ac_cv_sizeof_long_long" -eq 0
then
  AC_MSG_ERROR("MySQL needs a long long type.")
fi
# off_t is not a builtin type
AC_CHECK_SIZEOF(off_t, 4)
if test "$ac_cv_sizeof_off_t" -eq 0
then
  AC_MSG_ERROR("MySQL needs a off_t type.")
fi

dnl
dnl check if time_t is unsigned
dnl

MYSQL_CHECK_TIME_T

dnl
dnl check size of time_t
dnl

AC_CHECK_SIZEOF(time_t, 8)
if test "$ac_cv_sizeof_time_t" -eq 0
then
  AC_MSG_ERROR("MySQL needs a time_t type.")
fi

# do we need #pragma interface/#pragma implementation ?
# yes if it's gcc 2.x, and not icc pretending to be gcc, and not cygwin
AC_MSG_CHECKING(the need for @%:@pragma interface/implementation)
# instead of trying to match SYSTEM_TYPE and CC_VERSION (that doesn't
# follow any standard), we'll use well-defined preprocessor macros:
AC_TRY_CPP([
#if !defined(__CYGWIN__) && !defined(__INTEL_COMPILER) && defined(__GNUC__) && (__GNUC__ < 3)
#error USE_PRAGMA_IMPLEMENTATION
#endif
],AC_MSG_RESULT(no) ,AC_MSG_RESULT(yes) ; CXXFLAGS="$CXXFLAGS -DUSE_PRAGMA_IMPLEMENTATION")

# This always gives a warning. Ignore it unless you are cross compiling
AC_C_BIGENDIAN
#---START: Used in for client configure
# Check base type of last arg to accept
MYSQL_TYPE_ACCEPT
#---END:
# Figure out what type of struct rlimit to use with setrlimit
MYSQL_TYPE_STRUCT_RLIMIT
# Find where the stack goes
MYSQL_STACK_DIRECTION
# We want to skip alloca on irix unconditionally. It may work on some version..
MYSQL_FUNC_ALLOCA
# Do struct timespec have members tv_sec or ts_sec
MYSQL_TIMESPEC_TS
# Do we have the tzname variable
MYSQL_TZNAME
# Do the c++ compiler have a bool type
MYSQL_CXX_BOOL
# Check some common bugs with gcc 2.8.# on sparc
case $SYSTEM_TYPE in
  *netware*) ;;
  *)
    MYSQL_CHECK_LONGLONG_TO_FLOAT
    if test "$ac_cv_conv_longlong_to_float" != "yes"
    then
      AC_MSG_ERROR([Your compiler cannot convert a longlong value to a float!
 If you are using gcc 2.8.# you should upgrade to egcs 1.0.3 or newer and try
    again])
    fi
    ;;
esac
AC_CHECK_TYPES([sigset_t, off_t], [], [], [#include <sys/types.h>])
AC_CHECK_TYPES([size_t], [], [], [#include <stdio.h>])
AC_CHECK_TYPES([u_int32_t])

MYSQL_PTHREAD_YIELD

######################################################################
# For readline/libedit (We simply move the mimimum amount of stuff from
# the readline/libedit configure.in here)

dnl Checks for header files.
AC_CHECK_HEADERS(malloc.h sys/cdefs.h)

dnl Checks for library functions.
AC_FUNC_ALLOCA
AC_PROG_GCC_TRADITIONAL
AC_TYPE_SIGNAL
AC_CHECK_FUNCS(re_comp regcomp strdup)

dnl Sun compilers have their own vis.h that is about something
dnl totally different. So, not to change the libedit source, we
dnl do some additional checks before we define HAVE_VIS_H.
AC_CHECK_HEADER(vis.h,
  [AC_CHECK_FUNC(strvis,
    [AC_DEFINE([HAVE_VIS_H], [1],[Found vis.h and the strvis() function])])])

AC_CHECK_FUNCS(strlcat strlcpy)
AC_CHECK_FUNCS(issetugid getuid geteuid getgid getegid)
AC_CHECK_FUNCS(fgetln)
AC_CHECK_FUNCS(getline flockfile)

# from old readline settting:

MAKE_SHELL=/bin/sh
AC_SUBST(MAKE_SHELL)

# Already-done: stdlib.h string.h unistd.h termios.h
AC_CHECK_HEADERS(varargs.h stdarg.h dirent.h locale.h ndir.h sys/dir.h \
 sys/file.h sys/ndir.h sys/ptem.h sys/pte.h sys/select.h sys/stream.h \
 sys/mman.h curses.h termcap.h termio.h termbits.h asm/termbits.h grp.h \
paths.h semaphore.h)

# Already-done: strcasecmp
AC_CHECK_FUNCS(lstat putenv select setenv setlocale strcoll tcgetattr)

AC_STAT_MACROS_BROKEN
MYSQL_SIGNAL_CHECK
MYSQL_CHECK_GETPW_FUNCS
MYSQL_HAVE_TIOCGWINSZ
MYSQL_HAVE_FIONREAD
MYSQL_HAVE_TIOCSTAT
MYSQL_STRUCT_DIRENT_D_INO
MYSQL_STRUCT_DIRENT_D_NAMLEN
MYSQL_TYPE_SIGHANDLER
MYSQL_CHECK_MULTIBYTE
if test "$with_named_curses" = "no"
then
  MYSQL_CHECK_LIB_TERMCAP
else
  TERMCAP_LIB="$with_named_curses"
fi
AC_SUBST(TERMCAP_LIB)

# Check if the termcap function 'tgoto' is already declared in
# system header files or if it need to be declared locally
AC_CHECK_DECLS(tgoto,,,[
#ifdef HAVE_CURSES_H
# include <curses.h>
#elif HAVE_NCURSES_H
# include <ncurses.h>
#endif
#ifdef HAVE_TERM_H
# include <term.h>
#endif
])

LIBEDIT_LOBJECTS=""
AC_CHECK_FUNC(strunvis, ,[LIBEDIT_LOBJECTS="$LIBEDIT_LOBJECTS unvis.o"])
AC_CHECK_FUNC(strvis,   ,[LIBEDIT_LOBJECTS="$LIBEDIT_LOBJECTS vis.o"])
AC_CHECK_FUNC(strlcpy,  ,[LIBEDIT_LOBJECTS="$LIBEDIT_LOBJECTS strlcpy.o"])
AC_CHECK_FUNC(strlcat,  ,[LIBEDIT_LOBJECTS="$LIBEDIT_LOBJECTS strlcat.o"])
AC_CHECK_FUNC(fgetln,   ,[LIBEDIT_LOBJECTS="$LIBEDIT_LOBJECTS fgetln.o"])
AC_SUBST(LIBEDIT_LOBJECTS)
enable_readline="yes"

# End of readline/libedit stuff
#########################################################################

dnl Checks for library functions.

#
# The following code disables intrinsic function support while we test for
# library functions.  This is to avoid configure problems with Intel ecc
# compiler

ORG_CFLAGS="$CFLAGS"
if test "$GCC" != "yes"; then
  AC_SYS_COMPILER_FLAG(-nolib_inline,nolib_inline,CFLAGS,[],[])
fi

#AC_FUNC_MMAP
AC_TYPE_SIGNAL
MYSQL_TYPE_QSORT
AC_FUNC_UTIME_NULL
AC_FUNC_VPRINTF

AC_CHECK_DECLS([fdatasync, bzero])

AC_CHECK_FUNCS(alarm bcmp bfill bmove bsearch bzero \
  chsize cuserid fchmod fcntl \
  fconvert fdatasync fesetround finite fpresetsticky fpsetmask fsync ftruncate \
  getcwd gethostbyaddr_r gethostbyname_r getpass getpassphrase getpwnam \
  getpwuid getrlimit getrusage getwd index initgroups isnan \
  localtime_r gethrtime gmtime_r \
  locking longjmp lrand48 madvise mallinfo memcpy memmove \
  mkstemp mlockall perror poll pread pthread_attr_create mmap mmap64 getpagesize \
  pthread_attr_getstacksize pthread_attr_setprio pthread_attr_setschedparam \
  pthread_attr_setstacksize pthread_condattr_create pthread_getsequence_np \
  pthread_key_delete pthread_rwlock_rdlock pthread_setprio \
  pthread_setprio_np pthread_setschedparam pthread_sigmask readlink \
  realpath rename rint rwlock_init setupterm \
  shmget shmat shmdt shmctl sigaction sigemptyset sigaddset \
  sighold sigset sigthreadmask port_create sleep thr_yield \
  snprintf socket stpcpy strcasecmp strerror strsignal strnlen strpbrk strstr \
  strtol strtoll strtoul strtoull tell tempnam thr_setconcurrency vidattr \
  posix_fallocate backtrace backtrace_symbols backtrace_symbols_fd printstack \
  fedisableexcept)

#
#
#
case "$target" in
 *-*-aix4* | *-*-sco*)
	# (grr) aix 4.3 has a stub for clock_gettime, (returning ENOSYS)
	# and using AC_TRY_RUN is hard when cross-compiling
	# We also disable for SCO for the time being, the headers for the
	# thread library we use conflicts with other headers.
    ;;
 *) AC_CHECK_FUNCS(clock_gettime)
    ;;
esac

case "$mysql_cv_sys_os" in
 OS400) # i5/OS (OS/400) emits a SIGILL (Function not implemented) when
        # unsupported priority values are passed to pthread_setschedprio.
        # Since the only supported value is 1, treat it as inexistent.
    ;;
 SunOS) # Bug#42599 error: `pthread_setschedprio' was not declared in this scope
        # In some installations, the pthread.h header used by GCC does not
        # declare the pthread_setscheprio prototype, but the function is
        # implemented. Since the function is used in C++ code, ensure that
        # the function prototype is present.
     AC_MSG_CHECKING([whether pthread_setschedprio is declared])
     AC_LANG_PUSH([C++])
     AC_COMPILE_IFELSE([
       AC_LANG_PROGRAM([#include <pthread.h>],
                      [(void)(pthread_setschedprio);])],
       [ac_cv_func_pthread_setschedprio=yes],
       [ac_cv_func_pthread_setschedprio=no])
     AC_LANG_POP([C++])
     AC_MSG_RESULT([$ac_cv_func_pthread_setschedprio])
     if test "$ac_cv_func_pthread_setschedprio" = yes; then
       AC_DEFINE(HAVE_PTHREAD_SETSCHEDPRIO, 1,
                 [Define to 1 if you have the `pthread_setschedprio' function.])
     fi
    ;;
 *) AC_CHECK_FUNCS(pthread_setschedprio)
    ;;
esac

# Check that isinf() is available in math.h and can be used in both C and C++ 
# code
AC_MSG_CHECKING(for isinf in <math.h>)
AC_TRY_LINK([#include <math.h>], [float f = 0.0; int r = isinf(f); return r],
  AC_MSG_RESULT(yes)
  AC_MSG_CHECKING(whether isinf() is safe to use in C code)
  AC_TRY_RUN([
#include <math.h>
int main()
{
  double a= 10.0;
  double b= 1e308;

  return !isinf(a * b);
}
],
  [AC_MSG_RESULT(yes)],
  [AC_MSG_RESULT(no)
   AC_DEFINE([HAVE_BROKEN_ISINF], [1],
             [Define to 1 if isinf() uses 80-bit register for intermediate values])
  ],
  [
# Let's be optimistic when cross-compiling, since the only compiler known
# to be affected by this isinf() bug is GCC 4.3 on 32-bit x86.
   AC_MSG_RESULT([[cross-compiling, assuming 'yes']])
  ])
  AC_MSG_CHECKING(whether isinf() can be used in C++ code)
  AC_LANG_SAVE
  AC_LANG_CPLUSPLUS
  AC_TRY_LINK([#include <math.h>], [float f = 0.0; int r = isinf(f); return r],
    AC_MSG_RESULT(yes)
    AC_DEFINE(HAVE_ISINF, [1], [isinf() macro or function]),
    AC_MSG_RESULT(no))
  AC_LANG_RESTORE,
  AC_MSG_RESULT(no))
 
CFLAGS="$ORG_CFLAGS"

# Sanity check: We chould not have any fseeko symbol unless
# large_file_support=yes
AC_CHECK_FUNC(fseeko,
[if test "$large_file_support" = no -a "$TARGET_LINUX" = "true";
then
  AC_MSG_ERROR("Found fseeko symbol but large_file_support is not enabled!")
fi]
)

# Check definition of gethostbyaddr_r (glibc2 defines this with 8 arguments)
ac_save_CXXFLAGS="$CXXFLAGS"
AC_CACHE_CHECK([style of gethost* routines], mysql_cv_gethost_style,
AC_LANG_SAVE
AC_LANG_CPLUSPLUS

# Test whether madvise() is declared in C++ code -- it is not on some
# systems, such as Solaris
AC_CHECK_DECLS(madvise, [], [], [#if HAVE_SYS_MMAN_H
#include <sys/types.h>
#include <sys/mman.h>
#endif])

# Do not treat warnings as errors if we are linking against other libc
# this is to work around gcc not being permissive on non-system includes
# with respect to ANSI C++
# We also remove the -fbranch-probabilities option as this will give warnings
# about not profiled code, which confuses configure
# We also must remove -W and -Wcheck which on icc produces warnings that
# we don't want to catch with -Werror

if test "$ac_cv_prog_gxx" = "yes" -a "$with_other_libc" = "no"
then
  CXXFLAGS=`echo "$CXXFLAGS -Werror" | sed -e 's/-fbranch-probabilities//; s/-Wall//; s/-ansi//; s/-pedantic//; s/-Wcheck//'`
fi

AC_TRY_COMPILE(
[#undef inline
#if !defined(SCO) && !defined(__osf__) && !defined(_REENTRANT)
#define _REENTRANT
#endif
#include <pthread.h>
#include <sys/types.h>
#include <sys/socket.h>
#include <netinet/in.h>
#include <arpa/inet.h>
#include <netdb.h>],
[int skr;
 struct hostent *foo = gethostbyaddr_r((const char *) 0,
  0, 0, (struct hostent *) 0, (char *) NULL,  0, &skr); return (foo == 0);],
mysql_cv_gethost_style=solaris, mysql_cv_gethost_style=other))
AC_LANG_RESTORE
CXXFLAGS="$ac_save_CXXFLAGS"
if test "$mysql_cv_gethost_style" = "solaris"
then
  AC_DEFINE([HAVE_SOLARIS_STYLE_GETHOST], [1],
            [Solaris define gethostbyaddr_r with 7 arguments. glibc2 defines this with 8 arguments])
fi

#---START: Used in for client configure

# Check definition of gethostbyname_r (glibc2.0.100 is different from Solaris)
ac_save_CXXFLAGS="$CXXFLAGS"
AC_CACHE_CHECK([style of gethostbyname_r routines], mysql_cv_gethostbyname_style,
AC_LANG_SAVE
AC_LANG_CPLUSPLUS
if test "$ac_cv_prog_gxx" = "yes" -a "$with_other_libc" = "no"
then
  CXXFLAGS=`echo "$CXXFLAGS -Werror" | sed -e 's/-fbranch-probabilities//; s/-Wall//; s/-ansi//; s/-pedantic//; s/-Wcheck//'`
fi
AC_TRY_COMPILE(
[#undef inline
#if !defined(SCO) && !defined(__osf__) && !defined(_REENTRANT)
#define _REENTRANT
#endif
#include <pthread.h>
#include <sys/types.h>
#include <sys/socket.h>
#include <netinet/in.h>
#include <arpa/inet.h>
#include <netdb.h>],
[int skr;

 skr = gethostbyname_r((const char *) 0,
  (struct hostent*) 0, (char*) 0, 0, (struct hostent **) 0, &skr);],
mysql_cv_gethostbyname_style=glibc2, mysql_cv_gethostbyname_style=other))
AC_LANG_RESTORE
CXXFLAGS="$ac_save_CXXFLAGS"
if test "$mysql_cv_gethostbyname_style" = "glibc2"
then
  AC_DEFINE([HAVE_GETHOSTBYNAME_R_GLIBC2_STYLE], [1],
            [Solaris define gethostbyname_r with 5 arguments. glibc2 defines this with 6 arguments])
fi

# Check 3rd argument of getthostbyname_r
ac_save_CXXFLAGS="$CXXFLAGS"
AC_CACHE_CHECK([3 argument to gethostbyname_r routines], mysql_cv_gethostbyname_arg,
AC_LANG_SAVE
AC_LANG_CPLUSPLUS
if test "$ac_cv_prog_gxx" = "yes" -a "$with_other_libc" = "no"
then
  CXXFLAGS=`echo "$CXXFLAGS -Werror" | sed -e 's/-fbranch-probabilities//; s/-Wall//; s/-ansi//; s/-pedantic//; s/-Wcheck//'`
fi
AC_TRY_COMPILE(
[#undef inline
#if !defined(SCO) && !defined(__osf__) && !defined(_REENTRANT)
#define _REENTRANT
#endif
#include <pthread.h>
#include <sys/types.h>
#include <sys/socket.h>
#include <netinet/in.h>
#include <arpa/inet.h>
#include <netdb.h>],
[int skr;

 skr = gethostbyname_r((const char *) 0, (struct hostent*) 0, (struct hostent_data*) 0);],
mysql_cv_gethostbyname_arg=hostent_data, mysql_cv_gethostbyname_arg=char))
AC_LANG_RESTORE
CXXFLAGS="$ac_save_CXXFLAGS"
if test "$mysql_cv_gethostbyname_arg" = "hostent_data"
then
  AC_DEFINE([HAVE_GETHOSTBYNAME_R_RETURN_INT], [1],
            [In OSF 4.0f the 3'd argument to gethostbyname_r is hostent_data *])
fi


# Check definition of pthread_getspecific
AC_CACHE_CHECK("args to pthread_getspecific", mysql_cv_getspecific_args,
AC_TRY_COMPILE(
[#if !defined(SCO) && !defined(__osf__) && !defined(_REENTRANT)
#define _REENTRANT
#endif
#define _POSIX_PTHREAD_SEMANTICS 
#include <pthread.h> ],
[ void *pthread_getspecific(pthread_key_t key);
pthread_getspecific((pthread_key_t) NULL); ],
mysql_cv_getspecific_args=POSIX, mysql_cv_getspecific_args=other))
  if test "$mysql_cv_getspecific_args" = "other"
  then
    AC_DEFINE([HAVE_NONPOSIX_PTHREAD_GETSPECIFIC], [1],
              [For some non posix threads])
  fi

  # Check definition of pthread_mutex_init
  AC_CACHE_CHECK("args to pthread_mutex_init", mysql_cv_mutex_init_args,
  AC_TRY_COMPILE(
[#if !defined(SCO) && !defined(__osf__)
#define _REENTRANT
#endif
#define _POSIX_PTHREAD_SEMANTICS 
#include <pthread.h> ],
[ 
  pthread_mutexattr_t attr;
  pthread_mutex_t mp;
  pthread_mutex_init(&mp,&attr); ],
mysql_cv_mutex_init_args=POSIX, mysql_cv_mutex_init_args=other))
  if test "$mysql_cv_mutex_init_args" = "other"
  then
    AC_DEFINE([HAVE_NONPOSIX_PTHREAD_MUTEX_INIT], [1],
              [For some non posix threads])
  fi
#---END:

#---START: Used in for client configure
# Check definition of readdir_r
AC_CACHE_CHECK("args to readdir_r", mysql_cv_readdir_r,
AC_TRY_LINK(
[#if !defined(SCO) && !defined(__osf__)
#define _REENTRANT
#endif
#define _POSIX_PTHREAD_SEMANTICS 
#include <pthread.h>
#include <dirent.h>],
[ int readdir_r(DIR *dirp, struct dirent *entry, struct dirent **result);
readdir_r((DIR *) NULL, (struct dirent *) NULL, (struct dirent **) NULL); ],
mysql_cv_readdir_r=POSIX, mysql_cv_readdir_r=other))
if test "$mysql_cv_readdir_r" = "POSIX"
then
  AC_DEFINE([HAVE_READDIR_R], [1], [POSIX readdir_r])
fi

# Check definition of posix sigwait()
AC_CACHE_CHECK("style of sigwait", mysql_cv_sigwait,
AC_TRY_LINK(
[#if !defined(SCO) && !defined(__osf__)
#define _REENTRANT
#endif
#define _POSIX_PTHREAD_SEMANTICS 
#include <pthread.h>
#include <signal.h>],
[#ifndef _AIX
sigset_t set;
int sig;
sigwait(&set,&sig);
#endif],
mysql_cv_sigwait=POSIX, mysql_cv_sigwait=other))
if test "$mysql_cv_sigwait" = "POSIX"
then
  AC_DEFINE([HAVE_SIGWAIT], [1], [POSIX sigwait])
fi

if test "$mysql_cv_sigwait" != "POSIX"
then
unset mysql_cv_sigwait
# Check definition of posix sigwait()
AC_CACHE_CHECK("style of sigwait", mysql_cv_sigwait,
AC_TRY_LINK(
[#if !defined(SCO) && !defined(__osf__)
#define _REENTRANT
#endif
#define _POSIX_PTHREAD_SEMANTICS 
#include <pthread.h>
#include <signal.h>],
[sigset_t set;
int sig;
sigwait(&set);],
mysql_cv_sigwait=NONPOSIX, mysql_cv_sigwait=other))
if test "$mysql_cv_sigwait" = "NONPOSIX"
then
  AC_DEFINE([HAVE_NONPOSIX_SIGWAIT], [1], [sigwait with one argument])
fi
fi
#---END:

# Check if pthread_attr_setscope() exists
AC_CACHE_CHECK("for pthread_attr_setscope", mysql_cv_pthread_attr_setscope,
AC_TRY_LINK(
[#if !defined(SCO) && !defined(__osf__)
#define _REENTRANT
#endif
#define _POSIX_PTHREAD_SEMANTICS 
#include <pthread.h>],
[pthread_attr_t thr_attr;
pthread_attr_setscope(&thr_attr,0);],
mysql_cv_pthread_attr_setscope=yes, mysql_cv_pthread_attr_setscope=no))
if test "$mysql_cv_pthread_attr_setscope" = "yes"
then
  AC_DEFINE([HAVE_PTHREAD_ATTR_SETSCOPE], [1], [pthread_attr_setscope])
fi

# Check for bad includes
AC_MSG_CHECKING("can netinet files be included")
AC_TRY_COMPILE(
[#include <sys/types.h>
#include <sys/socket.h>
#include <netinet/in_systm.h>
#include <netinet/in.h>
#include <netinet/ip.h>
#include <netinet/tcp.h>],
[ printf("1\n"); ],
netinet_inc=yes, netinet_inc=no)
if test "$netinet_inc" = "no"
then
  AC_DEFINE([HAVE_BROKEN_NETINET_INCLUDES], [1], [Can netinet be included])
fi
AC_MSG_RESULT("$netinet_inc")

AC_CACHE_CHECK([support for weak symbols], mysql_cv_weak_symbol,
[AC_TRY_LINK([],[
  extern void __attribute__((weak)) foo(void);
], [mysql_cv_weak_symbol=yes], [mysql_cv_weak_symbol=no])])

if test "x$mysql_cv_weak_symbol" = xyes; then
  AC_DEFINE(HAVE_WEAK_SYMBOL, 1,
            [Define to 1 if compiler supports weak symbol attribute.])
fi

AC_CACHE_CHECK([whether __bss_start is defined], mysql_cv_bss_start,
[AC_TRY_LINK([],[
  extern char *__bss_start;
  return __bss_start ? 1 : 0;
], [mysql_cv_bss_start=yes], [mysql_cv_bss_start=no])])

if test "x$mysql_cv_bss_start" = xyes; then
  AC_DEFINE(HAVE_BSS_START, 1,
            [Define to 1 if compiler defines __bss_start.])
fi

AC_LANG_SAVE
AC_LANG_CPLUSPLUS
AC_CHECK_HEADERS(cxxabi.h)
AC_CACHE_CHECK([for abi::__cxa_demangle], mysql_cv_cxa_demangle,
[AC_TRY_LINK([#include <cxxabi.h>], [
  char *foo= 0; int bar= 0;
  foo= abi::__cxa_demangle(foo, foo, 0, &bar);
], [mysql_cv_cxa_demangle=yes], [mysql_cv_cxa_demangle=no])])
AC_LANG_RESTORE

if test "x$mysql_cv_cxa_demangle" = xyes; then
  AC_DEFINE(HAVE_ABI_CXA_DEMANGLE, 1,
            [Define to 1 if you have the `abi::__cxa_demangle' function.])
fi

#--------------------------------------------------------------------
# Check for requested features
#--------------------------------------------------------------------

MYSQL_CHECK_BIG_TABLES
MYSQL_CHECK_MAX_INDEXES
MYSQL_CHECK_VIO
MYSQL_CHECK_SSL
MYSQL_CHECK_LIBEVENT

#--------------------------------------------------------------------
# Declare our plugin modules
# Has to be done late, as the plugin may need to check for existence of
# functions tested above
#--------------------------------------------------------------------

# MyISAM is declared here,not in storage/myisam/plug.in
# because we want it to be the first in the list of plugins,
# Maria needs it. When it'll be fixed the declaration below can
# be removed and restored (uncommented) in storage/myisam/plug.in
MYSQL_STORAGE_ENGINE(myisam,no, [MyISAM Storage Engine],
        [Traditional non-transactional MySQL tables])
MYSQL_PLUGIN_DIRECTORY(myisam,  [storage/myisam])
MYSQL_PLUGIN_STATIC(myisam,     [libmyisam_s.la], [libmyisam_embedded.la])
MYSQL_PLUGIN_MANDATORY(myisam)  dnl Default

MYSQL_STORAGE_ENGINE(partition, partition, [Partition Support],
        [MySQL Partitioning Support], [max,max-no-ndb])

dnl -- ndbcluster requires partition to be enabled

MYSQL_CONFIGURE_PLUGINS([default])

# Only build client code?
AC_ARG_WITH(server,
    [  --without-server        Only build the client.],
    [with_server=$withval],
    [with_server=yes]
)

AC_ARG_WITH(embedded-server,
    [  --with-embedded-server  Build the embedded server (libmysqld).],
    [with_embedded_server=$withval],
    [with_embedded_server=no]
)

AC_ARG_WITH(query_cache,
    [  --without-query-cache   Do not build query cache.],
    [with_query_cache=$withval],
    [with_query_cache=yes]
)

if test "$with_query_cache" = "yes"
then
  AC_DEFINE([HAVE_QUERY_CACHE], [1], [If we want to have query cache])
fi

AC_ARG_WITH(geometry,
    [  --without-geometry      Do not build geometry-related parts.],
    [with_geometry=$withval],
    [with_geometry=yes]
)

if test "$with_geometry" = "yes"
then
  AC_DEFINE([HAVE_SPATIAL], [1], [Spatial extentions])
  AC_DEFINE([HAVE_RTREE_KEYS], [1], [RTree keys])
fi

AC_ARG_WITH(embedded_privilege_control,
    [  --with-embedded-privilege-control
                          Build parts to check user's privileges.
			  Only affects embedded library.],
    [with_embedded_privilege_control=$withval],
    [with_embedded_privilege_control=no]
)

if test "$with_embedded_privilege_control" = "yes"
then
  AC_DEFINE([HAVE_EMBEDDED_PRIVILEGE_CONTROL], [1],
            [Access checks in embedded library])
fi

tools_dirs=""

AC_ARG_WITH([mysqlmanager],
  AC_HELP_STRING([--with-mysqlmanager], [Build the mysqlmanager binary: yes/no (default: build if server is built.)]),,)

if test "$with_mysqlmanager" = "yes" -o \
        '(' "$with_mysqlmanager:$with_server" = ":yes" -a \
            -d "$srcdir/server-tools" ')' ; then
  tools_dirs="server-tools"
fi

AC_SUBST(tools_dirs)

#MYSQL_CHECK_CPU

libmysqld_dirs=
if test "$with_embedded_server" = "yes"
then
  libmysqld_dirs=libmysqld

  # We can't build embedded library without building the server, because
  # we depend on libmysys, libmystrings, libmyisam, etc.
  with_server=yes
fi
# XXX: We need to add @libmysqld_extra_libs@ (or whatever) so that
# mysql_config --libmysqld-libs will print out something like
# -L/path/to/lib/mysql -lmysqld -lmyisam -lmysys -lmystrings -ldbug ...
AC_SUBST([libmysqld_dirs])

# Shall we build the docs?
AC_ARG_WITH(docs,
    [  --without-docs          Skip building of the documentation.],
    [with_docs=$withval],
    [with_docs=yes]
)

if test "$with_docs" = "yes"
then
  docs_dirs="Docs"
  if test -f "$srcdir/Docs/manual.chm" ; then
    extra_docs="manual.chm"
  fi
else
  docs_dirs=""
  extra_docs=""
fi
AC_SUBST(docs_dirs)
AC_SUBST(extra_docs)

# Shall we build the man pages?
AC_ARG_WITH(man,
    [  --without-man          Skip building of the man pages.],
    [with_man=$withval],
    [with_man=yes]
)

# Don't build readline, i have it already
AC_ARG_WITH(readline,
    [  --without-readline      Use system readline instead of bundled copy.],
    [ with_readline=$withval ],
    [ with_readline=undefined ]
    )
    
AC_ARG_WITH(libedit,
    [  --without-libedit       Use system libedit instead of bundled copy.],
    [ with_libedit=$withval ],
    [ with_libedit=undefined ]
    )

if test "$with_readline/$with_libedit" = "undefined/undefined" -a ! -e "$srcdir/cmd-line-utils"
then
  with_readline=no
  with_libedit=no
fi

#
# We support next variants of compilation:
#                              --with-readline
#                |       yes      |  no  |               undefined
# --with-libedit |                |      |
# ---------------+----------------+------+----------------------------------
#       yes      |      ERROR!    |   use libedit from mysql sources
# ---------------+----------------+------+----------------------------------
#       no       | use readline   | use system readline or external libedit
#                | from mysql     | according to results of m4 tests
# ---------------+ sources (if it +      +----------------------------------
#    undefined   | is presented)  |      | use libedit from mysql sources
                   

compile_readline="no"
compile_libedit="no"

if [test "$with_libedit" = "yes"] && [test "$with_readline" = "yes"]
then
    AC_MSG_ERROR([You can not use --with-readline and --with-libedit at the same time, please choose one of it])
fi

readline_topdir=""
readline_basedir=""
readline_dir=""
readline_h_ln_cmd=""
readline_link=""
want_to_use_readline="no"

case $SYSTEM_TYPE in
  *netware*)
    # For NetWare, do not need readline
    echo "Skipping readline"
    ;;
  *)
    if [test "$with_libedit" = "yes"] || [test "$with_libedit" = "undefined"] && [test "$with_readline" = "undefined"]
    then
	readline_topdir="cmd-line-utils"
	readline_basedir="libedit"
	readline_dir="$readline_topdir/$readline_basedir"
	readline_link="\$(top_builddir)/cmd-line-utils/libedit/libedit.a"
	readline_h_ln_cmd="\$(LN) -s \$(top_srcdir)/cmd-line-utils/libedit/readline readline"
	compile_libedit=yes
	AC_DEFINE_UNQUOTED(HAVE_HIST_ENTRY, 1)
	AC_DEFINE_UNQUOTED(USE_LIBEDIT_INTERFACE, 1)
    elif test "$with_readline" = "yes"
    then
	readline_topdir="cmd-line-utils"
	readline_basedir="readline"
	readline_dir="$readline_topdir/$readline_basedir"
	readline_link="\$(top_builddir)/cmd-line-utils/readline/libreadline.a"
	readline_h_ln_cmd="\$(LN) -s \$(top_srcdir)/cmd-line-utils/readline readline"
	compile_readline=yes
	want_to_use_readline="yes"
	AC_DEFINE_UNQUOTED(USE_NEW_READLINE_INTERFACE, 1)
    else
	# Use system readline library
	AC_LANG_SAVE
	AC_LANG_CPLUSPLUS
	MYSQL_CHECK_LIBEDIT_INTERFACE
	MYSQL_CHECK_NEW_RL_INTERFACE
	MYSQL_CHECK_READLINE_DECLARES_HIST_ENTRY
	AC_LANG_RESTORE
	if [test "$mysql_cv_new_rl_interface" = "yes"] && [test -d "$srcdir/cmd-line-utils/readline"]
	then
	    # Use the new readline interface, but only if the package includes a bundled libreadline
	    # this way we avoid linking commercial source with GPL readline
	    readline_link="-lreadline"
	    want_to_use_readline="yes"
	elif [test "$mysql_cv_libedit_interface" = "yes"]
	then
	    # Use libedit
	    readline_link="-ledit"
	else
	   AC_MSG_ERROR([Could not find system readline or libedit libraries
	      Use --with-readline or --with-libedit to use the bundled
	      versions of libedit or readline])
	fi
    fi

    # if there is no readline, but we want to build with readline, we fail
    if [test "$want_to_use_readline" = "yes"] && [test ! -d "$srcdir/cmd-line-utils/readline"]
    then
	AC_MSG_ERROR([This commercially licensed MySQL source package can't
	      be built with libreadline. Please use --with-libedit to use
	      the bundled version of libedit instead.])
    fi
    ;;
esac

AC_SUBST(readline_dir)
AC_SUBST(readline_topdir)
AC_SUBST(readline_basedir)
AC_SUBST(readline_link)
AC_SUBST(readline_h_ln_cmd)

# Include man pages, if desired, adapted to the configured parts.
if test X"$with_man" = Xyes
then
  # First, create the list of all man pages present.
  MANLISTFIL=manlist.$$
  TMPLISTFIL=`echo $MANLISTFIL | sed -e 's/manlist/tmplist/'`
  if test -f $MANLISTFIL -o -f $TMPLISTFIL
  then
    echo "Temp file '$MANLISTFIL' or '$TMPLISTFIL' already exists in '`pwd`' - aborting"
    exit 1
  fi
  touch $MANLISTFIL $TMPLISTFIL

  ls $srcdir/man/*.[[18]] > $MANLISTFIL

  # Then, remove all those pages from the list which are specific to parts
  # (table handlers, features, ...) which are not configured in this run.
  AC_MSG_CHECKING("for man pages to remove")
  MAN_DROP="dropping"
  if test X"$with_plugin_ndbcluster" != Xyes
  then
    MAN_DROP="$MAN_DROP ndbcluster"
    grep -v '/ndb' $MANLISTFIL > $TMPLISTFIL ; mv -f $TMPLISTFIL $MANLISTFIL
  fi
  if test X"$with_embedded_server" != Xyes
  then
    MAN_DROP="$MAN_DROP embedded"
    grep -v 'embedded' $MANLISTFIL > $TMPLISTFIL ; mv -f $TMPLISTFIL $MANLISTFIL
  fi
  if test X"$with_plugin_innobase" != Xyes -a X"$with_plugin_innodb_plugin" != Xyes
  then
    MAN_DROP="$MAN_DROP innodb"
    grep -v 'inno' $MANLISTFIL > $TMPLISTFIL ; mv -f $TMPLISTFIL $MANLISTFIL
  fi
  AC_MSG_RESULT([$MAN_DROP])

  # Finally, split the man pages into sections 1 and 8.
  # Get rid of line breaks.
  man1_files=`sed -n -e '/\.1$/s/^.*man\///p' <$MANLISTFIL`
  man8_files=`sed -n -e '/\.8$/s/^.*man\///p' <$MANLISTFIL`

  man_dirs="man"
  man1_files=`echo $man1_files`
  man8_files=`echo $man8_files`
  rm -f $MANLISTFIL $TMPLISTFIL
else
  man_dirs=""
  man1_files=""
  man8_files=""
fi
AC_SUBST(man_dirs)
AC_SUBST(man1_files)
AC_SUBST(man8_files)

# If we have threads generate some library functions and test programs
sql_server_dirs=
sql_server=
server_scripts=

dnl This probably should be cleaned up more - for now the threaded
dnl client is just using plain-old libs.
sql_client_dirs="strings mysys dbug extra regex libmysql unittest"

AM_CONDITIONAL(THREAD_SAFE_CLIENT, test "$THREAD_SAFE_CLIENT" != "no")

if test "$THREAD_SAFE_CLIENT" != "no"
then
  sql_client_dirs="$sql_client_dirs libmysql_r"
  AC_DEFINE([THREAD_SAFE_CLIENT], [1], [Should the client be thread safe])
fi
sql_client_dirs="$sql_client_dirs client"

CLIENT_LIBS="$NON_THREADED_LIBS $openssl_libs $ZLIB_LIBS $STATIC_NSS_FLAGS"

AC_SUBST(CLIENT_LIBS)
AC_SUBST(CLIENT_THREAD_LIBS)
AC_SUBST(NON_THREADED_LIBS)
AC_SUBST(STATIC_NSS_FLAGS)
AC_SUBST(sql_client_dirs)

# If configuring for NetWare, build the netware directory
netware_dir=
if expr "$SYSTEM_TYPE" : ".*netware.*" > /dev/null
then
  netware_dir="netware"
fi
AC_SUBST(netware_dir)
AM_CONDITIONAL(HAVE_NETWARE, test "$netware_dir" = "netware")

if test "$with_server" != "no" -o "$THREAD_SAFE_CLIENT" != "no"
then
  AC_DEFINE([THREAD], [1],
            [Define if you want to have threaded code. This may be undef on client code])
fi
AM_CONDITIONAL(NEED_THREAD, test "$with_server" != "no" -o "$THREAD_SAFE_CLIENT" != "no")

if test "$with_server" != "no"
then
  server_scripts="mysqld_safe mysql_install_db"
  sql_server_dirs="strings mysys dbug extra regex storage plugin"

  sql_server="vio sql"
fi
AM_CONDITIONAL(THREAD, test "$with_server" = "yes" -o "$THREAD_SAFE_CLIENT" != "no")

# "innochecksum" is not in the "innobase/" subdirectory, but should be switched
AM_CONDITIONAL([BUILD_INNODB_TOOLS], [test X"$with_plugin_innobase" = Xyes -o X"$with_plugin_innodb_plugin" = Xyes ])

# IMPORTANT - do not modify LIBS past this line - this hack is the only way
# I know to add the static NSS magic if we have static NSS libraries with
# glibc - Sasha

LDFLAGS="$LDFLAGS $OTHER_LIBC_LIB"
LIBS="$LIBS $STATIC_NSS_FLAGS"

AC_SUBST(sql_server_dirs)
AC_SUBST(sql_server)
AC_SUBST(server_scripts)

AC_SUBST(mysql_plugin_dirs)
AC_SUBST(mysql_plugin_libs)
AC_SUBST(mysql_embedded_plugin_libs)
AC_SUBST(mysql_plugin_defs)


# Now that sql_client_dirs and sql_server_dirs are stable, determine the union.
# We support client-only builds by "--without-server", but not vice versa,
# so we start with the client list, then add each server item not yet present.
sql_union_dirs=" $sql_client_dirs "
for DIR in $sql_server_dirs
do
  if echo " $sql_union_dirs " | grep " $DIR " >/dev/null
  then
    :  # already present, skip
  else
    sql_union_dirs="$sql_union_dirs $DIR "
  fi
done
AC_SUBST(sql_union_dirs)

#
# Setup maintainer mode options by the end to not disturb
# system and other checks.
#
MY_MAINTAINER_MODE_SETUP

# Some usefull subst
AC_SUBST(CC)
AC_SUBST(GXX)

# Set configuration options for make_binary_distribution
case $SYSTEM_TYPE in
  *netware*)
    MAKE_BINARY_DISTRIBUTION_OPTIONS="$MAKE_BINARY_DISTRIBUTION_OPTIONS --no-strip"
    ;;
  *)
    : # no change for other platforms yet
    ;;
esac
AC_SUBST(MAKE_BINARY_DISTRIBUTION_OPTIONS)

# Output results
if test -d "$srcdir/cmd-line-utils/readline" ; then
  AC_CONFIG_FILES(cmd-line-utils/readline/Makefile)
fi

AC_CONFIG_FILES(Makefile extra/Makefile mysys/Makefile dnl
 unittest/Makefile unittest/mytap/Makefile unittest/mytap/t/Makefile dnl
 unittest/mysys/Makefile unittest/strings/Makefile dnl
 unittest/examples/Makefile dnl
 strings/Makefile regex/Makefile storage/Makefile dnl
 man/Makefile BUILD/Makefile vio/Makefile dnl
 libmysql/Makefile libmysql_r/Makefile client/Makefile dnl
 sql/Makefile sql/share/Makefile dnl
 sql/sql_builtin.cc sql-common/Makefile dnl
 dbug/Makefile scripts/Makefile include/Makefile dnl
 tests/Makefile Docs/Makefile support-files/Makefile dnl
 support-files/MacOSX/Makefile support-files/RHEL4-SElinux/Makefile dnl
 server-tools/Makefile server-tools/instance-manager/Makefile dnl
 cmd-line-utils/Makefile cmd-line-utils/libedit/Makefile dnl
 libmysqld/Makefile libmysqld/examples/Makefile dnl
 mysql-test/Makefile mysql-test/lib/My/SafeProcess/Makefile dnl
 netware/Makefile sql-bench/Makefile dnl
 include/mysql_version.h plugin/Makefile win/Makefile)

AC_CONFIG_COMMANDS([default], , test -z "$CONFIG_HEADERS" || echo timestamp > stamp-h)
AC_CONFIG_COMMANDS([my_config.h], cp include/config.h include/my_config.h)

# Ensure that table handlers gets all modifications to CFLAGS/CXXFLAGS
AC_CONFIG_COMMANDS_POST(ac_configure_args="$ac_configure_args CFLAGS='$CFLAGS' CXXFLAGS='$CXXFLAGS'")

AC_OUTPUT

<<<<<<< HEAD
echo
echo "You can find information about MariaDB at"
echo http://askmonty.org/wiki/index.php/MariaDB
echo
echo "Remember to check the platform specific part of the reference manual for"
echo "hints about installing MariaDB on your platform. Also have a look at the"
echo "files in the Docs directory."
echo

echo "---"
echo "Configuration summary for $PACKAGE_NAME version $VERSION"
echo ""
echo "   * Installation prefix:       $prefix"
echo "   * System type:               $SYSTEM_TYPE"
echo "   * Host CPU:                  $host_cpu"
echo "   * C Compiler:                $CC_VERSION"
echo "   * C++ Compiler:              $CXX_VERSION"
echo "   * Debug enabled:             $with_debug"
echo "   * Community Features:        $ENABLE_COMMUNITY_FEATURES"
echo ""
echo "---"
=======
# Add warning if user configures with --with-ndbcluster
if test X"$with_plugin_ndbcluster" = Xyes ; then
  echo 
  echo This version of MySQL Cluster is no longer maintained.
  echo Please use the separate sources provided for MySQL Cluster instead.
  echo See http://dev.mysql.com/doc/refman/5.1/en/mysql-cluster.html
  echo for more details.
fi
>>>>>>> 13fefeb0

# The first line "Thank you ..." is checked in ./Do-compile to verify that configure
# ended sucessfully - don't remove it.
echo
echo "Thank you for choosing MariaDB!"
echo<|MERGE_RESOLUTION|>--- conflicted
+++ resolved
@@ -12,11 +12,7 @@
 dnl When changing the major version number please also check the switch
 dnl statement in mysqlbinlog::check_master_version().  You may also need
 dnl to update version.c in ndb.
-<<<<<<< HEAD
-AC_INIT([MariaDB Server], [5.1.58-MariaDB], [], [mysql])
-=======
-AC_INIT([MySQL Server], [5.1.60], [], [mysql])
->>>>>>> 13fefeb0
+AC_INIT([MariaDB Server], [5.1.59-MariaDB], [], [mysql])
 
 AC_CONFIG_SRCDIR([sql/mysqld.cc])
 AC_CANONICAL_SYSTEM
@@ -2960,7 +2956,6 @@
 
 AC_OUTPUT
 
-<<<<<<< HEAD
 echo
 echo "You can find information about MariaDB at"
 echo http://askmonty.org/wiki/index.php/MariaDB
@@ -2982,7 +2977,7 @@
 echo "   * Community Features:        $ENABLE_COMMUNITY_FEATURES"
 echo ""
 echo "---"
-=======
+
 # Add warning if user configures with --with-ndbcluster
 if test X"$with_plugin_ndbcluster" = Xyes ; then
   echo 
@@ -2991,7 +2986,6 @@
   echo See http://dev.mysql.com/doc/refman/5.1/en/mysql-cluster.html
   echo for more details.
 fi
->>>>>>> 13fefeb0
 
 # The first line "Thank you ..." is checked in ./Do-compile to verify that configure
 # ended sucessfully - don't remove it.
