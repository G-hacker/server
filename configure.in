--- conflicted
+++ resolved
@@ -5,11 +5,7 @@
 AC_CANONICAL_SYSTEM
 # The Docs Makefile.am parses this line!
 # remember to also change ndb version below and update version.c in ndb
-<<<<<<< HEAD
 AM_INIT_AUTOMAKE(mysql, 4.1.13)
-=======
-AM_INIT_AUTOMAKE(mysql, 4.1.12a)
->>>>>>> 1794eb3e
 AM_CONFIG_HEADER(config.h)
 
 PROTOCOL_VERSION=10
@@ -20,7 +16,7 @@
 # ndb version
 NDB_VERSION_MAJOR=4
 NDB_VERSION_MINOR=1
-NDB_VERSION_BUILD=12
+NDB_VERSION_BUILD=13
 NDB_VERSION_STATUS=""
 
 # Set all version vars based on $VERSION. How do we do this more elegant ?
