--- conflicted
+++ resolved
@@ -18,9 +18,6 @@
 # This is a common command line parser to be sourced by other SST scripts
 
 set -ue
-
-# Setting the path for some utilities on CentOS
-export PATH="$PATH:/usr/sbin:/usr/bin:/sbin:/bin"
 
 # Setting the path for some utilities on CentOS
 export PATH="$PATH:/usr/sbin:/usr/bin:/sbin:/bin"
@@ -882,15 +879,9 @@
 
 wsrep_cleanup_progress_file()
 {
-<<<<<<< HEAD
-    [ -n "$SST_PROGRESS_FILE" -a \
-      -f "$SST_PROGRESS_FILE" ] && \
-      rm -f "$SST_PROGRESS_FILE" 2>/dev/null || :
-=======
     if [ -n "$SST_PROGRESS_FILE" -a -f "$SST_PROGRESS_FILE" ]; then
         rm -f "$SST_PROGRESS_FILE" 2>/dev/null || :
     fi
->>>>>>> 97695675
 }
 
 wsrep_check_program()
@@ -1110,8 +1101,6 @@
     local cert="$1"
     local ca="$2"
     local cap="$3"
-<<<<<<< HEAD
-=======
 
     local readable=1; [ ! -r "$cert" ] && readable=0
          [ -n "$ca"  -a ! -r "$ca"   ] && readable=0
@@ -1122,7 +1111,6 @@
             "Both PEM file and CA file (or path) must be readable"
         exit 22
     fi
->>>>>>> 97695675
 
     # If the openssl utility is not installed, then
     # we will not do this certificate check:
@@ -1132,31 +1120,12 @@
         return
     fi
 
-<<<<<<< HEAD
-    local readable=1; [ ! -r "$cert" ] && readable=0
-    [ -n "$ca"  ] &&  [ ! -r "$ca"   ] && readable=0
-    [ -n "$cap" ] &&  [ ! -r "$cap"  ] && readable=0
-
-    if [ readable -eq 0 ]; then
-        wsrep_log_error \
-            "Both PEM file and CA file (or path) must be readable"
-        exit 22
-    fi
-=======
     local not_match=0
     local errmsg
     errmsg=$("$OPENSSL_BINARY" verify -verbose \
                  ${ca:+ -CAfile} ${ca:+ "$ca"} \
                  ${cap:+ -CApath} ${cap:+ "$cap"} \
                  "$cert" 2>&1) || not_match=1
->>>>>>> 97695675
-
-    local not_match=0
-    local errmsg
-    errmsg=$("$OPENSSL_BINARY" verify -verbose \
-                               ${ca:+ -CAfile} ${ca:+ "$ca"} \
-                               ${cap:+ -CApath} ${cap:+ "$cap"} \
-                               "$cert" 2>&1) || not_match=1
 
     if [ $not_match -eq 1 ]; then
         wsrep_log_info "run: \"$OPENSSL_BINARY\" verify -verbose${ca:+ -CAfile \"$ca\"}${cap:+ -CApath \"$cap\"} \"$cert\""
@@ -1192,10 +1161,7 @@
     # If the diff utility is not installed, then
     # we will not do this certificate check:
     if [ -z "$(commandex diff)" ]; then
-<<<<<<< HEAD
-=======
         wsrep_log_info "diff utility not found"
->>>>>>> 97695675
         return
     fi
 
@@ -1376,8 +1342,6 @@
         if [ -z "$nproc" ] || [ $nproc -eq 0 ]; then
             nproc=1
         fi
-<<<<<<< HEAD
-=======
     fi
 }
 
@@ -1421,6 +1385,5 @@
     fi
     if [ -n "$tcap" ]; then
         tcap=$(trim_string "$tcap")
->>>>>>> 97695675
     fi
 }