--- conflicted
+++ resolved
@@ -1215,7 +1215,7 @@
     }
     pos = 0;
   }
-  
+
   return NDBT_OK;
 }
 
@@ -1618,7 +1618,6 @@
 TESTCASE("Bug25554", ""){
   INITIALIZER(runBug25554);
 }
-<<<<<<< HEAD
 TESTCASE("Bug26457", ""){
   INITIALIZER(runBug26457);
 }
@@ -1630,10 +1629,9 @@
 }
 TESTCASE("Bug27283", ""){
   INITIALIZER(runBug27283);
-=======
+}
 TESTCASE("Bug28717", ""){
   INITIALIZER(runBug28717);
->>>>>>> 70da85ee
 }
 NDBT_TESTSUITE_END(testNodeRestart);
 
