--- conflicted
+++ resolved
@@ -147,11 +147,8 @@
   ulonglong max_rows,min_rows;
   ulonglong auto_increment_value;
   char *comment,*password;
-<<<<<<< HEAD
   char *data_file_name, *index_file_name;
-=======
   char *create_statement;
->>>>>>> 1d7747aa
   uint options;					/* OR of HA_CREATE_ options */
   uint raid_type,raid_chunks;
   ulong raid_chunksize;
