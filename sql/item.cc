/*
   Copyright (c) 2000, 2018, Oracle and/or its affiliates.
   Copyright (c) 2010, 2020, MariaDB Corporation.

   This program is free software; you can redistribute it and/or modify
   it under the terms of the GNU General Public License as published by
   the Free Software Foundation; version 2 of the License.

   This program is distributed in the hope that it will be useful,
   but WITHOUT ANY WARRANTY; without even the implied warranty of
   MERCHANTABILITY or FITNESS FOR A PARTICULAR PURPOSE.  See the
   GNU General Public License for more details.

   You should have received a copy of the GNU General Public License
   along with this program; if not, write to the Free Software
   Foundation, Inc., 51 Franklin St, Fifth Floor, Boston, MA 02110-1335  USA */


#ifdef USE_PRAGMA_IMPLEMENTATION
#pragma implementation				// gcc: Class implementation
#endif
#include "mariadb.h"                          /* NO_EMBEDDED_ACCESS_CHECKS */
#include "sql_priv.h"
#include <mysql.h>
#include <m_ctype.h>
#include "my_dir.h"
#include "sp_rcontext.h"
#include "sp_head.h"
#include "sql_trigger.h"
#include "sql_select.h"
#include "sql_show.h"                           // append_identifier
#include "sql_view.h"                           // VIEW_ANY_SQL
#include "sql_time.h"                  // str_to_datetime_with_warn,
                                       // make_truncated_value_warning
#include "sql_acl.h"                   // get_column_grant,
                                       // SELECT_ACL, UPDATE_ACL,
                                       // INSERT_ACL,
                                       // check_grant_column
#include "sql_base.h"                  // enum_resolution_type,
                                       // REPORT_EXCEPT_NOT_FOUND,
                                       // find_item_in_list,
                                       // RESOLVED_AGAINST_ALIAS, ...
#include "sql_expression_cache.h"

const String my_null_string("NULL", 4, default_charset_info);
const String my_default_string("DEFAULT", 7, default_charset_info);

/*
  item_empty_name is used when calling Item::set_name with NULL
  pointer, to make it easier to use the name in printf.
  item_used_name is used when calling Item::set_name with a 0 length
  string.
*/
const char *item_empty_name="";
const char *item_used_name= "\0";

static int save_field_in_field(Field *, bool *, Field *, bool);


/**
  Compare two Items for List<Item>::add_unique()
*/

bool cmp_items(Item *a, Item *b)
{
  return a->eq(b, FALSE);
}


/**
  Set max_sum_func_level if it is needed
*/
inline void set_max_sum_func_level(THD *thd, SELECT_LEX *select)
{
  if (thd->lex->in_sum_func &&
      thd->lex->in_sum_func->nest_level >= select->nest_level)
    set_if_bigger(thd->lex->in_sum_func->max_sum_func_level,
                  select->nest_level - 1);
}


MEM_ROOT *get_thd_memroot(THD *thd)
{
  return thd->mem_root;
}

/*****************************************************************************
** Item functions
*****************************************************************************/

/**
  Init all special items.
*/

void item_init(void)
{
  item_func_sleep_init();
  uuid_short_init();
}


void Item::raise_error_not_evaluable()
{
  Item::Print tmp(this, QT_ORDINARY);
  // TODO-10.5: add an error message to errmsg-utf8.txt
  my_printf_error(ER_UNKNOWN_ERROR,
                  "'%s' is not allowed in this context", MYF(0), tmp.ptr());
}


void Item::push_note_converted_to_negative_complement(THD *thd)
{
  push_warning(thd, Sql_condition::WARN_LEVEL_NOTE, ER_UNKNOWN_ERROR,
               "Cast to signed converted positive out-of-range integer to "
               "it's negative complement");
}


void Item::push_note_converted_to_positive_complement(THD *thd)
{
  push_warning(thd, Sql_condition::WARN_LEVEL_NOTE, ER_UNKNOWN_ERROR,
               "Cast to unsigned converted negative integer to it's "
               "positive complement");
}


longlong Item::val_datetime_packed_result(THD *thd)
{
  MYSQL_TIME ltime, tmp;
  if (get_date_result(thd, &ltime, Datetime::Options_cmp(thd)))
    return 0;
  if (ltime.time_type != MYSQL_TIMESTAMP_TIME)
    return pack_time(&ltime);
  if ((null_value= time_to_datetime_with_warn(thd, &ltime, &tmp,
                                              TIME_CONV_NONE)))
    return 0;
  return pack_time(&tmp);
}


longlong Item::val_time_packed_result(THD *thd)
{
  MYSQL_TIME ltime;
  if (get_date_result(thd, &ltime, Time::Options_cmp(thd)))
    return 0;
  if (ltime.time_type == MYSQL_TIMESTAMP_TIME)
    return pack_time(&ltime);
  int warn= 0;
  Time tmp(&warn, &ltime, 0);
  DBUG_ASSERT(tmp.is_valid_time());
  return tmp.to_packed();
}


/*
  For the items which don't have its own fast val_str_ascii()
  implementation we provide a generic slower version,
  which converts from the Item character set to ASCII.
  For better performance conversion happens only in 
  case of a "tricky" Item character set (e.g. UCS2).
  Normally conversion does not happen.
*/
String *Item::val_str_ascii(String *str)
{
  DBUG_ASSERT(str != &str_value);
  
  uint errors;
  String *res= val_str(&str_value);
  if (!res)
    return 0;
  
  if (!(res->charset()->state & MY_CS_NONASCII))
    str= res;
  else
  {
    if ((null_value= str->copy(res->ptr(), res->length(), collation.collation,
                               &my_charset_latin1, &errors)))
      return 0;
  }

  return str;
}


String *Item::val_str_ascii_revert_empty_string_is_null(THD *thd, String *str)
{
  String *res= val_str_ascii(str);
  if (!res && (thd->variables.sql_mode & MODE_EMPTY_STRING_IS_NULL))
  {
    null_value= false;
    str->set("", 0, &my_charset_latin1);
    return str;
  }
  return res;
}


String *Item::val_str(String *str, String *converter, CHARSET_INFO *cs)
{
  String *res= val_str(str);
  if (null_value)
    return (String *) 0;

  if (!cs)
    return res;

  uint errors;
  if ((null_value= converter->copy(res->ptr(), res->length(),
                                   collation.collation, cs,  &errors)))
    return (String *) 0;

  return converter;
}


String *Item::val_string_from_real(String *str)
{
  double nr= val_real();
  if (null_value)
    return 0;					/* purecov: inspected */
  str->set_real(nr,decimals, &my_charset_numeric);
  return str;
}


String *Item::val_string_from_int(String *str)
{
  longlong nr= val_int();
  if (null_value)
    return 0;
  str->set_int(nr, unsigned_flag, &my_charset_numeric);
  return str;
}


longlong Item::val_int_from_str(int *error)
{
  char buff[MAX_FIELD_WIDTH];
  String tmp(buff,sizeof(buff), &my_charset_bin), *res;

  /*
    For a string result, we must first get the string and then convert it
    to a longlong
  */
  if (!(res= val_str(&tmp)))
  {
    *error= 0;
    return 0;
  }
  Converter_strtoll10_with_warn cnv(NULL, Warn_filter_all(),
                                    res->charset(), res->ptr(), res->length());
  *error= cnv.error();
  return cnv.result();
}


longlong Item::val_int_signed_typecast_from_str()
{
  int error;
  longlong value= val_int_from_str(&error);
  if (unlikely(!null_value && value < 0 && error == 0))
    push_note_converted_to_negative_complement(current_thd);
  return value;
}


longlong Item::val_int_unsigned_typecast_from_str()
{
  int error;
  longlong value= val_int_from_str(&error);
  if (unlikely(!null_value && error < 0))
    push_note_converted_to_positive_complement(current_thd);
  return value;
}


longlong Item::val_int_signed_typecast_from_real()
{
  double nr= val_real();
  if (null_value)
    return 0;
  Converter_double_to_longlong conv(nr, false);
  if (conv.error())
  {
    THD *thd= current_thd;
    push_warning_printf(thd, Sql_condition::WARN_LEVEL_NOTE,
                        ER_DATA_OVERFLOW, ER_THD(thd, ER_DATA_OVERFLOW),
                        ErrConvDouble(nr).ptr(), "SIGNED BIGINT");
  }
  return conv.result();
}


longlong Item::val_int_unsigned_typecast_from_real()
{
  double nr= val_real();
  if (null_value)
    return 0;
  Converter_double_to_longlong conv(nr, true);
  if (conv.error())
  {
    THD *thd= current_thd;
    push_warning_printf(thd, Sql_condition::WARN_LEVEL_NOTE,
                        ER_DATA_OVERFLOW, ER_THD(thd, ER_DATA_OVERFLOW),
                        ErrConvDouble(nr).ptr(), "UNSIGNED BIGINT");
  }
  return conv.result();
}


longlong Item::val_int_signed_typecast_from_int()
{
  longlong value= val_int();
  if (!null_value && unsigned_flag && value < 0)
    push_note_converted_to_negative_complement(current_thd);
  return value;
}


longlong Item::val_int_unsigned_typecast_from_int()
{
  longlong value= val_int();
  if (!null_value && unsigned_flag == 0 && value < 0)
    push_note_converted_to_positive_complement(current_thd);
  return value;
}


my_decimal *Item::val_decimal_from_real(my_decimal *decimal_value)
{
  double nr= val_real();
  if (null_value)
    return 0;
  double2my_decimal(E_DEC_FATAL_ERROR, nr, decimal_value);
  return (decimal_value);
}


my_decimal *Item::val_decimal_from_int(my_decimal *decimal_value)
{
  longlong nr= val_int();
  if (null_value)
    return 0;
  int2my_decimal(E_DEC_FATAL_ERROR, nr, unsigned_flag, decimal_value);
  return decimal_value;
}


my_decimal *Item::val_decimal_from_string(my_decimal *decimal_value)
{
  String *res;

  if (!(res= val_str(&str_value)))
    return 0;

  return decimal_from_string_with_check(decimal_value, res);
}


int Item::save_time_in_field(Field *field, bool no_conversions)
{
  MYSQL_TIME ltime;
  if (get_time(field->table->in_use, &ltime))
    return set_field_to_null_with_conversions(field, no_conversions);
  field->set_notnull();
  return field->store_time_dec(&ltime, decimals);
}


int Item::save_date_in_field(Field *field, bool no_conversions)
{
  MYSQL_TIME ltime;
  THD *thd= field->table->in_use;
  if (get_date(thd, &ltime, Datetime::Options(thd)))
    return set_field_to_null_with_conversions(field, no_conversions);
  field->set_notnull();
  return field->store_time_dec(&ltime, decimals);
}


/*
  Store the string value in field directly

  SYNOPSIS
    Item::save_str_value_in_field()
    field   a pointer to field where to store
    result  the pointer to the string value to be stored

  DESCRIPTION
    The method is used by Item_*::save_in_field implementations
    when we don't need to calculate the value to store
    See Item_string::save_in_field() implementation for example

  IMPLEMENTATION
    Check if the Item is null and stores the NULL or the
    result value in the field accordingly.

  RETURN
    Nonzero value if error
*/

int Item::save_str_value_in_field(Field *field, String *result)
{
  if (null_value)
    return set_field_to_null(field);
  field->set_notnull();
  return field->store(result->ptr(), result->length(),
		      collation.collation);
}


Item::Item(THD *thd):
  is_expensive_cache(-1), rsize(0), name(null_clex_str), orig_name(0),
  is_autogenerated_name(TRUE)
{
  DBUG_ASSERT(thd);
  marker= 0;
  maybe_null= null_value= with_window_func= with_field= false;
  in_rollup= 0;
  with_param= 0;

   /* Initially this item is not attached to any JOIN_TAB. */
  join_tab_idx= MAX_TABLES;

  /* Put item in free list so that we can free all items at end */
  next= thd->free_list;
  thd->free_list= this;
  /*
    Item constructor can be called during execution other then SQL_COM
    command => we should check thd->lex->current_select on zero (thd->lex
    can be uninitialised)
  */
  if (thd->lex->current_select)
  {
    enum_parsing_place place= 
      thd->lex->current_select->parsing_place;
    if (place == SELECT_LIST || place == IN_HAVING)
      thd->lex->current_select->select_n_having_items++;
  }
}


const TABLE_SHARE *Item::field_table_or_null()
{
  if (real_item()->type() != Item::FIELD_ITEM)
    return NULL;

  return ((Item_field *) this)->field->table->s;
}


/**
  Constructor used by Item_field, Item_ref & aggregate (sum)
  functions.

  Used for duplicating lists in processing queries with temporary
  tables.
*/
Item::Item(THD *thd, Item *item):
  Type_all_attributes(item),
  join_tab_idx(item->join_tab_idx),
  is_expensive_cache(-1),
  rsize(0),
  str_value(item->str_value),
  name(item->name),
  orig_name(item->orig_name),
  marker(item->marker),
  maybe_null(item->maybe_null),
  in_rollup(item->in_rollup),
  null_value(item->null_value),
  with_param(item->with_param),
  with_window_func(item->with_window_func),
  with_field(item->with_field),
  is_autogenerated_name(item->is_autogenerated_name)
{
  next= thd->free_list;				// Put in free list
  thd->free_list= this;
}


void Item::print_parenthesised(String *str, enum_query_type query_type,
                               enum precedence parent_prec)
{
  bool need_parens= precedence() < parent_prec;
  if (need_parens)
    str->append('(');
  print(str, query_type);
  if (need_parens)
    str->append(')');
}


void Item::print(String *str, enum_query_type query_type)
{
  str->append(full_name());
}


void Item::print_item_w_name(String *str, enum_query_type query_type)
{
  print(str, query_type);

  if (name.str)
  {
    DBUG_ASSERT(name.length == strlen(name.str));
    THD *thd= current_thd;
    str->append(STRING_WITH_LEN(" AS "));
    append_identifier(thd, str, &name);
  }
}


void Item::print_value(String *str)
{
  char buff[MAX_FIELD_WIDTH];
  String *ptr, tmp(buff,sizeof(buff),str->charset());
  ptr= val_str(&tmp);
  if (!ptr)
    str->append("NULL");
  else
  {
    switch (cmp_type()) {
    case STRING_RESULT:
    case TIME_RESULT:
      append_unescaped(str, ptr->ptr(), ptr->length());
      break;
    case DECIMAL_RESULT:
    case REAL_RESULT:
    case INT_RESULT:
      str->append(*ptr);
      break;
    case ROW_RESULT:
      DBUG_ASSERT(0);
    }
  }
}


void Item::cleanup()
{
  DBUG_ENTER("Item::cleanup");
  DBUG_PRINT("enter", ("this: %p", this));
  marker= 0;
  join_tab_idx= MAX_TABLES;
  if (orig_name)
  {
    name.str=    orig_name;
    name.length= strlen(orig_name);
  }
  DBUG_VOID_RETURN;
}


/**
  cleanup() item if it is 'fixed'.

  @param arg   a dummy parameter, is not used here
*/

bool Item::cleanup_processor(void *arg)
{
  if (is_fixed())
    cleanup();
  return FALSE;
}


/**
  Traverse item tree possibly transforming it (replacing items).

  This function is designed to ease transformation of Item trees.
  Re-execution note: every such transformation is registered for
  rollback by THD::change_item_tree() and is rolled back at the end
  of execution by THD::rollback_item_tree_changes().

  Therefore:
  - this function can not be used at prepared statement prepare
  (in particular, in fix_fields!), as only permanent
  transformation of Item trees are allowed at prepare.
  - the transformer function shall allocate new Items in execution
  memory root (thd->mem_root) and not anywhere else: allocated
  items will be gone in the end of execution.

  If you don't need to transform an item tree, but only traverse
  it, please use Item::walk() instead.


  @param transformer    functor that performs transformation of a subtree
  @param arg            opaque argument passed to the functor

  @return
    Returns pointer to the new subtree root.  THD::change_item_tree()
    should be called for it if transformation took place, i.e. if a
    pointer to newly allocated item is returned.
*/

Item* Item::transform(THD *thd, Item_transformer transformer, uchar *arg)
{
  DBUG_ASSERT(!thd->stmt_arena->is_stmt_prepare());

  return (this->*transformer)(thd, arg);
}


/**
  Create and set up an expression cache for this item

  @param thd             Thread handle
  @param depends_on      List of the expression parameters

  @details
  The function creates an expression cache for an item and its parameters
  specified by the 'depends_on' list. Then the expression cache is placed
  into a cache wrapper that is returned as the result of the function.

  @returns
  A pointer to created wrapper item if successful, NULL - otherwise
*/

Item* Item::set_expr_cache(THD *thd)
{
  DBUG_ENTER("Item::set_expr_cache");
  Item_cache_wrapper *wrapper;
  if (likely((wrapper= new (thd->mem_root) Item_cache_wrapper(thd, this))) &&
      likely(!wrapper->fix_fields(thd, (Item**)&wrapper)))
  {
    if (likely(!wrapper->set_cache(thd)))
      DBUG_RETURN(wrapper);
  }
  DBUG_RETURN(NULL);
}


Item_ident::Item_ident(THD *thd, Name_resolution_context *context_arg,
                       const char *db_name_arg,const char *table_name_arg,
		       const LEX_CSTRING *field_name_arg)
  :Item_result_field(thd), orig_db_name(db_name_arg),
   orig_table_name(table_name_arg),
   orig_field_name(*field_name_arg), context(context_arg),
   db_name(db_name_arg), table_name(table_name_arg),
   field_name(*field_name_arg),
   alias_name_used(FALSE), cached_field_index(NO_CACHED_FIELD_INDEX),
   cached_table(0), depended_from(0), can_be_depended(TRUE)
{
  name= *field_name_arg;
}


Item_ident::Item_ident(THD *thd, TABLE_LIST *view_arg,
                       const LEX_CSTRING *field_name_arg)
  :Item_result_field(thd), orig_db_name(NullS),
   orig_table_name(view_arg->table_name.str),
   orig_field_name(*field_name_arg),
   /* TODO: suspicious use of first_select_lex */
   context(&view_arg->view->first_select_lex()->context),
   db_name(NullS), table_name(view_arg->alias.str),
   field_name(*field_name_arg),
   alias_name_used(FALSE), cached_field_index(NO_CACHED_FIELD_INDEX),
   cached_table(NULL), depended_from(NULL), can_be_depended(TRUE)
{
  name= *field_name_arg;
}


/**
  Constructor used by Item_field & Item_*_ref (see Item comment)
*/

Item_ident::Item_ident(THD *thd, Item_ident *item)
  :Item_result_field(thd, item),
   orig_db_name(item->orig_db_name),
   orig_table_name(item->orig_table_name), 
   orig_field_name(item->orig_field_name),
   context(item->context),
   db_name(item->db_name),
   table_name(item->table_name),
   field_name(item->field_name),
   alias_name_used(item->alias_name_used),
   cached_field_index(item->cached_field_index),
   cached_table(item->cached_table),
   depended_from(item->depended_from),
   can_be_depended(item->can_be_depended)
{}

void Item_ident::cleanup()
{
  DBUG_ENTER("Item_ident::cleanup");
  bool was_fixed= fixed;
  Item_result_field::cleanup();
  db_name= orig_db_name; 
  table_name= orig_table_name;
  field_name= orig_field_name;
  /* Store if this Item was depended */
  if (was_fixed)
  {
    /*
      We can trust that depended_from set correctly only if this item
      was fixed
    */
    can_be_depended= MY_TEST(depended_from);
  }
  DBUG_VOID_RETURN;
}

bool Item_ident::remove_dependence_processor(void * arg)
{
  DBUG_ENTER("Item_ident::remove_dependence_processor");
  if (get_depended_from() == (st_select_lex *) arg)
    depended_from= 0;
  context= &((st_select_lex *) arg)->context;
  DBUG_RETURN(0);
}


bool Item_ident::collect_outer_ref_processor(void *param)
{
  Collect_deps_prm *prm= (Collect_deps_prm *)param;
  if (depended_from &&
      depended_from->nest_level_base == prm->nest_level_base &&
      depended_from->nest_level < prm->nest_level)
  {
    if (prm->collect)
      prm->parameters->add_unique(this, &cmp_items);
    else
      prm->count++;
  }
  return FALSE;
}


/**
  Store the pointer to this item field into a list if not already there.

  The method is used by Item::walk to collect all unique Item_field objects
  from a tree of Items into a set of items represented as a list.

  Item_cond::walk() and Item_func::walk() stop the evaluation of the
  processor function for its arguments once the processor returns
  true.Therefore in order to force this method being called for all item
  arguments in a condition the method must return false.

  @param arg  pointer to a List<Item_field>

  @return
    FALSE to force the evaluation of collect_item_field_processor
    for the subsequent items.
*/

bool Item_field::collect_item_field_processor(void *arg)
{
  DBUG_ENTER("Item_field::collect_item_field_processor");
  DBUG_PRINT("info", ("%s", field->field_name.str ?
                      field->field_name.str : "noname"));
  List<Item_field> *item_list= (List<Item_field>*) arg;
  List_iterator<Item_field> item_list_it(*item_list);
  Item_field *curr_item;
  while ((curr_item= item_list_it++))
  {
    if (curr_item->eq(this, 1))
      DBUG_RETURN(FALSE); /* Already in the set. */
  }
  item_list->push_back(this);
  DBUG_RETURN(FALSE);
}


bool Item_field::add_field_to_set_processor(void *arg)
{
  DBUG_ENTER("Item_field::add_field_to_set_processor");
  DBUG_PRINT("info", ("%s", field->field_name.str ? field->field_name.str :
                      "noname"));
  TABLE *table= (TABLE *) arg;
  if (field->table == table)
    bitmap_set_bit(&table->tmp_set, field->field_index);
  DBUG_RETURN(FALSE);
}


/**
   Rename fields in an expression to new field name as speficied by ALTER TABLE
*/

bool Item_field::rename_fields_processor(void *arg)
{
  Item::func_processor_rename *rename= (Item::func_processor_rename*) arg;
  List_iterator<Create_field> def_it(rename->fields);
  Create_field *def;

  while ((def=def_it++))
  {
    if (def->change.str &&
        (!db_name || !db_name[0] ||
         !my_strcasecmp(table_alias_charset, db_name, rename->db_name.str)) &&
        (!table_name || !table_name[0] ||
         !my_strcasecmp(table_alias_charset, table_name, rename->table_name.str)) &&
        !my_strcasecmp(system_charset_info, field_name.str, def->change.str))
    {
      field_name= def->field_name;
      break;
    }
  }
  return 0;
}


/**
  Check if an Item_field references some field from a list of fields.

  Check whether the Item_field represented by 'this' references any
  of the fields in the keyparts passed via 'arg'. Used with the
  method Item::walk() to test whether any keypart in a sequence of
  keyparts is referenced in an expression.

  @param arg   Field being compared, arg must be of type Field

  @retval
    TRUE  if 'this' references the field 'arg'
  @retval
    FALSE otherwise
*/

bool Item_field::find_item_in_field_list_processor(void *arg)
{
  KEY_PART_INFO *first_non_group_part= *((KEY_PART_INFO **) arg);
  KEY_PART_INFO *last_part= *(((KEY_PART_INFO **) arg) + 1);
  KEY_PART_INFO *cur_part;

  for (cur_part= first_non_group_part; cur_part != last_part; cur_part++)
  {
    if (field->eq(cur_part->field))
      return TRUE;
  }
  return FALSE;
}


/*
  Mark field in read_map

  NOTES
    This is used by filesort to register used fields in a a temporary
    column read set or to register used fields in a view or check constraint
*/

bool Item_field::register_field_in_read_map(void *arg)
{
  TABLE *table= (TABLE *) arg;
  int res= 0;
  if (table && table != field->table)
    return res;

  if (field->vcol_info &&
      !bitmap_fast_test_and_set(field->table->read_set, field->field_index))
  {
    res= field->vcol_info->expr->walk(&Item::register_field_in_read_map,1,arg);
  }
  else
    bitmap_set_bit(field->table->read_set, field->field_index);
  return res;
}

/*
  @brief
  Mark field in bitmap supplied as *arg
*/

bool Item_field::register_field_in_bitmap(void *arg)
{
  MY_BITMAP *bitmap= (MY_BITMAP *) arg;
  DBUG_ASSERT(bitmap);
  bitmap_set_bit(bitmap, field->field_index);
  return 0;
}


/*
  Mark field in write_map

  NOTES
    This is used by UPDATE to register underlying fields of used view fields.
*/

bool Item_field::register_field_in_write_map(void *arg)
{
  TABLE *table= (TABLE *) arg;
  if (field->table == table || !table)
    bitmap_set_bit(field->table->write_set, field->field_index);
  return 0;
}

/**
  Check that we are not referring to any not yet initialized fields

  Fields are initialized in this order:
  - All fields that have default value as a constant are initialized first.
  - Then user-specified values from the INSERT list
  - Then all fields that has a default expression, in field_index order.
  - Then all virtual fields, in field_index order.
  - Then auto-increment values

  This means:
  - For default fields we can't access the same field or a field after
    itself that doesn't have a non-constant default value.
  - A virtual field can't access itself or a virtual field after itself.
  - user-specified values will not see virtual fields or default expressions,
    as in INSERT t1 (a) VALUES (b);
  - no virtual fields can access auto-increment values

  This is used by fix_vcol_expr() when a table is opened

  We don't have to check fields that are marked as NO_DEFAULT_VALUE
  as the upper level will ensure that all these will be given a value.
*/

bool Item_field::check_field_expression_processor(void *arg)
{
  Field *org_field= (Field*) arg;
  if (field->flags & NO_DEFAULT_VALUE_FLAG)
    return 0;
  if ((field->default_value && field->default_value->flags) || field->vcol_info)
  {
    if (field == org_field ||
        (!org_field->vcol_info && field->vcol_info) ||
        (((field->vcol_info && org_field->vcol_info) ||
          (!field->vcol_info && !org_field->vcol_info)) &&
         field->field_index >= org_field->field_index))
    {
      my_error(ER_EXPRESSION_REFERS_TO_UNINIT_FIELD,
               MYF(0),
               org_field->field_name.str, field->field_name.str);
      return 1;
    }
  }
  return 0;
}

bool Item_field::update_vcol_processor(void *arg)
{
  MY_BITMAP *map= (MY_BITMAP *) arg;
  if (field->vcol_info &&
      !bitmap_fast_test_and_set(map, field->field_index))
  {
    field->vcol_info->expr->walk(&Item::update_vcol_processor, 0, arg);
    field->vcol_info->expr->save_in_field(field, 0);
  }
  return 0;
}


bool Item::check_cols(uint c)
{
  if (c != 1)
  {
    my_error(ER_OPERAND_COLUMNS, MYF(0), c);
    return 1;
  }
  return 0;
}


bool Item::check_type_or_binary(const char *opname,
                                const Type_handler *expect) const
{
  const Type_handler *handler= type_handler();
  if (handler == expect ||
      (handler->is_general_purpose_string_type() &&
       collation.collation == &my_charset_bin))
    return false;
  my_error(ER_ILLEGAL_PARAMETER_DATA_TYPE_FOR_OPERATION, MYF(0),
           handler->name().ptr(), opname);
  return true;
}


bool Item::check_type_general_purpose_string(const char *opname) const
{
  const Type_handler *handler= type_handler();
  if (handler->is_general_purpose_string_type())
    return false;
  my_error(ER_ILLEGAL_PARAMETER_DATA_TYPE_FOR_OPERATION, MYF(0),
           handler->name().ptr(), opname);
  return true;
}


bool Item::check_type_traditional_scalar(const char *opname) const
{
  const Type_handler *handler= type_handler();
  if (handler->is_traditional_type() && handler->is_scalar_type())
    return false;
  my_error(ER_ILLEGAL_PARAMETER_DATA_TYPE_FOR_OPERATION, MYF(0),
           handler->name().ptr(), opname);
  return true;
}


bool Item::check_type_can_return_int(const char *opname) const
{
  const Type_handler *handler= type_handler();
  if (handler->can_return_int())
    return false;
  my_error(ER_ILLEGAL_PARAMETER_DATA_TYPE_FOR_OPERATION, MYF(0),
           handler->name().ptr(), opname);
  return true;
}


bool Item::check_type_can_return_decimal(const char *opname) const
{
  const Type_handler *handler= type_handler();
  if (handler->can_return_decimal())
    return false;
  my_error(ER_ILLEGAL_PARAMETER_DATA_TYPE_FOR_OPERATION, MYF(0),
           handler->name().ptr(), opname);
  return true;
}


bool Item::check_type_can_return_real(const char *opname) const
{
  const Type_handler *handler= type_handler();
  if (handler->can_return_real())
    return false;
  my_error(ER_ILLEGAL_PARAMETER_DATA_TYPE_FOR_OPERATION, MYF(0),
           handler->name().ptr(), opname);
  return true;
}


bool Item::check_type_can_return_date(const char *opname) const
{
  const Type_handler *handler= type_handler();
  if (handler->can_return_date())
    return false;
  my_error(ER_ILLEGAL_PARAMETER_DATA_TYPE_FOR_OPERATION, MYF(0),
           handler->name().ptr(), opname);
  return true;
}


bool Item::check_type_can_return_time(const char *opname) const
{
  const Type_handler *handler= type_handler();
  if (handler->can_return_time())
    return false;
  my_error(ER_ILLEGAL_PARAMETER_DATA_TYPE_FOR_OPERATION, MYF(0),
           handler->name().ptr(), opname);
  return true;
}


bool Item::check_type_can_return_str(const char *opname) const
{
  const Type_handler *handler= type_handler();
  if (handler->can_return_str())
    return false;
  my_error(ER_ILLEGAL_PARAMETER_DATA_TYPE_FOR_OPERATION, MYF(0),
           handler->name().ptr(), opname);
  return true;
}


bool Item::check_type_can_return_text(const char *opname) const
{
  const Type_handler *handler= type_handler();
  if (handler->can_return_text())
    return false;
  my_error(ER_ILLEGAL_PARAMETER_DATA_TYPE_FOR_OPERATION, MYF(0),
           handler->name().ptr(), opname);
  return true;
}


bool Item::check_type_scalar(const char *opname) const
{
  /*
    fixed==true usually means than the Item has an initialized
    and reliable data type handler and attributes.
    Item_outer_ref is an exception. It copies the data type and the attributes
    from the referenced Item in the constructor, but then sets "fixed" to false,
    and re-fixes itself again in fix_inner_refs().
    This hack in Item_outer_ref should probably be refactored eventually.
    Discuss with Sanja.
  */
  DBUG_ASSERT(is_fixed() || type() == REF_ITEM);
  const Type_handler *handler= type_handler();
  if (handler->is_scalar_type())
    return false;
  my_error(ER_OPERAND_COLUMNS, MYF(0), 1);
  return true;
}


void Item::set_name(THD *thd, const char *str, size_t length, CHARSET_INFO *cs)
{
  if (!length)
  {
    /*
      Null string are replaced by item_empty_name. This is used by AS or
      internal function like last_insert_id() to detect if we need to
      change the name later.
      Used by sql_yacc.yy in select_alias handling
    */
    name.str= str ? item_used_name : item_empty_name;
    name.length= 0;
    return;
  }

  const char *str_start= str;
  if (!cs->ctype || cs->mbminlen > 1)
  {
    str+= cs->cset->scan(cs, str, str + length, MY_SEQ_SPACES);
    length-= (uint)(str - str_start);
  }
  else
  {
    /*
      This will probably need a better implementation in the future:
      a function in CHARSET_INFO structure.
    */
    while (length && !my_isgraph(cs,*str))
    {						// Fix problem with yacc
      length--;
      str++;
    }
  }
  if (str != str_start && !is_autogenerated_name)
  {
    char buff[SAFE_NAME_LEN];

    strmake(buff, str_start,
            MY_MIN(sizeof(buff)-1, length + (int) (str-str_start)));

    if (length == 0)
      push_warning_printf(thd, Sql_condition::WARN_LEVEL_WARN,
                          ER_NAME_BECOMES_EMPTY,
                          ER_THD(thd, ER_NAME_BECOMES_EMPTY),
                          buff);
    else
      push_warning_printf(thd, Sql_condition::WARN_LEVEL_WARN,
                          ER_REMOVED_SPACES, ER_THD(thd, ER_REMOVED_SPACES),
                          buff);
  }
  if (!my_charset_same(cs, system_charset_info))
  {
    size_t res_length;
    name.str= sql_strmake_with_convert(thd, str, length, cs,
                                       MAX_ALIAS_NAME, system_charset_info,
                                       &res_length);
    name.length= res_length;
  }
  else
    name.str= thd->strmake(str, (name.length= MY_MIN(length,MAX_ALIAS_NAME)));
}


void Item::set_name_no_truncate(THD *thd, const char *str, uint length,
                                CHARSET_INFO *cs)
{
  if (!my_charset_same(cs, system_charset_info))
  {
    size_t res_length;
    name.str= sql_strmake_with_convert(thd, str, length, cs,
                                       UINT_MAX, system_charset_info,
                                       &res_length);
    name.length= res_length;
  }
  else
    name.str= thd->strmake(str, (name.length= length));
}


/**
  @details
  This function is called when:
  - Comparing items in the WHERE clause (when doing where optimization)
  - When trying to find an ORDER BY/GROUP BY item in the SELECT part
*/

bool Item::eq(const Item *item, bool binary_cmp) const
{
  /*
    Note, that this is never TRUE if item is a Item_param:
    for all basic constants we have special checks, and Item_param's
    type() can be only among basic constant types.
  */
  return type() == item->type() && name.str && item->name.str &&
    !lex_string_cmp(system_charset_info, &name, &item->name);
}


Item *Item::safe_charset_converter(THD *thd, CHARSET_INFO *tocs)
{
  if (!needs_charset_converter(tocs))
    return this;
  Item_func_conv_charset *conv= new (thd->mem_root) Item_func_conv_charset(thd, this, tocs, 1);
  return conv && conv->safe ? conv : NULL;
}


/**
  Some pieces of the code do not support changing of
  Item_cache to other Item types.

  Example:
  Item_singlerow_subselect has "Item_cache **row".
  Creating of Item_func_conv_charset followed by THD::change_item_tree()
  should not change row[i] from Item_cache directly to Item_func_conv_charset,
  because Item_singlerow_subselect later calls Item_cache-specific methods,
  e.g. row[i]->store() and row[i]->cache_value().

  Let's wrap Item_func_conv_charset in a new Item_cache,
  so the Item_cache-specific methods can still be used for
  Item_singlerow_subselect::row[i] safely.

  As a bonus we cache the converted value, instead of converting every time

  TODO: we should eventually check all other use cases of change_item_tree().
  Perhaps some more potentially dangerous substitution examples exist.
*/

Item *Item_cache::safe_charset_converter(THD *thd, CHARSET_INFO *tocs)
{
  if (!example)
    return Item::safe_charset_converter(thd, tocs);
  Item *conv= example->safe_charset_converter(thd, tocs);
  if (conv == example)
    return this;
  Item_cache *cache;
  if (!conv || conv->fix_fields(thd, (Item **) NULL) ||
      unlikely(!(cache= new (thd->mem_root) Item_cache_str(thd, conv))))
    return NULL; // Safe conversion is not possible, or OEM
  cache->setup(thd, conv);
  return cache;
}


/**
  @details
  Created mostly for mysql_prepare_table(). Important
  when a string ENUM/SET column is described with a numeric default value:

  CREATE TABLE t1(a SET('a') DEFAULT 1);

  We cannot use generic Item::safe_charset_converter(), because
  the latter returns a non-fixed Item, so val_str() crashes afterwards.
  Override Item_num method, to return a fixed item.
*/

Item *Item_num::safe_charset_converter(THD *thd, CHARSET_INFO *tocs)
{
  /*
    Item_num returns pure ASCII result,
    so conversion is needed only in case of "tricky" character
    sets like UCS2. If tocs is not "tricky", return the item itself.
  */
  if (!(tocs->state & MY_CS_NONASCII))
    return this;
  
  Item *conv;
  if ((conv= const_charset_converter(thd, tocs, true)))
    conv->fix_char_length(max_char_length());
  return conv;
}


/**
  Create character set converter for constant items
  using Item_null, Item_string or Item_static_string_func.

  @param tocs       Character set to to convert the string to.
  @param lossless   Whether data loss is acceptable.
  @param func_name  Function name, or NULL.

  @return           this, if conversion is not needed,
                    NULL, if safe conversion is not possible, or
                    a new item representing the converted constant.
*/
Item *Item::const_charset_converter(THD *thd, CHARSET_INFO *tocs,
                                    bool lossless,
                                    const char *func_name)
{
  DBUG_ASSERT(const_item());
  DBUG_ASSERT(is_fixed());
  StringBuffer<64>tmp;
  String *s= val_str(&tmp);
  MEM_ROOT *mem_root= thd->mem_root;

  if (!s)
    return new (mem_root) Item_null(thd, (char *) func_name, tocs);

  if (!needs_charset_converter(s->length(), tocs))
  {
    if (collation.collation == &my_charset_bin && tocs != &my_charset_bin &&
        !this->check_well_formed_result(s, true))
      return NULL;
    return this;
  }

  uint conv_errors;
  Item_string *conv= (func_name ?
                      new (mem_root)
                      Item_static_string_func(thd, func_name,
                                              s, tocs, &conv_errors,
                                              collation.derivation,
                                              collation.repertoire) :
                      new (mem_root)
                      Item_string(thd, s, tocs, &conv_errors,
                                  collation.derivation,
                                  collation.repertoire));

  if (unlikely(!conv || (conv_errors && lossless)))
  {
    /*
      Safe conversion is not possible (or EOM).
      We could not convert a string into the requested character set
      without data loss. The target charset does not cover all the
      characters from the string. Operation cannot be done correctly.
    */
    return NULL;
  }
  if (s->charset() == &my_charset_bin && tocs != &my_charset_bin &&
      !conv->check_well_formed_result(true))
    return NULL;
  return conv;
}


Item *Item_param::safe_charset_converter(THD *thd, CHARSET_INFO *tocs)
{
  /*
    Return "this" if in prepare. result_type may change at execition time,
    to it's possible that the converter will not be needed at all:

    PREPARE stmt FROM 'SELECT * FROM t1 WHERE field = ?';
    SET @arg= 1;
    EXECUTE stmt USING @arg;

    In the above example result_type is STRING_RESULT at prepare time,
    and INT_RESULT at execution time.
  */
  return !const_item() || state == NULL_VALUE ?
         this : const_charset_converter(thd, tocs, true);
}


/**
  Get the value of the function as a MYSQL_TIME structure.
  As a extra convenience the time structure is reset on error or NULL values!
*/

bool Item::get_date_from_int(THD *thd, MYSQL_TIME *ltime, date_mode_t fuzzydate)
{
  Longlong_hybrid value(val_int(), unsigned_flag);
  return null_value || int_to_datetime_with_warn(thd, value,
                                                 ltime, fuzzydate,
                                                 field_table_or_null(),
                                                 field_name_or_null());
}


bool Item::get_date_from_real(THD *thd, MYSQL_TIME *ltime, date_mode_t fuzzydate)
{
  double value= val_real();
  return null_value || double_to_datetime_with_warn(thd, value,
                                                    ltime, fuzzydate,
                                                    field_table_or_null(),
                                                    field_name_or_null());
}


bool Item::get_date_from_string(THD *thd, MYSQL_TIME *to, date_mode_t mode)
{
  StringBuffer<40> tmp;
  Temporal::Warn_push warn(thd, field_table_or_null(), field_name_or_null(),
                           to, mode);
  Temporal_hybrid *t= new(to) Temporal_hybrid(thd, &warn, val_str(&tmp), mode);
  return !t->is_valid_temporal();
}


const MY_LOCALE *Item::locale_from_val_str()
{
  StringBuffer<MAX_FIELD_WIDTH> tmp;
  String *locale_name= val_str_ascii(&tmp);
  const MY_LOCALE *lc;
  if (!locale_name ||
      !(lc= my_locale_by_name(locale_name->c_ptr_safe())))
  {
    THD *thd= current_thd;
    push_warning_printf(thd, Sql_condition::WARN_LEVEL_WARN,
                        ER_UNKNOWN_LOCALE,
                        ER_THD(thd, ER_UNKNOWN_LOCALE),
                        locale_name ? locale_name->c_ptr_safe() : "NULL");
    lc= &my_locale_en_US;
  }
  return lc;
}


CHARSET_INFO *Item::default_charset()
{
  return current_thd->variables.collation_connection;
}


/*
  Save value in field, but don't give any warnings

  NOTES
   This is used to temporary store and retrieve a value in a column,
   for example in opt_range to adjust the key value to fit the column.
*/

int Item::save_in_field_no_warnings(Field *field, bool no_conversions)
{
  int res;
  TABLE *table= field->table;
  THD *thd= table->in_use;
  enum_check_fields tmp= thd->count_cuted_fields;
  my_bitmap_map *old_map= dbug_tmp_use_all_columns(table, table->write_set);
  sql_mode_t sql_mode= thd->variables.sql_mode;
  thd->variables.sql_mode&= ~(MODE_NO_ZERO_IN_DATE | MODE_NO_ZERO_DATE);
  thd->variables.sql_mode|= MODE_INVALID_DATES;
  thd->count_cuted_fields= CHECK_FIELD_IGNORE;

  res= save_in_field(field, no_conversions);

  thd->count_cuted_fields= tmp;
  dbug_tmp_restore_column_map(table->write_set, old_map);
  thd->variables.sql_mode= sql_mode;
  return res;
}

#ifndef DBUG_OFF
static inline
void mark_unsupported_func(const char *where, const char *processor_name)
{
  char buff[64];
  my_snprintf(buff, sizeof(buff), "%s::%s", where ? where: "", processor_name);
  DBUG_ENTER(buff);
  my_snprintf(buff, sizeof(buff), "%s returns TRUE: unsupported function", processor_name);
  DBUG_PRINT("info", ("%s", buff));
  DBUG_VOID_RETURN;
}
#else
#define mark_unsupported_func(X,Y) {}
#endif

bool mark_unsupported_function(const char *where, void *store, uint result)
{
  Item::vcol_func_processor_result *res=
    (Item::vcol_func_processor_result*) store;
  uint old_errors= res->errors;
  mark_unsupported_func(where, "check_vcol_func_processor");
  res->errors|= result;  /* Store type of expression */
  /* Store the name to the highest violation (normally VCOL_IMPOSSIBLE) */
  if (result > old_errors)
    res->name= where ? where : "";
  return false;
}

/* convenience helper for mark_unsupported_function() above */
bool mark_unsupported_function(const char *w1, const char *w2,
                               void *store, uint result)
{
  char *ptr= (char*)current_thd->alloc(strlen(w1) + strlen(w2) + 1);
  if (ptr)
    strxmov(ptr, w1, w2, NullS);
  return mark_unsupported_function(ptr, store, result);
}


Query_fragment::Query_fragment(THD *thd, sp_head *sphead,
                               const char *start, const char *end)
{
  DBUG_ASSERT(start <= end);
  if (thd->lex->clone_spec_offset)
  {
    Lex_input_stream *lip= (& thd->m_parser_state->m_lip);
    DBUG_ASSERT(lip->get_buf() <= start);
    DBUG_ASSERT(end <= lip->get_end_of_query());
    set(start - lip->get_buf(), end - start);
  }
  else if (sphead)
  {
    if (sphead->m_tmp_query)
    {
      // Normal SP statement
      DBUG_ASSERT(sphead->m_tmp_query <= start);
      set(start - sphead->m_tmp_query, end - start);
    }
    else
    {
      /*
        We're in the "if" expression of a compound query:
          if (expr)
            do_something;
          end if;
        sphead->m_tmp_query is not set yet at this point, because
        the "if" part of such statements is never put into the binary log.
        Values of Rewritable_query_parameter::pos_in_query and
        Rewritable_query_parameter:len_in_query will not be important,
        so setting both to 0 should be fine.
      */
      set(0, 0);
    }
  }
  else
  {
    // Non-SP statement
    DBUG_ASSERT(thd->query() <= start);
    DBUG_ASSERT(end <= thd->query_end());
    set(start - thd->query(), end - start);
  }
}


/*****************************************************************************
  Item_sp_variable methods
*****************************************************************************/

Item_sp_variable::Item_sp_variable(THD *thd, const LEX_CSTRING *sp_var_name)
  :Item_fixed_hybrid(thd), m_thd(0), m_name(*sp_var_name)
#ifndef DBUG_OFF
   , m_sp(0)
#endif
{
}


bool Item_sp_variable::fix_fields_from_item(THD *thd, Item **, const Item *it)
{
  m_thd= thd; /* NOTE: this must be set before any this_xxx() */

  DBUG_ASSERT(it->is_fixed());

  max_length= it->max_length;
  decimals= it->decimals;
  unsigned_flag= it->unsigned_flag;
  with_param= 1;
  if (thd->lex->current_select && thd->lex->current_select->master_unit()->item)
    thd->lex->current_select->master_unit()->item->with_param= 1;
  fixed= 1;
  collation.set(it->collation.collation, it->collation.derivation);

  return FALSE;
}


double Item_sp_variable::val_real()
{
  DBUG_ASSERT(fixed);
  Item *it= this_item();
  double ret= it->val_real();
  null_value= it->null_value;
  return ret;
}


longlong Item_sp_variable::val_int()
{
  DBUG_ASSERT(fixed);
  Item *it= this_item();
  longlong ret= it->val_int();
  null_value= it->null_value;
  return ret;
}


String *Item_sp_variable::val_str(String *sp)
{
  DBUG_ASSERT(fixed);
  Item *it= this_item();
  String *res= it->val_str(sp);

  null_value= it->null_value;

  if (!res)
    return NULL;

  /*
    This way we mark returned value of val_str as const,
    so that various functions (e.g. CONCAT) won't try to
    modify the value of the Item. Analogous mechanism is
    implemented for Item_param.
    Without this trick Item_splocal could be changed as a
    side-effect of expression computation. Here is an example
    of what happens without it: suppose x is varchar local
    variable in a SP with initial value 'ab' Then
      select concat(x,'c');
    would change x's value to 'abc', as Item_func_concat::val_str()
    would use x's internal buffer to compute the result.
    This is intended behaviour of Item_func_concat. Comments to
    Item_param class contain some more details on the topic.
  */

  if (res != &str_value)
    str_value.set(res->ptr(), res->length(), res->charset());
  else
    res->mark_as_const();

  return &str_value;
}


bool Item_sp_variable::val_native(THD *thd, Native *to)
{
  return val_native_from_item(thd, this_item(), to);
}


my_decimal *Item_sp_variable::val_decimal(my_decimal *decimal_value)
{
  DBUG_ASSERT(fixed);
  Item *it= this_item();
  my_decimal *val= it->val_decimal(decimal_value);
  null_value= it->null_value;
  return val;
}


bool Item_sp_variable::get_date(THD *thd, MYSQL_TIME *ltime, date_mode_t fuzzydate)
{
  DBUG_ASSERT(fixed);
  Item *it= this_item();
  bool val= it->get_date(thd, ltime, fuzzydate);
  null_value= it->null_value;
  return val;
}


bool Item_sp_variable::is_null()
{
  return this_item()->is_null();
}

void Item_sp_variable::make_send_field(THD *thd, Send_field *field)
{
  Item *it= this_item();

  it->make_send_field(thd, field);
  if (name.str)
    field->col_name= name;
  else
    field->col_name= m_name;
}

/*****************************************************************************
  Item_splocal methods
*****************************************************************************/

Item_splocal::Item_splocal(THD *thd,
                           const Sp_rcontext_handler *rh,
                           const LEX_CSTRING *sp_var_name,
                           uint sp_var_idx,
                           const Type_handler *handler,
                           uint pos_in_q, uint len_in_q):
  Item_sp_variable(thd, sp_var_name),
  Rewritable_query_parameter(pos_in_q, len_in_q),
  Type_handler_hybrid_field_type(handler),
  m_rcontext_handler(rh),
  m_var_idx(sp_var_idx),
  m_type(handler == &type_handler_row ? ROW_ITEM : CONST_ITEM)
{
  maybe_null= TRUE;
}


sp_rcontext *Item_splocal::get_rcontext(sp_rcontext *local_ctx) const
{
  return m_rcontext_handler->get_rcontext(local_ctx);
}


Item_field *Item_splocal::get_variable(sp_rcontext *ctx) const
{
  return get_rcontext(ctx)->get_variable(m_var_idx);
}


bool Item_splocal::fix_fields(THD *thd, Item **ref)
{
  DBUG_ASSERT(!fixed);
  Item *item= get_variable(thd->spcont);
  set_handler(item->type_handler());
  return fix_fields_from_item(thd, ref, item);
}


Item *
Item_splocal::this_item()
{
  DBUG_ASSERT(m_sp == m_thd->spcont->m_sp);
  DBUG_ASSERT(fixed);
  return get_variable(m_thd->spcont);
}

const Item *
Item_splocal::this_item() const
{
  DBUG_ASSERT(m_sp == m_thd->spcont->m_sp);
  DBUG_ASSERT(fixed);
  return get_variable(m_thd->spcont);
}


Item **
Item_splocal::this_item_addr(THD *thd, Item **)
{
  DBUG_ASSERT(m_sp == thd->spcont->m_sp);
  DBUG_ASSERT(fixed);
  return get_rcontext(thd->spcont)->get_variable_addr(m_var_idx);
}


void Item_splocal::print(String *str, enum_query_type)
{
  const LEX_CSTRING *prefix= m_rcontext_handler->get_name_prefix();
  str->reserve(m_name.length + 8 + prefix->length);
  str->append(prefix);
  str->append(&m_name);
  str->append('@');
  str->qs_append(m_var_idx);
}


bool Item_splocal::set_value(THD *thd, sp_rcontext *ctx, Item **it)
{
  return get_rcontext(ctx)->set_variable(thd, get_var_idx(), it);
}


/**
  These two declarations are different:
    x INT;
    ROW(x INT);
  A ROW with one elements should not be comparable to scalar value.

  TODO: Currently we don't support one argument with the function ROW(), so
  this query returns a syntax error, meaning that more arguments are expected:
    SELECT ROW(1);

  Therefore, all around the code we assume that cols()==1 means a scalar value
  and cols()>1 means a ROW value. With adding ROW SP variables this
  assumption is not true any more. ROW variables with one element are
  now possible.

  To implement Item::check_cols() correctly, we now should extend it to
  know if a ROW or a scalar value is being tested. For example,
  these new prototypes should work:
    virtual bool check_cols(Item_result result, uint c);
  or
    virtual bool check_cols(const Type_handler *type, uint c);

  The current implementation of Item_splocal::check_cols() is a compromise
  that should be more or less fine until we extend check_cols().
  It disallows ROW variables to appear in a scalar context.
  The "|| n == 1" part of the conditon is responsible for this.
  For example, it disallows ROW variables to appear in SELECT list:

DELIMITER $$;
CREATE PROCEDURE p1()
AS
  a ROW (a INT);
BEGIN
  SELECT a;
END;
$$
DELIMITER ;$$
--error ER_OPERAND_COLUMNS
CALL p1();

  But is produces false negatives with ROW variables consisting of one element.
  For example, this script fails:

SET sql_mode=ORACLE;
DROP PROCEDURE IF EXISTS p1;
DELIMITER $$
CREATE PROCEDURE p1
AS
  a ROW(a INT);
  b ROW(a INT);
BEGIN
  SELECT a=b;
END;
$$
DELIMITER ;
CALL p1();

  and returns "ERROR 1241 (21000): Operand should contain 1 column(s)".
  This will be fixed that we change check_cols().
*/

bool Item_splocal::check_cols(uint n)
{
  DBUG_ASSERT(m_thd->spcont);
  if (Type_handler_hybrid_field_type::cmp_type() != ROW_RESULT)
    return Item::check_cols(n);

  if (n != this_item()->cols() || n == 1)
  {
    my_error(ER_OPERAND_COLUMNS, MYF(0), n);
    return true;
  }
  return false;
}


bool Item_splocal_row_field::fix_fields(THD *thd, Item **ref)
{
  DBUG_ASSERT(!fixed);
  Item *item= get_variable(thd->spcont)->element_index(m_field_idx);
  return fix_fields_from_item(thd, ref, item);
}


Item *
Item_splocal_row_field::this_item()
{
  DBUG_ASSERT(m_sp == m_thd->spcont->m_sp);
  DBUG_ASSERT(fixed);
  return get_variable(m_thd->spcont)->element_index(m_field_idx);
}


const Item *
Item_splocal_row_field::this_item() const
{
  DBUG_ASSERT(m_sp == m_thd->spcont->m_sp);
  DBUG_ASSERT(fixed);
  return get_variable(m_thd->spcont)->element_index(m_field_idx);
}


Item **
Item_splocal_row_field::this_item_addr(THD *thd, Item **)
{
  DBUG_ASSERT(m_sp == thd->spcont->m_sp);
  DBUG_ASSERT(fixed);
  return get_variable(thd->spcont)->addr(m_field_idx);
}


void Item_splocal_row_field::print(String *str, enum_query_type)
{
  const LEX_CSTRING *prefix= m_rcontext_handler->get_name_prefix();
  str->reserve(m_name.length + m_field_name.length + 8 + prefix->length);
  str->append(prefix);
  str->append(&m_name);
  str->append('.');
  str->append(&m_field_name);
  str->append('@');
  str->qs_append(m_var_idx);
  str->append('[');
  str->qs_append(m_field_idx);
  str->append(']');
}


bool Item_splocal_row_field::set_value(THD *thd, sp_rcontext *ctx, Item **it)
{
  return get_rcontext(ctx)->set_variable_row_field(thd, m_var_idx, m_field_idx,
                                                   it);
}


bool Item_splocal_row_field_by_name::fix_fields(THD *thd, Item **it)
{
  DBUG_ASSERT(!fixed);
  m_thd= thd;
  if (get_rcontext(thd->spcont)->find_row_field_by_name_or_error(&m_field_idx,
                                                                 m_var_idx,
                                                                 m_field_name))
    return true;
  Item *item= get_variable(thd->spcont)->element_index(m_field_idx);
  set_handler(item->type_handler());
  return fix_fields_from_item(thd, it, item);
}


void Item_splocal_row_field_by_name::print(String *str, enum_query_type)
{
  const LEX_CSTRING *prefix= m_rcontext_handler->get_name_prefix();
  // +16 should be enough for .NNN@[""]
  if (str->reserve(m_name.length + 2 * m_field_name.length +
                   prefix->length + 16))
    return;
  str->qs_append(prefix);
  str->qs_append(&m_name);
  str->qs_append('.');
  str->qs_append(&m_field_name);
  str->qs_append('@');
  str->qs_append(m_var_idx);
  str->qs_append("[\"", 2);
  str->qs_append(&m_field_name);
  str->qs_append("\"]", 2);
}


bool Item_splocal_row_field_by_name::set_value(THD *thd, sp_rcontext *ctx, Item **it)
{
  DBUG_ASSERT(fixed); // Make sure m_field_idx is already set
  return Item_splocal_row_field::set_value(thd, ctx, it);
}


/*****************************************************************************
  Item_case_expr methods
*****************************************************************************/

LEX_CSTRING str_case_expr= { STRING_WITH_LEN("case_expr") };

Item_case_expr::Item_case_expr(THD *thd, uint case_expr_id):
  Item_sp_variable(thd, &str_case_expr),
  m_case_expr_id(case_expr_id)
{
}


bool Item_case_expr::fix_fields(THD *thd, Item **ref)
{
  Item *item= thd->spcont->get_case_expr(m_case_expr_id);
  return fix_fields_from_item(thd, ref, item);
}


Item *
Item_case_expr::this_item()
{
  DBUG_ASSERT(m_sp == m_thd->spcont->m_sp);

  return m_thd->spcont->get_case_expr(m_case_expr_id);
}



const Item *
Item_case_expr::this_item() const
{
  DBUG_ASSERT(m_sp == m_thd->spcont->m_sp);

  return m_thd->spcont->get_case_expr(m_case_expr_id);
}


Item **
Item_case_expr::this_item_addr(THD *thd, Item **)
{
  DBUG_ASSERT(m_sp == thd->spcont->m_sp);

  return thd->spcont->get_case_expr_addr(m_case_expr_id);
}


void Item_case_expr::print(String *str, enum_query_type)
{
  if (str->reserve(MAX_INT_WIDTH + sizeof("case_expr@")))
    return;                                    /* purecov: inspected */
  (void) str->append(STRING_WITH_LEN("case_expr@"));
  str->qs_append(m_case_expr_id);
}


/*****************************************************************************
  Item_name_const methods
*****************************************************************************/

double Item_name_const::val_real()
{
  DBUG_ASSERT(fixed);
  double ret= value_item->val_real();
  null_value= value_item->null_value;
  return ret;
}


longlong Item_name_const::val_int()
{
  DBUG_ASSERT(fixed);
  longlong ret= value_item->val_int();
  null_value= value_item->null_value;
  return ret;
}


String *Item_name_const::val_str(String *sp)
{
  DBUG_ASSERT(fixed);
  String *ret= value_item->val_str(sp);
  null_value= value_item->null_value;
  return ret;
}


my_decimal *Item_name_const::val_decimal(my_decimal *decimal_value)
{
  DBUG_ASSERT(fixed);
  my_decimal *val= value_item->val_decimal(decimal_value);
  null_value= value_item->null_value;
  return val;
}

bool Item_name_const::get_date(THD *thd, MYSQL_TIME *ltime, date_mode_t fuzzydate)
{
  DBUG_ASSERT(fixed);
  bool rc= value_item->get_date(thd, ltime, fuzzydate);
  null_value= value_item->null_value;
  return rc;
}

bool Item_name_const::is_null()
{
  return value_item->is_null();
}


Item_name_const::Item_name_const(THD *thd, Item *name_arg, Item *val):
  Item_fixed_hybrid(thd), value_item(val), name_item(name_arg)
{
  StringBuffer<128> name_buffer;
  String *name_str;
  Item::maybe_null= TRUE;
  if (name_item->basic_const_item() &&
      (name_str= name_item->val_str(&name_buffer))) // Can't have a NULL name
    set_name(thd, name_str->ptr(), name_str->length(), name_str->charset());
}


Item::Type Item_name_const::type() const
{
  /*

    We are guarenteed that value_item->basic_const_item(), if not
    an error is thrown that WRONG ARGUMENTS are supplied to
    NAME_CONST function.
    If type is FUNC_ITEM, then we have a fudged item_func_neg()
    on our hands and return the underlying type.
    For Item_func_set_collation()
    e.g. NAME_CONST('name', 'value' COLLATE collation) we return its
    'value' argument type. 
  */
  Item::Type value_type= value_item->type();
  if (value_type == FUNC_ITEM)
  {
    /* 
      The second argument of NAME_CONST('name', 'value') must be 
      a simple constant item or a NEG_FUNC/COLLATE_FUNC.
    */
    DBUG_ASSERT(((Item_func *) value_item)->functype() == 
                Item_func::NEG_FUNC ||
                ((Item_func *) value_item)->functype() == 
                Item_func::COLLATE_FUNC);
    return ((Item_func *) value_item)->key_item()->type();            
  }
  return value_type;
}


bool Item_name_const::fix_fields(THD *thd, Item **ref)
{
  if (value_item->fix_fields_if_needed(thd, &value_item) ||
      name_item->fix_fields_if_needed(thd, &name_item) ||
      !value_item->const_item() ||
      !name_item->const_item())
  {
    my_error(ER_RESERVED_SYNTAX, MYF(0), "NAME_CONST");
    return TRUE;
  }
  if (value_item->collation.derivation == DERIVATION_NUMERIC)
    collation.set_numeric();
  else
    collation.set(value_item->collation.collation, DERIVATION_IMPLICIT);
  max_length= value_item->max_length;
  decimals= value_item->decimals;
  unsigned_flag= value_item->unsigned_flag;
  fixed= 1;
  return FALSE;
}


void Item_name_const::print(String *str, enum_query_type query_type)
{
  str->append(STRING_WITH_LEN("NAME_CONST("));
  name_item->print(str, query_type);
  str->append(',');
  value_item->print(str, query_type);
  str->append(')');
}


/*
 need a special class to adjust printing : references to aggregate functions 
 must not be printed as refs because the aggregate functions that are added to
 the front of select list are not printed as well.
*/
class Item_aggregate_ref : public Item_ref
{
public:
  Item_aggregate_ref(THD *thd, Name_resolution_context *context_arg,
                     Item **item, const char *table_name_arg,
                     const LEX_CSTRING *field_name_arg):
    Item_ref(thd, context_arg, item, table_name_arg, field_name_arg) {}

  virtual inline void print (String *str, enum_query_type query_type)
  {
    if (ref)
      (*ref)->print(str, query_type);
    else
      Item_ident::print(str, query_type);
  }
  virtual Ref_Type ref_type() { return AGGREGATE_REF; }
};


/**
  Move SUM items out from item tree and replace with reference.

  @param thd			Thread handler
  @param ref_pointer_array	Pointer to array of reference fields
  @param fields		        All fields in select
  @param ref			Pointer to item
  @param split_flags            Zero or more of the following flags
	                        SPLIT_FUNC_SKIP_REGISTERED:
                                Function be must skipped for registered SUM
                                SUM items
                                SPLIT_SUM_SELECT
                                We are called on the select level and have to
                                register items operated on sum function

  @note
    All found SUM items are added FIRST in the fields list and
    we replace the item with a reference.

    If this is an item in the SELECT list then we also have to split out
    all arguments to functions used together with the sum function.
    For example in case of SELECT A*sum(B) we have to split out both
    A and sum(B).
    This is not needed for ORDER BY, GROUP BY or HAVING as all references
    to items in the select list are already of type REF

    thd->fatal_error() may be called if we are out of memory
*/

void Item::split_sum_func2(THD *thd, Ref_ptr_array ref_pointer_array,
                           List<Item> &fields, Item **ref, 
                           uint split_flags)
{
  if (unlikely(type() == SUM_FUNC_ITEM))
  {
    /* An item of type Item_sum is registered if ref_by != 0 */
    if ((split_flags & SPLIT_SUM_SKIP_REGISTERED) && 
        ((Item_sum *) this)->ref_by)
      return;
  }
  else if (type() == WINDOW_FUNC_ITEM || with_window_func)
  {
    /*
      Skip the else part, window functions are very special functions: 
      they need to have their own fields in the temp. table, but they
      need to be proceessed differently than regular aggregate functions

      Call split_sum_func here so that each argument gets its fields to
      point to the temporary table.
    */
    split_sum_func(thd, ref_pointer_array, fields, split_flags);
    if (type() == FUNC_ITEM) {
      return;
    }
  }
  else
  {
    /* Not a SUM() function */
    if (unlikely((!with_sum_func() && !(split_flags & SPLIT_SUM_SELECT))))
    {
      /*
        This is not a SUM function and there are no SUM functions inside.
        Nothing more to do.
      */
      return;
    }
    if (likely(with_sum_func() ||
               (type() == FUNC_ITEM &&
                (((Item_func *) this)->functype() ==
                 Item_func::ISNOTNULLTEST_FUNC ||
                 ((Item_func *) this)->functype() ==
                 Item_func::TRIG_COND_FUNC))))
    {
      /* Will call split_sum_func2() for all items */
      split_sum_func(thd, ref_pointer_array, fields, split_flags);
      return;
    }

    if (unlikely((!(used_tables() & ~PARAM_TABLE_BIT) ||
                  (type() == REF_ITEM &&
                   ((Item_ref*)this)->ref_type() != Item_ref::VIEW_REF))))
        return;
  }

  /*
    Replace item with a reference so that we can easily calculate
    it (in case of sum functions) or copy it (in case of fields)

    The test above is to ensure we don't do a reference for things
    that are constants (PARAM_TABLE_BIT is in effect a constant)
    or already referenced (for example an item in HAVING)
    Exception is Item_direct_view_ref which we need to convert to
    Item_ref to allow fields from view being stored in tmp table.
  */
  Item_ref *item_ref;
  uint el= fields.elements;
  /*
    If this is an item_ref, get the original item
    This is a safety measure if this is called for things that is
    already a reference.
  */
  Item *real_itm= real_item();
  ref_pointer_array[el]= real_itm;
  if (type() == WINDOW_FUNC_ITEM)
  {
    if (!(item_ref= (new (thd->mem_root)
                     Item_direct_ref(thd,
                                     &thd->lex->current_select->context,
                                     &ref_pointer_array[el], 0,
                                     &name))))
      return;                                   // fatal_error is set
  }
  else
  {
    if (!(item_ref= (new (thd->mem_root)
                     Item_aggregate_ref(thd,
                                        &thd->lex->current_select->context,
                                        &ref_pointer_array[el], 0,
                                        &name))))
      return;                                   // fatal_error is set
  }
  if (type() == SUM_FUNC_ITEM)
    item_ref->depended_from= ((Item_sum *) this)->depended_from();
  fields.push_front(real_itm);
  thd->change_item_tree(ref, item_ref);
}


static bool
left_is_superset(const DTCollation *left, const DTCollation *right)
{
  /* Allow convert to Unicode */
  if (left->collation->state & MY_CS_UNICODE &&
      (left->derivation < right->derivation ||
       (left->derivation == right->derivation &&
        (!(right->collation->state & MY_CS_UNICODE) ||
         /* The code below makes 4-byte utf8 a superset over 3-byte utf8 */
         (left->collation->state & MY_CS_UNICODE_SUPPLEMENT &&
          !(right->collation->state & MY_CS_UNICODE_SUPPLEMENT) &&
          left->collation->mbmaxlen > right->collation->mbmaxlen &&
          left->collation->mbminlen == right->collation->mbminlen)))))
    return TRUE;
  /* Allow convert from ASCII */
  if (right->repertoire == MY_REPERTOIRE_ASCII &&
      (left->derivation < right->derivation ||
       (left->derivation == right->derivation &&
        !(left->repertoire == MY_REPERTOIRE_ASCII))))
    return TRUE;
  /* Disallow conversion otherwise */
  return FALSE;
}

/**
  Aggregate two collations together taking
  into account their coercibility (aka derivation):.

  0 == DERIVATION_EXPLICIT  - an explicitly written COLLATE clause @n
  1 == DERIVATION_NONE      - a mix of two different collations @n
  2 == DERIVATION_IMPLICIT  - a column @n
  3 == DERIVATION_COERCIBLE - a string constant.

  The most important rules are:
  -# If collations are the same:
  chose this collation, and the strongest derivation.
  -# If collations are different:
  - Character sets may differ, but only if conversion without
  data loss is possible. The caller provides flags whether
  character set conversion attempts should be done. If no
  flags are substituted, then the character sets must be the same.
  Currently processed flags are:
  MY_COLL_ALLOW_SUPERSET_CONV  - allow conversion to a superset
  MY_COLL_ALLOW_COERCIBLE_CONV - allow conversion of a coercible value
  - two EXPLICIT collations produce an error, e.g. this is wrong:
  CONCAT(expr1 collate latin1_swedish_ci, expr2 collate latin1_german_ci)
  - the side with smaller derivation value wins,
  i.e. a column is stronger than a string constant,
  an explicit COLLATE clause is stronger than a column.
  - if derivations are the same, we have DERIVATION_NONE,
  we'll wait for an explicit COLLATE clause which possibly can
  come from another argument later: for example, this is valid,
  but we don't know yet when collecting the first two arguments:
     @code
       CONCAT(latin1_swedish_ci_column,
              latin1_german1_ci_column,
              expr COLLATE latin1_german2_ci)
  @endcode
*/

bool DTCollation::aggregate(const DTCollation &dt, uint flags)
{
  if (!my_charset_same(collation, dt.collation))
  {
    /* 
       We do allow to use binary strings (like BLOBS)
       together with character strings.
       Binaries have more precedence than a character
       string of the same derivation.
    */
    if (collation == &my_charset_bin)
    {
      if (derivation <= dt.derivation)
      {
	/* Do nothing */
      }
      else
      {
	set(dt); 
      }
    }
    else if (dt.collation == &my_charset_bin)
    {
      if (dt.derivation <= derivation)
      {
        set(dt);
      }
    }
    else if ((flags & MY_COLL_ALLOW_SUPERSET_CONV) &&
             left_is_superset(this, &dt))
    {
      /* Do nothing */
    }
    else if ((flags & MY_COLL_ALLOW_SUPERSET_CONV) &&
             left_is_superset(&dt, this))
    {
      set(dt);
    }
    else if ((flags & MY_COLL_ALLOW_COERCIBLE_CONV) &&
             derivation < dt.derivation &&
             dt.derivation >= DERIVATION_SYSCONST)
    {
      /* Do nothing */
    }
    else if ((flags & MY_COLL_ALLOW_COERCIBLE_CONV) &&
             dt.derivation < derivation &&
             derivation >= DERIVATION_SYSCONST)
    {
      set(dt);
    }
    else
    {
      // Cannot apply conversion
      set(&my_charset_bin, DERIVATION_NONE,
          (dt.repertoire|repertoire));
      return 1;
    }
  }
  else if (derivation < dt.derivation)
  {
    /* Do nothing */
  }
  else if (dt.derivation < derivation)
  {
    set(dt);
  }
  else
  { 
    if (collation == dt.collation)
    {
      /* Do nothing */
    }
    else 
    {
      if (derivation == DERIVATION_EXPLICIT)
      {
        set(0, DERIVATION_NONE, 0);
        return 1;
      }
      if (collation->state & MY_CS_BINSORT &&
          dt.collation->state & MY_CS_BINSORT)
        return 1;
      if (collation->state & MY_CS_BINSORT)
        return 0;
      if (dt.collation->state & MY_CS_BINSORT)
      {
        set(dt);
        return 0;
      }
      CHARSET_INFO *bin= get_charset_by_csname(collation->csname, 
                                               MY_CS_BINSORT,MYF(0));
      set(bin, DERIVATION_NONE);
    }
  }
  repertoire|= dt.repertoire;
  return 0;
}

/******************************/
static
void my_coll_agg_error(DTCollation &c1, DTCollation &c2, const char *fname)
{
  my_error(ER_CANT_AGGREGATE_2COLLATIONS,MYF(0),
           c1.collation->name,c1.derivation_name(),
           c2.collation->name,c2.derivation_name(),
           fname);
}


static
void my_coll_agg_error(DTCollation &c1, DTCollation &c2, DTCollation &c3,
                       const char *fname)
{
  my_error(ER_CANT_AGGREGATE_3COLLATIONS,MYF(0),
  	   c1.collation->name,c1.derivation_name(),
	   c2.collation->name,c2.derivation_name(),
	   c3.collation->name,c3.derivation_name(),
	   fname);
}


static
void my_coll_agg_error(Item** args, uint count, const char *fname,
                       int item_sep)
{
  if (count == 2)
    my_coll_agg_error(args[0]->collation, args[item_sep]->collation, fname);
  else if (count == 3)
    my_coll_agg_error(args[0]->collation, args[item_sep]->collation,
                      args[2*item_sep]->collation, fname);
  else
    my_error(ER_CANT_AGGREGATE_NCOLLATIONS,MYF(0),fname);
}


bool Type_std_attributes::agg_item_collations(DTCollation &c, const char *fname,
                                              Item **av, uint count,
                                              uint flags, int item_sep)
{
  uint i;
  Item **arg;
  bool unknown_cs= 0;

  c.set(av[0]->collation);
  for (i= 1, arg= &av[item_sep]; i < count; i++, arg+= item_sep)
  {
    if (c.aggregate((*arg)->collation, flags))
    {
      if (c.derivation == DERIVATION_NONE &&
          c.collation == &my_charset_bin)
      {
        unknown_cs= 1;
        continue;
      }
      my_coll_agg_error(av, count, fname, item_sep);
      return TRUE;
    }
  }

  if (unknown_cs &&
      c.derivation != DERIVATION_EXPLICIT)
  {
    my_coll_agg_error(av, count, fname, item_sep);
    return TRUE;
  }

  if ((flags & MY_COLL_DISALLOW_NONE) &&
      c.derivation == DERIVATION_NONE)
  {
    my_coll_agg_error(av, count, fname, item_sep);
    return TRUE;
  }
  
  /* If all arguments where numbers, reset to @@collation_connection */
  if (flags & MY_COLL_ALLOW_NUMERIC_CONV &&
      c.derivation == DERIVATION_NUMERIC)
    c.set(Item::default_charset(), DERIVATION_COERCIBLE, MY_REPERTOIRE_NUMERIC);

  return FALSE;
}


bool Type_std_attributes::agg_item_set_converter(const DTCollation &coll,
                                                 const char *fname,
                                                 Item **args, uint nargs,
                                                 uint flags, int item_sep)
{
  THD *thd= current_thd;
  if (thd->lex->is_ps_or_view_context_analysis())
    return false;
  Item **arg, *safe_args[2]= {NULL, NULL};

  /*
    For better error reporting: save the first and the second argument.
    We need this only if the the number of args is 3 or 2:
    - for a longer argument list, "Illegal mix of collations"
      doesn't display each argument's characteristics.
    - if nargs is 1, then this error cannot happen.
  */
  if (nargs >=2 && nargs <= 3)
  {
    safe_args[0]= args[0];
    safe_args[1]= args[item_sep];
  }

  bool res= FALSE;
  uint i;

  /*
    In case we're in statement prepare, create conversion item
    in its memory: it will be reused on each execute.
  */
  Query_arena backup;
  Query_arena *arena= thd->stmt_arena->is_stmt_prepare() ?
                      thd->activate_stmt_arena_if_needed(&backup) :
                      NULL;

  for (i= 0, arg= args; i < nargs; i++, arg+= item_sep)
  {
    Item* conv= (*arg)->safe_charset_converter(thd, coll.collation);
    if (conv == *arg)
      continue;
    if (!conv && ((*arg)->collation.repertoire == MY_REPERTOIRE_ASCII))
      conv= new (thd->mem_root) Item_func_conv_charset(thd, *arg, coll.collation, 1);

    if (!conv)
    {
      if (nargs >=2 && nargs <= 3)
      {
        /* restore the original arguments for better error message */
        args[0]= safe_args[0];
        args[item_sep]= safe_args[1];
      }
      my_coll_agg_error(args, nargs, fname, item_sep);
      res= TRUE;
      break; // we cannot return here, we need to restore "arena".
    }
    /*
      If in statement prepare, then we create a converter for two
      constant items, do it once and then reuse it.
      If we're in execution of a prepared statement, arena is NULL,
      and the conv was created in runtime memory. This can be
      the case only if the argument is a parameter marker ('?'),
      because for all true constants the charset converter has already
      been created in prepare. In this case register the change for
      rollback.
    */
    if (thd->stmt_arena->is_stmt_prepare())
      *arg= conv;
    else
      thd->change_item_tree(arg, conv);

    if (conv->fix_fields_if_needed(thd, arg))
    {
      res= TRUE;
      break; // we cannot return here, we need to restore "arena".
    }
  }
  if (arena)
    thd->restore_active_arena(arena, &backup);
  return res;
}


/**
  @brief
    Building clone for Item_func_or_sum

  @param thd        thread handle
  @param mem_root   part of the memory for the clone

  @details
    This method first builds clones of the arguments. If it is successful with
    buiding the clones then it constructs a copy of this Item_func_or_sum object
    and attaches to it the built clones of the arguments.

   @return clone of the item
   @retval 0 on a failure
*/

Item* Item_func_or_sum::build_clone(THD *thd)
{
  Item *copy_tmp_args[2]= {0,0};
  Item **copy_args= copy_tmp_args;
  if (arg_count > 2)
  {
    copy_args= static_cast<Item**>
      (alloc_root(thd->mem_root, sizeof(Item*) * arg_count));
    if (unlikely(!copy_args))
      return 0;
  }
  for (uint i= 0; i < arg_count; i++)
  {
    Item *arg_clone= args[i]->build_clone(thd);
    if (unlikely(!arg_clone))
      return 0;
    copy_args[i]= arg_clone;
  }
  Item_func_or_sum *copy= static_cast<Item_func_or_sum *>(get_copy(thd));
  if (unlikely(!copy))
    return 0;
  if (arg_count > 2)
    copy->args= copy_args;
  else if (arg_count > 0)
  {
    copy->args= copy->tmp_arg;
    memcpy(copy->args, copy_args, sizeof(Item *) * arg_count);
  }
  return copy;
}

Item_sp::Item_sp(THD *thd, Name_resolution_context *context_arg,
                 sp_name *name_arg) :
  context(context_arg), m_name(name_arg), m_sp(NULL), func_ctx(NULL),
  sp_result_field(NULL)
{
  dummy_table= (TABLE*) thd->calloc(sizeof(TABLE) + sizeof(TABLE_SHARE) +
                                    sizeof(Query_arena));
  dummy_table->s= (TABLE_SHARE*) (dummy_table + 1);
  /* TODO(cvicentiu) Move this sp_query_arena in the class as a direct member.
     Currently it can not be done due to header include dependencies. */
  sp_query_arena= (Query_arena *) (dummy_table->s + 1);
  memset(&sp_mem_root, 0, sizeof(sp_mem_root));
}

Item_sp::Item_sp(THD *thd, Item_sp *item):
         context(item->context), m_name(item->m_name),
         m_sp(item->m_sp), func_ctx(NULL), sp_result_field(NULL)
{
  dummy_table= (TABLE*) thd->calloc(sizeof(TABLE)+ sizeof(TABLE_SHARE) +
                                    sizeof(Query_arena));
  dummy_table->s= (TABLE_SHARE*) (dummy_table+1);
  sp_query_arena= (Query_arena *) (dummy_table->s + 1);
  memset(&sp_mem_root, 0, sizeof(sp_mem_root));
}

const char *
Item_sp::func_name(THD *thd) const
{
  /* Calculate length to avoid reallocation of string for sure */
  size_t len= (((m_name->m_explicit_name ? m_name->m_db.length : 0) +
              m_name->m_name.length)*2 + //characters*quoting
             2 +                         // ` and `
             (m_name->m_explicit_name ?
              3 : 0) +                   // '`', '`' and '.' for the db
             1 +                         // end of string
             ALIGN_SIZE(1));             // to avoid String reallocation
  String qname((char *)alloc_root(thd->mem_root, len), len,
               system_charset_info);

  qname.length(0);
  if (m_name->m_explicit_name)
  {
    append_identifier(thd, &qname, &m_name->m_db);
    qname.append('.');
  }
  append_identifier(thd, &qname, &m_name->m_name);
  return qname.c_ptr_safe();
}

void
Item_sp::cleanup()
{
  delete sp_result_field;
  sp_result_field= NULL;
  m_sp= NULL;
  delete func_ctx;
  func_ctx= NULL;
  free_root(&sp_mem_root, MYF(0));
  dummy_table->alias.free();
}

/**
  @brief Checks if requested access to function can be granted to user.
    If function isn't found yet, it searches function first.
    If function can't be found or user don't have requested access
    error is raised.

  @param thd thread handler

  @return Indication if the access was granted or not.
  @retval FALSE Access is granted.
  @retval TRUE Requested access can't be granted or function doesn't exists.

*/
bool
Item_sp::sp_check_access(THD *thd)
{
  DBUG_ENTER("Item_sp::sp_check_access");
  DBUG_ASSERT(m_sp);
  DBUG_RETURN(m_sp->check_execute_access(thd));
}

/**
  @brief Execute function & store value in field.

  @return Function returns error status.
  @retval FALSE on success.
  @retval TRUE if an error occurred.
*/
bool Item_sp::execute(THD *thd, bool *null_value, Item **args, uint arg_count)
{
  if (unlikely(execute_impl(thd, args, arg_count)))
  {
    *null_value= 1;
    process_error(thd);
    if (thd->killed)
      thd->send_kill_message();
    return true;
  }

  /* Check that the field (the value) is not NULL. */

  *null_value= sp_result_field->is_null();
  return (*null_value);
}

/**
   @brief Execute function and store the return value in the field.

   @note This function was intended to be the concrete implementation of
    the interface function execute. This was never realized.

   @return The error state.
   @retval FALSE on success
   @retval TRUE if an error occurred.
*/
bool
Item_sp::execute_impl(THD *thd, Item **args, uint arg_count)
{
  Sub_statement_state statement_state;
  Security_context *save_security_ctx= thd->security_ctx;
  enum enum_sp_data_access access=
    (m_sp->daccess() == SP_DEFAULT_ACCESS) ?
     SP_DEFAULT_ACCESS_MAPPING : m_sp->daccess();

  DBUG_ENTER("Item_sp::execute_impl");

  if (context && context->security_ctx)
  {
    /* Set view definer security context */
    thd->security_ctx= context->security_ctx;
  }

  if (unlikely(sp_check_access(thd)))
  {
    thd->security_ctx= save_security_ctx;
    DBUG_RETURN(TRUE);
  }

  /*
    Throw an error if a non-deterministic function is called while
    statement-based replication (SBR) is active.
  */

  if (unlikely(!m_sp->detistic() && !trust_function_creators &&
               (access == SP_CONTAINS_SQL || access == SP_MODIFIES_SQL_DATA) &&
               (mysql_bin_log.is_open() &&
                thd->variables.binlog_format == BINLOG_FORMAT_STMT)))
  {
    my_error(ER_BINLOG_UNSAFE_ROUTINE, MYF(0));
    thd->security_ctx= save_security_ctx;
    DBUG_RETURN(TRUE);
  }

  /*
    Disable the binlogging if this is not a SELECT statement. If this is a
    SELECT, leave binlogging on, so execute_function() code writes the
    function call into binlog.
  */
  thd->reset_sub_statement_state(&statement_state, SUB_STMT_FUNCTION);

  /*
     If this function is an aggregate function, we want to initialise the
     mem_root only once per group. For a regular stored function, we will
     initialise once for each call to execute_function.
  */
  m_sp->agg_type();
  DBUG_ASSERT(m_sp->agg_type() == GROUP_AGGREGATE ||
              (m_sp->agg_type() == NOT_AGGREGATE && !func_ctx));
  if (!func_ctx)
  {
    init_sql_alloc(&sp_mem_root, "Item_sp", MEM_ROOT_BLOCK_SIZE, 0, MYF(0));
    *sp_query_arena= Query_arena(&sp_mem_root,
                                 Query_arena::STMT_INITIALIZED_FOR_SP);
  }

  bool err_status= m_sp->execute_function(thd, args, arg_count,
                                          sp_result_field, &func_ctx,
                                          sp_query_arena);
  /*
     We free the function context when the function finished executing normally
     (quit_func == TRUE) or the function has exited with an error.
  */
  if (err_status || func_ctx->quit_func)
  {
    /* Free Items allocated during function execution. */
    delete func_ctx;
    func_ctx= NULL;
    sp_query_arena->free_items();
    free_root(&sp_mem_root, MYF(0));
    memset(&sp_mem_root, 0, sizeof(sp_mem_root));
  }
  thd->restore_sub_statement_state(&statement_state);

  thd->security_ctx= save_security_ctx;
  DBUG_RETURN(err_status);
}


/**
  @brief Initialize the result field by creating a temporary dummy table
    and assign it to a newly created field object. Meta data used to
    create the field is fetched from the sp_head belonging to the stored
    proceedure found in the stored procedure functon cache.

  @note This function should be called from fix_fields to init the result
    field. It is some what related to Item_field.

  @see Item_field

  @param thd A pointer to the session and thread context.

  @return Function return error status.
  @retval TRUE is returned on an error
  @retval FALSE is returned on success.
*/

bool
Item_sp::init_result_field(THD *thd, uint max_length, uint maybe_null,
                           bool *null_value, LEX_CSTRING *name)
{
  DBUG_ENTER("Item_sp::init_result_field");

  DBUG_ASSERT(m_sp != NULL);
  DBUG_ASSERT(sp_result_field == NULL);

  /*
     A Field needs to be attached to a Table.
     Below we "create" a dummy table by initializing
     the needed pointers.
   */
  dummy_table->alias.set("", 0, table_alias_charset);
  dummy_table->in_use= thd;
  dummy_table->copy_blobs= TRUE;
  dummy_table->s->table_cache_key= empty_clex_str;
  dummy_table->s->table_name= empty_clex_str;
  dummy_table->maybe_null= maybe_null;

  if (!(sp_result_field= m_sp->create_result_field(max_length, name,
                                                   dummy_table)))
   DBUG_RETURN(TRUE);

  if (sp_result_field->pack_length() > sizeof(result_buf))
  {
    void *tmp;
    if (!(tmp= thd->alloc(sp_result_field->pack_length())))
      DBUG_RETURN(TRUE);
    sp_result_field->move_field((uchar*) tmp);
  }
  else
    sp_result_field->move_field(result_buf);

  sp_result_field->null_ptr= (uchar *) null_value;
  sp_result_field->null_bit= 1;

  DBUG_RETURN(FALSE);
}

/**
  @brief
    Building clone for Item_ref
    
  @param thd        thread handle
  @param mem_root   part of the memory for the clone   

  @details
    This method gets copy of the current item and also 
    builds clone for its reference. 
      
   @retval
     clone of the item
     0 if an error occurred
*/ 

Item* Item_ref::build_clone(THD *thd)
{
  Item_ref *copy= (Item_ref *) get_copy(thd);
  if (unlikely(!copy) ||
      unlikely(!(copy->ref= (Item**) alloc_root(thd->mem_root,
                                                sizeof(Item*)))) ||
      unlikely(!(*copy->ref= (* ref)->build_clone(thd))))
    return 0;
  return copy;
}


/**********************************************/

Item_field::Item_field(THD *thd, Field *f)
  :Item_ident(thd, 0, NullS, *f->table_name, &f->field_name),
   item_equal(0),
   have_privileges(0), any_privileges(0)
{
  set_field(f);
  /*
    field_name and table_name should not point to garbage
    if this item is to be reused
  */
  orig_table_name= table_name;
  orig_field_name= field_name;
  with_field= 1;
}


/**
  Constructor used inside setup_wild().

  Ensures that field, table, and database names will live as long as
  Item_field (this is important in prepared statements).
*/

Item_field::Item_field(THD *thd, Name_resolution_context *context_arg,
                       Field *f)
  :Item_ident(thd, context_arg, f->table->s->db.str, *f->table_name,
              &f->field_name),
   item_equal(0),
   have_privileges(0), any_privileges(0)
{
  /*
    We always need to provide Item_field with a fully qualified field
    name to avoid ambiguity when executing prepared statements like
    SELECT * from d1.t1, d2.t1; (assuming d1.t1 and d2.t1 have columns
    with same names).
    This is because prepared statements never deal with wildcards in
    select list ('*') and always fix fields using fully specified path
    (i.e. db.table.column).
    No check for OOM: if db_name is NULL, we'll just get
    "Field not found" error.
    We need to copy db_name, table_name and field_name because they must
    be allocated in the statement memory, not in table memory (the table
    structure can go away and pop up again between subsequent executions
    of a prepared statement or after the close_tables_for_reopen() call
    in mysql_multi_update_prepare() or due to wildcard expansion in stored
    procedures).
  */
  {
    if (db_name)
      orig_db_name= thd->strdup(db_name);
    if (table_name)
      orig_table_name= thd->strdup(table_name);
    if (field_name.str)
      thd->make_lex_string(&orig_field_name, field_name.str,
                           field_name.length);
    /*
      We don't restore 'name' in cleanup because it's not changed
      during execution. Still we need it to point to persistent
      memory if this item is to be reused.
    */
    name= orig_field_name;
  }
  set_field(f);
  with_field= 1;
}


Item_field::Item_field(THD *thd, Name_resolution_context *context_arg,
                       const char *db_arg,const char *table_name_arg,
                       const LEX_CSTRING *field_name_arg)
  :Item_ident(thd, context_arg, db_arg, table_name_arg, field_name_arg),
   field(0), item_equal(0),
   have_privileges(0), any_privileges(0)
{
  SELECT_LEX *select= thd->lex->current_select;
  collation.set(DERIVATION_IMPLICIT);
  if (select && select->parsing_place != IN_HAVING)
      select->select_n_where_fields++;
  with_field= 1;
}

/**
  Constructor need to process subselect with temporary tables (see Item)
*/

Item_field::Item_field(THD *thd, Item_field *item)
  :Item_ident(thd, item),
   field(item->field),
   item_equal(item->item_equal),
   have_privileges(item->have_privileges),
   any_privileges(item->any_privileges)
{
  collation.set(DERIVATION_IMPLICIT);
  with_field= 1;
}


void Item_field::set_field(Field *field_par)
{
  field=result_field=field_par;			// for easy coding with fields
  maybe_null=field->maybe_null();
  Type_std_attributes::set(field_par->type_std_attributes());
  table_name= *field_par->table_name;
  field_name= field_par->field_name;
  db_name= field_par->table->s->db.str;
  alias_name_used= field_par->table->alias_name_used;

  fixed= 1;
  if (field->table->s->tmp_table == SYSTEM_TMP_TABLE)
    any_privileges= 0;
}


/**
  Reset this item to point to a field from the new temporary table.
  This is used when we create a new temporary table for each execution
  of prepared statement.
*/

void Item_field::reset_field(Field *f)
{
  set_field(f);
  /* 'name' is pointing at field->field_name of old field */
  name= f->field_name;
}


void Item_field::load_data_print_for_log_event(THD *thd, String *to) const
{
  append_identifier(thd, to, name.str, name.length);
}


bool Item_field::load_data_set_no_data(THD *thd, const Load_data_param *param)
{
  if (field->load_data_set_no_data(thd, param->is_fixed_length()))
    return true;
  /*
    TODO: We probably should not throw warning for each field.
    But how about intention to always have the same number
    of warnings in THD::cuted_fields (and get rid of cuted_fields
    in the end ?)
  */
  thd->cuted_fields++;
  push_warning_printf(thd, Sql_condition::WARN_LEVEL_WARN,
                      ER_WARN_TOO_FEW_RECORDS,
                      ER_THD(thd, ER_WARN_TOO_FEW_RECORDS),
                      thd->get_stmt_da()->current_row_for_warning());
  return false;
}


bool Item_field::enumerate_field_refs_processor(void *arg)
{
  Field_enumerator *fe= (Field_enumerator*)arg;
  fe->visit_field(this);
  return FALSE;
}

bool Item_field::update_table_bitmaps_processor(void *arg)
{
  update_table_bitmaps();
  return FALSE;
}

static inline void set_field_to_new_field(Field **field, Field **new_field)
{
  if (*field && (*field)->table == new_field[0]->table)
  {
    Field *newf= new_field[(*field)->field_index];
    if ((*field)->ptr == newf->ptr)
      *field= newf;
  }
}

bool Item_field::switch_to_nullable_fields_processor(void *arg)
{
  Field **new_fields= (Field **)arg;
  set_field_to_new_field(&field, new_fields);
  set_field_to_new_field(&result_field, new_fields);
  maybe_null= field && field->maybe_null();
  return 0;
}

const char *Item_ident::full_name() const
{
  char *tmp;
  if (!table_name || !field_name.str)
    return field_name.str ? field_name.str : name.str ? name.str : "tmp_field";

  if (db_name && db_name[0])
  {
    THD *thd= current_thd;
    tmp=(char*) thd->alloc((uint) strlen(db_name)+(uint) strlen(table_name)+
			   (uint) field_name.length+3);
    strxmov(tmp,db_name,".",table_name,".",field_name.str,NullS);
  }
  else
  {
    if (table_name[0])
    {
      THD *thd= current_thd;
      tmp= (char*) thd->alloc((uint) strlen(table_name) +
			      field_name.length + 2);
      strxmov(tmp, table_name, ".", field_name.str, NullS);
    }
    else
      return field_name.str;
  }
  return tmp;
}

void Item_ident::print(String *str, enum_query_type query_type)
{
  THD *thd= current_thd;
  char d_name_buff[MAX_ALIAS_NAME], t_name_buff[MAX_ALIAS_NAME];
  const char *d_name= db_name, *t_name= table_name;
  bool use_table_name= table_name && table_name[0];
  bool use_db_name= use_table_name && db_name && db_name[0] && !alias_name_used;

  if (use_db_name && (query_type & QT_ITEM_IDENT_SKIP_DB_NAMES))
    use_db_name= !thd->db.str || strcmp(thd->db.str, db_name);

  if (use_db_name)
    use_db_name= !(cached_table && cached_table->belong_to_view &&
                   cached_table->belong_to_view->compact_view_format);

  if (use_table_name && (query_type & QT_ITEM_IDENT_SKIP_TABLE_NAMES))
  {
    /*
      Don't print the table name if it's the only table in the context
      XXX technically, that's a sufficient, but too strong condition
    */
    if (!context)
      use_db_name= use_table_name= false;
    else if (context->outer_context)
      use_table_name= true;
    else if (context->last_name_resolution_table == context->first_name_resolution_table)
      use_db_name= use_table_name= false;
    else if (!context->last_name_resolution_table &&
             !context->first_name_resolution_table->next_name_resolution_table)
      use_db_name= use_table_name= false;
  }

  if (!field_name.str || !field_name.str[0])
  {
    append_identifier(thd, str, STRING_WITH_LEN("tmp_field"));
    return;
  }

  if (lower_case_table_names== 1 ||
      (lower_case_table_names == 2 && !alias_name_used))
  {
    if (use_table_name)
    {
      strmov(t_name_buff, table_name);
      my_casedn_str(files_charset_info, t_name_buff);
      t_name= t_name_buff;
    }
    if (use_db_name)
    {
      strmov(d_name_buff, db_name);
      my_casedn_str(files_charset_info, d_name_buff);
      d_name= d_name_buff;
    }
  }

  if (use_db_name)
  {
    append_identifier(thd, str, d_name, (uint)strlen(d_name));
    str->append('.');
    DBUG_ASSERT(use_table_name);
  }
  if (use_table_name)
  {
    append_identifier(thd, str, t_name, (uint) strlen(t_name));
    str->append('.');
  }
  append_identifier(thd, str, &field_name);
}

/* ARGSUSED */
String *Item_field::val_str(String *str)
{
  DBUG_ASSERT(fixed == 1);
  if ((null_value=field->is_null()))
    return 0;
  str->set_charset(str_value.charset());
  return field->val_str(str,&str_value);
}


double Item_field::val_real()
{
  DBUG_ASSERT(fixed == 1);
  if ((null_value=field->is_null()))
    return 0.0;
  return field->val_real();
}


longlong Item_field::val_int()
{
  DBUG_ASSERT(fixed == 1);
  if ((null_value=field->is_null()))
    return 0;
  return field->val_int();
}


my_decimal *Item_field::val_decimal(my_decimal *decimal_value)
{
  if ((null_value= field->is_null()))
    return 0;
  return field->val_decimal(decimal_value);
}


String *Item_field::str_result(String *str)
{
  if ((null_value=result_field->is_null()))
    return 0;
  str->set_charset(str_value.charset());
  return result_field->val_str(str,&str_value);
}

bool Item_field::get_date(THD *thd, MYSQL_TIME *ltime,date_mode_t fuzzydate)
{
  if ((null_value=field->is_null()) || field->get_date(ltime,fuzzydate))
  {
    bzero((char*) ltime,sizeof(*ltime));
    return 1;
  }
  return 0;
}

bool Item_field::get_date_result(THD *thd, MYSQL_TIME *ltime, date_mode_t fuzzydate)
{
  if ((null_value= result_field->is_null()) ||
      result_field->get_date(ltime, fuzzydate))
  {
    bzero((char*) ltime,sizeof(*ltime));
    return true;
  }
  return false;
}


bool Item_field::val_native(THD *thd, Native *to)
{
  return val_native_from_field(field, to);
}


bool Item_field::val_native_result(THD *thd, Native *to)
{
  return val_native_from_field(result_field, to);
}


void Item_field::save_result(Field *to)
{
  save_field_in_field(result_field, &null_value, to, TRUE);
}


double Item_field::val_result()
{
  if ((null_value=result_field->is_null()))
    return 0.0;
  return result_field->val_real();
}

longlong Item_field::val_int_result()
{
  if ((null_value=result_field->is_null()))
    return 0;
  return result_field->val_int();
}


my_decimal *Item_field::val_decimal_result(my_decimal *decimal_value)
{
  if ((null_value= result_field->is_null()))
    return 0;
  return result_field->val_decimal(decimal_value);
}


bool Item_field::val_bool_result()
{
  if ((null_value= result_field->is_null()))
    return false;
  return result_field->val_bool();
}


bool Item_field::is_null_result()
{
  return (null_value=result_field->is_null());
}


bool Item_field::eq(const Item *item, bool binary_cmp) const
{
  Item *real_item2= ((Item *) item)->real_item();
  if (real_item2->type() != FIELD_ITEM)
    return 0;
  
  Item_field *item_field= (Item_field*) real_item2;
  if (item_field->field && field)
    return item_field->field == field;
  /*
    We may come here when we are trying to find a function in a GROUP BY
    clause from the select list.
    In this case the '100 % correct' way to do this would be to first
    run fix_fields() on the GROUP BY item and then retry this function, but
    I think it's better to relax the checking a bit as we will in
    most cases do the correct thing by just checking the field name.
    (In cases where we would choose wrong we would have to generate a
    ER_NON_UNIQ_ERROR).
  */
  return (!lex_string_cmp(system_charset_info, &item_field->name,
                          &field_name) &&
	  (!item_field->table_name || !table_name ||
	   (!my_strcasecmp(table_alias_charset, item_field->table_name,
			   table_name) &&
	    (!item_field->db_name || !db_name ||
	     (item_field->db_name && !strcmp(item_field->db_name,
					     db_name))))));
}


table_map Item_field::used_tables() const
{
  if (field->table->const_table)
    return 0;					// const item
  return (get_depended_from() ? OUTER_REF_TABLE_BIT : field->table->map);
}

table_map Item_field::all_used_tables() const
{
  return (get_depended_from() ? OUTER_REF_TABLE_BIT : field->table->map);
}


/*
  @Note  thd->fatal_error can be set in case of OOM
*/

void Item_field::fix_after_pullout(st_select_lex *new_parent, Item **ref,
                                   bool merge)
{
  if (new_parent == get_depended_from())
    depended_from= NULL;
  if (context)
  {
    bool need_change= false;
    /*
      Suppose there are nested selects:

       select_id=1
         select_id=2
           select_id=3  <----+
             select_id=4    -+
               select_id=5 --+

      Suppose, pullout operation has moved anything that had select_id=4 or 5
      in to select_id=3.

      If this Item_field had a name resolution context pointing into select_lex
      with id=4 or id=5, it needs a new name resolution context.

      However, it could also be that this object is a part of outer reference:
      Item_ref(Item_field(field in select with select_id=1))).
      - The Item_ref object has a context with select_id=5, and so needs a new
        name resolution context.
      - The Item_field object has a context with select_id=1, and doesn't need
        a new name resolution context.

      So, the following loop walks from Item_field's current context upwards.
      If we find that the select we've been pulled out to is up there, we
      create the new name resolution context. Otherwise, we don't.
    */
    for (Name_resolution_context *ct= context; ct; ct= ct->outer_context)
    {
      if (new_parent == ct->select_lex)
      {
        need_change= true;
        break;
      }
    }
    if (!need_change)
      return;

    if (!merge)
    {
      /*
        It is transformation without merge.
        This field was "outer" for the inner SELECT where it was taken and
        moved up.
        "Outer" fields uses normal SELECT_LEX context of upper SELECTs for
        name resolution, so we can switch everything to it safely.
      */
      this->context= &new_parent->context;
      return;
    }

    Name_resolution_context *ctx= new Name_resolution_context();
    if (!ctx)
      return;                                   // Fatal error set
    if (context->select_lex == new_parent)
    {
      /*
        This field was pushed in then pulled out
        (for example left part of IN)
      */
      ctx->outer_context= context->outer_context;
    }
    else if (context->outer_context)
    {
      /* just pull to the upper context */
      ctx->outer_context= context->outer_context->outer_context;
    }
    else
    {
      /* No upper context (merging Derived/VIEW where context chain ends) */
      ctx->outer_context= NULL;
    }
    ctx->table_list= context->first_name_resolution_table;
    ctx->select_lex= new_parent;
    if (context->select_lex == NULL)
      ctx->select_lex= NULL;
    ctx->first_name_resolution_table= context->first_name_resolution_table;
    ctx->last_name_resolution_table=  context->last_name_resolution_table;
    ctx->error_processor=             context->error_processor;
    ctx->error_processor_data=        context->error_processor_data;
    ctx->resolve_in_select_list=      context->resolve_in_select_list;
    ctx->security_ctx=                context->security_ctx;
    this->context=ctx;
  }
}


Item *Item_field::get_tmp_table_item(THD *thd)
{
  Item_field *new_item= new (thd->mem_root) Item_temptable_field(thd, this);
  if (new_item)
    new_item->field= new_item->result_field;
  return new_item;
}

longlong Item_field::val_int_endpoint(bool left_endp, bool *incl_endp)
{
  longlong res= val_int();
  return null_value? LONGLONG_MIN : res;
}


bool Item_basic_value::eq(const Item *item, bool binary_cmp) const
{
  const Item_const *c0, *c1;
  const Type_handler *h0, *h1;
  /*
    - Test get_item_const() for NULL filters out Item_param
      bound in a way that needs a data type conversion
      (e.g. non-integer value in a LIMIT clause).
      Item_param::get_item_const() return NULL in such cases.
    - Test for type_handler_for_comparison() equality makes sure
      that values of different data type groups do not get detected
      as equal (e.g. numbers vs strings, time vs datetime).
    - Test for cast_to_int_type_handler() equality distinguishes
      values with dual properties. For example, VARCHAR 'abc' and hex
      hybrid 0x616263 are equal in string context, but they are not equal
      if the hybrid appears in integer context (it behaves as integer then).
      Here we have no full information about the context, so treat them
      as not equal.
      QQ: We could pass Value_source::Context here instead of
      "bool binary_cmp", to make substitution more delicate.
      See Field::get_equal_const_item().
  */
  bool res= (c0= get_item_const()) &&
            (c1= item->get_item_const()) &&
            (h0= type_handler())->type_handler_for_comparison() ==
            (h1= item->type_handler())->type_handler_for_comparison() &&
            h0->cast_to_int_type_handler()->type_handler_for_comparison() ==
            h1->cast_to_int_type_handler()->type_handler_for_comparison();
  if (res)
  {
    switch (c0->const_is_null() + c1->const_is_null()) {
    case 2:       // Two NULLs
      res= true;
      break;
    case 1:       // NULL and non-NULL
      res= false;
      break;
    case 0:       // Two non-NULLs
      res= h0->Item_const_eq(c0, c1, binary_cmp);
    }
  }
  DBUG_EXECUTE_IF("Item_basic_value",
                  push_warning_printf(current_thd,
                  Sql_condition::WARN_LEVEL_NOTE,
                  ER_UNKNOWN_ERROR, "%seq=%d a=%s b=%s",
                  binary_cmp ? "bin_" : "", (int) res,
                  DbugStringItemTypeValue(current_thd, this).c_ptr(),
                  DbugStringItemTypeValue(current_thd, item).c_ptr()
                  ););
  return res;
}


/**
  Create an item from a string we KNOW points to a valid longlong
  end \\0 terminated number string.
  This is always 'signed'. Unsigned values are created with Item_uint()
*/

Item_int::Item_int(THD *thd, const char *str_arg, size_t length):
  Item_num(thd)
{
  char *end_ptr= (char*) str_arg + length;
  int error;
  value= my_strtoll10(str_arg, &end_ptr, &error);
  max_length= (uint) (end_ptr - str_arg);
  name.str= str_arg;
  /*
    We can't trust max_length as in show_routine_code we are using "Pos" as
    the field name.
  */
  name.length= !str_arg[max_length] ? max_length : strlen(str_arg);
}


my_decimal *Item_int::val_decimal(my_decimal *decimal_value)
{
  int2my_decimal(E_DEC_FATAL_ERROR, value, unsigned_flag, decimal_value);
  return decimal_value;
}

String *Item_int::val_str(String *str)
{
  str->set_int(value, unsigned_flag, collation.collation);
  return str;
}

void Item_int::print(String *str, enum_query_type query_type)
{
  // my_charset_bin is good enough for numbers
  str_value.set_int(value, unsigned_flag, &my_charset_bin);
  str->append(str_value);
}


Item *Item_bool::neg_transformer(THD *thd)
{
  value= !value;
  name= null_clex_str;
  return this;
}


Item_uint::Item_uint(THD *thd, const char *str_arg, size_t length):
  Item_int(thd, str_arg, length)
{
  unsigned_flag= 1;
}


Item_uint::Item_uint(THD *thd, const char *str_arg, longlong i, uint length):
  Item_int(thd, str_arg, i, length)
{
  unsigned_flag= 1;
}


String *Item_uint::val_str(String *str)
{
  str->set((ulonglong) value, collation.collation);
  return str;
}


void Item_uint::print(String *str, enum_query_type query_type)
{
  // latin1 is good enough for numbers
  str_value.set((ulonglong) value, default_charset());
  str->append(str_value);
}


Item_decimal::Item_decimal(THD *thd, const char *str_arg, size_t length,
                           CHARSET_INFO *charset):
  Item_num(thd)
{
  str2my_decimal(E_DEC_FATAL_ERROR, str_arg, length, charset, &decimal_value);
  name.str= str_arg;
  name.length= safe_strlen(str_arg);
  decimals= (uint8) decimal_value.frac;
  max_length= my_decimal_precision_to_length_no_truncation(decimal_value.intg +
                                                           decimals,
                                                           decimals,
                                                           unsigned_flag);
}

Item_decimal::Item_decimal(THD *thd, longlong val, bool unsig):
  Item_num(thd)
{
  int2my_decimal(E_DEC_FATAL_ERROR, val, unsig, &decimal_value);
  decimals= (uint8) decimal_value.frac;
  max_length= my_decimal_precision_to_length_no_truncation(decimal_value.intg +
                                                           decimals,
                                                           decimals,
                                                           unsigned_flag);
}


Item_decimal::Item_decimal(THD *thd, double val, int precision, int scale):
  Item_num(thd)
{
  double2my_decimal(E_DEC_FATAL_ERROR, val, &decimal_value);
  decimals= (uint8) decimal_value.frac;
  max_length= my_decimal_precision_to_length_no_truncation(decimal_value.intg +
                                                           decimals,
                                                           decimals,
                                                           unsigned_flag);
}


Item_decimal::Item_decimal(THD *thd, const char *str, const my_decimal *val_arg,
                           uint decimal_par, uint length):
  Item_num(thd)
{
  my_decimal2decimal(val_arg, &decimal_value);
  name.str= str;
  name.length= safe_strlen(str);
  decimals= (uint8) decimal_par;
  max_length= length;
}


Item_decimal::Item_decimal(THD *thd, const my_decimal *value_par):
  Item_num(thd)
{
  my_decimal2decimal(value_par, &decimal_value);
  decimals= (uint8) decimal_value.frac;
  max_length= my_decimal_precision_to_length_no_truncation(decimal_value.intg +
                                                           decimals,
                                                           decimals,
                                                           unsigned_flag);
}


Item_decimal::Item_decimal(THD *thd, const uchar *bin, int precision, int scale):
  Item_num(thd),
  decimal_value(bin, precision, scale)
{
  decimals= (uint8) decimal_value.frac;
  max_length= my_decimal_precision_to_length_no_truncation(precision, decimals,
                                                           unsigned_flag);
}


void Item_decimal::set_decimal_value(my_decimal *value_par)
{
  my_decimal2decimal(value_par, &decimal_value);
  decimals= (uint8) decimal_value.frac;
  unsigned_flag= !decimal_value.sign();
  max_length= my_decimal_precision_to_length_no_truncation(decimal_value.intg +
                                                           decimals,
                                                           decimals,
                                                           unsigned_flag);
}


Item *Item_decimal::clone_item(THD *thd)
{
  return new (thd->mem_root) Item_decimal(thd, name.str, &decimal_value, decimals,
                                         max_length);
}


String *Item_float::val_str(String *str)
{
  str->set_real(value, decimals, &my_charset_numeric);
  return str;
}


my_decimal *Item_float::val_decimal(my_decimal *decimal_value)
{
  double2my_decimal(E_DEC_FATAL_ERROR, value, decimal_value);
  return (decimal_value);
}


Item *Item_float::clone_item(THD *thd)
{
  return new (thd->mem_root) Item_float(thd, name.str, value, decimals,
                                       max_length);
}


void Item_string::print(String *str, enum_query_type query_type)
{
  const bool print_introducer=
    !(query_type & QT_WITHOUT_INTRODUCERS) && is_cs_specified();
  if (print_introducer)
  {
    str->append('_');
    str->append(collation.collation->csname);
  }

  str->append('\'');

  if (query_type & QT_TO_SYSTEM_CHARSET)
  {
    if (print_introducer)
    {
      /*
        Because we wrote an introducer, we must print str_value in its
        charset, and the resulting bytes must not be changed until they
        reach the end client.
        But the caller is asking for system_charset_info, and may later
        convert into character_set_results. That means two conversions: we
        must ensure that they don't change our printed bytes.
        So we print str_value in the least common denominator of the three
        charsets involved: ASCII. Non-ASCII characters are printed as \xFF
        sequences (which is ASCII too). This way, our bytes will not be
        changed.
      */
      ErrConvString tmp(str_value.ptr(), str_value.length(), &my_charset_bin);
      str->append(tmp.ptr());
    }
    else
    {
      str_value.print(str, system_charset_info);
    }
  }
  else
  {
    // Caller wants a result in the charset of str_value.
    str_value.print(str);
  }

  str->append('\'');
}


double Item_string::val_real()
{
  return double_from_string_with_check(&str_value);
}


/**
  @todo
  Give error if we wanted a signed integer and we got an unsigned one
*/
longlong Item_string::val_int()
{
  return longlong_from_string_with_check(&str_value);
}


my_decimal *Item_string::val_decimal(my_decimal *decimal_value)
{
  return val_decimal_from_string(decimal_value);
}


double Item_null::val_real()
{
  null_value=1;
  return 0.0;
}
longlong Item_null::val_int()
{
  null_value=1;
  return 0;
}
/* ARGSUSED */
String *Item_null::val_str(String *str)
{
  null_value=1;
  return 0;
}

my_decimal *Item_null::val_decimal(my_decimal *decimal_value)
{
  return 0;
}


longlong Item_null::val_datetime_packed(THD *)
{
  null_value= true;
  return 0;
}


longlong Item_null::val_time_packed(THD *)
{
  null_value= true;
  return 0;
}


bool Item_null::get_date(THD *thd, MYSQL_TIME *ltime, date_mode_t fuzzydate)
{
  set_zero_time(ltime, MYSQL_TIMESTAMP_NONE);
  return (null_value= true);
}


Item *Item_null::safe_charset_converter(THD *thd, CHARSET_INFO *tocs)
{
  return this;
}

Item *Item_null::clone_item(THD *thd)
{
  return new (thd->mem_root) Item_null(thd, name.str);
}


Item_basic_constant *
Item_null::make_string_literal_concat(THD *thd, const LEX_CSTRING *str)
{
  DBUG_ASSERT(thd->variables.sql_mode & MODE_EMPTY_STRING_IS_NULL);
  if (str->length)
  {
    CHARSET_INFO *cs= thd->variables.collation_connection;
    uint repertoire= my_string_repertoire(cs, str->str, str->length);
    return new (thd->mem_root) Item_string(thd,
                                           str->str, (uint) str->length, cs,
                                           DERIVATION_COERCIBLE, repertoire);
  }
  return this;
}


/*********************** Item_param related ******************************/

Item_param::Item_param(THD *thd, const LEX_CSTRING *name_arg,
                       uint pos_in_query_arg, uint len_in_query_arg):
  Item_basic_value(thd),
  Rewritable_query_parameter(pos_in_query_arg, len_in_query_arg),
  /*
    Set handler to type_handler_null. Its data type test methods such as:
    - is_scalar_type()
    - can_return_int()
    - can_return_real(),
    - is_general_purpose_string_type()
    all return "true". This is needed to avoid any "illegal parameter type"
    errors in Item::check_type_xxx() at PS prepare time.
  */
  Type_handler_hybrid_field_type(&type_handler_null),
  state(NO_VALUE),
  m_empty_string_is_null(false),
  indicator(STMT_INDICATOR_NONE),
  m_out_param_info(NULL),
  /*
    Set m_is_settable_routine_parameter to "true" by default.
    This is needed for client-server protocol,
    whose parameters are always settable.
    For dynamic SQL, settability depends on the type of Item passed
    as an actual parameter. See Item_param::set_from_item().
  */
  m_is_settable_routine_parameter(true),
  m_clones(thd->mem_root)
{
  name= *name_arg;
  /*
    Since we can't say whenever this item can be NULL or cannot be NULL
    before mysql_stmt_execute(), so we assuming that it can be NULL until
    value is set.
  */
  maybe_null= 1;
}


/* Add reference to Item_param used in a copy of CTE to its master as a clone */

bool Item_param::add_as_clone(THD *thd)
{
  LEX *lex= thd->lex;
  my_ptrdiff_t master_pos= pos_in_query + lex->clone_spec_offset;
  List_iterator_fast<Item_param> it(lex->param_list);
  Item_param *master_param;
  while ((master_param = it++))
  {
    if (master_pos == master_param->pos_in_query)
      return master_param->register_clone(this);
  }
  DBUG_ASSERT(false);
  return false;
}


/* Update all clones of Item_param to sync their values with the item's value */

void Item_param::sync_clones()
{
  Item_param **c_ptr= m_clones.begin();
  Item_param **end= m_clones.end();
  for ( ; c_ptr < end; c_ptr++)
  {
    Item_param *c= *c_ptr;
    /* Scalar-type members: */
    c->maybe_null= maybe_null;
    c->null_value= null_value;
    c->Type_std_attributes::operator=(*this);
    c->Type_handler_hybrid_field_type::operator=(*this);
    c->Type_geometry_attributes::operator=(*this);

    c->state= state;
    c->m_empty_string_is_null= m_empty_string_is_null;

    c->value.PValue_simple::operator=(value);
    c->value.Type_handler_hybrid_field_type::operator=(value);
    type_handler()->Item_param_setup_conversion(current_thd, c);

    /* Class-type members: */
    c->value.m_decimal= value.m_decimal;
    /*
      Note that String's assignment op properly sets m_is_alloced to 'false',
      which is correct here: c->str_value doesn't own anything.
    */
    c->value.m_string= value.m_string;
    c->value.m_string_ptr= value.m_string_ptr;
  }
}


void Item_param::set_null()
{
  DBUG_ENTER("Item_param::set_null");
  /*
    These are cleared after each execution by reset() method or by setting
    other value.
  */
  null_value= 1;
  /* 
    Because of NULL and string values we need to set max_length for each new
    placeholder value: user can submit NULL for any placeholder type, and 
    string length can be different in each execution.
  */
  max_length= 0;
  decimals= 0;
  state= NULL_VALUE;
  DBUG_VOID_RETURN;
}

void Item_param::set_int(longlong i, uint32 max_length_arg)
{
  DBUG_ENTER("Item_param::set_int");
  DBUG_ASSERT(value.type_handler()->cmp_type() == INT_RESULT);
  value.integer= (longlong) i;
  state= SHORT_DATA_VALUE;
  collation.set_numeric();
  max_length= max_length_arg;
  decimals= 0;
  maybe_null= 0;
  null_value= 0;
  DBUG_VOID_RETURN;
}

void Item_param::set_double(double d)
{
  DBUG_ENTER("Item_param::set_double");
  DBUG_ASSERT(value.type_handler()->cmp_type() == REAL_RESULT);
  value.real= d;
  state= SHORT_DATA_VALUE;
  collation.set_numeric();
  max_length= DBL_DIG + 8;
  decimals= NOT_FIXED_DEC;
  maybe_null= 0;
  null_value= 0;
  DBUG_VOID_RETURN;
}


/**
  Set decimal parameter value from string.

  @param str      character string
  @param length   string length

  @note
    As we use character strings to send decimal values in
    binary protocol, we use str2my_decimal to convert it to
    internal decimal value.
*/

void Item_param::set_decimal(const char *str, ulong length)
{
  char *end;
  DBUG_ENTER("Item_param::set_decimal");
  DBUG_ASSERT(value.type_handler()->cmp_type() == DECIMAL_RESULT);

  end= (char*) str+length;
  str2my_decimal(E_DEC_FATAL_ERROR, str, &value.m_decimal, &end);
  state= SHORT_DATA_VALUE;
  decimals= value.m_decimal.frac;
  collation.set_numeric();
  max_length=
    my_decimal_precision_to_length_no_truncation(value.m_decimal.precision(),
                                                 decimals, unsigned_flag);
  maybe_null= 0;
  null_value= 0;
  DBUG_VOID_RETURN;
}

void Item_param::set_decimal(const my_decimal *dv, bool unsigned_arg)
{
  DBUG_ASSERT(value.type_handler()->cmp_type() == DECIMAL_RESULT);
  state= SHORT_DATA_VALUE;

  my_decimal2decimal(dv, &value.m_decimal);

  decimals= (uint8) value.m_decimal.frac;
  collation.set_numeric();
  unsigned_flag= unsigned_arg;
  max_length= my_decimal_precision_to_length(value.m_decimal.intg + decimals,
                                             decimals, unsigned_flag);
  maybe_null= 0;
  null_value= 0;
}


void Item_param::fix_temporal(uint32 max_length_arg, uint decimals_arg)
{
  state= SHORT_DATA_VALUE;
  collation.set_numeric();
  max_length= max_length_arg;
  decimals= decimals_arg;
  maybe_null= 0;
  null_value= 0;
}


void Item_param::set_time(const MYSQL_TIME *tm,
                          uint32 max_length_arg, uint decimals_arg)
{
  DBUG_ASSERT(value.type_handler()->cmp_type() == TIME_RESULT);
  value.time= *tm;
  maybe_null= 0;
  null_value= 0;
  fix_temporal(max_length_arg, decimals_arg);
}


/**
  Set parameter value from MYSQL_TIME value.

  @param tm              datetime value to set (time_type is ignored)
  @param type            type of datetime value
  @param max_length_arg  max length of datetime value as string

  @note
    If we value to be stored is not normalized, zero value will be stored
    instead and proper warning will be produced. This function relies on
    the fact that even wrong value sent over binary protocol fits into
    MAX_DATE_STRING_REP_LENGTH buffer.
*/
void Item_param::set_time(MYSQL_TIME *tm, timestamp_type time_type,
                          uint32 max_length_arg)
{ 
  DBUG_ENTER("Item_param::set_time");
  DBUG_ASSERT(value.type_handler()->cmp_type() == TIME_RESULT);

  value.time= *tm;
  value.time.time_type= time_type;

  if (check_datetime_range(&value.time))
  {
    ErrConvTime str(&value.time);
    make_truncated_value_warning(current_thd, Sql_condition::WARN_LEVEL_WARN,
                                 &str, time_type, 0, 0);
    set_zero_time(&value.time, time_type);
  }
  maybe_null= 0;
  null_value= 0;
  fix_temporal(max_length_arg,
               tm->second_part > 0 ? TIME_SECOND_PART_DIGITS : 0);
  DBUG_VOID_RETURN;
}


bool Item_param::set_str(const char *str, ulong length,
                         CHARSET_INFO *fromcs, CHARSET_INFO *tocs)
{
  DBUG_ENTER("Item_param::set_str");
  DBUG_ASSERT(value.type_handler()->cmp_type() == STRING_RESULT);
  /*
    Assign string with no conversion: data is converted only after it's
    been written to the binary log.
  */
  uint dummy_errors;
  if (unlikely(value.m_string.copy(str, length, fromcs, tocs, &dummy_errors)))
    DBUG_RETURN(TRUE);
  /*
    Set str_value_ptr to make sure it's in sync with str_value.
    This is needed in case if we're called from Item_param::set_value(),
    from the code responsible for setting OUT parameters in
    sp_head::execute_procedure(). This makes sure that
    Protocol_binary::send_out_parameters() later gets a valid value
    from Item_param::val_str().
    Note, for IN parameters, Item_param::convert_str_value() will be called
    later, which will convert the value from the client character set to the
    connection character set, and will reset both str_value and str_value_ptr.
  */
  value.m_string_ptr.set(value.m_string.ptr(),
                         value.m_string.length(),
                         value.m_string.charset());
  state= SHORT_DATA_VALUE;
  collation.set(tocs, DERIVATION_COERCIBLE);
  max_length= length;
  maybe_null= 0;
  null_value= 0;
  /* max_length and decimals are set after charset conversion */
  /* sic: str may be not null-terminated, don't add DBUG_PRINT here */
  DBUG_RETURN(FALSE);
}


bool Item_param::set_longdata(const char *str, ulong length)
{
  DBUG_ENTER("Item_param::set_longdata");
  DBUG_ASSERT(value.type_handler()->cmp_type() == STRING_RESULT);

  /*
    If client character set is multibyte, end of long data packet
    may hit at the middle of a multibyte character.  Additionally,
    if binary log is open we must write long data value to the
    binary log in character set of client. This is why we can't
    convert long data to connection character set as it comes
    (here), and first have to concatenate all pieces together,
    write query to the binary log and only then perform conversion.
  */
  if (value.m_string.length() + length > max_long_data_size)
  {
    my_message(ER_UNKNOWN_ERROR,
               "Parameter of prepared statement which is set through "
               "mysql_send_long_data() is longer than "
               "'max_long_data_size' bytes",
               MYF(0));
    DBUG_RETURN(true);
  }

  if (value.m_string.append(str, length, &my_charset_bin))
    DBUG_RETURN(TRUE);
  state= LONG_DATA_VALUE;
  maybe_null= 0;
  null_value= 0;

  DBUG_RETURN(FALSE);
}


void Item_param::CONVERSION_INFO::set(THD *thd, CHARSET_INFO *fromcs)
{
  CHARSET_INFO *tocs= thd->variables.collation_connection;

  character_set_of_placeholder= fromcs;
  character_set_client= thd->variables.character_set_client;
  /*
    Setup source and destination character sets so that they
    are different only if conversion is necessary: this will
    make later checks easier.
  */
  uint32 dummy_offset;
  final_character_set_of_str_value=
    String::needs_conversion(0, fromcs, tocs, &dummy_offset) ?
    tocs : fromcs;
}


bool Item_param::CONVERSION_INFO::convert(THD *thd, String *str)
{
  return thd->convert_string(str,
                             character_set_of_placeholder,
                             final_character_set_of_str_value);
}


/**
  Set parameter value from Item.

  @param thd   Current thread
  @param item  Item

  @retval
    0 OK
  @retval
    1 Out of memory
*/

bool Item_param::set_from_item(THD *thd, Item *item)
{
  DBUG_ENTER("Item_param::set_from_item");
  m_is_settable_routine_parameter= item->get_settable_routine_parameter();
  if (limit_clause_param)
  {
    longlong val= item->val_int();
    if (item->null_value)
    {
      set_null();
      DBUG_RETURN(false);
    }
    else
    {
      unsigned_flag= item->unsigned_flag;
      set_handler(item->type_handler());
      DBUG_RETURN(set_limit_clause_param(val));
    }
  }
  struct st_value tmp;
  if (!item->save_in_value(thd, &tmp))
  {
    const Type_handler *h= item->type_handler();
    set_handler(h);
    DBUG_RETURN(set_value(thd, item, &tmp, h));
  }
  else
    set_null();

  DBUG_RETURN(0);
}

/**
  Resets parameter after execution.

  @note
    We clear null_value here instead of setting it in set_* methods,
    because we want more easily handle case for long data.
*/

void Item_param::reset()
{
  DBUG_ENTER("Item_param::reset");
  /* Shrink string buffer if it's bigger than max possible CHAR column */
  if (value.m_string.alloced_length() > MAX_CHAR_WIDTH)
    value.m_string.free();
  else
    value.m_string.length(0);
  value.m_string_ptr.length(0);
  /*
    We must prevent all charset conversions until data has been written
    to the binary log.
  */
  value.m_string.set_charset(&my_charset_bin);
  collation.set(&my_charset_bin, DERIVATION_COERCIBLE);
  state= NO_VALUE;
  maybe_null= 1;
  null_value= 0;
  DBUG_VOID_RETURN;
}


int Item_param::save_in_field(Field *field, bool no_conversions)
{
  field->set_notnull();

  /*
    There's no "default" intentionally, to make compiler complain
    when adding a new XXX_VALUE value.
    Garbage (e.g. in case of a memory overrun) is handled after the switch.
  */
  switch (state) {
  case SHORT_DATA_VALUE:
  case LONG_DATA_VALUE:
    return value.type_handler()->Item_save_in_field(this, field, no_conversions);
  case NULL_VALUE:
    return set_field_to_null_with_conversions(field, no_conversions);
  case DEFAULT_VALUE:
    return field->save_in_field_default_value(field->table->pos_in_table_list->
                                              top_table() !=
                                              field->table->pos_in_table_list);
  case IGNORE_VALUE:
    return field->save_in_field_ignore_value(field->table->pos_in_table_list->
                                             top_table() !=
                                             field->table->pos_in_table_list);
  case NO_VALUE:
    DBUG_ASSERT(0); // Should not be possible
    return true;
  }
  DBUG_ASSERT(0); // Garbage
  return 1;
}


bool Item_param::is_evaluable_expression() const
{
  switch (state) {
  case SHORT_DATA_VALUE:
  case LONG_DATA_VALUE:
  case NULL_VALUE:
    return true;
  case NO_VALUE:
    return true; // Not assigned yet, so we don't know
  case IGNORE_VALUE:
  case DEFAULT_VALUE:
    break;
  }
  return false;
}


bool Item_param::can_return_value() const
{
  // There's no "default". See comments in Item_param::save_in_field().
  switch (state) {
  case SHORT_DATA_VALUE:
  case LONG_DATA_VALUE:
    return true;
  case IGNORE_VALUE:
  case DEFAULT_VALUE:
    invalid_default_param();
    // fall through
  case NULL_VALUE:
    return false;
  case NO_VALUE:
    DBUG_ASSERT(0); // Should not be possible
    return false;
  }
  DBUG_ASSERT(0); // Garbage
  return false;
}


void Item_param::invalid_default_param() const
{
  my_message(ER_INVALID_DEFAULT_PARAM,
             ER_THD(current_thd, ER_INVALID_DEFAULT_PARAM), MYF(0));
}


bool Item_param::get_date(THD *thd, MYSQL_TIME *res, date_mode_t fuzzydate)
{
  /*
    LIMIT clause parameter should not call get_date()
    For non-LIMIT parameters, handlers must be the same.
  */
  DBUG_ASSERT(type_handler()->result_type() ==
              value.type_handler()->result_type());
  if (state == SHORT_DATA_VALUE &&
      value.type_handler()->cmp_type() == TIME_RESULT)
  {
    *res= value.time;
    return 0;
  }
  return type_handler()->Item_get_date_with_warn(thd, this, res, fuzzydate);
}


double Item_param::PValue::val_real() const
{
  switch (type_handler()->cmp_type()) {
  case REAL_RESULT:
    return real;
  case INT_RESULT:
    return (double) integer;
  case DECIMAL_RESULT:
    return m_decimal.to_double();
  case STRING_RESULT:
    return double_from_string_with_check(&m_string);
  case TIME_RESULT:
    /*
      This works for example when user says SELECT ?+0.0 and supplies
      time value for the placeholder.
    */
    return TIME_to_double(&time);
  case ROW_RESULT:
    DBUG_ASSERT(0);
    break;
  }
  return 0.0;
}


longlong Item_param::PValue::val_int(const Type_std_attributes *attr) const
{
  switch (type_handler()->cmp_type()) {
  case REAL_RESULT:
    return Converter_double_to_longlong(real, attr->unsigned_flag).result();
  case INT_RESULT:
    return integer;
  case DECIMAL_RESULT:
    return m_decimal.to_longlong(attr->unsigned_flag);
  case STRING_RESULT:
    return longlong_from_string_with_check(&m_string);
  case TIME_RESULT:
    return (longlong) TIME_to_ulonglong(&time);
  case ROW_RESULT:
    DBUG_ASSERT(0);
    break;
  }
  return 0;
}


my_decimal *Item_param::PValue::val_decimal(my_decimal *dec,
                                            const Type_std_attributes *attr)
{
  switch (type_handler()->cmp_type()) {
  case DECIMAL_RESULT:
    return &m_decimal;
  case REAL_RESULT:
    double2my_decimal(E_DEC_FATAL_ERROR, real, dec);
    return dec;
  case INT_RESULT:
    int2my_decimal(E_DEC_FATAL_ERROR, integer, attr->unsigned_flag, dec);
    return dec;
  case STRING_RESULT:
    return decimal_from_string_with_check(dec, &m_string);
  case TIME_RESULT:
    return TIME_to_my_decimal(&time, dec);
  case ROW_RESULT:
    DBUG_ASSERT(0);
    break;
  }
  return 0;
}


String *Item_param::PValue::val_str(String *str,
                                    const Type_std_attributes *attr)
{
  switch (type_handler()->cmp_type()) {
  case STRING_RESULT:
    return &m_string_ptr;
  case REAL_RESULT:
    str->set_real(real, NOT_FIXED_DEC, &my_charset_bin);
    return str;
  case INT_RESULT:
    str->set(integer, &my_charset_bin);
    return str;
  case DECIMAL_RESULT:
    if (m_decimal.to_string_native(str, 0, 0, 0) <= 1)
      return str;
    return NULL;
  case TIME_RESULT:
  {
    if (str->reserve(MAX_DATE_STRING_REP_LENGTH))
      return NULL;
    str->length((uint) my_TIME_to_str(&time, (char*) str->ptr(),
                attr->decimals));
    str->set_charset(&my_charset_bin);
    return str;
  }
  case ROW_RESULT:
    DBUG_ASSERT(0);
    break;
  }
  return NULL;
}


/**
  Return Param item values in string format, for generating the dynamic 
  query used in update/binary logs.

  @todo
    - Change interface and implementation to fill log data in place
    and avoid one more memcpy/alloc between str and log string.
    - In case of error we need to notify replication
    that binary log contains wrong statement 
*/

const String *Item_param::value_query_val_str(THD *thd, String *str) const
{
  switch (value.type_handler()->cmp_type()) {
  case INT_RESULT:
    str->set_int(value.integer, unsigned_flag, &my_charset_bin);
    return str;
  case REAL_RESULT:
    str->set_real(value.real, NOT_FIXED_DEC, &my_charset_bin);
    return str;
  case DECIMAL_RESULT:
    if (value.m_decimal.to_string_native(str, 0, 0, 0) > 1)
      return &my_null_string;
    return str;
  case TIME_RESULT:
    {
      static const uint32 typelen= 9; // "TIMESTAMP" is the longest type name
      char *buf, *ptr;
      str->length(0);
      /*
        TODO: in case of error we need to notify replication
        that binary log contains wrong statement
      */
      if (str->reserve(MAX_DATE_STRING_REP_LENGTH + 3 + typelen))
        return NULL;

      /* Create date string inplace */
      switch (value.time.time_type) {
      case MYSQL_TIMESTAMP_DATE:
        str->append(STRING_WITH_LEN("DATE"));
        break;
      case MYSQL_TIMESTAMP_TIME:
        str->append(STRING_WITH_LEN("TIME"));
        break;
      case MYSQL_TIMESTAMP_DATETIME:
        str->append(STRING_WITH_LEN("TIMESTAMP"));
        break;
      case MYSQL_TIMESTAMP_ERROR:
      case MYSQL_TIMESTAMP_NONE:
        break;
      }
      DBUG_ASSERT(str->length() <= typelen);
      buf= str->c_ptr_quick();
      ptr= buf + str->length();
      *ptr++= '\'';
      ptr+= (uint) my_TIME_to_str(&value.time, ptr, decimals);
      *ptr++= '\'';
      str->length((uint32) (ptr - buf));
      return str;
    }
  case STRING_RESULT:
    {
      str->length(0);
      append_query_string(value.cs_info.character_set_client, str,
                          value.m_string.ptr(), value.m_string.length(),
                          thd->variables.sql_mode & MODE_NO_BACKSLASH_ESCAPES);
      return str;
    }
  case ROW_RESULT:
    DBUG_ASSERT(0);
    break;
  }
  return NULL;
}


const String *Item_param::query_val_str(THD *thd, String* str) const
{
  // There's no "default". See comments in Item_param::save_in_field().
  switch (state) {
  case SHORT_DATA_VALUE:
  case LONG_DATA_VALUE:
    return value_query_val_str(thd, str);
  case IGNORE_VALUE:
  case DEFAULT_VALUE:
    return &my_default_string;
  case NULL_VALUE:
    return &my_null_string;
  case NO_VALUE:
    DBUG_ASSERT(0); // Should not be possible
    return NULL;
  }
  DBUG_ASSERT(0); // Garbage
  return NULL;
}


/**
  Convert string from client character set to the character set of
  connection.
*/

bool Item_param::convert_str_value(THD *thd)
{
  bool rc= FALSE;
  if ((state == SHORT_DATA_VALUE || state == LONG_DATA_VALUE) &&
      value.type_handler()->cmp_type() == STRING_RESULT)
  {
    rc= value.cs_info.convert_if_needed(thd, &value.m_string);
    /* Here str_value is guaranteed to be in final_character_set_of_str_value */

    /*
      str_value_ptr is returned from val_str(). It must be not alloced
      to prevent it's modification by val_str() invoker.
    */
    value.m_string_ptr.set(value.m_string.ptr(), value.m_string.length(),
                           value.m_string.charset());
    /* Synchronize item charset and length with value charset */
    fix_charset_and_length_from_str_value(value.m_string, DERIVATION_COERCIBLE);
  }
  return rc;
}


bool Item_param::basic_const_item() const
{
  switch (state) {
  case LONG_DATA_VALUE:
  case NULL_VALUE:
    return true;
  case SHORT_DATA_VALUE:
    return type_handler()->cmp_type() != TIME_RESULT;
  case DEFAULT_VALUE:
  case IGNORE_VALUE:
    invalid_default_param();
    return false;
  case NO_VALUE:
    break;
  }
  return false;
}


Item *Item_param::value_clone_item(THD *thd)
{
  MEM_ROOT *mem_root= thd->mem_root;
  switch (value.type_handler()->cmp_type()) {
  case INT_RESULT:
    return (unsigned_flag ?
            new (mem_root) Item_uint(thd, name.str, value.integer, max_length) :
            new (mem_root) Item_int(thd, name.str, value.integer, max_length));
  case REAL_RESULT:
    return new (mem_root) Item_float(thd, name.str, value.real, decimals,
                                     max_length);
  case DECIMAL_RESULT:
    return 0; // Should create Item_decimal. See MDEV-11361.
  case STRING_RESULT:
    return new (mem_root) Item_string(thd, name.str,
                                      value.m_string.c_ptr_quick(),
                                      value.m_string.length(),
                                      value.m_string.charset(),
                                      collation.derivation,
                                      collation.repertoire);
  case TIME_RESULT:
    break;
  case ROW_RESULT:
    DBUG_ASSERT(0);
    break;
  }
  return 0;
}


/* see comments in the header file */

Item *
Item_param::clone_item(THD *thd)
{
  // There's no "default". See comments in Item_param::save_in_field().
  switch (state) {
  case IGNORE_VALUE:
  case DEFAULT_VALUE:
    invalid_default_param();
    // fall through
  case NULL_VALUE:
    return new (thd->mem_root) Item_null(thd, name.str);
  case SHORT_DATA_VALUE:
  case LONG_DATA_VALUE:
  {
    DBUG_ASSERT(type_handler()->cmp_type() == value.type_handler()->cmp_type());
    return value_clone_item(thd);
  }
  case NO_VALUE:
    return 0;
  }
  DBUG_ASSERT(0);  // Garbage
  return 0;
}


/* End of Item_param related */

void Item_param::print(String *str, enum_query_type query_type)
{
  if (state == NO_VALUE)
  {
    str->append('?');
  }
  else if (state == DEFAULT_VALUE)
  {
    str->append("default");
  }
  else if (state == IGNORE_VALUE)
  {
    str->append("ignore");
  }
  else
  {
    char buffer[STRING_BUFFER_USUAL_SIZE];
    String tmp(buffer, sizeof(buffer), &my_charset_bin);
    const String *res;
    res= query_val_str(current_thd, &tmp);
    str->append(*res);
  }
}


/**
  Preserve the original parameter types and values
  when re-preparing a prepared statement.

  @details Copy parameter type information and conversion
  function pointers from a parameter of the old statement
  to the corresponding parameter of the new one.

  Move parameter values from the old parameters to the new
  one. We simply "exchange" the values, which allows
  to save on allocation and character set conversion in
  case a parameter is a string or a blob/clob.

  The old parameter gets the value of this one, which
  ensures that all memory of this parameter is freed
  correctly.

  @param[in]  src   parameter item of the original
                    prepared statement
*/

void
Item_param::set_param_type_and_swap_value(Item_param *src)
{
  Type_std_attributes::set(src);
  set_handler(src->type_handler());

  maybe_null= src->maybe_null;
  null_value= src->null_value;
  state= src->state;

  value.swap(src->value);
}


void Item_param::set_default()
{
  m_is_settable_routine_parameter= false;
  state= DEFAULT_VALUE;
  /*
    When Item_param is set to DEFAULT_VALUE:
    - its val_str() and val_decimal() return NULL
    - get_date() returns true
    It's important also to have null_value==true for DEFAULT_VALUE.
    Otherwise the callers of val_xxx() and get_date(), e.g. Item::send(),
    can misbehave (e.g. crash on asserts).
  */
  null_value= true;
}

void Item_param::set_ignore()
{
  m_is_settable_routine_parameter= false;
  state= IGNORE_VALUE;
  null_value= true;
}

/**
  This operation is intended to store some item value in Item_param to be
  used later.

  @param thd    thread context
  @param ctx    stored procedure runtime context
  @param it     a pointer to an item in the tree

  @return Error status
    @retval TRUE on error
    @retval FALSE on success
*/

bool
Item_param::set_value(THD *thd, sp_rcontext *ctx, Item **it)
{
  Item *arg= *it;
  struct st_value tmp;
  /*
    The OUT parameter is bound to some data type.
    It's important not to touch m_type_handler,
    to make sure the next mysql_stmt_execute()
    correctly fetches the value from the client-server protocol,
    using set_param_func().
  */
  if (arg->save_in_value(thd, &tmp) ||
      set_value(thd, arg, &tmp, arg->type_handler()))
  {
    set_null();
    return false;
  }
  /* It is wrapper => other set_* shoud set null_value */
  DBUG_ASSERT(null_value == false);
  return false;
}


/**
  Setter of Item_param::m_out_param_info.

  m_out_param_info is used to store information about store routine
  OUT-parameters, such as stored routine name, database, stored routine
  variable name. It is supposed to be set in sp_head::execute() after
  Item_param::set_value() is called.
*/

void
Item_param::set_out_param_info(Send_field *info)
{
  m_out_param_info= info;
  set_handler(m_out_param_info->type_handler());
}


/**
  Getter of Item_param::m_out_param_info.

  m_out_param_info is used to store information about store routine
  OUT-parameters, such as stored routine name, database, stored routine
  variable name. It is supposed to be retrieved in
  Protocol_binary::send_out_parameters() during creation of OUT-parameter
  result set.
*/

const Send_field *
Item_param::get_out_param_info() const
{
  return m_out_param_info;
}


/**
  Fill meta-data information for the corresponding column in a result set.
  If this is an OUT-parameter of a stored procedure, preserve meta-data of
  stored-routine variable.

  @param field container for meta-data to be filled
*/

void Item_param::make_send_field(THD *thd, Send_field *field)
{
  Item::make_send_field(thd, field);

  if (!m_out_param_info)
    return;

  /*
    This is an OUT-parameter of stored procedure. We should use
    OUT-parameter info to fill out the names.
  */

  *field= *m_out_param_info;
}

bool Item_param::append_for_log(THD *thd, String *str)
{
  StringBuffer<STRING_BUFFER_USUAL_SIZE> buf;
  const String *val= query_val_str(thd, &buf);
  return str->append(*val);
}


/****************************************************************************
  Item_copy_string
****************************************************************************/

double Item_copy_string::val_real()
{
  int err_not_used;
  char *end_not_used;
  return (null_value ? 0.0 :
          my_strntod(str_value.charset(), (char*) str_value.ptr(),
                     str_value.length(), &end_not_used, &err_not_used));
}

longlong Item_copy_string::val_int()
{
  int err;
  return null_value ? 0 : my_strntoll(str_value.charset(),str_value.ptr(),
                                          str_value.length(), 10, (char**) 0,
                                          &err); 
}


int Item_copy_string::save_in_field(Field *field, bool no_conversions)
{
  return save_str_value_in_field(field, &str_value);
}


void Item_copy_string::copy()
{
  String *res=item->val_str(&str_value);
  if (res && res != &str_value)
    str_value.copy(*res);
  null_value=item->null_value;
}

/* ARGSUSED */
String *Item_copy_string::val_str(String *str)
{
  // Item_copy_string is used without fix_fields call
  if (null_value)
    return (String*) 0;
  return &str_value;
}


my_decimal *Item_copy_string::val_decimal(my_decimal *decimal_value)
{
  // Item_copy_string is used without fix_fields call
  if (null_value)
    return (my_decimal *) 0;
  string2my_decimal(E_DEC_FATAL_ERROR, &str_value, decimal_value);
  return (decimal_value);
}


/*
  Functions to convert item to field (for send_result_set_metadata)
*/

void Item_ref_null_helper::save_val(Field *to)
{
  DBUG_ASSERT(fixed == 1);
  (*ref)->save_val(to);
  owner->was_null|= null_value= (*ref)->null_value;
}


double Item_ref_null_helper::val_real()
{
  DBUG_ASSERT(fixed == 1);
  double tmp= (*ref)->val_result();
  owner->was_null|= null_value= (*ref)->null_value;
  return tmp;
}


longlong Item_ref_null_helper::val_int()
{
  DBUG_ASSERT(fixed == 1);
  longlong tmp= (*ref)->val_int_result();
  owner->was_null|= null_value= (*ref)->null_value;
  return tmp;
}


my_decimal *Item_ref_null_helper::val_decimal(my_decimal *decimal_value)
{
  DBUG_ASSERT(fixed == 1);
  my_decimal *val= (*ref)->val_decimal_result(decimal_value);
  owner->was_null|= null_value= (*ref)->null_value;
  return val;
}


bool Item_ref_null_helper::val_bool()
{
  DBUG_ASSERT(fixed == 1);
  bool val= (*ref)->val_bool_result();
  owner->was_null|= null_value= (*ref)->null_value;
  return val;
}


String* Item_ref_null_helper::val_str(String* s)
{
  DBUG_ASSERT(fixed == 1);
  String* tmp= (*ref)->str_result(s);
  owner->was_null|= null_value= (*ref)->null_value;
  return tmp;
}


bool Item_ref_null_helper::val_native(THD *thd, Native *to)
{
  return (owner->was_null|= val_native_from_item(thd, *ref, to));
}


bool Item_ref_null_helper::get_date(THD *thd, MYSQL_TIME *ltime, date_mode_t fuzzydate)
{  
  return (owner->was_null|= null_value= (*ref)->get_date_result(thd, ltime, fuzzydate));
}


/**
  Mark item and SELECT_LEXs as dependent if item was resolved in
  outer SELECT.

  @param thd             thread handler
  @param last            select from which current item depend
  @param current         current select
  @param resolved_item   item which was resolved in outer SELECT(for warning)
  @param mark_item       item which should be marked (can be differ in case of
                         substitution)
*/

static bool mark_as_dependent(THD *thd, SELECT_LEX *last, SELECT_LEX *current,
                              Item_ident *resolved_item,
                              Item_ident *mark_item)
{
  DBUG_ENTER("mark_as_dependent");

  /* store pointer on SELECT_LEX from which item is dependent */
  if (mark_item && mark_item->can_be_depended)
  {
    DBUG_PRINT("info", ("mark_item: %p  lex: %p", mark_item, last));
    mark_item->depended_from= last;
  }
  if (current->mark_as_dependent(thd, last,
                                 /** resolved_item psergey-thu **/ mark_item))
    DBUG_RETURN(TRUE);
  if (thd->lex->describe & DESCRIBE_EXTENDED)
  {
    const char *db_name= (resolved_item->db_name ?
                          resolved_item->db_name : "");
    const char *table_name= (resolved_item->table_name ?
                             resolved_item->table_name : "");
    push_warning_printf(thd, Sql_condition::WARN_LEVEL_NOTE,
                        ER_WARN_FIELD_RESOLVED,
                        ER_THD(thd,ER_WARN_FIELD_RESOLVED),
                        db_name, (db_name[0] ? "." : ""),
                        table_name, (table_name [0] ? "." : ""),
                        resolved_item->field_name.str,
                        current->select_number, last->select_number);
  }
  DBUG_RETURN(FALSE);
}


/**
  Mark range of selects and resolved identifier (field/reference)
  item as dependent.

  @param thd             thread handler
  @param last_select     select where resolved_item was resolved
  @param current_sel     current select (select where resolved_item was placed)
  @param found_field     field which was found during resolving
  @param found_item      Item which was found during resolving (if resolved
                         identifier belongs to VIEW)
  @param resolved_item   Identifier which was resolved

  @note
    We have to mark all items between current_sel (including) and
    last_select (excluding) as dependend (select before last_select should
    be marked with actual table mask used by resolved item, all other with
    OUTER_REF_TABLE_BIT) and also write dependence information to Item of
    resolved identifier.
*/

void mark_select_range_as_dependent(THD *thd,
                                    SELECT_LEX *last_select,
                                    SELECT_LEX *current_sel,
                                    Field *found_field, Item *found_item,
                                    Item_ident *resolved_item)
{
  /*
    Go from current SELECT to SELECT where field was resolved (it
    have to be reachable from current SELECT, because it was already
    done once when we resolved this field and cached result of
    resolving)
  */
  SELECT_LEX *previous_select= current_sel;
  for (; previous_select->outer_select() != last_select;
       previous_select= previous_select->outer_select())
  {
    Item_subselect *prev_subselect_item=
      previous_select->master_unit()->item;
    prev_subselect_item->used_tables_cache|= OUTER_REF_TABLE_BIT;
    prev_subselect_item->const_item_cache= 0;
  }
  {
    Item_subselect *prev_subselect_item=
      previous_select->master_unit()->item;
    Item_ident *dependent= resolved_item;
    if (found_field == view_ref_found)
    {
      Item::Type type= found_item->type();
      prev_subselect_item->used_tables_cache|=
        found_item->used_tables();
      dependent= ((type == Item::REF_ITEM || type == Item::FIELD_ITEM) ?
                  (Item_ident*) found_item :
                  0);
    }
    else
      prev_subselect_item->used_tables_cache|=
        found_field->table->map;
    prev_subselect_item->const_item_cache= 0;
    mark_as_dependent(thd, last_select, current_sel, resolved_item,
                      dependent);
  }
}


/**
  Search a GROUP BY clause for a field with a certain name.

  Search the GROUP BY list for a column named as find_item. When searching
  preference is given to columns that are qualified with the same table (and
  database) name as the one being searched for.

  @param find_item     the item being searched for
  @param group_list    GROUP BY clause

  @return
    - the found item on success
    - NULL if find_item is not in group_list
*/

static Item** find_field_in_group_list(Item *find_item, ORDER *group_list)
{
  const char *db_name;
  const char *table_name;
  LEX_CSTRING *field_name;
  ORDER      *found_group= NULL;
  int         found_match_degree= 0;
  char        name_buff[SAFE_NAME_LEN+1];

  if (find_item->type() == Item::FIELD_ITEM ||
      find_item->type() == Item::REF_ITEM)
  {
    db_name=    ((Item_ident*) find_item)->db_name;
    table_name= ((Item_ident*) find_item)->table_name;
    field_name= &((Item_ident*) find_item)->field_name;
  }
  else
    return NULL;

  if (db_name && lower_case_table_names)
  {
    /* Convert database to lower case for comparison */
    strmake_buf(name_buff, db_name);
    my_casedn_str(files_charset_info, name_buff);
    db_name= name_buff;
  }

  DBUG_ASSERT(field_name->str != 0);

  for (ORDER *cur_group= group_list ; cur_group ; cur_group= cur_group->next)
  {
    int cur_match_degree= 0;

    /* SELECT list element with explicit alias */
    if ((*(cur_group->item))->name.str && !table_name &&
        !(*(cur_group->item))->is_autogenerated_name &&
        !lex_string_cmp(system_charset_info,
                        &(*(cur_group->item))->name, field_name))
    {
      ++cur_match_degree;
    }
    /* Reference on the field or view/derived field. */
    else if ((*(cur_group->item))->type() == Item::FIELD_ITEM ||
             (*(cur_group->item))->type() == Item::REF_ITEM )
    {
      Item_ident *cur_field= (Item_ident*) *cur_group->item;
      const char *l_db_name= cur_field->db_name;
      const char *l_table_name= cur_field->table_name;
      LEX_CSTRING *l_field_name= &cur_field->field_name;

      DBUG_ASSERT(l_field_name->str != 0);

      if (!lex_string_cmp(system_charset_info,
                          l_field_name, field_name))
        ++cur_match_degree;
      else
        continue;

      if (l_table_name && table_name)
      {
        /* If field_name is qualified by a table name. */
        if (my_strcasecmp(table_alias_charset, l_table_name, table_name))
          /* Same field names, different tables. */
          return NULL;

        ++cur_match_degree;
        if (l_db_name && db_name)
        {
          /* If field_name is also qualified by a database name. */
          if (strcmp(l_db_name, db_name))
            /* Same field names, different databases. */
            return NULL;
          ++cur_match_degree;
        }
      }
    }
    else
      continue;

    if (cur_match_degree > found_match_degree)
    {
      found_match_degree= cur_match_degree;
      found_group= cur_group;
    }
    else if (found_group && (cur_match_degree == found_match_degree) &&
             !(*(found_group->item))->eq((*(cur_group->item)), 0))
    {
      /*
        If the current resolve candidate matches equally well as the current
        best match, they must reference the same column, otherwise the field
        is ambiguous.
      */
      my_error(ER_NON_UNIQ_ERROR, MYF(0),
               find_item->full_name(), current_thd->where);
      return NULL;
    }
  }

  if (found_group)
    return found_group->item;
  else
    return NULL;
}


/**
  Resolve a column reference in a sub-select.

  Resolve a column reference (usually inside a HAVING clause) against the
  SELECT and GROUP BY clauses of the query described by 'select'. The name
  resolution algorithm searches both the SELECT and GROUP BY clauses, and in
  case of a name conflict prefers GROUP BY column names over SELECT names. If
  both clauses contain different fields with the same names, a warning is
  issued that name of 'ref' is ambiguous. We extend ANSI SQL in that when no
  GROUP BY column is found, then a HAVING name is resolved as a possibly
  derived SELECT column. This extension is allowed only if the
  MODE_ONLY_FULL_GROUP_BY sql mode isn't enabled.

  @param thd     current thread
  @param ref     column reference being resolved
  @param select  the select that ref is resolved against

  @note
    The resolution procedure is:
    - Search for a column or derived column named col_ref_i [in table T_j]
    in the SELECT clause of Q.
    - Search for a column named col_ref_i [in table T_j]
    in the GROUP BY clause of Q.
    - If found different columns with the same name in GROUP BY and SELECT:
    - if the condition that uses this column name is pushed down into
    the HAVING clause return the SELECT column
    - else issue a warning and return the GROUP BY column.
    - Otherwise
    - if the MODE_ONLY_FULL_GROUP_BY mode is enabled return error
    - else return the found SELECT column.


  @return
    - NULL - there was an error, and the error was already reported
    - not_found_item - the item was not resolved, no error was reported
    - resolved item - if the item was resolved
*/

static Item**
resolve_ref_in_select_and_group(THD *thd, Item_ident *ref, SELECT_LEX *select)
{
  Item **group_by_ref= NULL;
  Item **select_ref= NULL;
  ORDER *group_list= select->group_list.first;
  bool ambiguous_fields= FALSE;
  uint counter;
  enum_resolution_type resolution;

  /*
    Search for a column or derived column named as 'ref' in the SELECT
    clause of the current select.
  */
  if (!(select_ref= find_item_in_list(ref, *(select->get_item_list()),
                                      &counter, REPORT_EXCEPT_NOT_FOUND,
                                      &resolution)))
    return NULL; /* Some error occurred. */
  if (resolution == RESOLVED_AGAINST_ALIAS)
    ref->alias_name_used= TRUE;

  /* If this is a non-aggregated field inside HAVING, search in GROUP BY. */
  if (select->having_fix_field && !ref->with_sum_func() && group_list)
  {
    group_by_ref= find_field_in_group_list(ref, group_list);
    
    /* Check if the fields found in SELECT and GROUP BY are the same field. */
    if (group_by_ref && (select_ref != not_found_item) &&
        !((*group_by_ref)->eq(*select_ref, 0)) &&
        (!select->having_fix_field_for_pushed_cond))
    {
      ambiguous_fields= TRUE;
      push_warning_printf(thd, Sql_condition::WARN_LEVEL_WARN,
                          ER_NON_UNIQ_ERROR,
                          ER_THD(thd,ER_NON_UNIQ_ERROR), ref->full_name(),
                          thd->where);

    }
  }

  if (thd->variables.sql_mode & MODE_ONLY_FULL_GROUP_BY &&
      select->having_fix_field  &&
      select_ref != not_found_item && !group_by_ref &&
      !ref->alias_name_used)
  {
    /*
      Report the error if fields was found only in the SELECT item list and
      the strict mode is enabled.
    */
    my_error(ER_NON_GROUPING_FIELD_USED, MYF(0),
             ref->name.str, "HAVING");
    return NULL;
  }
  if (select_ref != not_found_item || group_by_ref)
  {
    if (select_ref != not_found_item && !ambiguous_fields)
    {
      DBUG_ASSERT(*select_ref != 0);
      if (!select->ref_pointer_array[counter])
      {
        my_error(ER_ILLEGAL_REFERENCE, MYF(0),
                 ref->name.str, "forward reference in item list");
        return NULL;
      }
      DBUG_ASSERT((*select_ref)->is_fixed());
      return &select->ref_pointer_array[counter];
    }
    if (group_by_ref)
      return group_by_ref;
    DBUG_ASSERT(FALSE);
    return NULL; /* So there is no compiler warning. */
  }

  return (Item**) not_found_item;
}


/*
  @brief
  Whether a table belongs to an outer select.

  @param table table to check
  @param select current select

  @details
  Try to find select the table belongs to by ascending the derived tables chain.
*/

static
bool is_outer_table(TABLE_LIST *table, SELECT_LEX *select)
{
  DBUG_ASSERT(table->select_lex != select);
  TABLE_LIST *tl;

  if (table->belong_to_view &&
      table->belong_to_view->select_lex == select)
    return FALSE;

  for (tl= select->master_unit()->derived;
       tl && tl->is_merged_derived();
       select= tl->select_lex, tl= select->master_unit()->derived)
  {
    if (tl->select_lex == table->select_lex)
      return FALSE;
  }
  return TRUE;
}


/**
  Resolve the name of an outer select column reference.

  @param[in] thd             current thread
  @param[in,out] from_field  found field reference or (Field*)not_found_field
  @param[in,out] reference   view column if this item was resolved to a
    view column

  @description
  The method resolves the column reference represented by 'this' as a column
  present in outer selects that contain current select.

  In prepared statements, because of cache, find_field_in_tables()
  can resolve fields even if they don't belong to current context.
  In this case this method only finds appropriate context and marks
  current select as dependent. The found reference of field should be
  provided in 'from_field'.

  The cache is critical for prepared statements of type:

  SELECT a FROM (SELECT a FROM test.t1) AS s1 NATURAL JOIN t2 AS s2;

  This is internally converted to a join similar to

  SELECT a FROM t1 AS s1,t2 AS s2 WHERE t2.a=t1.a;

  Without the cache, we would on re-prepare not know if 'a' did match
  s1.a or s2.a.

  @note
    This is the inner loop of Item_field::fix_fields:
  @code
        for each outer query Q_k beginning from the inner-most one
        {
          search for a column or derived column named col_ref_i
          [in table T_j] in the FROM clause of Q_k;

          if such a column is not found
            Search for a column or derived column named col_ref_i
            [in table T_j] in the SELECT and GROUP clauses of Q_k.
        }
  @endcode

  @retval
    1   column succefully resolved and fix_fields() should continue.
  @retval
    0   column fully fixed and fix_fields() should return FALSE
  @retval
    -1  error occurred
*/

int
Item_field::fix_outer_field(THD *thd, Field **from_field, Item **reference)
{
  enum_parsing_place place= NO_MATTER;
  bool field_found= (*from_field != not_found_field);
  bool upward_lookup= FALSE;
  TABLE_LIST *table_list;

  /* Calulate the TABLE_LIST for the table */
  table_list= (cached_table ? cached_table :
               field_found && (*from_field) != view_ref_found ?
               (*from_field)->table->pos_in_table_list : 0);
  /*
    If there are outer contexts (outer selects, but current select is
    not derived table or view) try to resolve this reference in the
    outer contexts.

    We treat each subselect as a separate namespace, so that different
    subselects may contain columns with the same names. The subselects
    are searched starting from the innermost.
  */
  Name_resolution_context *last_checked_context= context;
  Item **ref= (Item **) not_found_item;
  SELECT_LEX *current_sel= thd->lex->current_select;
  Name_resolution_context *outer_context= 0;
  SELECT_LEX *select= 0;
  /* Currently derived tables cannot be correlated */
  if (current_sel->master_unit()->first_select()->get_linkage() !=
      DERIVED_TABLE_TYPE)
    outer_context= context->outer_context;

  /*
    This assert is to ensure we have an outer contex when *from_field
    is set.
    If this would not be the case, we would assert in mark_as_dependent
    as last_checked_countex == context
  */
  DBUG_ASSERT(outer_context || !*from_field ||
              *from_field == not_found_field);
  for (;
       outer_context;
       outer_context= outer_context->outer_context)
  {
    select= outer_context->select_lex;
    Item_subselect *prev_subselect_item=
      last_checked_context->select_lex->master_unit()->item;
    last_checked_context= outer_context;
    upward_lookup= TRUE;

    place= prev_subselect_item->parsing_place;
    /*
      If outer_field is set, field was already found by first call
      to find_field_in_tables(). Only need to find appropriate context.
    */
    if (field_found && outer_context->select_lex !=
        table_list->select_lex)
      continue;
    /*
      In case of a view, find_field_in_tables() writes the pointer to
      the found view field into '*reference', in other words, it
      substitutes this Item_field with the found expression.
    */
    if (field_found || (*from_field= find_field_in_tables(thd, this,
                                          outer_context->
                                            first_name_resolution_table,
                                          outer_context->
                                            last_name_resolution_table,
                                          reference,
                                          IGNORE_EXCEPT_NON_UNIQUE,
                                          TRUE, TRUE)) !=
        not_found_field)
    {
      if (*from_field)
      {
        if (thd->variables.sql_mode & MODE_ONLY_FULL_GROUP_BY &&
            select->cur_pos_in_select_list != UNDEF_POS)
        {
          /*
            As this is an outer field it should be added to the list of
            non aggregated fields of the outer select.
          */
          if (select->join)
          {
            marker= select->cur_pos_in_select_list;
            select->join->non_agg_fields.push_back(this, thd->mem_root);
          }
          else
          {
            /*
              join is absent if it is upper SELECT_LEX of non-select
              command
            */
            DBUG_ASSERT(select->master_unit()->outer_select() == NULL &&
                        (thd->lex->sql_command != SQLCOM_SELECT &&
                         thd->lex->sql_command != SQLCOM_UPDATE_MULTI &&
                         thd->lex->sql_command != SQLCOM_DELETE_MULTI &&
                         thd->lex->sql_command != SQLCOM_INSERT_SELECT &&
                         thd->lex->sql_command != SQLCOM_REPLACE_SELECT));
          }
        }
        if (*from_field != view_ref_found)
        {
          prev_subselect_item->used_tables_cache|= (*from_field)->table->map;
          prev_subselect_item->const_item_cache= 0;
          set_field(*from_field);
          if (!last_checked_context->select_lex->having_fix_field &&
              select->group_list.elements &&
              (place == SELECT_LIST || place == IN_HAVING))
          {
            Item_outer_ref *rf;
            /*
              If an outer field is resolved in a grouping select then it
              is replaced for an Item_outer_ref object. Otherwise an
              Item_field object is used.
              The new Item_outer_ref object is saved in the inner_refs_list of
              the outer select. Here it is only created. It can be fixed only
              after the original field has been fixed and this is done in the
              fix_inner_refs() function.
            */
            ;
            if (!(rf= new (thd->mem_root) Item_outer_ref(thd, context, this)))
              return -1;
            thd->change_item_tree(reference, rf);
            select->inner_refs_list.push_back(rf, thd->mem_root);
            rf->in_sum_func= thd->lex->in_sum_func;
          }
          /*
            A reference is resolved to a nest level that's outer or the same as
            the nest level of the enclosing set function : adjust the value of
            max_arg_level for the function if it's needed.
          */
          if (thd->lex->in_sum_func &&
              thd->lex->in_sum_func->nest_level >= select->nest_level)
          {
            Item::Type ref_type= (*reference)->type();
            set_if_bigger(thd->lex->in_sum_func->max_arg_level,
                          select->nest_level);
            set_field(*from_field);
            fixed= 1;
            mark_as_dependent(thd, last_checked_context->select_lex,
                              context->select_lex, this,
                              ((ref_type == REF_ITEM ||
                                ref_type == FIELD_ITEM) ?
                               (Item_ident*) (*reference) : 0));
            return 0;
          }
        }
        else
        {
          Item::Type ref_type= (*reference)->type();
          prev_subselect_item->used_tables_and_const_cache_join(*reference);
          mark_as_dependent(thd, last_checked_context->select_lex,
                            context->select_lex, this,
                            ((ref_type == REF_ITEM || ref_type == FIELD_ITEM) ?
                             (Item_ident*) (*reference) :
                             0));
          if (thd->lex->in_sum_func &&
              thd->lex->in_sum_func->nest_level >= select->nest_level)
          {
            set_if_bigger(thd->lex->in_sum_func->max_arg_level,
                          select->nest_level);
          }
          /*
            A reference to a view field had been found and we
            substituted it instead of this Item (find_field_in_tables
            does it by assigning the new value to *reference), so now
            we can return from this function.
          */
          return 0;
        }
      }
      break;
    }

    /* Search in SELECT and GROUP lists of the outer select. */
    if (place != IN_WHERE && place != IN_ON)
    {
      if (!(ref= resolve_ref_in_select_and_group(thd, this, select)))
        return -1; /* Some error occurred (e.g. ambiguous names). */
      if (ref != not_found_item)
      {
        DBUG_ASSERT(*ref && (*ref)->is_fixed());
        prev_subselect_item->used_tables_and_const_cache_join(*ref);
        break;
      }
    }

    /*
      Reference is not found in this select => this subquery depend on
      outer select (or we just trying to find wrong identifier, in this
      case it does not matter which used tables bits we set)
    */
    prev_subselect_item->used_tables_cache|= OUTER_REF_TABLE_BIT;
    prev_subselect_item->const_item_cache= 0;
  }

  DBUG_ASSERT(ref != 0);
  if (!*from_field)
    return -1;
  if (ref == not_found_item && *from_field == not_found_field)
  {
    if (upward_lookup)
    {
      // We can't say exactly what absent table or field
      my_error(ER_BAD_FIELD_ERROR, MYF(0), full_name(), thd->where);
    }
    else
    {
      /* Call find_field_in_tables only to report the error */
      find_field_in_tables(thd, this,
                           context->first_name_resolution_table,
                           context->last_name_resolution_table,
                           reference, REPORT_ALL_ERRORS,
                           !any_privileges, TRUE);
    }
    return -1;
  }
  else if (ref != not_found_item)
  {
    Item *save;
    Item_ref *rf;

    /* Should have been checked in resolve_ref_in_select_and_group(). */
    DBUG_ASSERT(*ref && (*ref)->is_fixed());
    /*
      Here, a subset of actions performed by Item_ref::set_properties
      is not enough. So we pass ptr to NULL into Item_[direct]_ref
      constructor, so no initialization is performed, and call 
      fix_fields() below.
    */
    save= *ref;
    *ref= NULL;                             // Don't call set_properties()
    rf= (place == IN_HAVING ?
         new (thd->mem_root)
         Item_ref(thd, context, ref, table_name,
                  &field_name, alias_name_used) :
         (!select->group_list.elements ?
         new (thd->mem_root)
          Item_direct_ref(thd, context, ref, table_name,
                          &field_name, alias_name_used) :
         new (thd->mem_root)
          Item_outer_ref(thd, context, ref, table_name,
                         &field_name, alias_name_used)));
    *ref= save;
    if (!rf)
      return -1;

    if (place != IN_HAVING && select->group_list.elements)
    {
      outer_context->select_lex->inner_refs_list.push_back((Item_outer_ref*)rf,
                                                           thd->mem_root);
      ((Item_outer_ref*)rf)->in_sum_func= thd->lex->in_sum_func;
    }
    thd->change_item_tree(reference, rf);
    /*
      rf is Item_ref => never substitute other items (in this case)
      during fix_fields() => we can use rf after fix_fields()
    */
    DBUG_ASSERT(!rf->fixed);                // Assured by Item_ref()
    if (rf->fix_fields(thd, reference) || rf->check_cols(1))
      return -1;

    /*
      We can not "move" aggregate function in the place where
      its arguments are not defined.
    */
    set_max_sum_func_level(thd, select);
    mark_as_dependent(thd, last_checked_context->select_lex,
                      context->select_lex, rf,
                      rf);

    return 0;
  }
  else
  {
    /*
      We can not "move" aggregate function in the place where
      its arguments are not defined.
    */
    set_max_sum_func_level(thd, select);
    mark_as_dependent(thd, last_checked_context->select_lex,
                      context->select_lex,
                      this, (Item_ident*)*reference);
    if (last_checked_context->select_lex->having_fix_field)
    {
      Item_ref *rf;
      rf= new (thd->mem_root) Item_ref(thd, context,
                                       (*from_field)->table->s->db.str,
                                       (*from_field)->table->alias.c_ptr(),
                                       &field_name);
      if (!rf)
        return -1;
      thd->change_item_tree(reference, rf);
      /*
        rf is Item_ref => never substitute other items (in this case)
        during fix_fields() => we can use rf after fix_fields()
      */
      DBUG_ASSERT(!rf->fixed);                // Assured by Item_ref()
      if (rf->fix_fields(thd, reference) || rf->check_cols(1))
        return -1;
      return 0;
    }
  }
  return 1;
}


/**
  Resolve the name of a column reference.

  The method resolves the column reference represented by 'this' as a column
  present in one of: FROM clause, SELECT clause, GROUP BY clause of a query
  Q, or in outer queries that contain Q.

  The name resolution algorithm used is (where [T_j] is an optional table
  name that qualifies the column name):

  @code
    resolve_column_reference([T_j].col_ref_i)
    {
      search for a column or derived column named col_ref_i
      [in table T_j] in the FROM clause of Q;

      if such a column is NOT found AND    // Lookup in outer queries.
         there are outer queries
      {
        for each outer query Q_k beginning from the inner-most one
        {
          search for a column or derived column named col_ref_i
          [in table T_j] in the FROM clause of Q_k;

          if such a column is not found
            Search for a column or derived column named col_ref_i
            [in table T_j] in the SELECT and GROUP clauses of Q_k.
        }
      }
    }
  @endcode

    Notice that compared to Item_ref::fix_fields, here we first search the FROM
    clause, and then we search the SELECT and GROUP BY clauses.

  @param[in]     thd        current thread
  @param[in,out] reference  view column if this item was resolved to a
    view column

  @retval
    TRUE  if error
  @retval
    FALSE on success
*/

bool Item_field::fix_fields(THD *thd, Item **reference)
{
  DBUG_ASSERT(fixed == 0);
  Field *from_field= (Field *)not_found_field;
  bool outer_fixed= false;
  SELECT_LEX *select= thd->lex->current_select;
  
  if (select && select->in_tvc)
  {
    my_error(ER_FIELD_REFERENCE_IN_TVC, MYF(0), full_name());
    return(1);
  }

  if (!field)					// If field is not checked
  {
    TABLE_LIST *table_list;
    /*
      In case of view, find_field_in_tables() write pointer to view field
      expression to 'reference', i.e. it substitute that expression instead
      of this Item_field
    */
    DBUG_ASSERT(context);
    if ((from_field= find_field_in_tables(thd, this,
                                          context->first_name_resolution_table,
                                          context->last_name_resolution_table,
                                          reference,
                                          thd->lex->use_only_table_context ?
                                            REPORT_ALL_ERRORS : 
                                            IGNORE_EXCEPT_NON_UNIQUE,
                                          !any_privileges,
                                          TRUE)) ==
	not_found_field)
    {
      int ret;

      /* Look up in current select's item_list to find aliased fields */
      if (select && select->is_item_list_lookup)
      {
        uint counter;
        enum_resolution_type resolution;
        Item** res= find_item_in_list(this,
                                      select->item_list,
                                      &counter, REPORT_EXCEPT_NOT_FOUND,
                                      &resolution);
        if (!res)
          return 1;
        if (resolution == RESOLVED_AGAINST_ALIAS)
          alias_name_used= TRUE;
        if (res != (Item **)not_found_item)
        {
          if ((*res)->type() == Item::FIELD_ITEM)
          {
            /*
              It's an Item_field referencing another Item_field in the select
              list.
              Use the field from the Item_field in the select list and leave
              the Item_field instance in place.
            */

            Field *new_field= (*((Item_field**)res))->field;

            if (unlikely(new_field == NULL))
            {
              /* The column to which we link isn't valid. */
              my_error(ER_BAD_FIELD_ERROR, MYF(0), (*res)->name.str,
                       thd->where);
              return(1);
            }

            /*
              We can not "move" aggregate function in the place where
              its arguments are not defined.
            */
            set_max_sum_func_level(thd, select);
            set_field(new_field);
            return 0;
          }
          else
          {
            /*
              It's not an Item_field in the select list so we must make a new
              Item_ref to point to the Item in the select list and replace the
              Item_field created by the parser with the new Item_ref.
            */
            Item_ref *rf= new (thd->mem_root)
              Item_ref(thd, context, db_name, table_name, &field_name);
            if (!rf)
              return 1;
            bool err= rf->fix_fields(thd, (Item **) &rf) || rf->check_cols(1);
            if (err)
              return TRUE;
           
            thd->change_item_tree(reference,
                                  select->context_analysis_place == IN_GROUP_BY && 
				  alias_name_used  ?  *rf->ref : rf);

            /*
              We can not "move" aggregate function in the place where
              its arguments are not defined.
            */
            set_max_sum_func_level(thd, select);
            return FALSE;
          }
        }
      }

      if (unlikely(!select))
      {
        my_error(ER_BAD_FIELD_ERROR, MYF(0), full_name(), thd->where);
        goto error;
      }
      if ((ret= fix_outer_field(thd, &from_field, reference)) < 0)
        goto error;
      outer_fixed= TRUE;
      if (!ret)
        goto mark_non_agg_field;
    }
    else if (!from_field)
      goto error;

    table_list= (cached_table ? cached_table :
                 from_field != view_ref_found ?
                 from_field->table->pos_in_table_list : 0);
    if (!outer_fixed && table_list && table_list->select_lex &&
        context->select_lex &&
        table_list->select_lex != context->select_lex &&
        !context->select_lex->is_merged_child_of(table_list->select_lex) &&
        is_outer_table(table_list, context->select_lex))
    {
      int ret;
      if ((ret= fix_outer_field(thd, &from_field, reference)) < 0)
        goto error;
      outer_fixed= 1;
      if (!ret)
        goto mark_non_agg_field;
    }

    if (thd->lex->in_sum_func &&
        thd->lex->in_sum_func->nest_level == 
        select->nest_level)
      set_if_bigger(thd->lex->in_sum_func->max_arg_level,
                    select->nest_level);
    /*
      if it is not expression from merged VIEW we will set this field.

      We can leave expression substituted from view for next PS/SP rexecution
      (i.e. do not register this substitution for reverting on cleanup()
      (register_item_tree_changing())), because this subtree will be
      fix_field'ed during setup_tables()->setup_underlying() (i.e. before
      all other expressions of query, and references on tables which do
      not present in query will not make problems.

      Also we suppose that view can't be changed during PS/SP life.
    */
    if (from_field == view_ref_found)
      return FALSE;

    set_field(from_field);
  }
  else if (should_mark_column(thd->column_usage))
  {
    TABLE *table= field->table;
    MY_BITMAP *current_bitmap, *other_bitmap;
    if (thd->column_usage == MARK_COLUMNS_READ)
    {
      current_bitmap= table->read_set;
      other_bitmap=   table->write_set;
    }
    else
    {
      current_bitmap= table->write_set;
      other_bitmap=   table->read_set;
    }
    if (!bitmap_fast_test_and_set(current_bitmap, field->field_index))
    {
      if (!bitmap_is_set(other_bitmap, field->field_index))
      {
        /* First usage of column */
        table->used_fields++;                     // Used to optimize loops
        /* purecov: begin inspected */
        table->covering_keys.intersect(field->part_of_key);
        /* purecov: end */
      }
    }
  }
#ifndef NO_EMBEDDED_ACCESS_CHECKS
  if (any_privileges)
  {
    const char *db, *tab;
    db=  field->table->s->db.str;
    tab= field->table->s->table_name.str;
    if (!(have_privileges= (get_column_grant(thd, &field->table->grant,
                                             db, tab, field_name.str) &
                            VIEW_ANY_ACL)))
    {
      my_error(ER_COLUMNACCESS_DENIED_ERROR, MYF(0),
               "ANY", thd->security_ctx->priv_user,
               thd->security_ctx->host_or_ip, field_name.str, tab);
      goto error;
    }
  }
#endif
  fixed= 1;
  if (field->vcol_info)
    fix_session_vcol_expr_for_read(thd, field, field->vcol_info);
  if (thd->variables.sql_mode & MODE_ONLY_FULL_GROUP_BY &&
      !outer_fixed && !thd->lex->in_sum_func &&
      select &&
      select->cur_pos_in_select_list != UNDEF_POS &&
      select->join)
  {
    select->join->non_agg_fields.push_back(this, thd->mem_root);
    marker= select->cur_pos_in_select_list;
  }
mark_non_agg_field:
  /*
    table->pos_in_table_list can be 0 when fixing partition functions
    or virtual fields.
  */
  if (fixed && (thd->variables.sql_mode & MODE_ONLY_FULL_GROUP_BY) &&
      field->table->pos_in_table_list)
  {
    /*
      Mark selects according to presence of non aggregated fields.
      Fields from outer selects added to the aggregate function
      outer_fields list as it's unknown at the moment whether it's
      aggregated or not.
      We're using the select lex of the cached table (if present).
    */
    SELECT_LEX *select_lex;
    if (cached_table)
      select_lex= cached_table->select_lex;
    else if (!(select_lex= field->table->pos_in_table_list->select_lex))
    {
      /*
        This can only happen when there is no real table in the query.
        We are using the field's resolution context. context->select_lex is eee
        safe for use because it's either the SELECT we want to use 
        (the current level) or a stub added by non-SELECT queries.
      */
      select_lex= context->select_lex;
    }
    if (!thd->lex->in_sum_func)
      select_lex->set_non_agg_field_used(true);
    else
    {
      if (outer_fixed)
        thd->lex->in_sum_func->outer_fields.push_back(this, thd->mem_root);
      else if (thd->lex->in_sum_func->nest_level !=
          select->nest_level)
        select_lex->set_non_agg_field_used(true);
    }
  }
  return FALSE;

error:
  context->process_error(thd);
  return TRUE;
}

bool Item_field::post_fix_fields_part_expr_processor(void *int_arg)
{
  DBUG_ASSERT(fixed);
  if (field->vcol_info)
    field->vcol_info->mark_as_in_partitioning_expr();
  /*
    Update table_name to be real table name, not the alias. Because alias is
    reallocated for every statement, and this item has a long life time */
  table_name= field->table->s->table_name.str;
  return FALSE;
}

bool Item_field::check_valid_arguments_processor(void *bool_arg)
{
  Virtual_column_info *vcol= field->vcol_info;
  if (!vcol)
    return FALSE;
  return vcol->expr->walk(&Item::check_partition_func_processor, 0, NULL)
      || vcol->expr->walk(&Item::check_valid_arguments_processor, 0, NULL);
}

void Item_field::cleanup()
{
  DBUG_ENTER("Item_field::cleanup");
  Item_ident::cleanup();
  depended_from= NULL;
  /*
    Even if this object was created by direct link to field in setup_wild()
    it will be linked correctly next time by name of field and table alias.
    I.e. we can drop 'field'.
   */
  field= 0;
  item_equal= NULL;
  null_value= FALSE;
  DBUG_VOID_RETURN;
}

/**
  Find a field among specified multiple equalities.

  The function first searches the field among multiple equalities
  of the current level (in the cond_equal->current_level list).
  If it fails, it continues searching in upper levels accessed
  through a pointer cond_equal->upper_levels.
  The search terminates as soon as a multiple equality containing 
  the field is found. 

  @param cond_equal   reference to list of multiple equalities where
                      the field (this object) is to be looked for

  @return
    - First Item_equal containing the field, if success
    - 0, otherwise
*/

Item_equal *Item_field::find_item_equal(COND_EQUAL *cond_equal)
{
  Item_equal *item= 0;
  while (cond_equal)
  {
    List_iterator_fast<Item_equal> li(cond_equal->current_level);
    while ((item= li++))
    {
      if (item->contains(field))
        return item;
    }
    /* 
      The field is not found in any of the multiple equalities
      of the current level. Look for it in upper levels
    */
    cond_equal= cond_equal->upper_levels;
  }
  return 0;
}


/**
  Set a pointer to the multiple equality the field reference belongs to
  (if any).

  The function looks for a multiple equality containing the field item
  among those referenced by arg.
  In the case such equality exists the function does the following.
  If the found multiple equality contains a constant, then the field
  reference is substituted for this constant, otherwise it sets a pointer
  to the multiple equality in the field item.


  @param arg    reference to list of multiple equalities where
                the field (this object) is to be looked for

  @note
    This function is supposed to be called as a callback parameter in calls
    of the compile method.

  @return
    - pointer to the replacing constant item, if the field item was substituted
    - pointer to the field item, otherwise.
*/

Item *Item_field::propagate_equal_fields(THD *thd,
                                         const Context &ctx,
                                         COND_EQUAL *arg)
{
  if (!(item_equal= find_item_equal(arg)))
    return this;
  if (!field->can_be_substituted_to_equal_item(ctx, item_equal))
  {
    item_equal= NULL;
    return this;
  }
  Item *item= item_equal->get_const();
  if (!item)
  {
    /*
      The found Item_equal is Okey, but it does not have a constant
      item yet. Keep this->item_equal point to the found Item_equal.
    */
    return this;
  }
  if (!(item= field->get_equal_const_item(thd, ctx, item)))
  {
    /*
      Could not do safe conversion from the original constant item
      to a field-compatible constant item.
      For example, we tried to optimize:
        WHERE date_column=' garbage ' AND LENGTH(date_column)=8;
      to
        WHERE date_column=' garbage ' AND LENGTH(DATE'XXXX-YY-ZZ');
      but failed to create a valid DATE literal from the given string literal.

      Do not do constant propagation in such cases and unlink
      "this" from the found Item_equal (as this equality not usefull).
    */
    item_equal= NULL;
    return this;
  }
  return item;
}


/**
  Replace an Item_field for an equal Item_field that evaluated earlier
  (if any).

  If this->item_equal points to some item and coincides with arg then
  the function returns a pointer to an item that is taken from
  the very beginning of the item_equal list which the Item_field
  object refers to (belongs to) unless item_equal contains  a constant
  item. In this case the function returns this constant item, 
  (if the substitution does not require conversion).   
  If the Item_field object does not refer any Item_equal object
  'this' is returned .

  @param arg   NULL or points to so some item of the Item_equal type  


  @note
    This function is supposed to be called as a callback parameter in calls
    of the transformer method.

  @return
    - pointer to a replacement Item_field if there is a better equal item or
      a pointer to a constant equal item;
    - this - otherwise.
*/

Item *Item_field::replace_equal_field(THD *thd, uchar *arg)
{
  REPLACE_EQUAL_FIELD_ARG* param= (REPLACE_EQUAL_FIELD_ARG*)arg;
  if (item_equal && item_equal == param->item_equal)
  {
    Item *const_item2= item_equal->get_const();
    if (const_item2)
    {
      /*
        Currently we don't allow to create Item_equal with compare_type()
        different from its Item_field's cmp_type().
        Field_xxx::test_if_equality_guarantees_uniqueness() prevent this.
        Also, Item_field::propagate_equal_fields() does not allow to assign
        this->item_equal to any instances of Item_equal if "this" is used
        in a non-native comparison context, or with an incompatible collation.
        So the fact that we have (item_equal != NULL) means that the currently
        processed function (the owner of "this") uses the field in its native
        comparison context, and it's safe to replace it to the constant from
        item_equal.
      */
      DBUG_ASSERT(type_handler_for_comparison()->cmp_type() ==
                  item_equal->compare_type_handler()->cmp_type());
      return const_item2;
    }
    Item_field *subst= 
      (Item_field *)(item_equal->get_first(param->context_tab, this));
    if (subst)
      subst= (Item_field *) (subst->real_item());
    if (subst && !field->eq(subst->field))
      return subst;
  }
  return this;
}


void Item::init_make_send_field(Send_field *tmp_field,
                                const Type_handler *h)
{
  tmp_field->db_name=		"";
  tmp_field->org_table_name=	"";
  tmp_field->org_col_name=	empty_clex_str;
  tmp_field->table_name=	"";
  tmp_field->col_name=	        name;
  tmp_field->flags=             (maybe_null ? 0 : NOT_NULL_FLAG) | 
                                (my_binary_compare(charset_for_protocol()) ?
                                 BINARY_FLAG : 0);
  tmp_field->set_handler(h);
  tmp_field->length=max_length;
  tmp_field->decimals=decimals;
  if (unsigned_flag)
    tmp_field->flags |= UNSIGNED_FLAG;
}

void Item::make_send_field(THD *thd, Send_field *tmp_field)
{
  init_make_send_field(tmp_field, type_handler());
}


void Item_empty_string::make_send_field(THD *thd, Send_field *tmp_field)
{
  init_make_send_field(tmp_field, string_type_handler());
}


/**
  Verifies that the input string is well-formed according to its character set.
  @param send_error   If true, call my_error if string is not well-formed.

  Will truncate input string if it is not well-formed.

  @return
  If well-formed: input string.
  If not well-formed:
    if strict mode: NULL pointer and we set this Item's value to NULL
    if not strict mode: input string truncated up to last good character
 */
String *Item::check_well_formed_result(String *str, bool send_error)
{
  /* Check whether we got a well-formed string */
  CHARSET_INFO *cs= str->charset();
  uint wlen= str->well_formed_length();
  null_value= false;
  if (unlikely(wlen < str->length()))
  {
    THD *thd= current_thd;
    char hexbuf[7];
    uint diff= str->length() - wlen;
    set_if_smaller(diff, 3);
    octet2hex(hexbuf, str->ptr() + wlen, diff);
    if (send_error)
    {
      my_error(ER_INVALID_CHARACTER_STRING, MYF(0),
               cs->csname,  hexbuf);
      return 0;
    }
    if (thd->is_strict_mode())
    {
      null_value= 1;
      str= 0;
    }
    else
    {
      str->length(wlen);
    }
    push_warning_printf(thd, Sql_condition::WARN_LEVEL_WARN,
                        ER_INVALID_CHARACTER_STRING,
                        ER_THD(thd, ER_INVALID_CHARACTER_STRING), cs->csname,
                        hexbuf);
  }
  return str;
}


/**
  Copy a string with optional character set conversion.
*/
bool
String_copier_for_item::copy_with_warn(CHARSET_INFO *dstcs, String *dst,
                                       CHARSET_INFO *srccs, const char *src,
                                       uint32 src_length, uint32 nchars)
{
  if (unlikely((dst->copy(dstcs, srccs, src, src_length, nchars, this))))
    return true; // EOM
  const char *pos;
  if (unlikely(pos= well_formed_error_pos()))
  {
    ErrConvString err(pos, src_length - (pos - src), &my_charset_bin);
    push_warning_printf(m_thd, Sql_condition::WARN_LEVEL_WARN,
                        ER_INVALID_CHARACTER_STRING,
                        ER_THD(m_thd, ER_INVALID_CHARACTER_STRING),
                        srccs == &my_charset_bin ?
                        dstcs->csname : srccs->csname,
                        err.ptr());
    return false;
  }
  if (unlikely(pos= cannot_convert_error_pos()))
  {
    char buf[16];
    int mblen= my_charlen(srccs, pos, src + src_length);
    DBUG_ASSERT(mblen > 0 && mblen * 2 + 1 <= (int) sizeof(buf));
    octet2hex(buf, pos, mblen);
    push_warning_printf(m_thd, Sql_condition::WARN_LEVEL_WARN,
                        ER_CANNOT_CONVERT_CHARACTER,
                        ER_THD(m_thd, ER_CANNOT_CONVERT_CHARACTER),
                        srccs->csname, buf, dstcs->csname);
    return false;
  }
  return false;
}


/*
  Compare two items using a given collation
  
  SYNOPSIS
    eq_by_collation()
    item               item to compare with
    binary_cmp         TRUE <-> compare as binaries
    cs                 collation to use when comparing strings

  DESCRIPTION
    This method works exactly as Item::eq if the collation cs coincides with
    the collation of the compared objects. Otherwise, first the collations that
    differ from cs are replaced for cs and then the items are compared by
    Item::eq. After the comparison the original collations of items are
    restored.

  RETURN
    1    compared items has been detected as equal   
    0    otherwise
*/

bool Item::eq_by_collation(Item *item, bool binary_cmp, CHARSET_INFO *cs)
{
  CHARSET_INFO *save_cs= 0;
  CHARSET_INFO *save_item_cs= 0;
  if (collation.collation != cs)
  {
    save_cs= collation.collation;
    collation.collation= cs;
  }
  if (item->collation.collation != cs)
  {
    save_item_cs= item->collation.collation;
    item->collation.collation= cs;
  }
  bool res= eq(item, binary_cmp);
  if (save_cs)
    collation.collation= save_cs;
  if (save_item_cs)
    item->collation.collation= save_item_cs;
  return res;
}  


/* ARGSUSED */
void Item_field::make_send_field(THD *thd, Send_field *tmp_field)
{
  field->make_send_field(tmp_field);
  DBUG_ASSERT(tmp_field->table_name != 0);
  if (name.str)
  {
    DBUG_ASSERT(name.length == strlen(name.str));
    tmp_field->col_name= name;		// Use user supplied name
  }
  if (table_name)
    tmp_field->table_name= table_name;
  if (db_name)
    tmp_field->db_name= db_name;
}


/**
  Save a field value in another field

  @param from             Field to take the value from
  @param [out] null_value Pointer to the null_value flag to set
  @param to               Field to save the value in
  @param no_conversions   How to deal with NULL value

  @details
  The function takes the value of the field 'from' and, if this value
  is not null, it saves in the field 'to' setting off the flag referenced
  by 'null_value'. Otherwise this flag is set on and field 'to' is
  also set to null possibly with conversion.

  @note
  This function is used by the functions Item_field::save_in_field,
  Item_field::save_org_in_field and Item_ref::save_in_field

  @retval FALSE OK
  @retval TRUE  Error

*/

static int save_field_in_field(Field *from, bool *null_value,
                               Field *to, bool no_conversions)
{
  int res;
  DBUG_ENTER("save_field_in_field");
  if (from->is_null())
  {
    (*null_value)= 1;
    DBUG_RETURN(set_field_to_null_with_conversions(to, no_conversions));
  }
  to->set_notnull();

  /*
    If we're setting the same field as the one we're reading from there's 
    nothing to do. This can happen in 'SET x = x' type of scenarios.
  */
  if (to == from)
  {
    (*null_value)= 0;
    DBUG_RETURN(0);
  }

  res= field_conv(to, from);
  (*null_value)= 0;
  DBUG_RETURN(res);
}


fast_field_copier Item_field::setup_fast_field_copier(Field *to)
{
  return to->get_fast_field_copier(field);
}

void Item_field::save_in_result_field(bool no_conversions)
{
  bool unused;
  save_field_in_field(field, &unused, result_field, no_conversions);
}

/**
  Set a field's value from a item.
*/

void Item_field::save_org_in_field(Field *to,
                                   fast_field_copier fast_field_copier_func)
{
  DBUG_ENTER("Item_field::save_org_in_field");
  DBUG_PRINT("enter", ("setup: %p  data: %p",
                       to, fast_field_copier_func));
  if (fast_field_copier_func)
  {
    if (field->is_null())
    {
      null_value= TRUE;
      set_field_to_null_with_conversions(to, TRUE);
      DBUG_VOID_RETURN;
    }
    to->set_notnull();
    if (to == field)
    {
      null_value= 0;
      DBUG_VOID_RETURN;
    }
    (*fast_field_copier_func)(to, field);
  }
  else
    save_field_in_field(field, &null_value, to, TRUE);
  DBUG_VOID_RETURN;
}


int Item_field::save_in_field(Field *to, bool no_conversions)
{
  return save_field_in_field(result_field, &null_value, to, no_conversions);
}


/**
  Store null in field.

  This is used on INSERT.
  Allow NULL to be inserted in timestamp and auto_increment values.

  @param field		Field where we want to store NULL

  @retval
    0   ok
  @retval
    1   Field doesn't support NULL values and can't handle 'field = NULL'
*/

int Item_null::save_in_field(Field *field, bool no_conversions)
{
  return set_field_to_null_with_conversions(field, no_conversions);
}


/**
  Store null in field.

  @param field		Field where we want to store NULL

  @retval
    0	 OK
  @retval
    1	 Field doesn't support NULL values
*/

int Item_null::save_safe_in_field(Field *field)
{
  return set_field_to_null(field);
}


/*
  This implementation can lose str_value content, so if the
  Item uses str_value to store something, it should
  reimplement it's ::save_in_field() as Item_string, for example, does.

  Note: all Item_XXX::val_str(str) methods must NOT assume that
  str != str_value. For example, see fix for bug #44743.
*/
int Item::save_str_in_field(Field *field, bool no_conversions)
{
  String *result;
  CHARSET_INFO *cs= collation.collation;
  char buff[MAX_FIELD_WIDTH];		// Alloc buffer for small columns
  str_value.set_quick(buff, sizeof(buff), cs);
  result=val_str(&str_value);
  if (null_value)
  {
    str_value.set_quick(0, 0, cs);
    return set_field_to_null_with_conversions(field, no_conversions);
  }

  /* NOTE: If null_value == FALSE, "result" must be not NULL.  */

  field->set_notnull();
  int error= field->store(result->ptr(),result->length(),cs);
  str_value.set_quick(0, 0, cs);
  return error;
}


int Item::save_real_in_field(Field *field, bool no_conversions)
{
  double nr= val_real();
  if (null_value)
    return set_field_to_null_with_conversions(field, no_conversions);
  field->set_notnull();
  return field->store(nr);
}


int Item::save_decimal_in_field(Field *field, bool no_conversions)
{
  VDec value(this);
  if (value.is_null())
    return set_field_to_null_with_conversions(field, no_conversions);
  field->set_notnull();
  return field->store_decimal(value.ptr());
}


int Item::save_int_in_field(Field *field, bool no_conversions)
{
  longlong nr= val_int();
  if (null_value)
    return set_field_to_null_with_conversions(field, no_conversions);
  field->set_notnull();
  return field->store(nr, unsigned_flag);
}


int Item::save_in_field(Field *field, bool no_conversions)
{
  int error= type_handler()->Item_save_in_field(this, field, no_conversions);
  return error ? error : (field->table->in_use->is_error() ? 1 : 0);
}


bool Item::save_in_param(THD *thd, Item_param *param)
{
  return param->set_from_item(thd, this);
}


int Item_string::save_in_field(Field *field, bool no_conversions)
{
  String *result;
  result=val_str(&str_value);
  return save_str_value_in_field(field, result);
}


Item *Item_string::clone_item(THD *thd)
{
  return new (thd->mem_root)
    Item_string(thd, name.str, str_value.ptr(),
                str_value.length(), collation.collation);
}


Item_basic_constant *
Item_string::make_string_literal_concat(THD *thd, const LEX_CSTRING *str)
{
  append(str->str, (uint32) str->length);
  if (!(collation.repertoire & MY_REPERTOIRE_EXTENDED))
  {
    // If the string has been pure ASCII so far, check the new part.
    CHARSET_INFO *cs= thd->variables.collation_connection;
    collation.repertoire|= my_string_repertoire(cs, str->str, str->length);
  }
  return this;
}


/*
  If "this" is a reasonably short pure ASCII string literal,
  try to parse known ODBC-style date, time or timestamp literals,
  e.g:
  SELECT {d'2001-01-01'};
  SELECT {t'10:20:30'};
  SELECT {ts'2001-01-01 10:20:30'};
*/
Item *Item_string::make_odbc_literal(THD *thd, const LEX_CSTRING *typestr)
{
  Item_literal *res;
  const Type_handler *h;
  if (collation.repertoire == MY_REPERTOIRE_ASCII &&
      str_value.length() < MAX_DATE_STRING_REP_LENGTH * 4 &&
      (h= Type_handler::odbc_literal_type_handler(typestr)) &&
      (res= h->create_literal_item(thd, val_str(NULL), false)))
    return res;
  /*
    h->create_literal_item() returns NULL if failed to parse the string,
    or the string format did not match the type, e.g.:  {d'2001-01-01 10:10:10'}
  */
  return this;
}


static int save_int_value_in_field (Field *field, longlong nr, 
                                    bool null_value, bool unsigned_flag)
{
  if (null_value)
    return set_field_to_null(field);
  field->set_notnull();
  return field->store(nr, unsigned_flag);
}


int Item_int::save_in_field(Field *field, bool no_conversions)
{
  return save_int_value_in_field (field, val_int(), null_value, unsigned_flag);
}


Item *Item_int::clone_item(THD *thd)
{
  return new (thd->mem_root) Item_int(thd, name.str, value, max_length, unsigned_flag);
}


void Item_datetime::set(longlong packed, enum_mysql_timestamp_type ts_type)
{
  unpack_time(packed, &ltime, ts_type);
}

int Item_datetime::save_in_field(Field *field, bool no_conversions)
{
  field->set_notnull();
  return field->store_time_dec(&ltime, decimals);
}

longlong Item_datetime::val_int()
{
  return TIME_to_ulonglong(&ltime);
}

int Item_decimal::save_in_field(Field *field, bool no_conversions)
{
  field->set_notnull();
  return field->store_decimal(&decimal_value);
}


Item *Item_int_with_ref::clone_item(THD *thd)
{
  DBUG_ASSERT(ref->const_item());
  /*
    We need to evaluate the constant to make sure it works with
    parameter markers.
  */
  return (ref->unsigned_flag ?
          new (thd->mem_root)
          Item_uint(thd, ref->name.str, ref->val_int(), ref->max_length) :
          new (thd->mem_root)
          Item_int(thd, ref->name.str, ref->val_int(), ref->max_length));
}


Item *Item::neg(THD *thd)
{
  return new (thd->mem_root) Item_func_neg(thd, this);
}

Item *Item_int::neg(THD *thd)
{
  /*
    The following if should never be true with code generated by
    our parser as LONGLONG_MIN values will be stored as decimal.
    The code is here in case someone generates an int from inside
    MariaDB
  */
  if (unlikely(value == LONGLONG_MIN))
  {
    /* Precision for int not big enough; Convert constant to decimal */
    Item_decimal *item= new (thd->mem_root) Item_decimal(thd, value, 0);
    return item ? item->neg(thd) : item;
  }
  if (value > 0)
    max_length++;
  else if (value < 0 && max_length)
    max_length--;
  value= -value;
  name= null_clex_str;
  return this;
}

Item *Item_decimal::neg(THD *thd)
{
  my_decimal_neg(&decimal_value);
  unsigned_flag= 0;
  name= null_clex_str;
  max_length= my_decimal_precision_to_length_no_truncation(
                      decimal_value.intg + decimals, decimals, unsigned_flag);
  return this;
}

Item *Item_float::neg(THD *thd)
{
  if (value > 0)
    max_length++;
  else if (value < 0 && max_length)
    max_length--;
  value= -value;
  presentation= 0;
  name= null_clex_str;
  return this;
}

Item *Item_uint::neg(THD *thd)
{
  Item_decimal *item;
  if (((ulonglong)value) <= LONGLONG_MAX)
    return new (thd->mem_root) Item_int(thd, -value, max_length+1);
  if (value == LONGLONG_MIN)
    return new (thd->mem_root) Item_int(thd, value, max_length+1);
  if (!(item= new (thd->mem_root) Item_decimal(thd, value, 1)))
    return 0;
  return item->neg(thd);
}


Item *Item_uint::clone_item(THD *thd)
{
  return new (thd->mem_root) Item_uint(thd, name.str, value, max_length);
}

static uint nr_of_decimals(const char *str, const char *end)
{
  const char *decimal_point;

  /* Find position for '.' */
  for (;;)
  {
    if (str == end)
      return 0;
    if (*str == 'e' || *str == 'E')
      return NOT_FIXED_DEC;    
    if (*str++ == '.')
      break;
  }
  decimal_point= str;
  for ( ; str < end && my_isdigit(system_charset_info, *str) ; str++)
    ;
  if (str < end && (*str == 'e' || *str == 'E'))
    return NOT_FIXED_DEC;
  /*
    QQ:
    The number of decimal digist in fact should be (str - decimal_point - 1).
    But it seems the result of nr_of_decimals() is never used!

    In case of 'e' and 'E' nr_of_decimals returns NOT_FIXED_DEC.
    In case if there is no 'e' or 'E' parser code in sql_yacc.yy
    never calls Item_float::Item_float() - it creates Item_decimal instead.

    The only piece of code where we call Item_float::Item_float(str, len)
    without having 'e' or 'E' is item_xmlfunc.cc, but this Item_float
    never appears in metadata itself. Changing the code to return
    (str - decimal_point - 1) does not make any changes in the test results.

    This should be addressed somehow.
    Looks like a reminder from before real DECIMAL times.
  */
  return (uint) (str - decimal_point);
}


/**
  This function is only called during parsing:
  - when parsing SQL query from sql_yacc.yy
  - when parsing XPath query from item_xmlfunc.cc
  We will signal an error if value is not a true double value (overflow):
  eng: Illegal %s '%-.192s' value found during parsing
  
  Note: the string is NOT null terminated when called from item_xmlfunc.cc,
  so this->name will contain some SQL query tail behind the "length" bytes.
  This is Ok for now, as this Item is never seen in SHOW,
  or EXPLAIN, or anywhere else in metadata.
  Item->name should be fixed to use LEX_STRING eventually.
*/

Item_float::Item_float(THD *thd, const char *str_arg, size_t length):
  Item_num(thd)
{
  int error;
  char *end_not_used;
  value= my_strntod(&my_charset_bin, (char*) str_arg, length, &end_not_used,
                    &error);
  if (unlikely(error))
  {
    char tmp[NAME_LEN + 1];
    my_snprintf(tmp, sizeof(tmp), "%.*s", (int)length, str_arg);
    my_error(ER_ILLEGAL_VALUE_FOR_TYPE, MYF(0), "double", tmp);
  }
  presentation= name.str= str_arg;
  name.length= strlen(str_arg);
  decimals=(uint8) nr_of_decimals(str_arg, str_arg+length);
  max_length=(uint32)length;
}


int Item_float::save_in_field(Field *field, bool no_conversions)
{
  double nr= val_real();
  if (null_value)
    return set_field_to_null(field);
  field->set_notnull();
  return field->store(nr);
}


void Item_float::print(String *str, enum_query_type query_type)
{
  if (presentation)
  {
    str->append(presentation);
    return;
  }
  char buffer[20];
  String num(buffer, sizeof(buffer), &my_charset_bin);
  num.set_real(value, decimals, &my_charset_bin);
  str->append(num);
}


inline uint char_val(char X)
{
  return (uint) (X >= '0' && X <= '9' ? X-'0' :
		 X >= 'A' && X <= 'Z' ? X-'A'+10 :
		 X-'a'+10);
}


void Item_hex_constant::hex_string_init(THD *thd, const char *str, size_t str_length)
{
  max_length=(uint)((str_length+1)/2);
  char *ptr=(char*) thd->alloc(max_length+1);
  if (!ptr)
  {
    str_value.set("", 0, &my_charset_bin);
    return;
  }
  str_value.set(ptr,max_length,&my_charset_bin);
  char *end=ptr+max_length;
  if (max_length*2 != str_length)
    *ptr++=char_val(*str++);			// Not even, assume 0 prefix
  while (ptr != end)
  {
    *ptr++= (char) (char_val(str[0])*16+char_val(str[1]));
    str+=2;
  }
  *ptr=0;					// Keep purify happy
  collation.set(&my_charset_bin, DERIVATION_COERCIBLE);
  unsigned_flag= 1;
}


void Item_hex_hybrid::print(String *str, enum_query_type query_type)
{
  uint32 len= MY_MIN(str_value.length(), sizeof(longlong));
  const char *ptr= str_value.ptr() + str_value.length() - len;
  str->append("0x");
  str->append_hex(ptr, len);
}


uint Item_hex_hybrid::decimal_precision() const
{
  switch (max_length) {// HEX                                 DEC
  case 0:              // ----                                ---
  case 1: return 3;    // 0xFF                                255
  case 2: return 5;    // 0xFFFF                            65535
  case 3: return 8;    // 0xFFFFFF                       16777215
  case 4: return 10;   // 0xFFFFFFFF                   4294967295
  case 5: return 13;   // 0xFFFFFFFFFF              1099511627775
  case 6: return 15;   // 0xFFFFFFFFFFFF          281474976710655
  case 7: return 17;   // 0xFFFFFFFFFFFFFF      72057594037927935
  }
  return 20;           // 0xFFFFFFFFFFFFFFFF 18446744073709551615
}


void Item_hex_string::print(String *str, enum_query_type query_type)
{
  str->append("X'");
  str->append_hex(str_value.ptr(), str_value.length());
  str->append("'");
}


/*
  bin item.
  In string context this is a binary string.
  In number context this is a longlong value.
*/
  
Item_bin_string::Item_bin_string(THD *thd, const char *str, size_t str_length):
  Item_hex_hybrid(thd)
{
  const char *end= str + str_length - 1;
  char *ptr;
  uchar bits= 0;
  uint power= 1;

  max_length= (uint)((str_length + 7) >> 3);
  if (!(ptr= (char*) thd->alloc(max_length + 1)))
    return;
  str_value.set(ptr, max_length, &my_charset_bin);

  if (max_length > 0)
  {
    ptr+= max_length - 1;
    ptr[1]= 0;                     // Set end null for string
    for (; end >= str; end--)
    {
      if (power == 256)
      {
        power= 1;
        *ptr--= bits;
        bits= 0;
      }
      if (*end == '1')
        bits|= power;
      power<<= 1;
    }
    *ptr= (char) bits;
  }
  else
    ptr[0]= 0;

  collation.set(&my_charset_bin, DERIVATION_COERCIBLE);
}


void Item_date_literal::print(String *str, enum_query_type query_type)
{
  str->append("DATE'");
  char buf[MAX_DATE_STRING_REP_LENGTH];
  my_date_to_str(&cached_time, buf);
  str->append(buf);
  str->append('\'');
}


Item *Item_date_literal::clone_item(THD *thd)
{
  return new (thd->mem_root) Item_date_literal(thd, &cached_time);
}


bool Item_date_literal::get_date(THD *thd, MYSQL_TIME *ltime, date_mode_t fuzzydate)
{
  fuzzydate |= sql_mode_for_dates(thd);
  *ltime= cached_time;
  return (null_value= check_date_with_warn(thd, ltime, fuzzydate,
                                           MYSQL_TIMESTAMP_ERROR));
}


void Item_datetime_literal::print(String *str, enum_query_type query_type)
{
  str->append("TIMESTAMP'");
  char buf[MAX_DATE_STRING_REP_LENGTH];
  my_datetime_to_str(&cached_time, buf, decimals);
  str->append(buf);
  str->append('\'');
}


Item *Item_datetime_literal::clone_item(THD *thd)
{
  return new (thd->mem_root) Item_datetime_literal(thd, &cached_time, decimals);
}


bool Item_datetime_literal::get_date(THD *thd, MYSQL_TIME *ltime, date_mode_t fuzzydate)
{
  fuzzydate |= sql_mode_for_dates(thd);
  *ltime= cached_time;
  return (null_value= check_date_with_warn(thd, ltime, fuzzydate,
                                           MYSQL_TIMESTAMP_ERROR));
}


void Item_time_literal::print(String *str, enum_query_type query_type)
{
  str->append("TIME'");
  char buf[MAX_DATE_STRING_REP_LENGTH];
  my_time_to_str(&cached_time, buf, decimals);
  str->append(buf);
  str->append('\'');
}


Item *Item_time_literal::clone_item(THD *thd)
{
  return new (thd->mem_root) Item_time_literal(thd, &cached_time, decimals);
}


bool Item_time_literal::get_date(THD *thd, MYSQL_TIME *ltime, date_mode_t fuzzydate)
{
  *ltime= cached_time;
  if (fuzzydate & TIME_TIME_ONLY)
    return (null_value= false);
  return (null_value= check_date_with_warn(thd, ltime, fuzzydate,
                                           MYSQL_TIMESTAMP_ERROR));
}



/**
  Pack data in buffer for sending.
*/

bool Item_null::send(Protocol *protocol, st_value *buffer)
{
  return protocol->store_null();
}


/**
  Check if an item is a constant one and can be cached.

  @param arg [out] TRUE <=> Cache this item.

  @return TRUE  Go deeper in item tree.
  @return FALSE Don't go deeper in item tree.
*/

bool Item::cache_const_expr_analyzer(uchar **arg)
{
  bool *cache_flag= (bool*)*arg;
  if (!*cache_flag)
  {
    Item *item= real_item();
    /*
      Cache constant items unless it's a basic constant, constant field or
      a subselect (they use their own cache).
    */
    if (const_item() &&
        !(basic_const_item() || item->basic_const_item() ||
          item->type() == Item::NULL_ITEM || /* Item_name_const hack */
          item->type() == Item::FIELD_ITEM ||
          item->type() == SUBSELECT_ITEM ||
          item->type() == CACHE_ITEM ||
           /*
             Do not cache GET_USER_VAR() function as its const_item() may
             return TRUE for the current thread but it still may change
             during the execution.
           */
          (item->type() == Item::FUNC_ITEM &&
           ((Item_func*)item)->functype() == Item_func::GUSERVAR_FUNC)))
      *cache_flag= TRUE;
    return TRUE;
  }
  return FALSE;
}


/**
  Cache item if needed.

  @param arg   TRUE <=> Cache this item.

  @return cache if cache needed.
  @return this otherwise.
*/

Item* Item::cache_const_expr_transformer(THD *thd, uchar *arg)
{
  if (*(bool*)arg)
  {
    *((bool*)arg)= FALSE;
    Item_cache *cache= get_cache(thd);
    if (!cache)
      return NULL;
    cache->setup(thd, this);
    cache->store(this);
    return cache;
  }
  return this;
}

/**
  Find Item by reference in the expression
*/
bool Item::find_item_processor(void *arg)
{
  return (this == ((Item *) arg));
}

bool Item_field::send(Protocol *protocol, st_value *buffer)
{
  return protocol->store(result_field);
}


Item* Item::propagate_equal_fields_and_change_item_tree(THD *thd,
                                                        const Context &ctx,
                                                        COND_EQUAL *cond,
                                                        Item **place)
{
  Item *item= propagate_equal_fields(thd, ctx, cond);
  if (item && item != this)
    thd->change_item_tree(place, item);
  return item;
}


void Item_field::update_null_value() 
{ 
  /* 
    need to set no_errors to prevent warnings about type conversion 
    popping up.
  */
  THD *thd= field->table->in_use;
  int no_errors;

  no_errors= thd->no_errors;
  thd->no_errors= 1;
  type_handler()->Item_update_null_value(this);
  thd->no_errors= no_errors;
}


/*
  Add the field to the select list and substitute it for the reference to
  the field.

  SYNOPSIS
    Item_field::update_value_transformer()
    select_arg      current select

  DESCRIPTION
    If the field doesn't belong to the table being inserted into then it is
    added to the select list, pointer to it is stored in the ref_pointer_array
    of the select and the field itself is substituted for the Item_ref object.
    This is done in order to get correct values from update fields that
    belongs to the SELECT part in the INSERT .. SELECT .. ON DUPLICATE KEY
    UPDATE statement.

  RETURN
    0             if error occurred
    ref           if all conditions are met
    this field    otherwise
*/

Item *Item_field::update_value_transformer(THD *thd, uchar *select_arg)
{
  SELECT_LEX *select= (SELECT_LEX*)select_arg;
  DBUG_ASSERT(fixed);

  if (field->table != select->context.table_list->table &&
      type() != Item::TRIGGER_FIELD_ITEM)
  {
    List<Item> *all_fields= &select->join->all_fields;
    Ref_ptr_array &ref_pointer_array= select->ref_pointer_array;
    int el= all_fields->elements;
    Item_ref *ref;

    ref_pointer_array[el]= (Item*)this;
    all_fields->push_front((Item*)this, thd->mem_root);
    ref= new (thd->mem_root)
      Item_ref(thd, &select->context, &ref_pointer_array[el],
               table_name, &field_name);
    return ref;
  }
  return this;
}


/**
  @brief
    Prepare AND/OR formula for extraction of a pushable condition

  @param checker  the checker callback function to be applied to the nodes
                  of the tree of the object
  @param arg      parameter to be passed to the checker

  @details
    This method recursively traverses this AND/OR condition and for each
    subformula of the condition it checks whether it can be usable for the
    extraction of a pushable condition. The criteria of pushability of
    a subformula is checked by the callback function 'checker' with one
    parameter arg. The subformulas that are not usable are marked with
    the flag NO_EXTRACTION_FL.
  @note
    This method is called before any call of build_pushable_cond.
    The flag NO_EXTRACTION_FL set in a subformula allows to avoid building
    clones for the subformulas that are not used in the pushable condition.
  @note
    This method is called for pushdown conditions into materialized
    derived tables/views optimization.
    Item::pushable_cond_checker_for_derived() is passed as the actual callback
    function.
    Also it is called for pushdown conditions in materialized IN subqueries.
    Item::pushable_cond_checker_for_subquery is passed as the actual
    callback function.
*/

void Item::check_pushable_cond(Pushdown_checker checker, uchar *arg)
{
  clear_extraction_flag();
  if (type() == Item::COND_ITEM)
  {
    bool and_cond= ((Item_cond*) this)->functype() == Item_func::COND_AND_FUNC;
    List_iterator<Item> li(*((Item_cond*) this)->argument_list());
    uint count= 0;
    Item *item;
    while ((item=li++))
    {
      item->check_pushable_cond(checker, arg);
      if (item->get_extraction_flag() !=  NO_EXTRACTION_FL)
        count++;
      else if (!and_cond)
        break;
    }
    if ((and_cond && count == 0) || item)
    {
      set_extraction_flag(NO_EXTRACTION_FL);
      if (and_cond)
        li.rewind();
      while ((item= li++))
        item->clear_extraction_flag();
    }
  }
  else if (!((this->*checker) (arg)))
    set_extraction_flag(NO_EXTRACTION_FL);
}


/**
  @brief
    Build condition extractable from this condition for pushdown

  @param thd      the thread handle
  @param checker  the checker callback function to be applied to the nodes
                  of the tree of the object to check if multiple equality
                  elements can be used to create equalities
  @param arg      parameter to be passed to the checker

  @details
    This method finds out what condition that can be pushed down can be
    extracted from this condition. If such condition C exists the
    method builds the item for it. The method uses the flag NO_EXTRACTION_FL
    set by the preliminary call of the method check_pushable_cond() to figure
    out whether a subformula is pushable or not.
    In the case when this item is a multiple equality a checker method is
    called to find the equal fields to build a new equality that can be
    pushed down.
  @note
    The built condition C is always implied by the condition cond
    (cond => C). The method tries to build the most restrictive such
    condition (i.e. for any other condition C' such that cond => C'
    we have C => C').
  @note
    The build item is not ready for usage: substitution for the field items
    has to be done and it has to be re-fixed.
  @note
    This method is called for pushdown conditions into materialized
    derived tables/views optimization.
    Item::pushable_equality_checker_for_derived() is passed as the actual
    callback function.
    Also it is called for pushdown conditions into materialized IN subqueries.
    Item::pushable_equality_checker_for_subquery() is passed as the actual
    callback function.

 @retval
    the built condition pushable into if such a condition exists
    NULL if there is no such a condition
*/

Item *Item::build_pushable_cond(THD *thd,
                                Pushdown_checker checker,
                                uchar *arg)
{
  bool is_multiple_equality= type() == Item::FUNC_ITEM &&
  ((Item_func*) this)->functype() == Item_func::MULT_EQUAL_FUNC;

  if (get_extraction_flag() == NO_EXTRACTION_FL)
    return 0;

  if (type() == Item::COND_ITEM)
  {
    bool cond_and= false;
    Item_cond *new_cond;
    if (((Item_cond*) this)->functype() == Item_func::COND_AND_FUNC)
    {
      cond_and= true;
      new_cond= new (thd->mem_root) Item_cond_and(thd);
    }
    else
      new_cond= new (thd->mem_root) Item_cond_or(thd);
    if (!new_cond)
      return 0;
    List_iterator<Item> li(*((Item_cond*) this)->argument_list());
    Item *item;
    bool is_fix_needed= false;

    while ((item=li++))
    {
      if (item->get_extraction_flag() == NO_EXTRACTION_FL)
      {
        if (!cond_and)
          return 0;
        continue;
      }
      Item *fix= item->build_pushable_cond(thd, checker, arg);
      if (!fix && !cond_and)
        return 0;
      if (!fix)
        continue;

      if (fix->type() == Item::COND_ITEM &&
          ((Item_cond*) fix)->functype() == Item_func::COND_AND_FUNC)
        is_fix_needed= true;

      if (new_cond->argument_list()->push_back(fix, thd->mem_root))
        return 0;
    }
    if (is_fix_needed && new_cond->fix_fields(thd, 0))
      return 0;

    switch (new_cond->argument_list()->elements)
    {
    case 0:
      return 0;
    case 1:
      return new_cond->argument_list()->head();
    default:
      return new_cond;
    }
  }
  else if (is_multiple_equality)
  {
    List<Item> equalities;
    Item *new_cond= NULL;
    if (((Item_equal *)this)->create_pushable_equalities(thd, &equalities,
                                                         checker, arg, true) ||
        (equalities.elements == 0))
      return 0;

    switch (equalities.elements)
    {
    case 0:
      return 0;
    case 1:
      new_cond= equalities.head();
      break;
    default:
      new_cond= new (thd->mem_root) Item_cond_and(thd, equalities);
      break;
    }
    if (new_cond && new_cond->fix_fields(thd, &new_cond))
      return 0;
    return new_cond;
  }
  else if (get_extraction_flag() != NO_EXTRACTION_FL)
    return build_clone(thd);
  return 0;
}


static
Item *get_field_item_for_having(THD *thd, Item *item, st_select_lex *sel)
{
  DBUG_ASSERT(item->type() == Item::FIELD_ITEM ||
              (item->type() == Item::REF_ITEM &&
               ((Item_ref *) item)->ref_type() == Item_ref::VIEW_REF)); 
  Item_field *field_item= NULL;
  table_map map= sel->master_unit()->derived->table->map;
  Item_equal *item_equal= item->get_item_equal();
  if (!item_equal)
    field_item= (Item_field *)(item->real_item());
  else
  {
    Item_equal_fields_iterator li(*item_equal);
    Item *equal_item;
    while ((equal_item= li++))
    {
      if (equal_item->used_tables() == map)
      {
        field_item= (Item_field *)(equal_item->real_item());
        break;
      }
    }
  }
  if (field_item)
  {
    Item_ref *ref= new (thd->mem_root) Item_ref(thd, &sel->context,
                                                NullS, NullS,
                                                &field_item->field_name);
    return ref;
  }
  DBUG_ASSERT(0);
  return NULL; 
}


Item *Item_field::derived_field_transformer_for_having(THD *thd, uchar *arg)
{
  st_select_lex *sel= (st_select_lex *)arg;
  table_map tab_map= sel->master_unit()->derived->table->map;
  if (item_equal && !(item_equal->used_tables() & tab_map))
    return this;
  if (!item_equal && used_tables() != tab_map)
    return this;
  Item *item= get_field_item_for_having(thd, this, sel);
  if (item)
    item->marker|= SUBSTITUTION_FL;
  return item;
}


Item *Item_direct_view_ref::derived_field_transformer_for_having(THD *thd,
                                                                 uchar *arg)
{
  if ((*ref)->marker & SUBSTITUTION_FL)
  {
    this->marker|= SUBSTITUTION_FL;
    return this;
  }
  st_select_lex *sel= (st_select_lex *)arg;
  table_map tab_map= sel->master_unit()->derived->table->map;
  if ((item_equal && !(item_equal->used_tables() & tab_map)) ||
      !item_equal)
    return this;
  return get_field_item_for_having(thd, this, sel);
}


static 
Item *find_producing_item(Item *item, st_select_lex *sel)
{
  DBUG_ASSERT(item->type() == Item::FIELD_ITEM ||
              (item->type() == Item::REF_ITEM &&
               ((Item_ref *) item)->ref_type() == Item_ref::VIEW_REF)); 
  Item *producing_item;
  Item_field *field_item= NULL;
  Item_equal *item_equal= item->get_item_equal();
  table_map tab_map= sel->master_unit()->derived->table->map;
  if (item->used_tables() == tab_map)
    field_item= (Item_field *) (item->real_item());
  if (!field_item && item_equal)
  {
    Item_equal_fields_iterator it(*item_equal);
    Item *equal_item;
    while ((equal_item= it++))
    {
      if (equal_item->used_tables() == tab_map)
      {
        field_item= (Item_field *) (equal_item->real_item());
        break;
      }
    }
  }
  List_iterator_fast<Item> li(sel->item_list);
  if (field_item)
  {
    uint field_no= field_item->field->field_index;
    for (uint i= 0; i <= field_no; i++)
      producing_item= li++;
    return producing_item;
  }
  return NULL;
}

Item *Item_field::derived_field_transformer_for_where(THD *thd, uchar *arg)
{
  st_select_lex *sel= (st_select_lex *)arg;
  Item *producing_item= find_producing_item(this, sel);
  if (producing_item)
  {
    Item *producing_clone= producing_item->build_clone(thd);
    if (producing_clone)
      producing_clone->marker|= SUBSTITUTION_FL;
    return producing_clone;
  }
  return this;
}

Item *Item_direct_view_ref::derived_field_transformer_for_where(THD *thd,
                                                                uchar *arg)
{
  if ((*ref)->marker & SUBSTITUTION_FL)
    return (*ref);
  if (item_equal)
  {
    st_select_lex *sel= (st_select_lex *)arg;
    Item *producing_item= find_producing_item(this, sel);
    DBUG_ASSERT (producing_item != NULL);
    return producing_item->build_clone(thd);
  }
  return (*ref);
}


Item *Item_field::grouping_field_transformer_for_where(THD *thd, uchar *arg)
{
  st_select_lex *sel= (st_select_lex *)arg;
  Field_pair *gr_field= find_matching_field_pair(this, sel->grouping_tmp_fields);
  if (gr_field)
  {
    Item *producing_clone=
      gr_field->corresponding_item->build_clone(thd);
    if (producing_clone)
      producing_clone->marker|= SUBSTITUTION_FL;
    return producing_clone;
  }
  return this;
}


Item *
Item_direct_view_ref::grouping_field_transformer_for_where(THD *thd,
                                                           uchar *arg)
{
  if ((*ref)->marker & SUBSTITUTION_FL)
  {
    this->marker|= SUBSTITUTION_FL;
    return this;
  }
  if (!item_equal)
    return this;
  st_select_lex *sel= (st_select_lex *)arg;
  Field_pair *gr_field= find_matching_field_pair(this,
                                                 sel->grouping_tmp_fields);
  return gr_field->corresponding_item->build_clone(thd);
}

void Item_field::print(String *str, enum_query_type query_type)
{
  if (field && field->table->const_table &&
      !(query_type & (QT_NO_DATA_EXPANSION | QT_VIEW_INTERNAL)))
  {
    print_value(str);
    return;
  }
  Item_ident::print(str, query_type);
}


void Item_temptable_field::print(String *str, enum_query_type query_type)
{
  /*
    Item_ident doesn't have references to the underlying Field/TABLE objects,
    so it's ok to use the following:
  */
  Item_ident::print(str, query_type);
}


Item_ref::Item_ref(THD *thd, Name_resolution_context *context_arg,
                   Item **item, const char *table_name_arg,
                   const LEX_CSTRING *field_name_arg,
                   bool alias_name_used_arg):
  Item_ident(thd, context_arg, NullS, table_name_arg, field_name_arg),
  ref(item), reference_trough_name(0)
{
  alias_name_used= alias_name_used_arg;
  /*
    This constructor used to create some internals references over fixed items
  */
  if ((set_properties_only= (ref && *ref && (*ref)->is_fixed())))
    set_properties();
}

/*
  A Field_enumerator-compatible class that invokes mark_as_dependent() for
  each field that is a reference to some ancestor of current_select.
*/
class Dependency_marker: public Field_enumerator
{
public:
  THD *thd;
  st_select_lex *current_select;
  virtual void visit_field(Item_field *item)
  {
    // Find which select the field is in. This is achieved by walking up 
    // the select tree and looking for the table of interest.
    st_select_lex *sel;
    for (sel= current_select;
         sel ;
         sel= (sel->context.outer_context ?
               sel->context.outer_context->select_lex:
               NULL))
    {
      List_iterator<TABLE_LIST> li(sel->leaf_tables);
      TABLE_LIST *tbl;
      while ((tbl= li++))
      {
        if (tbl->table == item->field->table)
        {
          if (sel != current_select)
            mark_as_dependent(thd, sel, current_select, item, item);
          return;
        }
      }
    }
  }
};

Item_ref::Item_ref(THD *thd, TABLE_LIST *view_arg, Item **item,
                   const LEX_CSTRING *field_name_arg,
                   bool alias_name_used_arg):
  Item_ident(thd, view_arg, field_name_arg),
  ref(item), reference_trough_name(0)
{
  alias_name_used= alias_name_used_arg;
  /*
    This constructor is used to create some internal references over fixed items
  */
  if ((set_properties_only= (ref && *ref && (*ref)->is_fixed())))
    set_properties();
}


/**
  Resolve the name of a reference to a column reference.

  The method resolves the column reference represented by 'this' as a column
  present in one of: GROUP BY clause, SELECT clause, outer queries. It is
  used typically for columns in the HAVING clause which are not under
  aggregate functions.

  POSTCONDITION @n
  Item_ref::ref is 0 or points to a valid item.

  @note
    The name resolution algorithm used is (where [T_j] is an optional table
    name that qualifies the column name):

  @code
        resolve_extended([T_j].col_ref_i)
        {
          Search for a column or derived column named col_ref_i [in table T_j]
          in the SELECT and GROUP clauses of Q.

          if such a column is NOT found AND    // Lookup in outer queries.
             there are outer queries
          {
            for each outer query Q_k beginning from the inner-most one
           {
              Search for a column or derived column named col_ref_i
              [in table T_j] in the SELECT and GROUP clauses of Q_k.

              if such a column is not found AND
                 - Q_k is not a group query AND
                 - Q_k is not inside an aggregate function
                 OR
                 - Q_(k-1) is not in a HAVING or SELECT clause of Q_k
              {
                search for a column or derived column named col_ref_i
                [in table T_j] in the FROM clause of Q_k;
              }
            }
          }
        }
  @endcode
  @n
    This procedure treats GROUP BY and SELECT clauses as one namespace for
    column references in HAVING. Notice that compared to
    Item_field::fix_fields, here we first search the SELECT and GROUP BY
    clauses, and then we search the FROM clause.

  @param[in]     thd        current thread
  @param[in,out] reference  view column if this item was resolved to a
    view column

  @todo
    Here we could first find the field anyway, and then test this
    condition, so that we can give a better error message -
    ER_WRONG_FIELD_WITH_GROUP, instead of the less informative
    ER_BAD_FIELD_ERROR which we produce now.

  @retval
    TRUE  if error
  @retval
    FALSE on success
*/

bool Item_ref::fix_fields(THD *thd, Item **reference)
{
  enum_parsing_place place= NO_MATTER;
  DBUG_ASSERT(fixed == 0);
  SELECT_LEX *current_sel= thd->lex->current_select;

  if (set_properties_only)
  {
    /* do nothing */
  }
  else if (!ref || ref == not_found_item)
  {
    DBUG_ASSERT(reference_trough_name != 0);
    if (!(ref= resolve_ref_in_select_and_group(thd, this,
                                               context->select_lex)))
      goto error;             /* Some error occurred (e.g. ambiguous names). */

    if (ref == not_found_item) /* This reference was not resolved. */
    {
      Name_resolution_context *last_checked_context= context;
      Name_resolution_context *outer_context= context->outer_context;
      Field *from_field;
      ref= 0;

      if (unlikely(!outer_context))
      {
        /* The current reference cannot be resolved in this query. */
        my_error(ER_BAD_FIELD_ERROR,MYF(0),
                 this->full_name(), thd->where);
        goto error;
      }

      /*
        If there is an outer context (select), and it is not a derived table
        (which do not support the use of outer fields for now), try to
        resolve this reference in the outer select(s).

        We treat each subselect as a separate namespace, so that different
        subselects may contain columns with the same names. The subselects are
        searched starting from the innermost.
      */
      from_field= (Field*) not_found_field;

      do
      {
        SELECT_LEX *select= outer_context->select_lex;
        Item_subselect *prev_subselect_item=
          last_checked_context->select_lex->master_unit()->item;
        last_checked_context= outer_context;

        /* Search in the SELECT and GROUP lists of the outer select. */
        if (outer_context->resolve_in_select_list)
        {
          if (!(ref= resolve_ref_in_select_and_group(thd, this, select)))
            goto error; /* Some error occurred (e.g. ambiguous names). */
          if (ref != not_found_item)
          {
            DBUG_ASSERT(*ref && (*ref)->is_fixed());
            prev_subselect_item->used_tables_and_const_cache_join(*ref);
            break;
          }
          /*
            Set ref to 0 to ensure that we get an error in case we replaced
            this item with another item and still use this item in some
            other place of the parse tree.
          */
          ref= 0;
        }

        place= prev_subselect_item->parsing_place;
        /*
          Check table fields only if the subquery is used somewhere out of
          HAVING or the outer SELECT does not use grouping (i.e. tables are
          accessible).
          TODO:
          Here we could first find the field anyway, and then test this
          condition, so that we can give a better error message -
          ER_WRONG_FIELD_WITH_GROUP, instead of the less informative
          ER_BAD_FIELD_ERROR which we produce now.
        */
        if ((place != IN_HAVING ||
             (!select->with_sum_func &&
              select->group_list.elements == 0)))
        {
          /*
            In case of view, find_field_in_tables() write pointer to view
            field expression to 'reference', i.e. it substitute that
            expression instead of this Item_ref
          */
          from_field= find_field_in_tables(thd, this,
                                           outer_context->
                                             first_name_resolution_table,
                                           outer_context->
                                             last_name_resolution_table,
                                           reference,
                                           IGNORE_EXCEPT_NON_UNIQUE,
                                           TRUE, TRUE);
          if (! from_field)
            goto error;
          if (from_field == view_ref_found)
          {
            Item::Type refer_type= (*reference)->type();
            prev_subselect_item->used_tables_and_const_cache_join(*reference);
            DBUG_ASSERT((*reference)->type() == REF_ITEM);
            mark_as_dependent(thd, last_checked_context->select_lex,
                              context->select_lex, this,
                              ((refer_type == REF_ITEM ||
                                refer_type == FIELD_ITEM) ?
                               (Item_ident*) (*reference) :
                               0));
            /*
              view reference found, we substituted it instead of this
              Item, so can quit
            */
            return FALSE;
          }
          if (from_field != not_found_field)
          {
            if (cached_table && cached_table->select_lex &&
                outer_context->select_lex &&
                cached_table->select_lex != outer_context->select_lex)
            {
              /*
                Due to cache, find_field_in_tables() can return field which
                doesn't belong to provided outer_context. In this case we have
                to find proper field context in order to fix field correcly.
              */
              do
              {
                outer_context= outer_context->outer_context;
                select= outer_context->select_lex;
                prev_subselect_item=
                  last_checked_context->select_lex->master_unit()->item;
                last_checked_context= outer_context;
              } while (outer_context && outer_context->select_lex &&
                       cached_table->select_lex != outer_context->select_lex);
            }
            prev_subselect_item->used_tables_cache|= from_field->table->map;
            prev_subselect_item->const_item_cache= 0;
            break;
          }
        }
        DBUG_ASSERT(from_field == not_found_field);

        /* Reference is not found => depend on outer (or just error). */
        prev_subselect_item->used_tables_cache|= OUTER_REF_TABLE_BIT;
        prev_subselect_item->const_item_cache= 0;

        outer_context= outer_context->outer_context;
      } while (outer_context);

      DBUG_ASSERT(from_field != 0 && from_field != view_ref_found);
      if (from_field != not_found_field)
      {
        Item_field* fld;
        if (!(fld= new (thd->mem_root) Item_field(thd, from_field)))
          goto error;
        thd->change_item_tree(reference, fld);
        mark_as_dependent(thd, last_checked_context->select_lex,
                          current_sel, fld, fld);
        /*
          A reference is resolved to a nest level that's outer or the same as
          the nest level of the enclosing set function : adjust the value of
          max_arg_level for the function if it's needed.
        */
        if (thd->lex->in_sum_func &&
            thd->lex->in_sum_func->nest_level >= 
            last_checked_context->select_lex->nest_level)
          set_if_bigger(thd->lex->in_sum_func->max_arg_level,
                        last_checked_context->select_lex->nest_level);
        return FALSE;
      }
      if (unlikely(ref == 0))
      {
        /* The item was not a table field and not a reference */
        my_error(ER_BAD_FIELD_ERROR, MYF(0),
                 this->full_name(), thd->where);
        goto error;
      }
      /* Should be checked in resolve_ref_in_select_and_group(). */
      DBUG_ASSERT(*ref && (*ref)->is_fixed());
      mark_as_dependent(thd, last_checked_context->select_lex,
                        context->select_lex, this, this);
      /*
        A reference is resolved to a nest level that's outer or the same as
        the nest level of the enclosing set function : adjust the value of
        max_arg_level for the function if it's needed.
      */
      if (thd->lex->in_sum_func &&
          thd->lex->in_sum_func->nest_level >= 
          last_checked_context->select_lex->nest_level)
        set_if_bigger(thd->lex->in_sum_func->max_arg_level,
                      last_checked_context->select_lex->nest_level);
    }
  }

  DBUG_ASSERT(*ref);
  /*
    Check if this is an incorrect reference in a group function or forward
    reference. Do not issue an error if this is:
      1. outer reference (will be fixed later by the fix_inner_refs function);
      2. an unnamed reference inside an aggregate function.
  */
  if (!((*ref)->type() == REF_ITEM &&
       ((Item_ref *)(*ref))->ref_type() == OUTER_REF) &&
      (((*ref)->with_sum_func() && name.str &&
        !(current_sel->get_linkage() != GLOBAL_OPTIONS_TYPE &&
          current_sel->having_fix_field)) ||
       !(*ref)->is_fixed()))
  {
    my_error(ER_ILLEGAL_REFERENCE, MYF(0),
             name.str, ((*ref)->with_sum_func() ?
                    "reference to group function":
                    "forward reference in item list"));
    goto error;
  }

  set_properties();

  if ((*ref)->check_cols(1))
    goto error;
  return FALSE;

error:
  context->process_error(thd);
  return TRUE;
}


void Item_ref::set_properties()
{
  Type_std_attributes::set(*ref);
  maybe_null= (*ref)->maybe_null;
  /*
    We have to remember if we refer to a sum function, to ensure that
    split_sum_func() doesn't try to change the reference.
  */
  copy_with_sum_func(*ref);
  with_param= (*ref)->with_param;
  with_window_func= (*ref)->with_window_func;
  with_field= (*ref)->with_field;
  fixed= 1;
  if (alias_name_used)
    return;
  if ((*ref)->type() == FIELD_ITEM)
    alias_name_used= ((Item_ident *) (*ref))->alias_name_used;
  else
    alias_name_used= TRUE; // it is not field, so it is was resolved by alias
}


void Item_ref::cleanup()
{
  DBUG_ENTER("Item_ref::cleanup");
  Item_ident::cleanup();
  if (reference_trough_name)
  {
    /* We have to reset the reference as it may been freed */
    ref= 0;
  }
  DBUG_VOID_RETURN;
}


/**
  Transform an Item_ref object with a transformer callback function.

  The function first applies the transform method to the item
  referenced by this Item_ref object. If this returns a new item the
  old item is substituted for a new one. After this the transformer
  is applied to the Item_ref object.

  @param transformer   the transformer callback function to be applied to
                       the nodes of the tree of the object
  @param argument      parameter to be passed to the transformer

  @return Item returned as the result of transformation of the Item_ref object
    @retval !NULL The transformation was successful
    @retval NULL  Out of memory error
*/

Item* Item_ref::transform(THD *thd, Item_transformer transformer, uchar *arg)
{
  DBUG_ASSERT(!thd->stmt_arena->is_stmt_prepare());
  DBUG_ASSERT((*ref) != NULL);

  /* Transform the object we are referencing. */
  Item *new_item= (*ref)->transform(thd, transformer, arg);
  if (!new_item)
    return NULL;

  /*
    THD::change_item_tree() should be called only if the tree was
    really transformed, i.e. when a new item has been created.
    Otherwise we'll be allocating a lot of unnecessary memory for
    change records at each execution.
  */
  if (*ref != new_item)
    thd->change_item_tree(ref, new_item);

  /* Transform the item ref object. */
  return (this->*transformer)(thd, arg);
}


/**
  Compile an Item_ref object with a processor and a transformer
  callback functions.

  First the function applies the analyzer to the Item_ref object. Then
  if the analizer succeeeds we first applies the compile method to the
  object the Item_ref object is referencing. If this returns a new
  item the old item is substituted for a new one.  After this the
  transformer is applied to the Item_ref object itself.
  The compile function is not called if the analyzer returns NULL
  in the parameter arg_p. 

  @param analyzer      the analyzer callback function to be applied to the
                       nodes of the tree of the object
  @param[in,out] arg_p parameter to be passed to the processor
  @param transformer   the transformer callback function to be applied to the
                       nodes of the tree of the object
  @param arg_t         parameter to be passed to the transformer

  @return Item returned as the result of transformation of the Item_ref object
*/

Item* Item_ref::compile(THD *thd, Item_analyzer analyzer, uchar **arg_p,
                        Item_transformer transformer, uchar *arg_t)
{
  /* Analyze this Item object. */
  if (!(this->*analyzer)(arg_p))
    return NULL;

  /* Compile the Item we are referencing. */
  DBUG_ASSERT((*ref) != NULL);
  if (*arg_p)
  {
    uchar *arg_v= *arg_p;
    Item *new_item= (*ref)->compile(thd, analyzer, &arg_v, transformer, arg_t);
    if (new_item && *ref != new_item)
      thd->change_item_tree(ref, new_item);
  }

  /* Transform this Item object. */
  return (this->*transformer)(thd, arg_t);
}


void Item_ref::print(String *str, enum_query_type query_type)
{
  if (ref)
  {
    if ((*ref)->type() != Item::CACHE_ITEM &&
        (*ref)->type() != Item::WINDOW_FUNC_ITEM &&
        ref_type() != VIEW_REF &&
        !table_name && name.str && alias_name_used)
    {
      THD *thd= current_thd;
      append_identifier(thd, str, &(*ref)->real_item()->name);
    }
    else
      (*ref)->print(str, query_type);
  }
  else
    Item_ident::print(str, query_type);
}


bool Item_ref::send(Protocol *prot, st_value *buffer)
{
  if (result_field)
    return prot->store(result_field);
  return (*ref)->send(prot, buffer);
}


double Item_ref::val_result()
{
  if (result_field)
  {
    if ((null_value= result_field->is_null()))
      return 0.0;
    return result_field->val_real();
  }
  return val_real();
}


bool Item_ref::is_null_result()
{
  if (result_field)
    return (null_value=result_field->is_null());

  return is_null();
}


longlong Item_ref::val_int_result()
{
  if (result_field)
  {
    if ((null_value= result_field->is_null()))
      return 0;
    return result_field->val_int();
  }
  return val_int();
}


String *Item_ref::str_result(String* str)
{
  if (result_field)
  {
    if ((null_value= result_field->is_null()))
      return 0;
    str->set_charset(str_value.charset());
    return result_field->val_str(str, &str_value);
  }
  return val_str(str);
}


bool Item_ref::val_native_result(THD *thd, Native *to)
{
  return result_field ?
         val_native_from_field(result_field, to) :
         val_native(thd, to);
}


my_decimal *Item_ref::val_decimal_result(my_decimal *decimal_value)
{
  if (result_field)
  {
    if ((null_value= result_field->is_null()))
      return 0;
    return result_field->val_decimal(decimal_value);
  }
  return val_decimal(decimal_value);
}


bool Item_ref::val_bool_result()
{
  if (result_field)
  {
    if ((null_value= result_field->is_null()))
      return false;
    return result_field->val_bool();
  }
  return val_bool();
}


void Item_ref::save_result(Field *to)
{
  if (result_field)
  {
    save_field_in_field(result_field, &null_value, to, TRUE);
    return;
  }
  (*ref)->save_result(to);
  null_value= (*ref)->null_value;
}


void Item_ref::save_val(Field *to)
{
  (*ref)->save_result(to);
  null_value= (*ref)->null_value;
}


double Item_ref::val_real()
{
  DBUG_ASSERT(fixed);
  double tmp=(*ref)->val_result();
  null_value=(*ref)->null_value;
  return tmp;
}


longlong Item_ref::val_int()
{
  DBUG_ASSERT(fixed);
  longlong tmp=(*ref)->val_int_result();
  null_value=(*ref)->null_value;
  return tmp;
}


bool Item_ref::val_bool()
{
  DBUG_ASSERT(fixed);
  bool tmp= (*ref)->val_bool_result();
  null_value= (*ref)->null_value;
  return tmp;
}


String *Item_ref::val_str(String* tmp)
{
  DBUG_ASSERT(fixed);
  tmp=(*ref)->str_result(tmp);
  null_value=(*ref)->null_value;
  return tmp;
}


bool Item_ref::is_null()
{
  DBUG_ASSERT(fixed);
  bool tmp=(*ref)->is_null_result();
  null_value=(*ref)->null_value;
  return tmp;
}


bool Item_ref::get_date(THD *thd, MYSQL_TIME *ltime, date_mode_t fuzzydate)
{
  return (null_value=(*ref)->get_date_result(thd, ltime, fuzzydate));
}


bool Item_ref::val_native(THD *thd, Native *to)
{
  return val_native_from_item(thd, *ref, to);
}


longlong Item_ref::val_datetime_packed(THD *thd)
{
  DBUG_ASSERT(fixed);
  longlong tmp= (*ref)->val_datetime_packed_result(thd);
  null_value= (*ref)->null_value;
  return tmp;
}


longlong Item_ref::val_time_packed(THD *thd)
{
  DBUG_ASSERT(fixed);
  longlong tmp= (*ref)->val_time_packed_result(thd);
  null_value= (*ref)->null_value;
  return tmp;
}


my_decimal *Item_ref::val_decimal(my_decimal *decimal_value)
{
  my_decimal *val= (*ref)->val_decimal_result(decimal_value);
  null_value= (*ref)->null_value;
  return val;
}

int Item_ref::save_in_field(Field *to, bool no_conversions)
{
  int res;
  if (result_field)
  {
    if (result_field->is_null())
    {
      null_value= 1;
      res= set_field_to_null_with_conversions(to, no_conversions);
      return res;
    }
    to->set_notnull();
    res= field_conv(to, result_field);
    null_value= 0;
    return res;
  }
  res= (*ref)->save_in_field(to, no_conversions);
  null_value= (*ref)->null_value;
  return res;
}


void Item_ref::save_org_in_field(Field *field, fast_field_copier optimizer_data)
{
  (*ref)->save_org_in_field(field, optimizer_data);
}


void Item_ref::make_send_field(THD *thd, Send_field *field)
{
  (*ref)->make_send_field(thd, field);
  /* Non-zero in case of a view */
  if (name.str)
    field->col_name= name;
  if (table_name)
    field->table_name= table_name;
  if (db_name)
    field->db_name= db_name;
  if (orig_field_name.str)
    field->org_col_name= orig_field_name;
  if (orig_table_name)
    field->org_table_name= orig_table_name;
}


Item *Item_ref::get_tmp_table_item(THD *thd)
{
  if (!result_field)
    return (*ref)->get_tmp_table_item(thd);

  Item_field *item= new (thd->mem_root) Item_field(thd, result_field);
  if (item)
  {
    item->table_name= table_name;
    item->db_name= db_name;
  }
  return item;
}


void Item_ref_null_helper::print(String *str, enum_query_type query_type)
{
  str->append(STRING_WITH_LEN("<ref_null_helper>("));
  if (ref)
    (*ref)->print(str, query_type);
  else
    str->append('?');
  str->append(')');
}


void Item_direct_ref::save_val(Field *to)
{
  (*ref)->save_val(to);
  null_value=(*ref)->null_value;
}


double Item_direct_ref::val_real()
{
  double tmp=(*ref)->val_real();
  null_value=(*ref)->null_value;
  return tmp;
}


longlong Item_direct_ref::val_int()
{
  longlong tmp=(*ref)->val_int();
  null_value=(*ref)->null_value;
  return tmp;
}


String *Item_direct_ref::val_str(String* tmp)
{
  tmp=(*ref)->val_str(tmp);
  null_value=(*ref)->null_value;
  return tmp;
}


my_decimal *Item_direct_ref::val_decimal(my_decimal *decimal_value)
{
  my_decimal *tmp= (*ref)->val_decimal(decimal_value);
  null_value=(*ref)->null_value;
  return tmp;
}


bool Item_direct_ref::val_bool()
{
  bool tmp= (*ref)->val_bool();
  null_value=(*ref)->null_value;
  return tmp;
}


bool Item_direct_ref::is_null()
{
  return (*ref)->is_null();
}


bool Item_direct_ref::get_date(THD *thd, MYSQL_TIME *ltime, date_mode_t fuzzydate)
{
  return (null_value=(*ref)->get_date(thd, ltime, fuzzydate));
}


bool Item_direct_ref::val_native(THD *thd, Native *to)
{
  return val_native_from_item(thd, *ref, to);
}


Item_cache_wrapper::~Item_cache_wrapper()
{
  DBUG_ASSERT(expr_cache == 0);
}

Item_cache_wrapper::Item_cache_wrapper(THD *thd, Item *item_arg):
  Item_result_field(thd), orig_item(item_arg), expr_cache(NULL), expr_value(NULL)
{
  DBUG_ASSERT(orig_item->is_fixed());
  Type_std_attributes::set(orig_item);
  maybe_null= orig_item->maybe_null;
  copy_with_sum_func(orig_item);
  with_param= orig_item->with_param;
  with_field= orig_item->with_field;
  name= item_arg->name;
  m_with_subquery= orig_item->with_subquery();

  if ((expr_value= orig_item->get_cache(thd)))
    expr_value->setup(thd, orig_item);

  fixed= 1;
}


/**
  Initialize the cache if it is needed
*/

void Item_cache_wrapper::init_on_demand()
{
    if (!expr_cache->is_inited())
    {
      orig_item->get_cache_parameters(parameters);
      expr_cache->init();
    }
}


void Item_cache_wrapper::print(String *str, enum_query_type query_type)
{
  if (query_type & QT_ITEM_CACHE_WRAPPER_SKIP_DETAILS)
  {
    /* Don't print the cache in EXPLAIN EXTENDED */
    orig_item->print(str, query_type);
    return;
  }

  str->append("<expr_cache>");
  if (expr_cache)
  {
    init_on_demand();
    expr_cache->print(str, query_type);
  }
  else
    str->append(STRING_WITH_LEN("<<DISABLED>>"));
  str->append('(');
  orig_item->print(str, query_type);
  str->append(')');
}


/**
  Prepare the expression cache wrapper (do nothing)

  @retval FALSE OK
*/

bool Item_cache_wrapper::fix_fields(THD *thd  __attribute__((unused)),
                                    Item **it __attribute__((unused)))
{
  DBUG_ASSERT(orig_item->is_fixed());
  DBUG_ASSERT(fixed);
  return FALSE;
}

bool Item_cache_wrapper::send(Protocol *protocol, st_value *buffer)
{
  if (result_field)
    return protocol->store(result_field);
  return Item::send(protocol, buffer);
}

/**
  Clean the expression cache wrapper up before reusing it.
*/

void Item_cache_wrapper::cleanup()
{
  DBUG_ENTER("Item_cache_wrapper::cleanup");
  Item_result_field::cleanup();
  delete expr_cache;
  expr_cache= 0;
  /* expr_value is Item so it will be destroyed from list of Items */
  expr_value= 0;
  parameters.empty();
  DBUG_VOID_RETURN;
}


/**
  Create an expression cache that uses a temporary table

  @param thd           Thread handle
  @param depends_on    Parameters of the expression to create cache for

  @details
  The function takes 'depends_on' as the list of all parameters for
  the expression wrapped into this object and creates an expression
  cache in a temporary table containing the field for the parameters
  and the result of the expression.

  @retval FALSE OK
  @retval TRUE  Error
*/

bool Item_cache_wrapper::set_cache(THD *thd)
{
  DBUG_ENTER("Item_cache_wrapper::set_cache");
  DBUG_ASSERT(expr_cache == 0);
  expr_cache= new Expression_cache_tmptable(thd, parameters, expr_value);
  DBUG_RETURN(expr_cache == NULL);
}

Expression_cache_tracker* Item_cache_wrapper::init_tracker(MEM_ROOT *mem_root)
{
  if (expr_cache)
  {
    Expression_cache_tracker* tracker=
      new(mem_root) Expression_cache_tracker(expr_cache);
    if (tracker)
      ((Expression_cache_tmptable *)expr_cache)->set_tracker(tracker);
    return tracker;
  }
  return NULL;
}


/**
  Check if the current values of the parameters are in the expression cache

  @details
  The function checks whether the current set of the parameters of the
  referenced item can be found in the expression cache. If so the function
  returns the item by which the result of the expression can be easily
  extracted from the cache with the corresponding val_* method.

  @retval NULL    - parameters are not in the cache
  @retval <item*> - item providing the result of the expression found in cache
*/

Item *Item_cache_wrapper::check_cache()
{
  DBUG_ENTER("Item_cache_wrapper::check_cache");
  if (expr_cache)
  {
    Expression_cache_tmptable::result res;
    Item *cached_value;
    init_on_demand();
    res= expr_cache->check_value(&cached_value);
    if (res == Expression_cache_tmptable::HIT)
      DBUG_RETURN(cached_value);
  }
  DBUG_RETURN(NULL);
}


/**
  Get the value of the cached expression and put it in the cache
*/

inline void Item_cache_wrapper::cache()
{
  expr_value->store(orig_item);
  expr_value->cache_value();
  expr_cache->put_value(expr_value); // put in expr_cache
}


/**
  Get the value of the possibly cached item into the field.
*/

void Item_cache_wrapper::save_val(Field *to)
{
  Item *cached_value;
  DBUG_ENTER("Item_cache_wrapper::val_int");
  if (!expr_cache)
  {
    orig_item->save_val(to);
    null_value= orig_item->null_value;
    DBUG_VOID_RETURN;
  }

  if ((cached_value= check_cache()))
  {
    cached_value->save_val(to);
    null_value= cached_value->null_value;
    DBUG_VOID_RETURN;
  }
  cache();
  null_value= expr_value->null_value;
  expr_value->save_val(to);
  DBUG_VOID_RETURN;
}


/**
  Get the integer value of the possibly cached item.
*/

longlong Item_cache_wrapper::val_int()
{
  Item *cached_value;
  DBUG_ENTER("Item_cache_wrapper::val_int");
  if (!expr_cache)
  {
    longlong tmp= orig_item->val_int();
    null_value= orig_item->null_value;
    DBUG_RETURN(tmp);
  }

  if ((cached_value= check_cache()))
  {
    longlong tmp= cached_value->val_int();
    null_value= cached_value->null_value;
    DBUG_RETURN(tmp);
  }
  cache();
  null_value= expr_value->null_value;
  DBUG_RETURN(expr_value->val_int());
}


/**
  Get the real value of the possibly cached item
*/

double Item_cache_wrapper::val_real()
{
  Item *cached_value;
  DBUG_ENTER("Item_cache_wrapper::val_real");
  if (!expr_cache)
  {
    double tmp= orig_item->val_real();
    null_value= orig_item->null_value;
    DBUG_RETURN(tmp);
  }

  if ((cached_value= check_cache()))
  {
    double tmp= cached_value->val_real();
    null_value= cached_value->null_value;
    DBUG_RETURN(tmp);
  }
  cache();
  null_value= expr_value->null_value;
  DBUG_RETURN(expr_value->val_real());
}


/**
  Get the string value of the possibly cached item
*/

String *Item_cache_wrapper::val_str(String* str)
{
  Item *cached_value;
  DBUG_ENTER("Item_cache_wrapper::val_str");
  if (!expr_cache)
  {
    String *tmp= orig_item->val_str(str);
    null_value= orig_item->null_value;
    DBUG_RETURN(tmp);
  }

  if ((cached_value= check_cache()))
  {
    String *tmp= cached_value->val_str(str);
    null_value= cached_value->null_value;
    DBUG_RETURN(tmp);
  }
  cache();
  if ((null_value= expr_value->null_value))
    DBUG_RETURN(NULL);
  DBUG_RETURN(expr_value->val_str(str));
}


/**
  Get the native value of the possibly cached item
*/

bool Item_cache_wrapper::val_native(THD *thd, Native* to)
{
  Item *cached_value;
  DBUG_ENTER("Item_cache_wrapper::val_native");
  if (!expr_cache)
    DBUG_RETURN(val_native_from_item(thd, orig_item, to));

  if ((cached_value= check_cache()))
    DBUG_RETURN(val_native_from_item(thd, cached_value, to));

  cache();
  if ((null_value= expr_value->null_value))
    DBUG_RETURN(true);
  DBUG_RETURN(expr_value->val_native(thd, to));
}



/**
  Get the decimal value of the possibly cached item
*/

my_decimal *Item_cache_wrapper::val_decimal(my_decimal* decimal_value)
{
  Item *cached_value;
  DBUG_ENTER("Item_cache_wrapper::val_decimal");
  if (!expr_cache)
  {
    my_decimal *tmp= orig_item->val_decimal(decimal_value);
    null_value= orig_item->null_value;
    DBUG_RETURN(tmp);
  }

  if ((cached_value= check_cache()))
  {
    my_decimal *tmp= cached_value->val_decimal(decimal_value);
    null_value= cached_value->null_value;
    DBUG_RETURN(tmp);
  }
  cache();
  if ((null_value= expr_value->null_value))
    DBUG_RETURN(NULL);
  DBUG_RETURN(expr_value->val_decimal(decimal_value));
}


/**
  Get the boolean value of the possibly cached item
*/

bool Item_cache_wrapper::val_bool()
{
  Item *cached_value;
  DBUG_ENTER("Item_cache_wrapper::val_bool");
  if (!expr_cache)
  {
    bool tmp= orig_item->val_bool();
    null_value= orig_item->null_value;
    DBUG_RETURN(tmp);
  }

  if ((cached_value= check_cache()))
  {
    bool tmp= cached_value->val_bool();
    null_value= cached_value->null_value;
    DBUG_RETURN(tmp);
  }
  cache();
  null_value= expr_value->null_value;
  DBUG_RETURN(expr_value->val_bool());
}


/**
  Check for NULL the value of the possibly cached item
*/

bool Item_cache_wrapper::is_null()
{
  Item *cached_value;
  DBUG_ENTER("Item_cache_wrapper::is_null");
  if (!expr_cache)
  {
    bool tmp= orig_item->is_null();
    null_value= orig_item->null_value;
    DBUG_RETURN(tmp);
  }

  if ((cached_value= check_cache()))
  {
    bool tmp= cached_value->is_null();
    null_value= cached_value->null_value;
    DBUG_RETURN(tmp);
  }
  cache();
  DBUG_RETURN((null_value= expr_value->null_value));
}


/**
  Get the date value of the possibly cached item
*/

bool Item_cache_wrapper::get_date(THD *thd, MYSQL_TIME *ltime, date_mode_t fuzzydate)
{
  Item *cached_value;
  DBUG_ENTER("Item_cache_wrapper::get_date");
  if (!expr_cache)
    DBUG_RETURN((null_value= orig_item->get_date(thd, ltime, fuzzydate)));

  if ((cached_value= check_cache()))
    DBUG_RETURN((null_value= cached_value->get_date(thd, ltime, fuzzydate)));

  cache();
  DBUG_RETURN((null_value= expr_value->get_date(thd, ltime, fuzzydate)));
}


int Item_cache_wrapper::save_in_field(Field *to, bool no_conversions)
{
  int res;
  DBUG_ASSERT(!result_field);
  res= orig_item->save_in_field(to, no_conversions);
  null_value= orig_item->null_value;
  return res;
}


Item* Item_cache_wrapper::get_tmp_table_item(THD *thd)
{
  if (!orig_item->with_sum_func() && !orig_item->const_item())
    return new (thd->mem_root) Item_temptable_field(thd, result_field);
  return copy_or_same(thd);
}


bool Item_direct_view_ref::send(Protocol *protocol, st_value *buffer)
{
  if (check_null_ref())
    return protocol->store_null();
  return Item_direct_ref::send(protocol, buffer);
}

/**
  Prepare referenced field then call usual Item_direct_ref::fix_fields .

  @param thd         thread handler
  @param reference   reference on reference where this item stored

  @retval
    FALSE   OK
  @retval
    TRUE    Error
*/

bool Item_direct_view_ref::fix_fields(THD *thd, Item **reference)
{
  /* view fild reference must be defined */
  DBUG_ASSERT(*ref);
  /* (*ref)->check_cols() will be made in Item_direct_ref::fix_fields */
  if ((*ref)->is_fixed())
  {
    Item *ref_item= (*ref)->real_item();
    if (ref_item->type() == Item::FIELD_ITEM)
    {
      /*
        In some cases we need to update table read set(see bug#47150).
        If ref item is FIELD_ITEM and fixed then field and table
        have proper values. So we can use them for update.
      */
      Field *fld= ((Item_field*) ref_item)->field;
      DBUG_ASSERT(fld && fld->table);
      if (thd->column_usage == MARK_COLUMNS_READ)
        bitmap_set_bit(fld->table->read_set, fld->field_index);
    }
  }
  else if ((*ref)->fix_fields_if_needed(thd, ref))
    return TRUE;

  if (Item_direct_ref::fix_fields(thd, reference))
    return TRUE;
  if (view->table && view->table->maybe_null)
    maybe_null= TRUE;
  set_null_ref_table();
  return FALSE;
}

/*
  Prepare referenced outer field then call usual Item_direct_ref::fix_fields

  SYNOPSIS
    Item_outer_ref::fix_fields()
    thd         thread handler
    reference   reference on reference where this item stored

  RETURN
    FALSE   OK
    TRUE    Error
*/

bool Item_outer_ref::fix_fields(THD *thd, Item **reference)
{
  bool err;
  /* outer_ref->check_cols() will be made in Item_direct_ref::fix_fields */
  if ((*ref) && (*ref)->fix_fields_if_needed(thd, reference))
    return TRUE;
  err= Item_direct_ref::fix_fields(thd, reference);
  if (!outer_ref)
    outer_ref= *ref;
  if ((*ref)->type() == Item::FIELD_ITEM)
    table_name= ((Item_field*)outer_ref)->table_name;
  return err;
}


void Item_outer_ref::fix_after_pullout(st_select_lex *new_parent,
                                       Item **ref_arg, bool merge)
{
  if (get_depended_from() == new_parent)
  {
    *ref_arg= outer_ref;
    (*ref_arg)->fix_after_pullout(new_parent, ref_arg, merge);
  }
}

void Item_ref::fix_after_pullout(st_select_lex *new_parent, Item **refptr,
                                 bool merge)
{
  (*ref)->fix_after_pullout(new_parent, ref, merge);
  if (get_depended_from() == new_parent)
    depended_from= NULL;
}


/**
  Mark references from inner selects used in group by clause

  The method is used by the walk method when called for the expressions
  from the group by clause. The callsare  occurred in the function
  fix_inner_refs invoked by JOIN::prepare.
  The parameter passed to Item_outer_ref::check_inner_refs_processor
  is the iterator over the list of inner references from the subselects
  of the select to be prepared. The function marks those references
  from this list whose occurrences are encountered in the group by 
  expressions passed to the walk method.  
 
  @param arg  pointer to the iterator over a list of inner references

  @return
    FALSE always
*/

bool Item_outer_ref::check_inner_refs_processor(void *arg)
{
  List_iterator_fast<Item_outer_ref> *it=
    ((List_iterator_fast<Item_outer_ref> *) arg);
  Item_outer_ref *tmp_ref;
  while ((tmp_ref= (*it)++))
  {
    if (tmp_ref == this)
    {
      tmp_ref->found_in_group_by= 1;
      break;
    }
  }
  (*it).rewind();
  return FALSE;
}


/**
  Compare two view column references for equality.

  A view column reference is considered equal to another column
  reference if the second one is a view column and if both column
  references resolve to the same item. It is assumed that both
  items are of the same type.

  @param item        item to compare with
  @param binary_cmp  make binary comparison

  @retval
    TRUE    Referenced item is equal to given item
  @retval
    FALSE   otherwise
*/

bool Item_direct_view_ref::eq(const Item *item, bool binary_cmp) const
{
  if (item->type() == REF_ITEM)
  {
    Item_ref *item_ref= (Item_ref*) item;
    if (item_ref->ref_type() == VIEW_REF)
    {
      Item *item_ref_ref= *(item_ref->ref);
      return ((*ref)->real_item() == item_ref_ref->real_item());
    }
  }
  return FALSE;
}


Item_equal *Item_direct_view_ref::find_item_equal(COND_EQUAL *cond_equal)
{
  Item* field_item= real_item();
  if (field_item->type() != FIELD_ITEM)
    return NULL;
  return ((Item_field *) field_item)->find_item_equal(cond_equal);  
}


/**
  Set a pointer to the multiple equality the view field reference belongs to
  (if any).

  @details
  The function looks for a multiple equality containing this item of the type
  Item_direct_view_ref among those referenced by arg.
  In the case such equality exists the function does the following.
  If the found multiple equality contains a constant, then the item
  is substituted for this constant, otherwise the function sets a pointer
  to the multiple equality in the item.

  @param arg    reference to list of multiple equalities where
                the item (this object) is to be looked for

  @note
    This function is supposed to be called as a callback parameter in calls
    of the compile method.

  @note 
    The function calls Item_field::propagate_equal_fields() for the field item
    this->real_item() to do the job. Then it takes the pointer to equal_item
    from this field item and assigns it to this->item_equal.

  @return
    - pointer to the replacing constant item, if the field item was substituted
    - pointer to the field item, otherwise.
*/

Item *Item_direct_view_ref::propagate_equal_fields(THD *thd,
                                                   const Context &ctx,
                                                   COND_EQUAL *cond)
{
  Item *field_item= real_item();
  if (field_item->type() != FIELD_ITEM)
    return this;
  Item *item= field_item->propagate_equal_fields(thd, ctx, cond);
  set_item_equal(field_item->get_item_equal());
  field_item->set_item_equal(NULL);
  if (item != field_item)
    return item;
  return this;
}


Item *Item_ref::propagate_equal_fields(THD *thd, const Context &ctx,
                                       COND_EQUAL *cond)
{
  Item *field_item= real_item();
  if (field_item->type() != FIELD_ITEM)
    return this;
  Item *item= field_item->propagate_equal_fields(thd, ctx, cond);
  if (item != field_item)
    return item;
  return this;
}


/**
  Replace an Item_direct_view_ref for an equal Item_field evaluated earlier
  (if any).

  @details
  If this->item_equal points to some item and coincides with arg then
  the function returns a pointer to a field item that is referred to by the 
  first element of the item_equal list which the Item_direct_view_ref
  object belongs to unless item_equal contains  a constant item. In this
  case the function returns this constant item (if the substitution does
   not require conversion).   
  If the Item_direct_view_ref object does not refer any Item_equal object
  'this' is returned .

  @param arg   NULL or points to so some item of the Item_equal type  

  @note
    This function is supposed to be called as a callback parameter in calls
    of the transformer method.

  @note 
    The function calls Item_field::replace_equal_field for the field item
    this->real_item() to do the job.

  @return
    - pointer to a replacement Item_field if there is a better equal item or
      a pointer to a constant equal item;
    - this - otherwise.
*/

Item *Item_direct_view_ref::replace_equal_field(THD *thd, uchar *arg)
{
  Item *field_item= real_item();
  if (field_item->type() != FIELD_ITEM)
    return this;
  field_item->set_item_equal(item_equal);
  Item *item= field_item->replace_equal_field(thd, arg);
  field_item->set_item_equal(0);
  return item != field_item ? item : this;
}


bool Item_field::excl_dep_on_table(table_map tab_map)
{
  return used_tables() == tab_map ||
         (item_equal && (item_equal->used_tables() & tab_map));
}


bool
Item_field::excl_dep_on_grouping_fields(st_select_lex *sel)
{
  return find_matching_field_pair(this, sel->grouping_tmp_fields) != NULL;
}


bool Item_direct_view_ref::excl_dep_on_table(table_map tab_map)
{
  table_map used= used_tables();
  if (used & OUTER_REF_TABLE_BIT)
    return false;
  if (!(used & ~tab_map))
    return true; 
  if (item_equal)
  {
    DBUG_ASSERT(real_item()->type() == Item::FIELD_ITEM);
    return item_equal->used_tables() & tab_map;
  }
  return (*ref)->excl_dep_on_table(tab_map);
}


bool Item_direct_view_ref::excl_dep_on_grouping_fields(st_select_lex *sel)
{
  if (item_equal)
  {
    DBUG_ASSERT(real_item()->type() == Item::FIELD_ITEM);
    return (find_matching_field_pair(this, sel->grouping_tmp_fields) != NULL);
  }    
  return (*ref)->excl_dep_on_grouping_fields(sel);
}


bool Item_args::excl_dep_on_grouping_fields(st_select_lex *sel)
{
  for (uint i= 0; i < arg_count; i++)
  {
    if (args[i]->type() == Item::FUNC_ITEM &&
        ((Item_func *)args[i])->functype() == Item_func::UDF_FUNC)
      return false;
    if (args[i]->const_item())
      continue;
    if (!args[i]->excl_dep_on_grouping_fields(sel))
      return false;
  }
  return true;
}


double Item_direct_view_ref::val_result()
{
  double tmp=(*ref)->val_result();
  null_value=(*ref)->null_value;
  return tmp;
}


longlong Item_direct_view_ref::val_int_result()
{
  longlong tmp=(*ref)->val_int_result();
  null_value=(*ref)->null_value;
  return tmp;
}


String *Item_direct_view_ref::str_result(String* tmp)
{
  tmp=(*ref)->str_result(tmp);
  null_value=(*ref)->null_value;
  return tmp;
}


my_decimal *Item_direct_view_ref::val_decimal_result(my_decimal *val)
{
  my_decimal *tmp= (*ref)->val_decimal_result(val);
  null_value=(*ref)->null_value;
  return tmp;
}


bool Item_direct_view_ref::val_bool_result()
{
  bool tmp= (*ref)->val_bool_result();
  null_value=(*ref)->null_value;
  return tmp;
}


bool Item_default_value::eq(const Item *item, bool binary_cmp) const
{
  return item->type() == DEFAULT_VALUE_ITEM && 
    ((Item_default_value *)item)->arg->eq(arg, binary_cmp);
}


bool Item_default_value::fix_fields(THD *thd, Item **items)
{
  Item *real_arg;
  Item_field *field_arg;
  Field *def_field;
  DBUG_ASSERT(fixed == 0);
  DBUG_ASSERT(arg);

  /*
    DEFAULT() do not need table field so should not ask handler to bring
    field value (mark column for read)
  */
  enum_column_usage save_column_usage= thd->column_usage;
  /*
    Fields which has defult value could be read, so it is better hide system
    invisible columns.
  */
  thd->column_usage= COLUMNS_WRITE;
  if (arg->fix_fields_if_needed(thd, &arg))
  {
    thd->column_usage= save_column_usage;
    goto error;
  }
  thd->column_usage= save_column_usage;

  real_arg= arg->real_item();
  if (real_arg->type() != FIELD_ITEM)
  {
    my_error(ER_NO_DEFAULT_FOR_FIELD, MYF(0), arg->name.str);
    goto error;
  }

  field_arg= (Item_field *)real_arg;
  if ((field_arg->field->flags & NO_DEFAULT_VALUE_FLAG))
  {
    my_error(ER_NO_DEFAULT_FOR_FIELD, MYF(0),
             field_arg->field->field_name.str);
    goto error;
  }
  if (!(def_field= (Field*) thd->alloc(field_arg->field->size_of())))
    goto error;
  cached_field= def_field;
  memcpy((void *)def_field, (void *)field_arg->field,
         field_arg->field->size_of());
  def_field->reset_fields();
  // If non-constant default value expression
  if (def_field->default_value && def_field->default_value->flags)
  {
    uchar *newptr= (uchar*) thd->alloc(1+def_field->pack_length());
    if (!newptr)
      goto error;
    /*
      Even if DEFAULT() do not read tables fields, the default value
      expression can do it.
    */
    fix_session_vcol_expr_for_read(thd, def_field, def_field->default_value);
    if (should_mark_column(thd->column_usage))
      def_field->default_value->expr->update_used_tables();
    def_field->move_field(newptr+1, def_field->maybe_null() ? newptr : 0, 1);
  }
  else
    def_field->move_field_offset((my_ptrdiff_t)
                                 (def_field->table->s->default_values -
                                  def_field->table->record[0]));
  set_field(def_field);
  return FALSE;

error:
  context->process_error(thd);
  return TRUE;
}

void Item_default_value::cleanup()
{
  delete cached_field;                        // Free cached blob data
  cached_field= 0;
  Item_field::cleanup();
}

void Item_default_value::print(String *str, enum_query_type query_type)
{
  DBUG_ASSERT(arg);
  str->append(STRING_WITH_LEN("default("));
  /*
    We take DEFAULT from a field so do not need it value in case of const
    tables but its name so we set QT_NO_DATA_EXPANSION (as we print for
    table definition, also we do not need table and database name)
  */
  query_type= (enum_query_type) (query_type | QT_NO_DATA_EXPANSION);
  arg->print(str, query_type);
  str->append(')');
}

void Item_default_value::calculate()
{
  DBUG_ASSERT(arg);
  if (field->default_value)
    field->set_default();
  DEBUG_SYNC(field->table->in_use, "after_Item_default_value_calculate");
}

String *Item_default_value::val_str(String *str)
{
  calculate();
  return Item_field::val_str(str);
}

double Item_default_value::val_real()
{
  calculate();
  return Item_field::val_real();
}

longlong Item_default_value::val_int()
{
  calculate();
  return Item_field::val_int();
}

my_decimal *Item_default_value::val_decimal(my_decimal *decimal_value)
{
  calculate();
  return Item_field::val_decimal(decimal_value);
}

bool Item_default_value::get_date(THD *thd, MYSQL_TIME *ltime,date_mode_t fuzzydate)
{
  calculate();
  return Item_field::get_date(thd, ltime, fuzzydate);
}

bool Item_default_value::send(Protocol *protocol, st_value *buffer)
{
  calculate();
  return Item_field::send(protocol, buffer);
}

int Item_default_value::save_in_field(Field *field_arg, bool no_conversions)
{
  calculate();
  return Item_field::save_in_field(field_arg, no_conversions);
}

table_map Item_default_value::used_tables() const
{
  if (!field || !field->default_value)
    return static_cast<table_map>(0);
  if (!field->default_value->expr)                      // not fully parsed field
    return static_cast<table_map>(RAND_TABLE_BIT);
  return field->default_value->expr->used_tables();
}

/**
  This method like the walk method traverses the item tree, but at the
  same time it can replace some nodes in the tree.
*/ 

Item *Item_default_value::transform(THD *thd, Item_transformer transformer,
                                    uchar *args)
{
  DBUG_ASSERT(!thd->stmt_arena->is_stmt_prepare());
  DBUG_ASSERT(arg);

  Item *new_item= arg->transform(thd, transformer, args);
  if (!new_item)
    return 0;

  /*
    THD::change_item_tree() should be called only if the tree was
    really transformed, i.e. when a new item has been created.
    Otherwise we'll be allocating a lot of unnecessary memory for
    change records at each execution.
  */
  if (arg != new_item)
    thd->change_item_tree(&arg, new_item);
  return (this->*transformer)(thd, args);
}

<<<<<<< HEAD
void Item_ignore_value::print(String *str, enum_query_type query_type)
{
    str->append(STRING_WITH_LEN("ignore"));
}

int Item_ignore_value::save_in_field(Field *field_arg, bool no_conversions)
{
  return field_arg->save_in_field_ignore_value(context->error_processor ==
                                               &view_error_processor);
}

String *Item_ignore_value::val_str(String *str)
{
  DBUG_ASSERT(0); // never should be called
  null_value= 1;
  return 0;
}

double Item_ignore_value::val_real()
{
  DBUG_ASSERT(0); // never should be called
  null_value= 1;
  return 0.0;
}

longlong Item_ignore_value::val_int()
{
  DBUG_ASSERT(0); // never should be called
  null_value= 1;
  return 0;
}

my_decimal *Item_ignore_value::val_decimal(my_decimal *decimal_value)
{
  DBUG_ASSERT(0); // never should be called
  null_value= 1;
  return 0;
}

bool Item_ignore_value::get_date(THD *thd, MYSQL_TIME *ltime, date_mode_t fuzzydate)
{
  DBUG_ASSERT(0); // never should be called
  null_value= 1;
  return TRUE;
}

bool Item_ignore_value::send(Protocol *protocol, st_value *buffer)
{
  DBUG_ASSERT(0); // never should be called
  return TRUE;
}
=======
>>>>>>> 06fb78c6

bool Item_insert_value::eq(const Item *item, bool binary_cmp) const
{
  return item->type() == INSERT_VALUE_ITEM &&
    ((Item_insert_value *)item)->arg->eq(arg, binary_cmp);
}


bool Item_insert_value::fix_fields(THD *thd, Item **items)
{
  DBUG_ASSERT(fixed == 0);
  /* We should only check that arg is in first table */
  if (!arg->is_fixed())
  {
    bool res;
    TABLE_LIST *orig_next_table= context->last_name_resolution_table;
    context->last_name_resolution_table= context->first_name_resolution_table;
    res= arg->fix_fields(thd, &arg);
    context->last_name_resolution_table= orig_next_table;
    if (res)
      return TRUE;
  }

  if (arg->type() == REF_ITEM)
    arg= static_cast<Item_ref *>(arg)->ref[0];
  if (unlikely(arg->type() != FIELD_ITEM))
  {
    my_error(ER_BAD_FIELD_ERROR, MYF(0), "", "VALUES() function");
    return TRUE;
  }

  Item_field *field_arg= (Item_field *)arg;

  if (field_arg->field->table->insert_values)
  {
    Field *def_field= (Field*) thd->alloc(field_arg->field->size_of());
    if (!def_field)
      return TRUE;
    memcpy((void *)def_field, (void *)field_arg->field,
           field_arg->field->size_of());
    def_field->move_field_offset((my_ptrdiff_t)
                                 (def_field->table->insert_values -
                                  def_field->table->record[0]));
    set_field(def_field);
  }
  else
  {
    static uchar null_bit=1;
    /* charset doesn't matter here */
    Field *tmp_field= new Field_string(0, 0, &null_bit, 1, Field::NONE,
                                &field_arg->field->field_name, &my_charset_bin);
    if (tmp_field)
    {
      tmp_field->init(field_arg->field->table);
      set_field(tmp_field);
      // the index is important when read bits set
      tmp_field->field_index= field_arg->field->field_index;
    }
  }
  return FALSE;
}

void Item_insert_value::print(String *str, enum_query_type query_type)
{
  str->append(STRING_WITH_LEN("value("));
  arg->print(str, query_type);
  str->append(')');
}


/**
  Find index of Field object which will be appropriate for item
  representing field of row being changed in trigger.

  @param thd     current thread context
  @param table   table of trigger (and where we looking for fields)
  @param table_grant_info   GRANT_INFO of the subject table

  @note
    This function does almost the same as fix_fields() for Item_field
    but is invoked right after trigger definition parsing. Since at
    this stage we can't say exactly what Field object (corresponding
    to TABLE::record[0] or TABLE::record[1]) should be bound to this
    Item, we only find out index of the Field and then select concrete
    Field object in fix_fields() (by that time Table_triggers_list::old_field/
    new_field should point to proper array of Fields).
    It also binds Item_trigger_field to Table_triggers_list object for
    table of trigger which uses this item.
*/

void Item_trigger_field::setup_field(THD *thd, TABLE *table,
                                     GRANT_INFO *table_grant_info)
{
  /*
    It is too early to mark fields used here, because before execution
    of statement that will invoke trigger other statements may use same
    TABLE object, so all such mark-up will be wiped out.
    So instead we do it in Table_triggers_list::mark_fields_used()
    method which is called during execution of these statements.
  */
  enum_column_usage saved_column_usage= thd->column_usage;
  thd->column_usage= want_privilege == SELECT_ACL ? COLUMNS_READ
                                                  : COLUMNS_WRITE;
  /*
    Try to find field by its name and if it will be found
    set field_idx properly.
  */
  (void)find_field_in_table(thd, table, field_name.str, field_name.length,
                            0, &field_idx);
  thd->column_usage= saved_column_usage;
  triggers= table->triggers;
  table_grants= table_grant_info;
}


bool Item_trigger_field::eq(const Item *item, bool binary_cmp) const
{
  return item->type() == TRIGGER_FIELD_ITEM &&
         row_version == ((Item_trigger_field *)item)->row_version &&
         !lex_string_cmp(system_charset_info, &field_name,
                         &((Item_trigger_field *)item)->field_name);
}


void Item_trigger_field::set_required_privilege(bool rw)
{
  /*
    Require SELECT and UPDATE privilege if this field will be read and
    set, and only UPDATE privilege for setting the field.
  */
  want_privilege= (rw ? SELECT_ACL | UPDATE_ACL : UPDATE_ACL);
}


bool Item_trigger_field::set_value(THD *thd, sp_rcontext * /*ctx*/, Item **it)
{
  Item *item= thd->sp_prepare_func_item(it);

  if (!item || fix_fields_if_needed(thd, NULL))
    return true;

  // NOTE: field->table->copy_blobs should be false here, but let's
  // remember the value at runtime to avoid subtle bugs.
  bool copy_blobs_saved= field->table->copy_blobs;

  field->table->copy_blobs= true;

  int err_code= item->save_in_field(field, 0);

  field->table->copy_blobs= copy_blobs_saved;
  field->set_has_explicit_value();

  return err_code < 0;
}


bool Item_trigger_field::fix_fields(THD *thd, Item **items)
{
  /*
    Since trigger is object tightly associated with TABLE object most
    of its set up can be performed during trigger loading i.e. trigger
    parsing! So we have little to do in fix_fields. :)
  */

  DBUG_ASSERT(fixed == 0);

  /* Set field. */

  if (likely(field_idx != (uint)-1))
  {
#ifndef NO_EMBEDDED_ACCESS_CHECKS
    /*
      Check access privileges for the subject table. We check privileges only
      in runtime.
    */

    if (table_grants)
    {
      table_grants->want_privilege= want_privilege;

      if (check_grant_column(thd, table_grants,
                             triggers->trigger_table->s->db.str,
                             triggers->trigger_table->s->table_name.str,
                             field_name.str, field_name.length,
                             thd->security_ctx))
        return TRUE;
    }
#endif // NO_EMBEDDED_ACCESS_CHECKS

    field= (row_version == OLD_ROW) ? triggers->old_field[field_idx] :
                                      triggers->new_field[field_idx];
    set_field(field);
    fixed= 1;
    return FALSE;
  }

  my_error(ER_BAD_FIELD_ERROR, MYF(0), field_name.str,
           (row_version == NEW_ROW) ? "NEW" : "OLD");
  return TRUE;
}


void Item_trigger_field::print(String *str, enum_query_type query_type)
{
  str->append((row_version == NEW_ROW) ? "NEW" : "OLD", 3);
  str->append('.');
  str->append(&field_name);
}


bool Item_trigger_field::check_vcol_func_processor(void *arg)
{
  const char *ver= row_version == NEW_ROW ? "NEW." : "OLD.";
  return mark_unsupported_function(ver, field_name.str, arg, VCOL_IMPOSSIBLE);
}


void Item_trigger_field::cleanup()
{
  want_privilege= original_privilege;
  /*
    Since special nature of Item_trigger_field we should not do most of
    things from Item_field::cleanup() or Item_ident::cleanup() here.
  */
  Item_fixed_hybrid::cleanup();
}


Item_result item_cmp_type(Item_result a,Item_result b)
{
  if (a == b)
    return a;
  if (a == ROW_RESULT || b == ROW_RESULT)
    return ROW_RESULT;
  if (a == TIME_RESULT || b == TIME_RESULT)
    return TIME_RESULT;
  if ((a == INT_RESULT || a == DECIMAL_RESULT) &&
      (b == INT_RESULT || b == DECIMAL_RESULT))
    return DECIMAL_RESULT;
  return REAL_RESULT;
}


void resolve_const_item(THD *thd, Item **ref, Item *comp_item)
{
  Item *item= *ref;
  if (item->basic_const_item())
    return;                                     // Can't be better
  Type_handler_hybrid_field_type cmp(comp_item->type_handler_for_comparison());
  if (!cmp.aggregate_for_comparison(item->type_handler_for_comparison()))
  {
    Item *new_item= cmp.type_handler()->
                     make_const_item_for_comparison(thd, item, comp_item);
    if (new_item)
      thd->change_item_tree(ref, new_item);
  }
}

/**
  Compare the value stored in field with the expression from the query.

  @param field   Field which the Item is stored in after conversion
  @param item    Original expression from query

  @return Returns an integer greater than, equal to, or less than 0 if
          the value stored in the field is greater than, equal to,
          or less than the original Item. A 0 may also be returned if 
          out of memory.          

  @note We use this in the range optimizer/partition pruning,
        because in some cases we can't store the value in the field
        without some precision/character loss.

        We similarly use it to verify that expressions like
        BIGINT_FIELD <cmp> <literal value>
        is done correctly (as int/decimal/float according to literal type).

  @todo rewrite it to use Arg_comparator (currently it's a simplified and
        incomplete version of it)
*/

int stored_field_cmp_to_item(THD *thd, Field *field, Item *item)
{
  Type_handler_hybrid_field_type cmp(field->type_handler_for_comparison());
  if (cmp.aggregate_for_comparison(item->type_handler_for_comparison()))
  {
    // At fix_fields() time we checked that "field" and "item" are comparable
    DBUG_ASSERT(0);
    return 0;
  }
  return cmp.type_handler()->stored_field_cmp_to_item(thd, field, item);
}


void Item_cache::store(Item *item)
{
  example= item;
  if (!item)
    null_value= TRUE;
  value_cached= FALSE;
}

void Item_cache::print(String *str, enum_query_type query_type)
{
  if (example &&                                          // There is a cached item
      (query_type & QT_NO_DATA_EXPANSION))                // Caller is show-create-table
  {
    // Instead of "cache" or the cached value, print the cached item name
    example->print(str, query_type);
    return;
  }

  if (value_cached)
  {
    print_value(str);
    return;
  }
  str->append(STRING_WITH_LEN("<cache>("));
  if (example)
    example->print(str, query_type);
  else
    Item::print(str, query_type);
  str->append(')');
}

/**
  Assign to this cache NULL value if it is possible
*/

void Item_cache::set_null()
{
  if (maybe_null)
  {
    null_value= TRUE;
    value_cached= TRUE;
  }
}


bool  Item_cache_int::cache_value()
{
  if (!example)
    return FALSE;
  value_cached= TRUE;
  value= example->val_int_result();
  null_value= example->null_value;
  unsigned_flag= example->unsigned_flag;
  return TRUE;
}


String *Item_cache_int::val_str(String *str)
{
  if (!has_value())
    return NULL;
  str->set_int(value, unsigned_flag, default_charset());
  return str;
}


my_decimal *Item_cache_int::val_decimal(my_decimal *decimal_val)
{
  if (!has_value())
    return NULL;
  int2my_decimal(E_DEC_FATAL_ERROR, value, unsigned_flag, decimal_val);
  return decimal_val;
}

double Item_cache_int::val_real()
{
  if (!has_value())
    return 0.0;
  return (double) value;
}

longlong Item_cache_int::val_int()
{
  if (!has_value())
    return 0;
  return value;
}

int Item_cache_int::save_in_field(Field *field, bool no_conversions)
{
  int error;
  if (!has_value())
    return set_field_to_null_with_conversions(field, no_conversions);

  field->set_notnull();
  error= field->store(value, unsigned_flag);

  return error ? error : field->table->in_use->is_error() ? 1 : 0;
}


Item *Item_cache_int::convert_to_basic_const_item(THD *thd)
{
  Item *new_item;
  DBUG_ASSERT(value_cached || example != 0);
  if (!value_cached)
    cache_value();
  new_item= null_value ?
            (Item*) new (thd->mem_root) Item_null(thd) :
	    (Item*) new (thd->mem_root) Item_int(thd, val_int(), max_length);
  return new_item;
} 


Item_cache_temporal::Item_cache_temporal(THD *thd, const Type_handler *handler)
 :Item_cache_int(thd, handler)
{
  if (mysql_timestamp_type() == MYSQL_TIMESTAMP_ERROR)
    set_handler(&type_handler_datetime2);
}


bool Item_cache_temporal::cache_value()
{
  if (!example)
    return false;
  value_cached= true;
  value= example->val_datetime_packed_result(current_thd);
  null_value= example->null_value;
  return true;
}


bool Item_cache_time::cache_value()
{
  if (!example)
    return false;
  value_cached= true;
  value= example->val_time_packed_result(current_thd);
  null_value= example->null_value;
  return true;
}


bool Item_cache_temporal::get_date(THD *thd, MYSQL_TIME *ltime, date_mode_t fuzzydate)
{
  if (!has_value())
  {
    bzero((char*) ltime,sizeof(*ltime));
    return (null_value= true);
  }

  unpack_time(value, ltime, mysql_timestamp_type());
  return 0;
}


int Item_cache_temporal::save_in_field(Field *field, bool no_conversions)
{
  MYSQL_TIME ltime;
  // This is a temporal type. No nanoseconds, so round mode is not important.
  if (get_date(field->get_thd(), &ltime, TIME_CONV_NONE | TIME_FRAC_NONE))
    return set_field_to_null_with_conversions(field, no_conversions);
  field->set_notnull();
  int error= field->store_time_dec(&ltime, decimals);
  return error ? error : field->table->in_use->is_error() ? 1 : 0;
}


void Item_cache_temporal::store_packed(longlong val_arg, Item *example_arg)
{
  /* An explicit value is given, save it. */
  store(example_arg);
  value_cached= true;
  value= val_arg;
  null_value= false;
}


Item *Item_cache_temporal::clone_item(THD *thd)
{
  Item_cache *tmp= type_handler()->Item_get_cache(thd, this);
  Item_cache_temporal *item= static_cast<Item_cache_temporal*>(tmp);
  item->store_packed(value, example);
  return item;
}


Item *Item_cache_temporal::convert_to_basic_const_item(THD *thd)
{
  Item *new_item;
  DBUG_ASSERT(value_cached || example != 0);
  if (!value_cached)
    cache_value();
  if (null_value)
    return new (thd->mem_root) Item_null(thd);
  else
    return make_literal(thd);
  return new_item;
}

Item *Item_cache_datetime::make_literal(THD *thd)
{
  MYSQL_TIME ltime;
  unpack_time(val_datetime_packed(thd), &ltime, MYSQL_TIMESTAMP_DATETIME);
  return new (thd->mem_root) Item_datetime_literal(thd, &ltime, decimals);
}

Item *Item_cache_date::make_literal(THD *thd)
{
  MYSQL_TIME ltime;
  unpack_time(val_datetime_packed(thd), &ltime, MYSQL_TIMESTAMP_DATE);
  return new (thd->mem_root) Item_date_literal(thd, &ltime);
}

Item *Item_cache_time::make_literal(THD *thd)
{
  MYSQL_TIME ltime;
  unpack_time(val_time_packed(thd), &ltime, MYSQL_TIMESTAMP_TIME);
  return new (thd->mem_root) Item_time_literal(thd, &ltime, decimals);
}


int Item_cache_timestamp::save_in_field(Field *field, bool no_conversions)
{
  if (!has_value())
    return set_field_to_null_with_conversions(field, no_conversions);
  return m_native.save_in_field(field, decimals);
}


bool Item_cache_timestamp::val_native(THD *thd, Native *to)
{
  if (!has_value())
  {
    null_value= true;
    return true;
  }
  return null_value= to->copy(m_native);
}


Datetime Item_cache_timestamp::to_datetime(THD *thd)
{
  DBUG_ASSERT(is_fixed() == 1);
  if (!has_value())
  {
    null_value= true;
    return Datetime();
  }
  return m_native.to_datetime(thd);
}


bool Item_cache_timestamp::get_date(THD *thd, MYSQL_TIME *ltime,
                                    date_mode_t fuzzydate)
{
  if (!has_value())
  {
    set_zero_time(ltime, MYSQL_TIMESTAMP_DATETIME);
    return true;
  }
  Timestamp_or_zero_datetime tm(m_native);
  return (null_value= tm.to_TIME(thd, ltime, fuzzydate));
}


bool Item_cache_timestamp::cache_value()
{
  if (!example)
    return false;
  value_cached= true;
  null_value= example->val_native_with_conversion_result(current_thd, &m_native,
                                                         type_handler());
  return true;
}


bool Item_cache_real::cache_value()
{
  if (!example)
    return FALSE;
  value_cached= TRUE;
  value= example->val_result();
  null_value= example->null_value;
  return TRUE;
}


double Item_cache_real::val_real()
{
  if (!has_value())
    return 0.0;
  return value;
}

longlong Item_cache_real::val_int()
{
  if (!has_value())
    return 0;
  return Converter_double_to_longlong(value, unsigned_flag).result();
}


String* Item_cache_double::val_str(String *str)
{
  if (!has_value())
    return NULL;
  str->set_real(value, decimals, default_charset());
  return str;
}


String* Item_cache_float::val_str(String *str)
{
  if (!has_value())
    return NULL;
  Float(value).to_string(str, decimals);
  return str;
}


my_decimal *Item_cache_real::val_decimal(my_decimal *decimal_val)
{
  if (!has_value())
    return NULL;
  double2my_decimal(E_DEC_FATAL_ERROR, value, decimal_val);
  return decimal_val;
}


Item *Item_cache_real::convert_to_basic_const_item(THD *thd)
{
  Item *new_item;
  DBUG_ASSERT(value_cached || example != 0);
  if (!value_cached)
    cache_value();
  new_item= null_value ?
            (Item*) new (thd->mem_root) Item_null(thd) :
	    (Item*) new (thd->mem_root) Item_float(thd, val_real(),
                                                   decimals);
  return new_item;
} 


bool Item_cache_decimal::cache_value()
{
  if (!example)
    return FALSE;
  value_cached= TRUE;
  my_decimal *val= example->val_decimal_result(&decimal_value);
  if (!(null_value= example->null_value) && val != &decimal_value)
    my_decimal2decimal(val, &decimal_value);
  return TRUE;
}

double Item_cache_decimal::val_real()
{
  return !has_value() ? 0.0 : decimal_value.to_double();
}

longlong Item_cache_decimal::val_int()
{
  return !has_value() ? 0 : decimal_value.to_longlong(unsigned_flag);
}

String* Item_cache_decimal::val_str(String *str)
{
  return !has_value() ? NULL :
         decimal_value.to_string_round(str, decimals, &decimal_value);
}

my_decimal *Item_cache_decimal::val_decimal(my_decimal *val)
{
  if (!has_value())
    return NULL;
  return &decimal_value;
}


Item *Item_cache_decimal::convert_to_basic_const_item(THD *thd)
{
  Item *new_item;
  DBUG_ASSERT(value_cached || example != 0);
  if (!value_cached)
    cache_value();
  if (null_value)
    new_item= (Item*) new (thd->mem_root) Item_null(thd);
  else
  {
     VDec tmp(this);
     new_item= (Item*) new (thd->mem_root) Item_decimal(thd, tmp.ptr());
  }
  return new_item;
} 


bool Item_cache_str::cache_value()
{
  if (!example)
    return FALSE;
  value_cached= TRUE;
  value_buff.set(buffer, sizeof(buffer), example->collation.collation);
  value= example->str_result(&value_buff);
  if ((null_value= example->null_value))
    value= 0;
  else if (value != &value_buff)
  {
    /*
      We copy string value to avoid changing value if 'item' is table field
      in queries like following (where t1.c is varchar):
      select a, 
             (select a,b,c from t1 where t1.a=t2.a) = ROW(a,2,'a'),
             (select c from t1 where a=t2.a)
        from t2;
    */
    value_buff.copy(*value);
    value= &value_buff;
  }
  else
    value_buff.copy();
  return TRUE;
}

double Item_cache_str::val_real()
{
  if (!has_value())
    return 0.0;
  return value ? double_from_string_with_check(value) :  0.0;
}


longlong Item_cache_str::val_int()
{
  if (!has_value())
    return 0;
  return value ? longlong_from_string_with_check(value) : 0;
}


String* Item_cache_str::val_str(String *str)
{
  if (!has_value())
    return 0;
  return value;
}


my_decimal *Item_cache_str::val_decimal(my_decimal *decimal_val)
{
  if (!has_value())
    return NULL;
  return value ? decimal_from_string_with_check(decimal_val, value) : 0;
}


int Item_cache_str::save_in_field(Field *field, bool no_conversions)
{
  if (!has_value())
    return set_field_to_null_with_conversions(field, no_conversions);
  int res= Item_cache::save_in_field(field, no_conversions);
  return (is_varbinary && field->type() == MYSQL_TYPE_STRING &&
          value->length() < field->field_length) ? 1 : res;
}


bool Item_cache_row::allocate(THD *thd, uint num)
{
  item_count= num;
  return (!(values= 
	    (Item_cache **) thd->calloc(sizeof(Item_cache *)*item_count)));
}


Item *Item_cache_str::convert_to_basic_const_item(THD *thd)
{
  Item *new_item;
  DBUG_ASSERT(value_cached || example != 0);
  if (!value_cached)
    cache_value();
  if (null_value)
    new_item= (Item*) new (thd->mem_root) Item_null(thd);
  else
  {
    char buff[MAX_FIELD_WIDTH];
    String tmp(buff, sizeof(buff), value->charset());
    String *result= val_str(&tmp);
    uint length= result->length();
    char *tmp_str= thd->strmake(result->ptr(), length);
    new_item= new (thd->mem_root) Item_string(thd, tmp_str, length,
                                              result->charset());
  }
  return new_item;
}


bool Item_cache_row::setup(THD *thd, Item *item)
{
  example= item;
  if (!values && allocate(thd, item->cols()))
    return 1;
  for (uint i= 0; i < item_count; i++)
  {
    Item *el= item->element_index(i);
    Item_cache *tmp;
    if (!(tmp= values[i]= el->get_cache(thd)))
      return 1;
    tmp->setup(thd, el);
  }
  return 0;
}


void Item_cache_row::store(Item * item)
{
  example= item;
  if (!item)
  {
    null_value= TRUE;
    return;
  }
  for (uint i= 0; i < item_count; i++)
    values[i]->store(item->element_index(i));
}


bool Item_cache_row::cache_value()
{
  if (!example)
    return FALSE;
  value_cached= TRUE;
  null_value= 0;
  example->bring_value();
  for (uint i= 0; i < item_count; i++)
  {
    values[i]->cache_value();
    null_value|= values[i]->null_value;
  }
  return TRUE;
}


void Item_cache_row::illegal_method_call(const char *method)
{
  DBUG_ENTER("Item_cache_row::illegal_method_call");
  DBUG_PRINT("error", ("!!! %s method was called for row item", method));
  DBUG_ASSERT(0);
  my_error(ER_OPERAND_COLUMNS, MYF(0), 1);
  DBUG_VOID_RETURN;
}


bool Item_cache_row::check_cols(uint c)
{
  if (c != item_count)
  {
    my_error(ER_OPERAND_COLUMNS, MYF(0), c);
    return 1;
  }
  return 0;
}


bool Item_cache_row::null_inside()
{
  for (uint i= 0; i < item_count; i++)
  {
    if (values[i]->cols() > 1)
    {
      if (values[i]->null_inside())
	return 1;
    }
    else
    {
      values[i]->update_null_value();
      if (values[i]->null_value)
	return 1;
    }
  }
  return 0;
}


void Item_cache_row::bring_value()
{
  if (!example)
    return;
  example->bring_value();
  null_value= example->null_value;
  for (uint i= 0; i < item_count; i++)
    values[i]->bring_value();
}


/**
  Assign to this cache NULL value if it is possible
*/

void Item_cache_row::set_null()
{
  Item_cache::set_null();
  if (!values)
    return;
  for (uint i= 0; i < item_count; i++)
    values[i]->set_null();
};


double Item_type_holder::val_real()
{
  DBUG_ASSERT(0); // should never be called
  return 0.0;
}


longlong Item_type_holder::val_int()
{
  DBUG_ASSERT(0); // should never be called
  return 0;
}

my_decimal *Item_type_holder::val_decimal(my_decimal *)
{
  DBUG_ASSERT(0); // should never be called
  return 0;
}

String *Item_type_holder::val_str(String*)
{
  DBUG_ASSERT(0); // should never be called
  return 0;
}

bool Item_type_holder::get_date(THD *thd, MYSQL_TIME *ltime, date_mode_t fuzzydate)
{
  DBUG_ASSERT(0); // should never be called
  return true;
}

void Item_result_field::cleanup()
{
  DBUG_ENTER("Item_result_field::cleanup()");
  Item_fixed_hybrid::cleanup();
  result_field= 0;
  DBUG_VOID_RETURN;
}

/**
  Dummy error processor used by default by Name_resolution_context.

  @note
    do nothing
*/

void dummy_error_processor(THD *thd, void *data)
{}

/**
  Wrapper of hide_view_error call for Name_resolution_context error
  processor.

  @note
    hide view underlying tables details in error messages
*/

void view_error_processor(THD *thd, void *data)
{
  ((TABLE_LIST *)data)->hide_view_error(thd);
}


st_select_lex *Item_ident::get_depended_from() const
{
  st_select_lex *dep;
  if ((dep= depended_from))
    for ( ; dep->merged_into; dep= dep->merged_into) ;
  return dep;
}


table_map Item_ref::used_tables() const		
{
  return get_depended_from() ? OUTER_REF_TABLE_BIT : (*ref)->used_tables(); 
}


void Item_ref::update_used_tables()
{
  if (!get_depended_from())
    (*ref)->update_used_tables();
}

void Item_direct_view_ref::update_used_tables()
{
  set_null_ref_table();
  Item_direct_ref::update_used_tables();
}


table_map Item_direct_view_ref::used_tables() const
{
  DBUG_ASSERT(fixed);

  if (get_depended_from())
    return OUTER_REF_TABLE_BIT;

  if (view->is_merged_derived() || view->merged || !view->table)
  {
    table_map used= (*ref)->used_tables();
    return (used ?
            used :
            ((null_ref_table != NO_NULL_TABLE) ?
             null_ref_table->map :
             (table_map)0 ));
  }
  return view->table->map;
}

table_map Item_direct_view_ref::not_null_tables() const
{
  if (get_depended_from())
    return 0;
  if  (!( view->merged || !view->table))
    return view->table->map;
  TABLE *tab= get_null_ref_table();
  if (tab == NO_NULL_TABLE || (*ref)->used_tables())
    return (*ref)->not_null_tables();
   return get_null_ref_table()->map;
}

/*
  we add RAND_TABLE_BIT to prevent moving this item from HAVING to WHERE
*/
table_map Item_ref_null_helper::used_tables() const
{
  return (get_depended_from() ?
          OUTER_REF_TABLE_BIT :
          (*ref)->used_tables() | RAND_TABLE_BIT);
}


#ifndef DBUG_OFF

/* Debugger help function */
static char dbug_item_print_buf[2048];

const char *dbug_print_item(Item *item)
{
  char *buf= dbug_item_print_buf;
  String str(buf, sizeof(dbug_item_print_buf), &my_charset_bin);
  str.length(0);
  if (!item)
    return "(Item*)NULL";
  
  THD *thd= current_thd;
  ulonglong save_option_bits= thd->variables.option_bits;
  thd->variables.option_bits &= ~OPTION_QUOTE_SHOW_CREATE;

  item->print(&str, QT_EXPLAIN);

  thd->variables.option_bits= save_option_bits;

  if (str.c_ptr_safe() == buf)
    return buf;
  else
    return "Couldn't fit into buffer";
}

const char *dbug_print_select(SELECT_LEX *sl)
{
  char *buf= dbug_item_print_buf;
  String str(buf, sizeof(dbug_item_print_buf), &my_charset_bin);
  str.length(0);
  if (!sl)
    return "(SELECT_LEX*)NULL";

  THD *thd= current_thd;
  ulonglong save_option_bits= thd->variables.option_bits;
  thd->variables.option_bits &= ~OPTION_QUOTE_SHOW_CREATE;

  sl->print(thd, &str, QT_EXPLAIN);

  thd->variables.option_bits= save_option_bits;

  if (str.c_ptr() == buf)
    return buf;
  else
    return "Couldn't fit into buffer";
}

const char *dbug_print_unit(SELECT_LEX_UNIT *un)
{
  char *buf= dbug_item_print_buf;
  String str(buf, sizeof(dbug_item_print_buf), &my_charset_bin);
  str.length(0);
  if (!un)
    return "(SELECT_LEX_UNIT*)NULL";

  THD *thd= current_thd;
  ulonglong save_option_bits= thd->variables.option_bits;
  thd->variables.option_bits &= ~OPTION_QUOTE_SHOW_CREATE;

  un->print(&str, QT_EXPLAIN);

  thd->variables.option_bits= save_option_bits;

  if (str.c_ptr() == buf)
    return buf;
  else
    return "Couldn't fit into buffer";
}

const char *dbug_print(Item *x)            { return dbug_print_item(x);   }
const char *dbug_print(SELECT_LEX *x)      { return dbug_print_select(x); }
const char *dbug_print(SELECT_LEX_UNIT *x) { return dbug_print_unit(x);   }

#endif /*DBUG_OFF*/



void Item::register_in(THD *thd)
{
  next= thd->free_list;
  thd->free_list= this;
}


bool Item::cleanup_excluding_immutables_processor (void *arg)
{
  if (!(get_extraction_flag() == IMMUTABLE_FL))
    return cleanup_processor(arg);
  else
  {
    clear_extraction_flag();
    return false;
  }
}<|MERGE_RESOLUTION|>--- conflicted
+++ resolved
@@ -9415,60 +9415,6 @@
   return (this->*transformer)(thd, args);
 }
 
-<<<<<<< HEAD
-void Item_ignore_value::print(String *str, enum_query_type query_type)
-{
-    str->append(STRING_WITH_LEN("ignore"));
-}
-
-int Item_ignore_value::save_in_field(Field *field_arg, bool no_conversions)
-{
-  return field_arg->save_in_field_ignore_value(context->error_processor ==
-                                               &view_error_processor);
-}
-
-String *Item_ignore_value::val_str(String *str)
-{
-  DBUG_ASSERT(0); // never should be called
-  null_value= 1;
-  return 0;
-}
-
-double Item_ignore_value::val_real()
-{
-  DBUG_ASSERT(0); // never should be called
-  null_value= 1;
-  return 0.0;
-}
-
-longlong Item_ignore_value::val_int()
-{
-  DBUG_ASSERT(0); // never should be called
-  null_value= 1;
-  return 0;
-}
-
-my_decimal *Item_ignore_value::val_decimal(my_decimal *decimal_value)
-{
-  DBUG_ASSERT(0); // never should be called
-  null_value= 1;
-  return 0;
-}
-
-bool Item_ignore_value::get_date(THD *thd, MYSQL_TIME *ltime, date_mode_t fuzzydate)
-{
-  DBUG_ASSERT(0); // never should be called
-  null_value= 1;
-  return TRUE;
-}
-
-bool Item_ignore_value::send(Protocol *protocol, st_value *buffer)
-{
-  DBUG_ASSERT(0); // never should be called
-  return TRUE;
-}
-=======
->>>>>>> 06fb78c6
 
 bool Item_insert_value::eq(const Item *item, bool binary_cmp) const
 {
