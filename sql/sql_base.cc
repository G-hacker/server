--- conflicted
+++ resolved
@@ -174,84 +174,6 @@
 has_write_table_with_auto_increment_and_select(TABLE_LIST *tables);
 static bool has_write_table_auto_increment_not_first_in_pk(TABLE_LIST *tables);
 
-<<<<<<< HEAD
-=======
-uint cached_open_tables(void)
-{
-  return table_cache_count;
-}
-
-
-#ifdef EXTRA_DEBUG
-static void check_unused(THD *thd)
-{
-  uint count= 0, open_files= 0, idx= 0;
-  TABLE *cur_link, *start_link, *entry;
-  TABLE_SHARE *share;
-  DBUG_ENTER("check_unused");
-
-  if ((start_link=cur_link=unused_tables))
-  {
-    do
-    {
-      if (cur_link != cur_link->next->prev || cur_link != cur_link->prev->next)
-      {
-	DBUG_PRINT("error",("Unused_links aren't linked properly")); /* purecov: inspected */
-	DBUG_VOID_RETURN; /* purecov: inspected */
-      }
-    } while (count++ < table_cache_count &&
-	     (cur_link=cur_link->next) != start_link);
-    if (cur_link != start_link)
-    {
-      DBUG_PRINT("error",("Unused_links aren't connected")); /* purecov: inspected */
-    }
-  }
-  for (idx=0 ; idx < table_def_cache.records ; idx++)
-  {
-    share= (TABLE_SHARE*) my_hash_element(&table_def_cache, idx);
-
-    I_P_List_iterator<TABLE, TABLE_share> it(share->free_tables);
-    while ((entry= it++))
-    {
-      /*
-        We must not have TABLEs in the free list that have their file closed.
-      */
-      DBUG_ASSERT(entry->db_stat && entry->file);
-      /* Merge children should be detached from a merge parent */
-      if (entry->in_use)
-      {
-        DBUG_PRINT("error",("Used table is in share's list of unused tables")); /* purecov: inspected */
-      }
-      /* extra() may assume that in_use is set */
-      entry->in_use= thd;
-      DBUG_ASSERT(! entry->file->extra(HA_EXTRA_IS_ATTACHED_CHILDREN));
-      entry->in_use= 0;
-
-      count--;
-      open_files++;
-    }
-    it.init(share->used_tables);
-    while ((entry= it++))
-    {
-      if (!entry->in_use)
-      {
-        DBUG_PRINT("error",("Unused table is in share's list of used tables")); /* purecov: inspected */
-      }
-      open_files++;
-    }
-  }
-  if (count != 0)
-  {
-    DBUG_PRINT("error",("Unused_links doesn't match open_cache: diff: %d", /* purecov: inspected */
-			count)); /* purecov: inspected */
-  }
-  DBUG_VOID_RETURN;
-}
-#else
-#define check_unused(A)
-#endif
-
->>>>>>> 34cb833b
 
 /**
   Create a table cache/table definition cache key
@@ -2458,13 +2380,6 @@
       MDL_deadlock_handler mdl_deadlock_handler(ot_ctx);
       bool wait_result;
 
-<<<<<<< HEAD
-=======
-      DBUG_PRINT("info", ("old version of table share found"));
-      release_table_share(share);
-      mysql_mutex_unlock(&LOCK_open);
-
->>>>>>> 34cb833b
       thd->push_internal_handler(&mdl_deadlock_handler);
       wait_result= tdc_wait_for_old_version(thd, table_list->db,
                                             table_list->table_name,
@@ -2486,16 +2401,10 @@
         and try to reopen them. Note: refresh_version is currently
         changed only during FLUSH TABLES.
       */
-<<<<<<< HEAD
       if (table)
         tc_release_table(table);
       else
         tdc_release_share(share);
-=======
-      DBUG_PRINT("info", ("share version differs between tables"));
-      release_table_share(share);
-      mysql_mutex_unlock(&LOCK_open);
->>>>>>> 34cb833b
       (void)ot_ctx->request_backoff_action(Open_table_context::OT_REOPEN_TABLES,
                                            NULL);
       DBUG_RETURN(TRUE);
@@ -2504,16 +2413,8 @@
 
   if (table)
   {
-<<<<<<< HEAD
     DBUG_ASSERT(table->file != NULL);
     table->file->rebind_psi();
-=======
-    table= share->free_tables.front();
-    table_def_use_table(thd, table);
-    /* Release the share as we hold an extra reference to it */
-    DBUG_PRINT("info", ("release temporarily acquired table share"));
-    release_table_share(share);
->>>>>>> 34cb833b
   }
   else
   {
