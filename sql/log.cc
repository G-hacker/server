/* Copyright (c) 2000, 2018, Oracle and/or its affiliates.
   Copyright (c) 2009, 2019, MariaDB Corporation

   This program is free software; you can redistribute it and/or modify
   it under the terms of the GNU General Public License as published by
   the Free Software Foundation; version 2 of the License.

   This program is distributed in the hope that it will be useful,
   but WITHOUT ANY WARRANTY; without even the implied warranty of
   MERCHANTABILITY or FITNESS FOR A PARTICULAR PURPOSE.  See the
   GNU General Public License for more details.

   You should have received a copy of the GNU General Public License
   along with this program; if not, write to the Free Software
   Foundation, Inc., 51 Franklin Street, Fifth Floor, Boston, MA  02110-1301, USA */


/**
  @file

  @brief
  logging of commands

  @todo
    Abort logging when we get an error in reading or writing log files
*/

#include "mariadb.h"		/* NO_EMBEDDED_ACCESS_CHECKS */
#include "sql_priv.h"
#include "log.h"
#include "sql_base.h"                           // open_log_table
#include "sql_repl.h"
#include "sql_delete.h"                         // mysql_truncate
#include "sql_parse.h"                          // command_name
#include "sql_time.h"           // calc_time_from_sec, my_time_compare
#include "tztime.h"             // my_tz_OFFSET0, struct Time_zone
#include "sql_acl.h"            // SUPER_ACL
#include "log_event.h"          // Query_log_event
#include "rpl_filter.h"
#include "rpl_rli.h"
#include "sql_audit.h"
#include "mysqld.h"

#include <my_dir.h>
#include <m_ctype.h>				// For test_if_number

#include <set_var.h> // for Sys_last_gtid_ptr

#ifdef _WIN32
#include "message.h"
#endif

#include "sql_plugin.h"
#include "debug_sync.h"
#include "sql_show.h"
#include "my_pthread.h"
#include "semisync_master.h"
#include "wsrep_mysqld.h"
#include "sp_rcontext.h"
#include "sp_head.h"

/* max size of the log message */
#define MAX_LOG_BUFFER_SIZE 1024
#define MAX_TIME_SIZE 32
#define MY_OFF_T_UNDEF (~(my_off_t)0UL)
/* Truncate cache log files bigger than this */
#define CACHE_FILE_TRUNC_SIZE 65536

#define FLAGSTR(V,F) ((V)&(F)?#F" ":"")

handlerton *binlog_hton;
LOGGER logger;

const char *log_bin_index= 0;
const char *log_bin_basename= 0;

MYSQL_BIN_LOG mysql_bin_log(&sync_binlog_period);

static bool test_if_number(const char *str,
			   ulong *res, bool allow_wildcards);
static int binlog_init(void *p);
static int binlog_close_connection(handlerton *hton, THD *thd);
static int binlog_savepoint_set(handlerton *hton, THD *thd, void *sv);
static int binlog_savepoint_rollback(handlerton *hton, THD *thd, void *sv);
static bool binlog_savepoint_rollback_can_release_mdl(handlerton *hton,
                                                      THD *thd);
static int binlog_commit(handlerton *hton, THD *thd, bool all);
static int binlog_rollback(handlerton *hton, THD *thd, bool all);
static int binlog_prepare(handlerton *hton, THD *thd, bool all);
static int binlog_start_consistent_snapshot(handlerton *hton, THD *thd);

static const LEX_CSTRING write_error_msg=
    { STRING_WITH_LEN("error writing to the binary log") };

static my_bool opt_optimize_thread_scheduling= TRUE;
ulong binlog_checksum_options;
#ifndef DBUG_OFF
ulong opt_binlog_dbug_fsync_sleep= 0;
#endif

mysql_mutex_t LOCK_prepare_ordered;
mysql_cond_t COND_prepare_ordered;
mysql_mutex_t LOCK_after_binlog_sync;
mysql_mutex_t LOCK_commit_ordered;

static ulonglong binlog_status_var_num_commits;
static ulonglong binlog_status_var_num_group_commits;
static ulonglong binlog_status_group_commit_trigger_count;
static ulonglong binlog_status_group_commit_trigger_lock_wait;
static ulonglong binlog_status_group_commit_trigger_timeout;
static char binlog_snapshot_file[FN_REFLEN];
static ulonglong binlog_snapshot_position;

static const char *fatal_log_error=
  "Could not use %s for logging (error %d). "
  "Turning logging off for the whole duration of the MariaDB server process. "
  "To turn it on again: fix the cause, shutdown the MariaDB server and "
  "restart it.";


static SHOW_VAR binlog_status_vars_detail[]=
{
  {"commits",
    (char *)&binlog_status_var_num_commits, SHOW_LONGLONG},
  {"group_commits",
    (char *)&binlog_status_var_num_group_commits, SHOW_LONGLONG},
  {"group_commit_trigger_count",
    (char *)&binlog_status_group_commit_trigger_count, SHOW_LONGLONG},
  {"group_commit_trigger_lock_wait",
    (char *)&binlog_status_group_commit_trigger_lock_wait, SHOW_LONGLONG},
  {"group_commit_trigger_timeout",
    (char *)&binlog_status_group_commit_trigger_timeout, SHOW_LONGLONG},
  {"snapshot_file",
    (char *)&binlog_snapshot_file, SHOW_CHAR},
  {"snapshot_position",
   (char *)&binlog_snapshot_position, SHOW_LONGLONG},
  {NullS, NullS, SHOW_LONG}
};

/*
  Variables for the binlog background thread.
  Protected by the MYSQL_BIN_LOG::LOCK_binlog_background_thread mutex.
 */
static bool binlog_background_thread_started= false;
static bool binlog_background_thread_stop= false;
static MYSQL_BIN_LOG::xid_count_per_binlog *
    binlog_background_thread_queue= NULL;

static bool start_binlog_background_thread();

static rpl_binlog_state rpl_global_gtid_binlog_state;

void setup_log_handling()
{
  rpl_global_gtid_binlog_state.init();
}


/**
   purge logs, master and slave sides both, related error code
   convertor.
   Called from @c purge_error_message(), @c MYSQL_BIN_LOG::reset_logs()

   @param  res  an internal to purging routines error code 

   @return the user level error code ER_*
*/
uint purge_log_get_error_code(int res)
{
  uint errcode= 0;

  switch (res)  {
  case 0: break;
  case LOG_INFO_EOF:	errcode= ER_UNKNOWN_TARGET_BINLOG; break;
  case LOG_INFO_IO:	errcode= ER_IO_ERR_LOG_INDEX_READ; break;
  case LOG_INFO_INVALID:errcode= ER_BINLOG_PURGE_PROHIBITED; break;
  case LOG_INFO_SEEK:	errcode= ER_FSEEK_FAIL; break;
  case LOG_INFO_MEM:	errcode= ER_OUT_OF_RESOURCES; break;
  case LOG_INFO_FATAL:	errcode= ER_BINLOG_PURGE_FATAL_ERR; break;
  case LOG_INFO_IN_USE: errcode= ER_LOG_IN_USE; break;
  case LOG_INFO_EMFILE: errcode= ER_BINLOG_PURGE_EMFILE; break;
  default:		errcode= ER_LOG_PURGE_UNKNOWN_ERR; break;
  }

  return errcode;
}

/**
  Silence all errors and warnings reported when performing a write
  to a log table.
  Errors and warnings are not reported to the client or SQL exception
  handlers, so that the presence of logging does not interfere and affect
  the logic of an application.
*/
class Silence_log_table_errors : public Internal_error_handler
{
  char m_message[MYSQL_ERRMSG_SIZE];
public:
  Silence_log_table_errors()
  {
    m_message[0]= '\0';
  }

  virtual ~Silence_log_table_errors() {}

  virtual bool handle_condition(THD *thd,
                                uint sql_errno,
                                const char* sql_state,
                                Sql_condition::enum_warning_level *level,
                                const char* msg,
                                Sql_condition ** cond_hdl);
  const char *message() const { return m_message; }
};

bool
Silence_log_table_errors::handle_condition(THD *,
                                           uint,
                                           const char*,
                                           Sql_condition::enum_warning_level*,
                                           const char* msg,
                                           Sql_condition ** cond_hdl)
{
  *cond_hdl= NULL;
  strmake_buf(m_message, msg);
  return TRUE;
}

sql_print_message_func sql_print_message_handlers[3] =
{
  sql_print_information,
  sql_print_warning,
  sql_print_error
};


/**
  Create the name of the log file
  
  @param[OUT] out    a pointer to a new allocated name will go there
  @param[IN] log_ext The extension for the file (e.g .log)
  @param[IN] once    whether to use malloc_once or a normal malloc.
*/
void make_default_log_name(char **out, const char* log_ext, bool once)
{
  char buff[FN_REFLEN+10];
  fn_format(buff, opt_log_basename, "", log_ext, MYF(MY_REPLACE_EXT));
  if (once)
    *out= my_once_strdup(buff, MYF(MY_WME));
  else
  {
    my_free(*out);
    *out= my_strdup(buff, MYF(MY_WME));
  }
}


/*
  Helper classes to store non-transactional and transactional data
  before copying it to the binary log.
*/
class binlog_cache_data
{
public:
  binlog_cache_data(): m_pending(0), status(0),
  before_stmt_pos(MY_OFF_T_UNDEF),
  incident(FALSE), changes_to_non_trans_temp_table_flag(FALSE),
  saved_max_binlog_cache_size(0), ptr_binlog_cache_use(0),
  ptr_binlog_cache_disk_use(0)
  { }
  
  ~binlog_cache_data()
  {
    DBUG_ASSERT(empty());
    close_cached_file(&cache_log);
  }

  /*
    Return 1 if there is no relevant entries in the cache

    This is:
    - Cache is empty
    - There are row or critical (DDL?) events in the cache

    The status test is needed to avoid writing entries with only
    a table map entry, which would crash in do_apply_event() on the slave
    as it assumes that there is always a row entry after a table map.
  */
  bool empty() const
  {
    return (pending() == NULL &&
            (my_b_write_tell(&cache_log) == 0 ||
             ((status & (LOGGED_ROW_EVENT | LOGGED_CRITICAL)) == 0)));
  }

  Rows_log_event *pending() const
  {
    return m_pending;
  }

  void set_pending(Rows_log_event *const pending_arg)
  {
    m_pending= pending_arg;
  }

  void set_incident(void)
  {
    incident= TRUE;
  }
  
  bool has_incident(void)
  {
    return(incident);
  }

  void set_changes_to_non_trans_temp_table()
  {
    changes_to_non_trans_temp_table_flag= TRUE;    
  }

  bool changes_to_non_trans_temp_table()
  {
    return (changes_to_non_trans_temp_table_flag);    
  }

  void reset()
  {
    bool cache_was_empty= empty();
    bool truncate_file= (cache_log.file != -1 &&
                         my_b_write_tell(&cache_log) > CACHE_FILE_TRUNC_SIZE);
    truncate(0,1);                              // Forget what's in cache
    if (!cache_was_empty)
      compute_statistics();
    if (truncate_file)
      my_chsize(cache_log.file, 0, 0, MYF(MY_WME));

    changes_to_non_trans_temp_table_flag= FALSE;
    status= 0;
    incident= FALSE;
    before_stmt_pos= MY_OFF_T_UNDEF;
    DBUG_ASSERT(empty());
  }

  my_off_t get_byte_position() const
  {
    return my_b_tell(&cache_log);
  }

  my_off_t get_prev_position()
  {
     return(before_stmt_pos);
  }

  void set_prev_position(my_off_t pos)
  {
     before_stmt_pos= pos;
  }
  
  void restore_prev_position()
  {
    truncate(before_stmt_pos);
  }

  void restore_savepoint(my_off_t pos)
  {
    truncate(pos);
    if (pos < before_stmt_pos)
      before_stmt_pos= MY_OFF_T_UNDEF;
  }

  void set_binlog_cache_info(my_off_t param_max_binlog_cache_size,
                             ulong *param_ptr_binlog_cache_use,
                             ulong *param_ptr_binlog_cache_disk_use)
  {
    /*
      The assertions guarantee that the set_binlog_cache_info is
      called just once and information passed as parameters are
      never zero.

      This is done while calling the constructor binlog_cache_mngr.
      We cannot set informaton in the constructor binlog_cache_data
      because the space for binlog_cache_mngr is allocated through
      a placement new.

      In the future, we can refactor this and change it to avoid
      the set_binlog_info. 
    */
    DBUG_ASSERT(saved_max_binlog_cache_size == 0 &&
                param_max_binlog_cache_size != 0 &&
                ptr_binlog_cache_use == 0 &&
                param_ptr_binlog_cache_use != 0 &&
                ptr_binlog_cache_disk_use == 0 &&
                param_ptr_binlog_cache_disk_use != 0);

    saved_max_binlog_cache_size= param_max_binlog_cache_size;
    ptr_binlog_cache_use= param_ptr_binlog_cache_use;
    ptr_binlog_cache_disk_use= param_ptr_binlog_cache_disk_use;
    cache_log.end_of_file= saved_max_binlog_cache_size;
  }

  void add_status(enum_logged_status status_arg)
  {
    status|= status_arg;
  }

  /*
    Cache to store data before copying it to the binary log.
  */
  IO_CACHE cache_log;

private:
  /*
    Pending binrows event. This event is the event where the rows are currently
    written.
   */
  Rows_log_event *m_pending;

  /*
    Bit flags for what has been writting to cache. Used to
    discard logs without any data changes.
    see enum_logged_status;
  */
  uint32 status;

  /*
    Binlog position before the start of the current statement.
  */
  my_off_t before_stmt_pos;
 
  /*
    This indicates that some events did not get into the cache and most likely
    it is corrupted.
  */ 
  bool incident;

  /*
    This flag indicates if the cache has changes to temporary tables.
    @TODO This a temporary fix and should be removed after BUG#54562.
  */
  bool changes_to_non_trans_temp_table_flag;

  /**
    This function computes binlog cache and disk usage.
  */
  void compute_statistics()
  {
    statistic_increment(*ptr_binlog_cache_use, &LOCK_status);
    if (cache_log.disk_writes != 0)
    {
#ifdef REAL_STATISTICS
      statistic_add(*ptr_binlog_cache_disk_use,
                    cache_log.disk_writes, &LOCK_status);
#else
      statistic_increment(*ptr_binlog_cache_disk_use, &LOCK_status);
#endif
      cache_log.disk_writes= 0;
    }
  }

  /*
    Stores the values of maximum size of the cache allowed when this cache
    is configured. This corresponds to either
      . max_binlog_cache_size or max_binlog_stmt_cache_size.
  */
  my_off_t saved_max_binlog_cache_size;

  /*
    Stores a pointer to the status variable that keeps track of the in-memory 
    cache usage. This corresponds to either
      . binlog_cache_use or binlog_stmt_cache_use.
  */
  ulong *ptr_binlog_cache_use;

  /*
    Stores a pointer to the status variable that keeps track of the disk
    cache usage. This corresponds to either
      . binlog_cache_disk_use or binlog_stmt_cache_disk_use.
  */
  ulong *ptr_binlog_cache_disk_use;

  /*
    It truncates the cache to a certain position. This includes deleting the
    pending event.
   */
  void truncate(my_off_t pos, bool reset_cache=0)
  {
    DBUG_PRINT("info", ("truncating to position %lu", (ulong) pos));
    if (pending())
    {
      delete pending();
      set_pending(0);
    }
    reinit_io_cache(&cache_log, WRITE_CACHE, pos, 0, reset_cache);
    cache_log.end_of_file= saved_max_binlog_cache_size;
  }
 
  binlog_cache_data& operator=(const binlog_cache_data& info);
  binlog_cache_data(const binlog_cache_data& info);
};


void Log_event_writer::add_status(enum_logged_status status)
{
  if (likely(cache_data))
    cache_data->add_status(status);
}

class binlog_cache_mngr {
public:
  binlog_cache_mngr(my_off_t param_max_binlog_stmt_cache_size,
                    my_off_t param_max_binlog_cache_size,
                    ulong *param_ptr_binlog_stmt_cache_use,
                    ulong *param_ptr_binlog_stmt_cache_disk_use,
                    ulong *param_ptr_binlog_cache_use,
                    ulong *param_ptr_binlog_cache_disk_use)
    : last_commit_pos_offset(0), using_xa(FALSE), xa_xid(0)
  {
     stmt_cache.set_binlog_cache_info(param_max_binlog_stmt_cache_size,
                                      param_ptr_binlog_stmt_cache_use,
                                      param_ptr_binlog_stmt_cache_disk_use);
     trx_cache.set_binlog_cache_info(param_max_binlog_cache_size,
                                     param_ptr_binlog_cache_use,
                                     param_ptr_binlog_cache_disk_use);
     last_commit_pos_file[0]= 0;
  }

  void reset(bool do_stmt, bool do_trx)
  {
    if (do_stmt)
      stmt_cache.reset();
    if (do_trx)
    {
      trx_cache.reset();
      using_xa= FALSE;
      last_commit_pos_file[0]= 0;
      last_commit_pos_offset= 0;
    }
  }

  binlog_cache_data* get_binlog_cache_data(bool is_transactional)
  {
    return (is_transactional ? &trx_cache : &stmt_cache);
  }

  IO_CACHE* get_binlog_cache_log(bool is_transactional)
  {
    return (is_transactional ? &trx_cache.cache_log : &stmt_cache.cache_log);
  }

  binlog_cache_data stmt_cache;

  binlog_cache_data trx_cache;

  /*
    Binlog position for current transaction.
    For START TRANSACTION WITH CONSISTENT SNAPSHOT, this is the binlog
    position corresponding to the snapshot taken. During (and after) commit,
    this is set to the binlog position corresponding to just after the
    commit (so storage engines can store it in their transaction log).
  */
  char last_commit_pos_file[FN_REFLEN];
  my_off_t last_commit_pos_offset;

  /*
    Flag set true if this transaction is committed with log_xid() as part of
    XA, false if not.
  */
  bool using_xa;
  my_xid xa_xid;
  bool need_unlog;
  /*
    Id of binlog that transaction was written to; only needed if need_unlog is
    true.
  */
  ulong binlog_id;
  /* Set if we get an error during commit that must be returned from unlog(). */
  bool delayed_error;

private:

  binlog_cache_mngr& operator=(const binlog_cache_mngr& info);
  binlog_cache_mngr(const binlog_cache_mngr& info);
};

bool LOGGER::is_log_table_enabled(uint log_table_type)
{
  switch (log_table_type) {
  case QUERY_LOG_SLOW:
    return (table_log_handler != NULL) && global_system_variables.sql_log_slow;
  case QUERY_LOG_GENERAL:
    return (table_log_handler != NULL) && opt_log ;
  default:
    DBUG_ASSERT(0);
    return FALSE;                             /* make compiler happy */
  }
}

/**
   Check if a given table is opened log table

   @param table             Table to check
   @param check_if_opened   Only fail if it's a log table in use
   @param error_msg	    String to put in error message if not ok.
                            No error message if 0
   @return 0 ok
   @return # Type of log file
 */

int check_if_log_table(const TABLE_LIST *table,
                       bool check_if_opened,
                       const char *error_msg)
{
  int result= 0;
  if (table->db.length == 5 &&
      !my_strcasecmp(table_alias_charset, table->db.str, "mysql"))
  {
    const char *table_name= table->table_name.str;

    if (table->table_name.length == 11 &&
        !my_strcasecmp(table_alias_charset, table_name, "general_log"))
    {
      result= QUERY_LOG_GENERAL;
      goto end;
    }

    if (table->table_name.length == 8 &&
        !my_strcasecmp(table_alias_charset, table_name, "slow_log"))
    {
      result= QUERY_LOG_SLOW;
      goto end;
    }
  }
  return 0;

end:
  if (!check_if_opened || logger.is_log_table_enabled(result))
  {
    if (error_msg)
      my_error(ER_BAD_LOG_STATEMENT, MYF(0), error_msg);
    return result;
  }
  return 0;
}


Log_to_csv_event_handler::Log_to_csv_event_handler()
{
}


Log_to_csv_event_handler::~Log_to_csv_event_handler()
{
}


void Log_to_csv_event_handler::cleanup()
{
  logger.is_log_tables_initialized= FALSE;
}

/* log event handlers */

/**
  Log command to the general log table

  Log given command to the general log table.

  @param  event_time        command start timestamp
  @param  user_host         the pointer to the string with user@host info
  @param  user_host_len     length of the user_host string. this is computed
                            once and passed to all general log event handlers
  @param  thread_id         Id of the thread, issued a query
  @param  command_type      the type of the command being logged
  @param  command_type_len  the length of the string above
  @param  sql_text          the very text of the query being executed
  @param  sql_text_len      the length of sql_text string


  @return This function attempts to never call my_error(). This is
  necessary, because general logging happens already after a statement
  status has been sent to the client, so the client can not see the
  error anyway. Besides, the error is not related to the statement
  being executed and is internal, and thus should be handled
  internally (@todo: how?).
  If a write to the table has failed, the function attempts to
  write to a short error message to the file. The failure is also
  indicated in the return value. 

  @retval  FALSE   OK
  @retval  TRUE    error occurred
*/

bool Log_to_csv_event_handler::
  log_general(THD *thd, my_hrtime_t event_time, const char *user_host, size_t user_host_len, my_thread_id thread_id_arg,
              const char *command_type, size_t command_type_len,
              const char *sql_text, size_t sql_text_len,
              CHARSET_INFO *client_cs)
{
  TABLE_LIST table_list;
  TABLE *table;
  bool result= TRUE;
  bool need_close= FALSE;
  bool need_pop= FALSE;
  bool need_rnd_end= FALSE;
  uint field_index;
  Silence_log_table_errors error_handler;
  Open_tables_backup open_tables_backup;
  ulonglong save_thd_options;
  bool save_time_zone_used;
  DBUG_ENTER("log_general");

  /*
    CSV uses TIME_to_timestamp() internally if table needs to be repaired
    which will set thd->time_zone_used
  */
  save_time_zone_used= thd->time_zone_used;

  save_thd_options= thd->variables.option_bits;
  thd->variables.option_bits&= ~OPTION_BIN_LOG;

  table_list.init_one_table(&MYSQL_SCHEMA_NAME, &GENERAL_LOG_NAME, 0,
                            TL_WRITE_CONCURRENT_INSERT);

  /*
    1) open_log_table generates an error of the
    table can not be opened or is corrupted.
    2) "INSERT INTO general_log" can generate warning sometimes.

    Suppress these warnings and errors, they can't be dealt with
    properly anyway.

    QQ: this problem needs to be studied in more detail.
    Comment this 2 lines and run "cast.test" to see what's happening.
  */
  thd->push_internal_handler(& error_handler);
  need_pop= TRUE;

  if (!(table= open_log_table(thd, &table_list, &open_tables_backup)))
    goto err;

  need_close= TRUE;

  if (table->file->extra(HA_EXTRA_MARK_AS_LOG_TABLE) ||
      table->file->ha_rnd_init_with_error(0))
    goto err;

  need_rnd_end= TRUE;

  /* Honor next number columns if present */
  table->next_number_field= table->found_next_number_field;

  /*
    NOTE: we do not call restore_record() here, as all fields are
    filled by the Logger (=> no need to load default ones).
  */

  /*
    We do not set a value for table->field[0], as it will use
    default value (which is CURRENT_TIMESTAMP).
  */

  /* check that all columns exist */
  if (table->s->fields < 6)
    goto err;

  DBUG_ASSERT(table->field[0]->type() == MYSQL_TYPE_TIMESTAMP);

  ((Field_timestamp*) table->field[0])->store_TIME(
                  hrtime_to_my_time(event_time), hrtime_sec_part(event_time));

  /* do a write */
  if (table->field[1]->store(user_host, user_host_len, client_cs) ||
      table->field[2]->store((longlong) thread_id_arg, TRUE) ||
      table->field[3]->store((longlong) global_system_variables.server_id,
                             TRUE) ||
      table->field[4]->store(command_type, command_type_len, client_cs))
    goto err;

  /*
    A positive return value in store() means truncation.
    Still logging a message in the log in this case.
  */
  table->field[5]->flags|= FIELDFLAG_HEX_ESCAPE;
  if (table->field[5]->store(sql_text, sql_text_len, client_cs) < 0)
    goto err;

  /* mark all fields as not null */
  table->field[1]->set_notnull();
  table->field[2]->set_notnull();
  table->field[3]->set_notnull();
  table->field[4]->set_notnull();
  table->field[5]->set_notnull();

  /* Set any extra columns to their default values */
  for (field_index= 6 ; field_index < table->s->fields ; field_index++)
  {
    table->field[field_index]->set_default();
  }

  /* log table entries are not replicated */
  if (table->file->ha_write_row(table->record[0]))
    goto err;

  result= FALSE;

err:
  if (result && !thd->killed)
    sql_print_error("Failed to write to mysql.general_log: %s",
                    error_handler.message());

  if (need_rnd_end)
  {
    table->file->ha_rnd_end();
    table->file->ha_release_auto_increment();
  }
  if (need_pop)
    thd->pop_internal_handler();
  if (need_close)
    close_log_table(thd, &open_tables_backup);

  thd->variables.option_bits= save_thd_options;
  thd->time_zone_used= save_time_zone_used;
  DBUG_RETURN(result);
}


/*
  Log a query to the slow log table

  SYNOPSIS
    log_slow()
    thd               THD of the query
    current_time      current timestamp
    user_host         the pointer to the string with user@host info
    user_host_len     length of the user_host string. this is computed once
                      and passed to all general log event handlers
    query_time        Amount of time the query took to execute (in microseconds)
    lock_time         Amount of time the query was locked (in microseconds)
    is_command        The flag, which determines, whether the sql_text is a
                      query or an administrator command (these are treated
                      differently by the old logging routines)
    sql_text          the very text of the query or administrator command
                      processed
    sql_text_len      the length of sql_text string

  DESCRIPTION

   Log a query to the slow log table

  RETURN
    FALSE - OK
    TRUE - error occurred
*/

bool Log_to_csv_event_handler::
  log_slow(THD *thd, my_hrtime_t current_time,
           const char *user_host, size_t user_host_len,
           ulonglong query_utime, ulonglong lock_utime, bool is_command,
           const char *sql_text, size_t sql_text_len)
{
  TABLE_LIST table_list;
  TABLE *table;
  bool result= TRUE;
  bool need_close= FALSE;
  bool need_rnd_end= FALSE;
  Silence_log_table_errors error_handler;
  Open_tables_backup open_tables_backup;
  CHARSET_INFO *client_cs= thd->variables.character_set_client;
  bool save_time_zone_used;
  long query_time= (long) MY_MIN(query_utime/1000000, TIME_MAX_VALUE_SECONDS);
  long lock_time=  (long) MY_MIN(lock_utime/1000000, TIME_MAX_VALUE_SECONDS);
  long query_time_micro= (long) (query_utime % 1000000);
  long lock_time_micro=  (long) (lock_utime % 1000000);

  DBUG_ENTER("Log_to_csv_event_handler::log_slow");

  thd->push_internal_handler(& error_handler);
  /*
    CSV uses TIME_to_timestamp() internally if table needs to be repaired
    which will set thd->time_zone_used
  */
  save_time_zone_used= thd->time_zone_used;

  table_list.init_one_table(&MYSQL_SCHEMA_NAME, &SLOW_LOG_NAME, 0,
                            TL_WRITE_CONCURRENT_INSERT);

  if (!(table= open_log_table(thd, &table_list, &open_tables_backup)))
    goto err;

  need_close= TRUE;

  if (table->file->extra(HA_EXTRA_MARK_AS_LOG_TABLE) ||
      table->file->ha_rnd_init_with_error(0))
    goto err;

  need_rnd_end= TRUE;

  /* Honor next number columns if present */
  table->next_number_field= table->found_next_number_field;

  restore_record(table, s->default_values);    // Get empty record

  /* check that all columns exist */
  if (table->s->fields < 13)
    goto err;

  /* store the time and user values */
  DBUG_ASSERT(table->field[0]->type() == MYSQL_TYPE_TIMESTAMP);
  ((Field_timestamp*) table->field[0])->store_TIME(
             hrtime_to_my_time(current_time), hrtime_sec_part(current_time));
  if (table->field[1]->store(user_host, user_host_len, client_cs))
    goto err;

  /*
    A TIME field can not hold the full longlong range; query_time or
    lock_time may be truncated without warning here, if greater than
    839 hours (~35 days)
  */
  MYSQL_TIME t;
  t.neg= 0;

  /* fill in query_time field */
  calc_time_from_sec(&t, query_time, query_time_micro);
  if (table->field[2]->store_time(&t))
    goto err;
  /* lock_time */
  calc_time_from_sec(&t, lock_time, lock_time_micro);
  if (table->field[3]->store_time(&t))
    goto err;
  /* rows_sent */
  if (table->field[4]->store((longlong) thd->get_sent_row_count(), TRUE))
    goto err;
  /* rows_examined */
  if (table->field[5]->store((longlong) thd->get_examined_row_count(), TRUE))
    goto err;

  /* fill database field */
  if (thd->db.str)
  {
    if (table->field[6]->store(thd->db.str, thd->db.length, client_cs))
      goto err;
    table->field[6]->set_notnull();
  }

  if (thd->stmt_depends_on_first_successful_insert_id_in_prev_stmt)
  {
    if (table->
        field[7]->store((longlong)
                        thd->first_successful_insert_id_in_prev_stmt_for_binlog,
                        TRUE))
      goto err;
    table->field[7]->set_notnull();
  }

  /*
    Set value if we do an insert on autoincrement column. Note that for
    some engines (those for which get_auto_increment() does not leave a
    table lock until the statement ends), this is just the first value and
    the next ones used may not be contiguous to it.
  */
  if (thd->auto_inc_intervals_in_cur_stmt_for_binlog.nb_elements() > 0)
  {
    if (table->
        field[8]->store((longlong)
          thd->auto_inc_intervals_in_cur_stmt_for_binlog.minimum(), TRUE))
      goto err;
    table->field[8]->set_notnull();
  }

  if (table->field[9]->store((longlong)global_system_variables.server_id, TRUE))
    goto err;
  table->field[9]->set_notnull();

  /*
    Column sql_text.
    A positive return value in store() means truncation.
    Still logging a message in the log in this case.
  */
  if (table->field[10]->store(sql_text, sql_text_len, client_cs) < 0)
    goto err;

  if (table->field[11]->store((longlong) thd->thread_id, TRUE))
    goto err;

  /* Rows_affected */
  if (table->field[12]->store(thd->get_stmt_da()->is_ok() ?
                              (longlong) thd->get_stmt_da()->affected_rows() :
                              0, TRUE))
    goto err;

  /* log table entries are not replicated */
  if (table->file->ha_write_row(table->record[0]))
    goto err;

  result= FALSE;

err:
  thd->pop_internal_handler();

  if (result && !thd->killed)
    sql_print_error("Failed to write to mysql.slow_log: %s",
                    error_handler.message());

  if (need_rnd_end)
  {
    table->file->ha_rnd_end();
    table->file->ha_release_auto_increment();
  }
  if (need_close)
    close_log_table(thd, &open_tables_backup);
  thd->time_zone_used= save_time_zone_used;
  DBUG_RETURN(result);
}

int Log_to_csv_event_handler::
  activate_log(THD *thd, uint log_table_type)
{
  TABLE_LIST table_list;
  TABLE *table;
  LEX_CSTRING *UNINIT_VAR(log_name);
  int result;
  Open_tables_backup open_tables_backup;

  DBUG_ENTER("Log_to_csv_event_handler::activate_log");

  if (log_table_type == QUERY_LOG_GENERAL)
  {
    log_name= &GENERAL_LOG_NAME;
  }
  else
  {
    DBUG_ASSERT(log_table_type == QUERY_LOG_SLOW);

    log_name= &SLOW_LOG_NAME;
  }
  table_list.init_one_table(&MYSQL_SCHEMA_NAME, log_name, 0, TL_WRITE_CONCURRENT_INSERT);

  table= open_log_table(thd, &table_list, &open_tables_backup);
  if (table)
  {
    result= 0;
    close_log_table(thd, &open_tables_backup);
  }
  else
    result= 1;

  DBUG_RETURN(result);
}

bool Log_to_csv_event_handler::
  log_error(enum loglevel level, const char *format, va_list args)
{
  /* No log table is implemented */
  DBUG_ASSERT(0);
  return FALSE;
}

bool Log_to_file_event_handler::
  log_error(enum loglevel level, const char *format,
            va_list args)
{
  return vprint_msg_to_log(level, format, args);
}

void Log_to_file_event_handler::init_pthread_objects()
{
  mysql_log.init_pthread_objects();
  mysql_slow_log.init_pthread_objects();
}


/** Wrapper around MYSQL_LOG::write() for slow log. */

bool Log_to_file_event_handler::
  log_slow(THD *thd, my_hrtime_t current_time,
           const char *user_host, size_t user_host_len,
           ulonglong query_utime, ulonglong lock_utime, bool is_command,
           const char *sql_text, size_t sql_text_len)
{
  Silence_log_table_errors error_handler;
  thd->push_internal_handler(&error_handler);
  bool retval= mysql_slow_log.write(thd, hrtime_to_my_time(current_time),
                                    user_host, user_host_len,
                                    query_utime, lock_utime, is_command,
                                    sql_text, sql_text_len);
  thd->pop_internal_handler();
  return retval;
}


/**
   Wrapper around MYSQL_LOG::write() for general log. We need it since we
   want all log event handlers to have the same signature.
*/

bool Log_to_file_event_handler::
  log_general(THD *thd, my_hrtime_t event_time, const char *user_host, size_t user_host_len, my_thread_id thread_id_arg,
              const char *command_type, size_t command_type_len,
              const char *sql_text, size_t sql_text_len,
              CHARSET_INFO *client_cs)
{
  Silence_log_table_errors error_handler;
  thd->push_internal_handler(&error_handler);
  bool retval= mysql_log.write(hrtime_to_time(event_time), user_host,
                               user_host_len,
                               thread_id_arg, command_type, command_type_len,
                               sql_text, sql_text_len);
  thd->pop_internal_handler();
  return retval;
}


bool Log_to_file_event_handler::init()
{
  if (!is_initialized)
  {
    if (global_system_variables.sql_log_slow)
      mysql_slow_log.open_slow_log(opt_slow_logname);

    if (opt_log)
      mysql_log.open_query_log(opt_logname);

    is_initialized= TRUE;
  }

  return FALSE;
}


void Log_to_file_event_handler::cleanup()
{
  mysql_log.cleanup();
  mysql_slow_log.cleanup();
}

void Log_to_file_event_handler::flush()
{
  /* reopen log files */
  if (opt_log)
    mysql_log.reopen_file();
  if (global_system_variables.sql_log_slow)
    mysql_slow_log.reopen_file();
}

/*
  Log error with all enabled log event handlers

  SYNOPSIS
    error_log_print()

    level             The level of the error significance: NOTE,
                      WARNING or ERROR.
    format            format string for the error message
    args              list of arguments for the format string

  RETURN
    FALSE - OK
    TRUE - error occurred
*/

bool LOGGER::error_log_print(enum loglevel level, const char *format,
                             va_list args)
{
  bool error= FALSE;
  Log_event_handler **current_handler;

  /* currently we don't need locking here as there is no error_log table */
  for (current_handler= error_log_handler_list ; *current_handler ;)
    error= (*current_handler++)->log_error(level, format, args) || error;

  return error;
}


void LOGGER::cleanup_base()
{
  DBUG_ASSERT(inited == 1);
  mysql_rwlock_destroy(&LOCK_logger);
  if (table_log_handler)
  {
    table_log_handler->cleanup();
    delete table_log_handler;
    table_log_handler= NULL;
  }
  if (file_log_handler)
    file_log_handler->cleanup();
}


void LOGGER::cleanup_end()
{
  DBUG_ASSERT(inited == 1);
  if (file_log_handler)
  {
    delete file_log_handler;
    file_log_handler=NULL;
  }
  inited= 0;
}


/**
  Perform basic log initialization: create file-based log handler and
  init error log.
*/
void LOGGER::init_base()
{
  DBUG_ASSERT(inited == 0);
  inited= 1;

  /*
    Here we create file log handler. We don't do it for the table log handler
    here as it cannot be created so early. The reason is THD initialization,
    which depends on the system variables (parsed later).
  */
  if (!file_log_handler)
    file_log_handler= new Log_to_file_event_handler;

  /* by default we use traditional error log */
  init_error_log(LOG_FILE);

  file_log_handler->init_pthread_objects();
  mysql_rwlock_init(key_rwlock_LOCK_logger, &LOCK_logger);
}


void LOGGER::init_log_tables()
{
  if (!table_log_handler)
    table_log_handler= new Log_to_csv_event_handler;

  if (!is_log_tables_initialized &&
      !table_log_handler->init() && !file_log_handler->init())
    is_log_tables_initialized= TRUE;
}


/**
  Close and reopen the slow log (with locks).
  
  @returns FALSE.
*/
bool LOGGER::flush_slow_log()
{
  /*
    Now we lock logger, as nobody should be able to use logging routines while
    log tables are closed
  */
  logger.lock_exclusive();

  /* Reopen slow log file */
  if (global_system_variables.sql_log_slow)
    file_log_handler->get_mysql_slow_log()->reopen_file();

  /* End of log flush */
  logger.unlock();

  return 0;
}


/**
  Close and reopen the general log (with locks).

  @returns FALSE.
*/
bool LOGGER::flush_general_log()
{
  /*
    Now we lock logger, as nobody should be able to use logging routines while
    log tables are closed
  */
  logger.lock_exclusive();

  /* Reopen general log file */
  if (opt_log)
    file_log_handler->get_mysql_log()->reopen_file();

  /* End of log flush */
  logger.unlock();

  return 0;
}


/*
  Log slow query with all enabled log event handlers

  SYNOPSIS
    slow_log_print()

    thd                 THD of the query being logged
    query               The query being logged
    query_length        The length of the query string
    current_utime       Current time in microseconds (from undefined start)

  RETURN
    FALSE   OK
    TRUE    error occurred
*/

bool LOGGER::slow_log_print(THD *thd, const char *query, size_t query_length,
                            ulonglong current_utime)

{
  bool error= FALSE;
  Log_event_handler **current_handler;
  bool is_command= FALSE;
  char user_host_buff[MAX_USER_HOST_SIZE + 1];
  Security_context *sctx= thd->security_ctx;
  uint user_host_len= 0;
  ulonglong query_utime, lock_utime;

  DBUG_ASSERT(thd->enable_slow_log);
  /*
    Print the message to the buffer if we have slow log enabled
  */

  if (*slow_log_handler_list)
  {
    /* do not log slow queries from replication threads */
    if (!thd->variables.sql_log_slow)
      return 0;

    lock_shared();
    if (!global_system_variables.sql_log_slow)
    {
      unlock();
      return 0;
    }

    /* fill in user_host value: the format is "%s[%s] @ %s [%s]" */
    user_host_len= (uint)(strxnmov(user_host_buff, MAX_USER_HOST_SIZE,
                             sctx->priv_user, "[",
                             sctx->user ? sctx->user : (thd->slave_thread ? "SQL_SLAVE" : ""), "] @ ",
                             sctx->host ? sctx->host : "", " [",
                             sctx->ip ? sctx->ip : "", "]", NullS) -
                    user_host_buff);

    DBUG_ASSERT(thd->start_utime);
    DBUG_ASSERT(thd->start_time);
    query_utime= (current_utime - thd->start_utime);
    lock_utime=  (thd->utime_after_lock - thd->start_utime);
    my_hrtime_t current_time= { hrtime_from_time(thd->start_time) +
                                thd->start_time_sec_part + query_utime };

    if (!query)
    {
      is_command= TRUE;
      query= command_name[thd->get_command()].str;
      query_length= (uint)command_name[thd->get_command()].length;
    }

    for (current_handler= slow_log_handler_list; *current_handler ;)
      error= (*current_handler++)->log_slow(thd, current_time,
                                            user_host_buff, user_host_len,
                                            query_utime, lock_utime, is_command,
                                            query, query_length) || error;

    unlock();
  }
  return error;
}

bool LOGGER::general_log_write(THD *thd, enum enum_server_command command,
                               const char *query, size_t query_length)
{
  bool error= FALSE;
  Log_event_handler **current_handler= general_log_handler_list;
  char user_host_buff[MAX_USER_HOST_SIZE + 1];
  uint user_host_len= 0;
  my_hrtime_t current_time;

  DBUG_ASSERT(thd);

  user_host_len= make_user_name(thd, user_host_buff);

  current_time= my_hrtime();

  mysql_audit_general_log(thd, hrtime_to_time(current_time),
                          user_host_buff, user_host_len,
                          command_name[(uint) command].str,
                          (uint)command_name[(uint) command].length,
                          query, (uint)query_length);
                        
  if (opt_log && log_command(thd, command))
  {
    lock_shared();
    while (*current_handler)
      error|= (*current_handler++)->
        log_general(thd, current_time, user_host_buff,
                    user_host_len, thd->thread_id,
                    command_name[(uint) command].str,
                    command_name[(uint) command].length,
                    query, query_length,
                    thd->variables.character_set_client) || error;
    unlock();
  }

  return error;
}

bool LOGGER::general_log_print(THD *thd, enum enum_server_command command,
                               const char *format, va_list args)
{
  size_t message_buff_len= 0;
  char message_buff[MAX_LOG_BUFFER_SIZE];

  /* prepare message */
  if (format)
    message_buff_len= my_vsnprintf(message_buff, sizeof(message_buff),
                                   format, args);
  else
    message_buff[0]= '\0';

  return general_log_write(thd, command, message_buff, message_buff_len);
}

void LOGGER::init_error_log(ulonglong error_log_printer)
{
  if (error_log_printer & LOG_NONE)
  {
    error_log_handler_list[0]= 0;
    return;
  }

  switch (error_log_printer) {
  case LOG_FILE:
    error_log_handler_list[0]= file_log_handler;
    error_log_handler_list[1]= 0;
    break;
    /* these two are disabled for now */
  case LOG_TABLE:
    DBUG_ASSERT(0);
    break;
  case LOG_TABLE|LOG_FILE:
    DBUG_ASSERT(0);
    break;
  }
}

void LOGGER::init_slow_log(ulonglong slow_log_printer)
{
  if (slow_log_printer & LOG_NONE)
  {
    slow_log_handler_list[0]= 0;
    return;
  }

  switch (slow_log_printer) {
  case LOG_FILE:
    slow_log_handler_list[0]= file_log_handler;
    slow_log_handler_list[1]= 0;
    break;
  case LOG_TABLE:
    slow_log_handler_list[0]= table_log_handler;
    slow_log_handler_list[1]= 0;
    break;
  case LOG_TABLE|LOG_FILE:
    slow_log_handler_list[0]= file_log_handler;
    slow_log_handler_list[1]= table_log_handler;
    slow_log_handler_list[2]= 0;
    break;
  }
}

void LOGGER::init_general_log(ulonglong general_log_printer)
{
  if (general_log_printer & LOG_NONE)
  {
    general_log_handler_list[0]= 0;
    return;
  }

  switch (general_log_printer) {
  case LOG_FILE:
    general_log_handler_list[0]= file_log_handler;
    general_log_handler_list[1]= 0;
    break;
  case LOG_TABLE:
    general_log_handler_list[0]= table_log_handler;
    general_log_handler_list[1]= 0;
    break;
  case LOG_TABLE|LOG_FILE:
    general_log_handler_list[0]= file_log_handler;
    general_log_handler_list[1]= table_log_handler;
    general_log_handler_list[2]= 0;
    break;
  }
}


bool LOGGER::activate_log_handler(THD* thd, uint log_type)
{
  MYSQL_QUERY_LOG *file_log;
  bool res= FALSE;
  lock_exclusive();
  switch (log_type) {
  case QUERY_LOG_SLOW:
    if (!global_system_variables.sql_log_slow)
    {
      file_log= file_log_handler->get_mysql_slow_log();

      file_log->open_slow_log(opt_slow_logname);
      if (table_log_handler->activate_log(thd, QUERY_LOG_SLOW))
      {
        /* Error printed by open table in activate_log() */
        res= TRUE;
        file_log->close(0);
      }
      else
      {
        init_slow_log(log_output_options);
        global_system_variables.sql_log_slow= TRUE;
      }
    }
    break;
  case QUERY_LOG_GENERAL:
    if (!opt_log)
    {
      file_log= file_log_handler->get_mysql_log();

      file_log->open_query_log(opt_logname);
      if (table_log_handler->activate_log(thd, QUERY_LOG_GENERAL))
      {
        /* Error printed by open table in activate_log() */
        res= TRUE;
        file_log->close(0);
      }
      else
      {
        init_general_log(log_output_options);
        opt_log= TRUE;
      }
    }
    break;
  default:
    DBUG_ASSERT(0);
  }
  unlock();
  return res;
}


void LOGGER::deactivate_log_handler(THD *thd, uint log_type)
{
  my_bool *tmp_opt= 0;
  MYSQL_LOG *UNINIT_VAR(file_log);

  switch (log_type) {
  case QUERY_LOG_SLOW:
    tmp_opt= &global_system_variables.sql_log_slow;
    file_log= file_log_handler->get_mysql_slow_log();
    break;
  case QUERY_LOG_GENERAL:
    tmp_opt= &opt_log;
    file_log= file_log_handler->get_mysql_log();
    break;
  default:
    MY_ASSERT_UNREACHABLE();
  }

  if (!(*tmp_opt))
    return;

  lock_exclusive();
  file_log->close(0);
  *tmp_opt= FALSE;
  unlock();
}


/* the parameters are unused for the log tables */
bool Log_to_csv_event_handler::init()
{
  return 0;
}

int LOGGER::set_handlers(ulonglong error_log_printer,
                         ulonglong slow_log_printer,
                         ulonglong general_log_printer)
{
  /* error log table is not supported yet */
  DBUG_ASSERT(error_log_printer < LOG_TABLE);

  lock_exclusive();

  if ((slow_log_printer & LOG_TABLE || general_log_printer & LOG_TABLE) &&
      !is_log_tables_initialized)
  {
    slow_log_printer= (slow_log_printer & ~LOG_TABLE) | LOG_FILE;
    general_log_printer= (general_log_printer & ~LOG_TABLE) | LOG_FILE;

    sql_print_error("Failed to initialize log tables. "
                    "Falling back to the old-fashioned logs");
  }

  init_error_log(error_log_printer);
  init_slow_log(slow_log_printer);
  init_general_log(general_log_printer);

  unlock();

  return 0;
}

 /*
  Save position of binary log transaction cache.

  SYNPOSIS
    binlog_trans_log_savepos()

    thd      The thread to take the binlog data from
    pos      Pointer to variable where the position will be stored

  DESCRIPTION

    Save the current position in the binary log transaction cache into
    the variable pointed to by 'pos'
 */

static void
binlog_trans_log_savepos(THD *thd, my_off_t *pos)
{
  DBUG_ENTER("binlog_trans_log_savepos");
  DBUG_ASSERT(pos != NULL);
  binlog_cache_mngr *const cache_mngr= thd->binlog_setup_trx_data();
  DBUG_ASSERT((WSREP(thd) && wsrep_emulate_bin_log) || mysql_bin_log.is_open());
  *pos= cache_mngr->trx_cache.get_byte_position();
  DBUG_PRINT("return", ("*pos: %lu", (ulong) *pos));
  DBUG_VOID_RETURN;
}


/*
  Truncate the binary log transaction cache.

  SYNPOSIS
    binlog_trans_log_truncate()

    thd      The thread to take the binlog data from
    pos      Position to truncate to

  DESCRIPTION

    Truncate the binary log to the given position. Will not change
    anything else.

 */
static void
binlog_trans_log_truncate(THD *thd, my_off_t pos)
{
  DBUG_ENTER("binlog_trans_log_truncate");
  DBUG_PRINT("enter", ("pos: %lu", (ulong) pos));

  DBUG_ASSERT(thd_get_ha_data(thd, binlog_hton) != NULL);
  /* Only true if binlog_trans_log_savepos() wasn't called before */
  DBUG_ASSERT(pos != ~(my_off_t) 0);

  binlog_cache_mngr *const cache_mngr=
    (binlog_cache_mngr*) thd_get_ha_data(thd, binlog_hton);
  cache_mngr->trx_cache.restore_savepoint(pos);
  DBUG_VOID_RETURN;
}


/*
  this function is mostly a placeholder.
  conceptually, binlog initialization (now mostly done in MYSQL_BIN_LOG::open)
  should be moved here.
*/

int binlog_init(void *p)
{
  binlog_hton= (handlerton *)p;
  binlog_hton->state= (WSREP_ON || opt_bin_log) ? SHOW_OPTION_YES
                                                : SHOW_OPTION_NO;
  binlog_hton->db_type=DB_TYPE_BINLOG;
  binlog_hton->savepoint_offset= sizeof(my_off_t);
  binlog_hton->close_connection= binlog_close_connection;
  binlog_hton->savepoint_set= binlog_savepoint_set;
  binlog_hton->savepoint_rollback= binlog_savepoint_rollback;
  binlog_hton->savepoint_rollback_can_release_mdl=
                                     binlog_savepoint_rollback_can_release_mdl;
  binlog_hton->commit= binlog_commit;
  binlog_hton->rollback= binlog_rollback;
  binlog_hton->prepare= binlog_prepare;
  binlog_hton->start_consistent_snapshot= binlog_start_consistent_snapshot;
  binlog_hton->flags= HTON_NOT_USER_SELECTABLE | HTON_HIDDEN;
  return 0;
}

#ifdef WITH_WSREP
#include "wsrep_binlog.h"
#endif /* WITH_WSREP */
static int binlog_close_connection(handlerton *hton, THD *thd)
{
  DBUG_ENTER("binlog_close_connection");
  binlog_cache_mngr *const cache_mngr=
    (binlog_cache_mngr*) thd_get_ha_data(thd, binlog_hton);
#ifdef WITH_WSREP
  if (cache_mngr && !cache_mngr->trx_cache.empty()) {
    IO_CACHE* cache= get_trans_log(thd);
    uchar *buf;
    size_t len=0;
    wsrep_write_cache_buf(cache, &buf, &len);
    WSREP_WARN("binlog trx cache not empty (%zu bytes) @ connection close %lld",
               len, (longlong) thd->thread_id);
    if (len > 0) wsrep_dump_rbr_buf(thd, buf, len);

    cache = cache_mngr->get_binlog_cache_log(false);
    wsrep_write_cache_buf(cache, &buf, &len);
    WSREP_WARN("binlog stmt cache not empty (%zu bytes) @ connection close %lld",
               len, (longlong) thd->thread_id);
    if (len > 0) wsrep_dump_rbr_buf(thd, buf, len);
  }
#endif /* WITH_WSREP */
  DBUG_ASSERT(cache_mngr->trx_cache.empty() && cache_mngr->stmt_cache.empty());
  thd_set_ha_data(thd, binlog_hton, NULL);
  cache_mngr->~binlog_cache_mngr();
  my_free(cache_mngr);
  DBUG_RETURN(0);
}

/*
  This function flushes a cache upon commit/rollback.

  SYNOPSIS
    binlog_flush_cache()

    thd        The thread whose transaction should be ended
    cache_mngr Pointer to the binlog_cache_mngr to use
    all        True if the entire transaction should be ended, false if
               only the statement transaction should be ended.
    end_ev     The end event to use (COMMIT, ROLLBACK, or commit XID)
    using_stmt True if the statement cache should be flushed
    using_trx  True if the transaction cache should be flushed

  DESCRIPTION

    End the currently transaction or statement. The transaction can be either
    a real transaction or a statement transaction.

    This can be to commit a transaction, with a COMMIT query event or an XA
    commit XID event. But it can also be to rollback a transaction with a
    ROLLBACK query event, used for rolling back transactions which also
    contain updates to non-transactional tables. Or it can be a flush of
    a statement cache.
 */

static int
binlog_flush_cache(THD *thd, binlog_cache_mngr *cache_mngr,
                   Log_event *end_ev, bool all, bool using_stmt,
                   bool using_trx)
{
  int error= 0;
  DBUG_ENTER("binlog_flush_cache");
  DBUG_PRINT("enter", ("end_ev: %p", end_ev));

  if ((using_stmt && !cache_mngr->stmt_cache.empty()) ||
      (using_trx && !cache_mngr->trx_cache.empty()))
  {
    if (using_stmt && thd->binlog_flush_pending_rows_event(TRUE, FALSE))
      DBUG_RETURN(1);
    if (using_trx && thd->binlog_flush_pending_rows_event(TRUE, TRUE))
      DBUG_RETURN(1);

    /*
      Doing a commit or a rollback including non-transactional tables,
      i.e., ending a transaction where we might write the transaction
      cache to the binary log.

      We can always end the statement when ending a transaction since
      transactions are not allowed inside stored functions.  If they
      were, we would have to ensure that we're not ending a statement
      inside a stored function.
    */
    error= mysql_bin_log.write_transaction_to_binlog(thd, cache_mngr,
                                                     end_ev, all,
                                                     using_stmt, using_trx);
  }
  else
  {
    /*
      This can happen in row-format binlog with something like
          BEGIN; INSERT INTO nontrans_table; INSERT IGNORE INTO trans_table;
      The nontrans_table is written directly into the binlog before commit,
      and if the trans_table is ignored there will be no rows to write when
      we get here.

      So there is no work to do. Therefore, we will not increment any XID
      count, so we must not decrement any XID count in unlog().
    */
    cache_mngr->need_unlog= 0;
  }
  cache_mngr->reset(using_stmt, using_trx);

  DBUG_ASSERT((!using_stmt || cache_mngr->stmt_cache.empty()) &&
              (!using_trx || cache_mngr->trx_cache.empty()));
  DBUG_RETURN(error);
}


/**
  This function flushes the stmt-cache upon commit.

  @param thd                The thread whose transaction should be flushed
  @param cache_mngr         Pointer to the cache manager

  @return
    nonzero if an error pops up when flushing the cache.
*/
static inline int
binlog_commit_flush_stmt_cache(THD *thd, bool all,
                               binlog_cache_mngr *cache_mngr)
{
  DBUG_ENTER("binlog_commit_flush_stmt_cache");
#ifdef WITH_WSREP
  if (thd->wsrep_mysql_replicated > 0)
  {
    DBUG_ASSERT(WSREP_ON);
    WSREP_DEBUG("avoiding binlog_commit_flush_trx_cache: %d",
                thd->wsrep_mysql_replicated);
    return 0;
  }
#endif

  Query_log_event end_evt(thd, STRING_WITH_LEN("COMMIT"),
                          FALSE, TRUE, TRUE, 0);
  DBUG_RETURN(binlog_flush_cache(thd, cache_mngr, &end_evt, all, TRUE, FALSE));
}

/**
  This function flushes the trx-cache upon commit.

  @param thd                The thread whose transaction should be flushed
  @param cache_mngr         Pointer to the cache manager

  @return
    nonzero if an error pops up when flushing the cache.
*/
static inline int
binlog_commit_flush_trx_cache(THD *thd, bool all, binlog_cache_mngr *cache_mngr)
{
  DBUG_ENTER("binlog_commit_flush_trx_cache");
  Query_log_event end_evt(thd, STRING_WITH_LEN("COMMIT"),
                          TRUE, TRUE, TRUE, 0);
  DBUG_RETURN(binlog_flush_cache(thd, cache_mngr, &end_evt, all, FALSE, TRUE));
}

/**
  This function flushes the trx-cache upon rollback.

  @param thd                The thread whose transaction should be flushed
  @param cache_mngr         Pointer to the cache manager

  @return
    nonzero if an error pops up when flushing the cache.
*/
static inline int
binlog_rollback_flush_trx_cache(THD *thd, bool all,
                                binlog_cache_mngr *cache_mngr)
{
  Query_log_event end_evt(thd, STRING_WITH_LEN("ROLLBACK"),
                          TRUE, TRUE, TRUE, 0);
  return (binlog_flush_cache(thd, cache_mngr, &end_evt, all, FALSE, TRUE));
}

/**
  This function flushes the trx-cache upon commit.

  @param thd                The thread whose transaction should be flushed
  @param cache_mngr         Pointer to the cache manager
  @param xid                Transaction Id

  @return
    nonzero if an error pops up when flushing the cache.
*/
static inline int
binlog_commit_flush_xid_caches(THD *thd, binlog_cache_mngr *cache_mngr,
                               bool all, my_xid xid)
{
  if (xid)
  {
    Xid_log_event end_evt(thd, xid, TRUE);
    return (binlog_flush_cache(thd, cache_mngr, &end_evt, all, TRUE, TRUE));
  }
  else
  {
    /*
      Empty xid occurs in XA COMMIT ... ONE PHASE.
      In this case, we do not have a MySQL xid for the transaction, and the
      external XA transaction coordinator will have to handle recovery if
      needed. So we end the transaction with a plain COMMIT query event.
    */
    Query_log_event end_evt(thd, STRING_WITH_LEN("COMMIT"),
                            TRUE, TRUE, TRUE, 0);
    return (binlog_flush_cache(thd, cache_mngr, &end_evt, all, TRUE, TRUE));
  }
}

/**
  This function truncates the transactional cache upon committing or rolling
  back either a transaction or a statement.

  @param thd        The thread whose transaction should be flushed
  @param cache_mngr Pointer to the cache data to be flushed
  @param all        @c true means truncate the transaction, otherwise the
                    statement must be truncated.

  @return
    nonzero if an error pops up when truncating the transactional cache.
*/
static int
binlog_truncate_trx_cache(THD *thd, binlog_cache_mngr *cache_mngr, bool all)
{
  DBUG_ENTER("binlog_truncate_trx_cache");
  int error=0;
  /*
    This function handles transactional changes and as such this flag
    equals to true.
  */
  bool const is_transactional= TRUE;

  DBUG_PRINT("info", ("thd->options={ %s %s}, transaction: %s",
                      FLAGSTR(thd->variables.option_bits, OPTION_NOT_AUTOCOMMIT),
                      FLAGSTR(thd->variables.option_bits, OPTION_BEGIN),
                      all ? "all" : "stmt"));

  thd->binlog_remove_pending_rows_event(TRUE, is_transactional);
  /*
    If rolling back an entire transaction or a single statement not
    inside a transaction, we reset the transaction cache.
  */
  if (ending_trans(thd, all))
  {
    if (cache_mngr->trx_cache.has_incident())
      error= mysql_bin_log.write_incident(thd);

    thd->clear_binlog_table_maps();

    cache_mngr->reset(false, true);
  }
  /*
    If rolling back a statement in a transaction, we truncate the
    transaction cache to remove the statement.
  */
  else
    cache_mngr->trx_cache.restore_prev_position();

  DBUG_ASSERT(thd->binlog_get_pending_rows_event(is_transactional) == NULL);
  DBUG_RETURN(error);
}

static int binlog_prepare(handlerton *hton, THD *thd, bool all)
{
  /*
    do nothing.
    just pretend we can do 2pc, so that MySQL won't
    switch to 1pc.
    real work will be done in MYSQL_BIN_LOG::log_and_order()
  */
  return 0;
}

/*
  We flush the cache wrapped in a beging/rollback if:
    . aborting a single or multi-statement transaction and;
    . the OPTION_KEEP_LOG is active or;
    . the format is STMT and a non-trans table was updated or;
    . the format is MIXED and a temporary non-trans table was
      updated or;
    . the format is MIXED, non-trans table was updated and
      aborting a single statement transaction;
*/
static bool trans_cannot_safely_rollback(THD *thd, bool all)
{
  binlog_cache_mngr *const cache_mngr=
    (binlog_cache_mngr*) thd_get_ha_data(thd, binlog_hton);

  return ((thd->variables.option_bits & OPTION_KEEP_LOG) ||
          (trans_has_updated_non_trans_table(thd) &&
           thd->wsrep_binlog_format() == BINLOG_FORMAT_STMT) ||
          (cache_mngr->trx_cache.changes_to_non_trans_temp_table() &&
           thd->wsrep_binlog_format() == BINLOG_FORMAT_MIXED) ||
          (trans_has_updated_non_trans_table(thd) &&
           ending_single_stmt_trans(thd,all) &&
           thd->wsrep_binlog_format() == BINLOG_FORMAT_MIXED));
}


/**
  This function is called once after each statement.

  It has the responsibility to flush the caches to the binary log on commits.

  @param hton  The binlog handlerton.
  @param thd   The client thread that executes the transaction.
  @param all   This is @c true if this is a real transaction commit, and
               @false otherwise.

  @see handlerton::commit
*/
static int binlog_commit(handlerton *hton, THD *thd, bool all)
{
  int error= 0;
  PSI_stage_info org_stage;
  DBUG_ENTER("binlog_commit");

  binlog_cache_mngr *const cache_mngr=
    (binlog_cache_mngr*) thd_get_ha_data(thd, binlog_hton);

  if (!cache_mngr)
  {
    DBUG_ASSERT(WSREP(thd));
    DBUG_RETURN(0);
  }

  DBUG_PRINT("debug",
             ("all: %d, in_transaction: %s, all.modified_non_trans_table: %s, stmt.modified_non_trans_table: %s",
              all,
              YESNO(thd->in_multi_stmt_transaction_mode()),
              YESNO(thd->transaction.all.modified_non_trans_table),
              YESNO(thd->transaction.stmt.modified_non_trans_table)));


  thd->backup_stage(&org_stage);
  THD_STAGE_INFO(thd, stage_binlog_write);
  if (!cache_mngr->stmt_cache.empty())
  {
    error= binlog_commit_flush_stmt_cache(thd, all, cache_mngr);
  }

  if (cache_mngr->trx_cache.empty())
  {
    /*
      we're here because cache_log was flushed in MYSQL_BIN_LOG::log_xid()
    */
    cache_mngr->reset(false, true);
    THD_STAGE_INFO(thd, org_stage);
    DBUG_RETURN(error);
  }

  /*
    We commit the transaction if:
     - We are not in a transaction and committing a statement, or
     - We are in a transaction and a full transaction is committed.
    Otherwise, we accumulate the changes.
  */
  if (likely(!error) && ending_trans(thd, all))
    error= binlog_commit_flush_trx_cache(thd, all, cache_mngr);

  /*
    This is part of the stmt rollback.
  */
  if (!all)
    cache_mngr->trx_cache.set_prev_position(MY_OFF_T_UNDEF);

  THD_STAGE_INFO(thd, org_stage);
  DBUG_RETURN(error);
}

/**
  This function is called when a transaction or a statement is rolled back.

  @param hton  The binlog handlerton.
  @param thd   The client thread that executes the transaction.
  @param all   This is @c true if this is a real transaction rollback, and
               @false otherwise.

  @see handlerton::rollback
*/
static int binlog_rollback(handlerton *hton, THD *thd, bool all)
{
  DBUG_ENTER("binlog_rollback");
  int error= 0;
  binlog_cache_mngr *const cache_mngr=
    (binlog_cache_mngr*) thd_get_ha_data(thd, binlog_hton);

  if (!cache_mngr)
  {
    DBUG_ASSERT(WSREP(thd));
    DBUG_RETURN(0);
  }

  DBUG_PRINT("debug", ("all: %s, all.modified_non_trans_table: %s, stmt.modified_non_trans_table: %s",
                       YESNO(all),
                       YESNO(thd->transaction.all.modified_non_trans_table),
                       YESNO(thd->transaction.stmt.modified_non_trans_table)));

  /*
    If an incident event is set we do not flush the content of the statement
    cache because it may be corrupted.
  */
  if (cache_mngr->stmt_cache.has_incident())
  {
    error= mysql_bin_log.write_incident(thd);
    cache_mngr->reset(true, false);
  }
  else if (!cache_mngr->stmt_cache.empty())
  {
    error= binlog_commit_flush_stmt_cache(thd, all, cache_mngr);
  }

  if (cache_mngr->trx_cache.empty())
  {
    /*
      we're here because cache_log was flushed in MYSQL_BIN_LOG::log_xid()
    */
    cache_mngr->reset(false, true);
    DBUG_RETURN(error);
  }
  if (!wsrep_emulate_bin_log && mysql_bin_log.check_write_error(thd))
  {
    /*
      "all == true" means that a "rollback statement" triggered the error and
      this function was called. However, this must not happen as a rollback
      is written directly to the binary log. And in auto-commit mode, a single
      statement that is rolled back has the flag all == false.
    */
    DBUG_ASSERT(!all);
    /*
      We reach this point if the effect of a statement did not properly get into
      a cache and need to be rolled back.
    */
    error |= binlog_truncate_trx_cache(thd, cache_mngr, all);
  }
  else if (likely(!error))
  {  
    if (ending_trans(thd, all) && trans_cannot_safely_rollback(thd, all))
      error= binlog_rollback_flush_trx_cache(thd, all, cache_mngr);
    /*
      Truncate the cache if:
        . aborting a single or multi-statement transaction or;
        . the OPTION_KEEP_LOG is not active and;
        . the format is not STMT or no non-trans table was
          updated and;
        . the format is not MIXED or no temporary non-trans table
          was updated.
    */
    else if (ending_trans(thd, all) ||
             (!(thd->variables.option_bits & OPTION_KEEP_LOG) &&
              (!stmt_has_updated_non_trans_table(thd) ||
               thd->wsrep_binlog_format() != BINLOG_FORMAT_STMT) &&
              (!cache_mngr->trx_cache.changes_to_non_trans_temp_table() ||
               thd->wsrep_binlog_format() != BINLOG_FORMAT_MIXED)))
      error= binlog_truncate_trx_cache(thd, cache_mngr, all);
  }

  /* 
    This is part of the stmt rollback.
  */
  if (!all)
    cache_mngr->trx_cache.set_prev_position(MY_OFF_T_UNDEF);

  DBUG_RETURN(error);
}


void binlog_reset_cache(THD *thd)
{
  binlog_cache_mngr *const cache_mngr= opt_bin_log ? 
    (binlog_cache_mngr*) thd_get_ha_data(thd, binlog_hton) : 0;
  DBUG_ENTER("binlog_reset_cache");
  if (cache_mngr)
  {
    thd->binlog_remove_pending_rows_event(TRUE, TRUE);
    cache_mngr->reset(true, true);
  }
  DBUG_VOID_RETURN;
}


void MYSQL_BIN_LOG::set_write_error(THD *thd, bool is_transactional)
{
  DBUG_ENTER("MYSQL_BIN_LOG::set_write_error");

  write_error= 1;

  if (unlikely(check_write_error(thd)))
    DBUG_VOID_RETURN;

  if (my_errno == EFBIG)
  {
    if (is_transactional)
    {
      my_message(ER_TRANS_CACHE_FULL, ER_THD(thd, ER_TRANS_CACHE_FULL), MYF(MY_WME));
    }
    else
    {
      my_message(ER_STMT_CACHE_FULL, ER_THD(thd, ER_STMT_CACHE_FULL), MYF(MY_WME));
    }
  }
  else
  {
    my_error(ER_ERROR_ON_WRITE, MYF(MY_WME), name, errno);
  }

  DBUG_VOID_RETURN;
}

bool MYSQL_BIN_LOG::check_write_error(THD *thd)
{
  DBUG_ENTER("MYSQL_BIN_LOG::check_write_error");

  bool checked= FALSE;

  if (likely(!thd->is_error()))
    DBUG_RETURN(checked);

  switch (thd->get_stmt_da()->sql_errno())
  {
    case ER_TRANS_CACHE_FULL:
    case ER_STMT_CACHE_FULL:
    case ER_ERROR_ON_WRITE:
    case ER_BINLOG_LOGGING_IMPOSSIBLE:
      checked= TRUE;
    break;
  }

  DBUG_RETURN(checked);
}


/**
  @note
  How do we handle this (unlikely but legal) case:
  @verbatim
    [transaction] + [update to non-trans table] + [rollback to savepoint] ?
  @endverbatim
  The problem occurs when a savepoint is before the update to the
  non-transactional table. Then when there's a rollback to the savepoint, if we
  simply truncate the binlog cache, we lose the part of the binlog cache where
  the update is. If we want to not lose it, we need to write the SAVEPOINT
  command and the ROLLBACK TO SAVEPOINT command to the binlog cache. The latter
  is easy: it's just write at the end of the binlog cache, but the former
  should be *inserted* to the place where the user called SAVEPOINT. The
  solution is that when the user calls SAVEPOINT, we write it to the binlog
  cache (so no need to later insert it). As transactions are never intermixed
  in the binary log (i.e. they are serialized), we won't have conflicts with
  savepoint names when using mysqlbinlog or in the slave SQL thread.
  Then when ROLLBACK TO SAVEPOINT is called, if we updated some
  non-transactional table, we don't truncate the binlog cache but instead write
  ROLLBACK TO SAVEPOINT to it; otherwise we truncate the binlog cache (which
  will chop the SAVEPOINT command from the binlog cache, which is good as in
  that case there is no need to have it in the binlog).
*/

static int binlog_savepoint_set(handlerton *hton, THD *thd, void *sv)
{
  int error= 1;
  DBUG_ENTER("binlog_savepoint_set");

  if (wsrep_emulate_bin_log)
    DBUG_RETURN(0);

  char buf[1024];

  String log_query(buf, sizeof(buf), &my_charset_bin);
  if (log_query.copy(STRING_WITH_LEN("SAVEPOINT "), &my_charset_bin) ||
      append_identifier(thd, &log_query, &thd->lex->ident))
    DBUG_RETURN(1);
  int errcode= query_error_code(thd, thd->killed == NOT_KILLED);
  Query_log_event qinfo(thd, log_query.c_ptr_safe(), log_query.length(),
                        TRUE, FALSE, TRUE, errcode);
  /* 
    We cannot record the position before writing the statement
    because a rollback to a savepoint (.e.g. consider it "S") would
    prevent the savepoint statement (i.e. "SAVEPOINT S") from being
    written to the binary log despite the fact that the server could
    still issue other rollback statements to the same savepoint (i.e. 
    "S"). 
    Given that the savepoint is valid until the server releases it,
    ie, until the transaction commits or it is released explicitly,
    we need to log it anyway so that we don't have "ROLLBACK TO S"
    or "RELEASE S" without the preceding "SAVEPOINT S" in the binary
    log.
  */
  if (likely(!(error= mysql_bin_log.write(&qinfo))))
    binlog_trans_log_savepos(thd, (my_off_t*) sv);

  DBUG_RETURN(error);
}

static int binlog_savepoint_rollback(handlerton *hton, THD *thd, void *sv)
{
  DBUG_ENTER("binlog_savepoint_rollback");

  if (wsrep_emulate_bin_log)
    DBUG_RETURN(0);

  /*
    Write ROLLBACK TO SAVEPOINT to the binlog cache if we have updated some
    non-transactional table. Otherwise, truncate the binlog cache starting
    from the SAVEPOINT command.
  */
  if (unlikely(trans_has_updated_non_trans_table(thd) ||
               (thd->variables.option_bits & OPTION_KEEP_LOG)))
  {
    char buf[1024];
    String log_query(buf, sizeof(buf), &my_charset_bin);
    if (log_query.copy(STRING_WITH_LEN("ROLLBACK TO "), &my_charset_bin) ||
        append_identifier(thd, &log_query, &thd->lex->ident))
      DBUG_RETURN(1);
    int errcode= query_error_code(thd, thd->killed == NOT_KILLED);
    Query_log_event qinfo(thd, log_query.ptr(), log_query.length(),
                          TRUE, FALSE, TRUE, errcode);
    DBUG_RETURN(mysql_bin_log.write(&qinfo));
  }

  binlog_trans_log_truncate(thd, *(my_off_t*)sv);

  /*
    When a SAVEPOINT is executed inside a stored function/trigger we force the
    pending event to be flushed with a STMT_END_F flag and clear the table maps
    as well to ensure that following DMLs will have a clean state to start
    with. ROLLBACK inside a stored routine has to finalize possibly existing
    current row-based pending event with cleaning up table maps. That ensures
    that following DMLs will have a clean state to start with.
   */
  if (thd->in_sub_stmt)
    thd->clear_binlog_table_maps();

  DBUG_RETURN(0);
}


/**
  Check whether binlog state allows to safely release MDL locks after
  rollback to savepoint.

  @param hton  The binlog handlerton.
  @param thd   The client thread that executes the transaction.

  @return true  - It is safe to release MDL locks.
          false - If it is not.
*/
static bool binlog_savepoint_rollback_can_release_mdl(handlerton *hton,
                                                      THD *thd)
{
  DBUG_ENTER("binlog_savepoint_rollback_can_release_mdl");
  /*
    If we have not updated any non-transactional tables rollback
    to savepoint will simply truncate binlog cache starting from
    SAVEPOINT command. So it should be safe to release MDL acquired
    after SAVEPOINT command in this case.
  */
  DBUG_RETURN(!trans_cannot_safely_rollback(thd, true));
}


int check_binlog_magic(IO_CACHE* log, const char** errmsg)
{
  uchar magic[4];
  DBUG_ASSERT(my_b_tell(log) == 0);

  if (my_b_read(log, magic, sizeof(magic)))
  {
    *errmsg = "I/O error reading the header from the binary log";
    sql_print_error("%s, errno=%d, io cache code=%d", *errmsg, my_errno,
		    log->error);
    return 1;
  }
  if (bcmp(magic, BINLOG_MAGIC, sizeof(magic)))
  {
    *errmsg = "Binlog has bad magic number;  It's not a binary log file that can be used by this version of MySQL";
    return 1;
  }
  return 0;
}


File open_binlog(IO_CACHE *log, const char *log_file_name, const char **errmsg)
{
  File file;
  DBUG_ENTER("open_binlog");

  if ((file= mysql_file_open(key_file_binlog,
                             log_file_name, O_RDONLY | O_BINARY | O_SHARE,
                             MYF(MY_WME))) < 0)
  {
    sql_print_error("Failed to open log (file '%s', errno %d)",
                    log_file_name, my_errno);
    *errmsg = "Could not open log file";
    goto err;
  }
  if (init_io_cache(log, file, (size_t)binlog_file_cache_size, READ_CACHE, 0, 0,
                    MYF(MY_WME|MY_DONT_CHECK_FILESIZE)))
  {
    sql_print_error("Failed to create a cache on log (file '%s')",
                    log_file_name);
    *errmsg = "Could not open log file";
    goto err;
  }
  if (check_binlog_magic(log,errmsg))
    goto err;
  DBUG_RETURN(file);

err:
  if (file >= 0)
  {
    mysql_file_close(file, MYF(0));
    end_io_cache(log);
  }
  DBUG_RETURN(-1);
}

#ifdef _WIN32
static int eventSource = 0;

static void setup_windows_event_source()
{
  HKEY    hRegKey= NULL;
  DWORD   dwError= 0;
  TCHAR   szPath[MAX_PATH];
  DWORD dwTypes;

  if (eventSource)               // Ensure that we are only called once
    return;
  eventSource= 1;

  // Create the event source registry key
  dwError= RegCreateKey(HKEY_LOCAL_MACHINE,
                          "SYSTEM\\CurrentControlSet\\Services\\EventLog\\Application\\MySQL", 
                          &hRegKey);

  /* Name of the PE module that contains the message resource */
  GetModuleFileName(NULL, szPath, MAX_PATH);

  /* Register EventMessageFile */
  dwError = RegSetValueEx(hRegKey, "EventMessageFile", 0, REG_EXPAND_SZ,
                          (PBYTE) szPath, (DWORD) (strlen(szPath) + 1));

  /* Register supported event types */
  dwTypes= (EVENTLOG_ERROR_TYPE | EVENTLOG_WARNING_TYPE |
            EVENTLOG_INFORMATION_TYPE);
  dwError= RegSetValueEx(hRegKey, "TypesSupported", 0, REG_DWORD,
                         (LPBYTE) &dwTypes, sizeof dwTypes);

  RegCloseKey(hRegKey);
}

#endif /* _WIN32 */


/**
  Find a unique filename for 'filename.#'.

  Set '#' to the number next to the maximum found in the most
  recent log file extension.

  This function will return nonzero if: (i) the generated name
  exceeds FN_REFLEN; (ii) if the number of extensions is exhausted;
  or (iii) some other error happened while examining the filesystem.

  @return
    nonzero if not possible to get unique filename.
*/

static int find_uniq_filename(char *name, ulong next_log_number)
{
  uint                  i;
  char                  buff[FN_REFLEN], ext_buf[FN_REFLEN];
  struct st_my_dir     *dir_info;
  struct fileinfo *file_info;
  ulong                 max_found, next, UNINIT_VAR(number);
  size_t		buf_length, length;
  char			*start, *end;
  int                   error= 0;
  DBUG_ENTER("find_uniq_filename");

  length= dirname_part(buff, name, &buf_length);
  start=  name + length;
  end=    strend(start);

  *end='.';
  length= (size_t) (end - start + 1);

  if ((DBUG_EVALUATE_IF("error_unique_log_filename", 1, 
                        unlikely(!(dir_info= my_dir(buff,
                                                    MYF(MY_DONT_SORT)))))))
  {						// This shouldn't happen
    strmov(end,".1");				// use name+1
    DBUG_RETURN(1);
  }
  file_info= dir_info->dir_entry;
  max_found= next_log_number ? next_log_number-1 : 0;
  for (i= dir_info->number_of_files ; i-- ; file_info++)
  {
    if (strncmp(file_info->name, start, length) == 0 &&
	test_if_number(file_info->name+length, &number,0))
    {
      set_if_bigger(max_found,(ulong) number);
    }
  }
  my_dirend(dir_info);

  /* check if reached the maximum possible extension number */
  if (max_found >= MAX_LOG_UNIQUE_FN_EXT)
  {
    sql_print_error("Log filename extension number exhausted: %06lu. \
Please fix this by archiving old logs and \
updating the index files.", max_found);
    error= 1;
    goto end;
  }

  next= max_found + 1;
  if (sprintf(ext_buf, "%06lu", next)<0)
  {
    error= 1;
    goto end;
  }
  *end++='.';

  /* 
    Check if the generated extension size + the file name exceeds the
    buffer size used. If one did not check this, then the filename might be
    truncated, resulting in error.
   */
  if (((strlen(ext_buf) + (end - name)) >= FN_REFLEN))
  {
    sql_print_error("Log filename too large: %s%s (%zu). \
Please fix this by archiving old logs and updating the \
index files.", name, ext_buf, (strlen(ext_buf) + (end - name)));
    error= 1;
    goto end;
  }

  if (sprintf(end, "%06lu", next)<0)
  {
    error= 1;
    goto end;
  }

  /* print warning if reaching the end of available extensions. */
  if ((next > (MAX_LOG_UNIQUE_FN_EXT - LOG_WARN_UNIQUE_FN_EXT_LEFT)))
    sql_print_warning("Next log extension: %lu. \
Remaining log filename extensions: %lu. \
Please consider archiving some logs.", next, (MAX_LOG_UNIQUE_FN_EXT - next));

end:
  DBUG_RETURN(error);
}


void MYSQL_LOG::init(enum_log_type log_type_arg,
                     enum cache_type io_cache_type_arg)
{
  DBUG_ENTER("MYSQL_LOG::init");
  log_type= log_type_arg;
  io_cache_type= io_cache_type_arg;
  DBUG_PRINT("info",("log_type: %d", log_type));
  DBUG_VOID_RETURN;
}


bool MYSQL_LOG::init_and_set_log_file_name(const char *log_name,
                                           const char *new_name,
                                           ulong next_log_number,
                                           enum_log_type log_type_arg,
                                           enum cache_type io_cache_type_arg)
{
  init(log_type_arg, io_cache_type_arg);

  if (new_name)
  {
    strmov(log_file_name, new_name);
  }
  else if (!new_name && generate_new_name(log_file_name, log_name,
                                          next_log_number))
    return TRUE;

  return FALSE;
}


/*
  Open a (new) log file.

  SYNOPSIS
    open()

    log_name            The name of the log to open
    log_type_arg        The type of the log. E.g. LOG_NORMAL
    new_name            The new name for the logfile. This is only needed
                        when the method is used to open the binlog file.
    io_cache_type_arg   The type of the IO_CACHE to use for this log file

  DESCRIPTION
    Open the logfile, init IO_CACHE and write startup messages
    (in case of general and slow query logs).

  RETURN VALUES
    0   ok
    1   error
*/

bool MYSQL_LOG::open(
#ifdef HAVE_PSI_INTERFACE
                     PSI_file_key log_file_key,
#endif
                     const char *log_name, enum_log_type log_type_arg,
                     const char *new_name, ulong next_log_number,
                     enum cache_type io_cache_type_arg)
{
  char buff[FN_REFLEN];
  MY_STAT f_stat;
  File file= -1;
  my_off_t seek_offset;
  bool is_fifo = false;
  int open_flags= O_CREAT | O_BINARY | O_CLOEXEC;
  DBUG_ENTER("MYSQL_LOG::open");
  DBUG_PRINT("enter", ("log_type: %d", (int) log_type_arg));

  write_error= 0;

  if (!(name= my_strdup(log_name, MYF(MY_WME))))
  {
    name= (char *)log_name; // for the error message
    goto err;
  }

  /*
    log_type is LOG_UNKNOWN if we should not generate a new name
    This is only used when called from MYSQL_BINARY_LOG::open, which
    has already updated log_file_name.
   */
  if (log_type_arg != LOG_UNKNOWN &&
      init_and_set_log_file_name(name, new_name, next_log_number,
                                 log_type_arg, io_cache_type_arg))
    goto err;

  is_fifo = my_stat(log_file_name, &f_stat, MYF(0)) &&
            MY_S_ISFIFO(f_stat.st_mode);

  if (io_cache_type == SEQ_READ_APPEND)
    open_flags |= O_RDWR | O_APPEND;
  else
    open_flags |= O_WRONLY | (log_type == LOG_BIN ? 0 : O_APPEND);

  if (is_fifo)
    open_flags |= O_NONBLOCK;

  db[0]= 0;

#ifdef HAVE_PSI_INTERFACE
  /* Keep the key for reopen */
  m_log_file_key= log_file_key;
#endif

  if ((file= mysql_file_open(log_file_key, log_file_name, open_flags,
                             MYF(MY_WME | ME_WAITTANG))) < 0)
    goto err;

  if (is_fifo)
    seek_offset= 0;
  else if ((seek_offset= mysql_file_tell(file, MYF(MY_WME))))
    goto err;

  if (init_io_cache(&log_file, file, IO_SIZE, io_cache_type, seek_offset, 0,
                    MYF(MY_WME | MY_NABP |
                        ((log_type == LOG_BIN) ? MY_WAIT_IF_FULL : 0))))
    goto err;

  if (log_type == LOG_NORMAL)
  {
    char *end;
    size_t len=my_snprintf(buff, sizeof(buff), "%s, Version: %s (%s). "
#ifdef EMBEDDED_LIBRARY
                        "embedded library\n",
                        my_progname, server_version, MYSQL_COMPILATION_COMMENT
#elif defined(_WIN32)
			"started with:\nTCP Port: %d, Named Pipe: %s\n",
                        my_progname, server_version, MYSQL_COMPILATION_COMMENT,
                        mysqld_port, mysqld_unix_port
#else
			"started with:\nTcp port: %d  Unix socket: %s\n",
                        my_progname, server_version, MYSQL_COMPILATION_COMMENT,
                        mysqld_port, mysqld_unix_port
#endif
                       );
    end= strnmov(buff + len, "Time\t\t    Id Command\tArgument\n",
                 sizeof(buff) - len);
    if (my_b_write(&log_file, (uchar*) buff, (uint) (end-buff)) ||
	flush_io_cache(&log_file))
      goto err;
  }

  log_state= LOG_OPENED;
  DBUG_RETURN(0);

err:
  sql_print_error(fatal_log_error, name, errno);
  if (file >= 0)
    mysql_file_close(file, MYF(0));
  end_io_cache(&log_file);
  my_free(name);
  name= NULL;
  log_state= LOG_CLOSED;
  DBUG_RETURN(1);
}

MYSQL_LOG::MYSQL_LOG()
  : name(0), write_error(FALSE), inited(FALSE), log_type(LOG_UNKNOWN),
    log_state(LOG_CLOSED)
{
  /*
    We don't want to initialize LOCK_Log here as such initialization depends on
    safe_mutex (when using safe_mutex) which depends on MY_INIT(), which is
    called only in main(). Doing initialization here would make it happen
    before main().
  */
  bzero((char*) &log_file, sizeof(log_file));
}

void MYSQL_LOG::init_pthread_objects()
{
  DBUG_ASSERT(inited == 0);
  inited= 1;
  mysql_mutex_init(key_LOG_LOCK_log, &LOCK_log, MY_MUTEX_INIT_SLOW);
}

/*
  Close the log file

  SYNOPSIS
    close()
    exiting     Bitmask. LOG_CLOSE_TO_BE_OPENED is used if we intend to call
                open at once after close. LOG_CLOSE_DELAYED_CLOSE is used for
                binlog rotation, to delay actual close of the old file until
                we have successfully created the new file.

  NOTES
    One can do an open on the object at once after doing a close.
    The internal structures are not freed until cleanup() is called
*/

void MYSQL_LOG::close(uint exiting)
{					// One can't set log_type here!
  DBUG_ENTER("MYSQL_LOG::close");
  DBUG_PRINT("enter",("exiting: %d", (int) exiting));
  if (log_state == LOG_OPENED)
  {
    end_io_cache(&log_file);

    if (log_type == LOG_BIN && mysql_file_sync(log_file.file, MYF(MY_WME)) && ! write_error)
    {
      write_error= 1;
      sql_print_error(ER_DEFAULT(ER_ERROR_ON_WRITE), name, errno);
    }

    if (!(exiting & LOG_CLOSE_DELAYED_CLOSE) &&
        mysql_file_close(log_file.file, MYF(MY_WME)) && ! write_error)
    {
      write_error= 1;
      sql_print_error(ER_DEFAULT(ER_ERROR_ON_WRITE), name, errno);
    }
  }

  log_state= (exiting & LOG_CLOSE_TO_BE_OPENED) ? LOG_TO_BE_OPENED : LOG_CLOSED;
  my_free(name);
  name= NULL;
  DBUG_VOID_RETURN;
}

/** This is called only once. */

void MYSQL_LOG::cleanup()
{
  DBUG_ENTER("cleanup");
  if (inited)
  {
    inited= 0;
    mysql_mutex_destroy(&LOCK_log);
    close(0);
  }
  DBUG_VOID_RETURN;
}


int MYSQL_LOG::generate_new_name(char *new_name, const char *log_name,
                                 ulong next_log_number)
{
  fn_format(new_name, log_name, mysql_data_home, "", 4);
  if (log_type == LOG_BIN)
  {
    if (!fn_ext(log_name)[0])
    {
      if (DBUG_EVALUATE_IF("binlog_inject_new_name_error", TRUE, FALSE) ||
          unlikely(find_uniq_filename(new_name, next_log_number)))
      {
        THD *thd= current_thd;
        if (unlikely(thd))
          my_error(ER_NO_UNIQUE_LOGFILE, MYF(ME_FATALERROR), log_name);
        sql_print_error(ER_DEFAULT(ER_NO_UNIQUE_LOGFILE), log_name);
	return 1;
      }
    }
  }
  return 0;
}


/*
  Reopen the log file

  SYNOPSIS
    reopen_file()

  DESCRIPTION
    Reopen the log file. The method is used during FLUSH LOGS
    and locks LOCK_log mutex
*/


void MYSQL_QUERY_LOG::reopen_file()
{
  char *save_name;
  DBUG_ENTER("MYSQL_LOG::reopen_file");

  mysql_mutex_lock(&LOCK_log);
  if (!is_open())
  {
    DBUG_PRINT("info",("log is closed"));
    mysql_mutex_unlock(&LOCK_log);
    DBUG_VOID_RETURN;
  }

  save_name= name;
  name= 0;				// Don't free name
  close(LOG_CLOSE_TO_BE_OPENED);

  /*
     Note that at this point, log_state != LOG_CLOSED (important for is_open()).
  */

  open(
#ifdef HAVE_PSI_INTERFACE
       m_log_file_key,
#endif
       save_name, log_type, 0, 0, io_cache_type);
  my_free(save_name);

  mysql_mutex_unlock(&LOCK_log);

  DBUG_VOID_RETURN;
}


/*
  Write a command to traditional general log file

  SYNOPSIS
    write()

    event_time        command start timestamp
    user_host         the pointer to the string with user@host info
    user_host_len     length of the user_host string. this is computed once
                      and passed to all general log  event handlers
    thread_id         Id of the thread, issued a query
    command_type      the type of the command being logged
    command_type_len  the length of the string above
    sql_text          the very text of the query being executed
    sql_text_len      the length of sql_text string

  DESCRIPTION

   Log given command to to normal (not rotable) log file

  RETURN
    FASE - OK
    TRUE - error occurred
*/

bool MYSQL_QUERY_LOG::write(time_t event_time, const char *user_host, size_t user_host_len, my_thread_id thread_id_arg,
                            const char *command_type, size_t command_type_len,
                            const char *sql_text, size_t sql_text_len)
{
  char buff[32];
  char local_time_buff[MAX_TIME_SIZE];
  struct tm start;
  size_t time_buff_len= 0;

  mysql_mutex_lock(&LOCK_log);

  /* Test if someone closed between the is_open test and lock */
  if (is_open())
  {
    /* for testing output of timestamp and thread id */
    DBUG_EXECUTE_IF("reset_log_last_time", last_time= 0;);

    /* Note that my_b_write() assumes it knows the length for this */
    if (event_time != last_time)
    {
      last_time= event_time;

      localtime_r(&event_time, &start);

      time_buff_len= my_snprintf(local_time_buff, MAX_TIME_SIZE,
                                 "%02d%02d%02d %2d:%02d:%02d\t",
                                 start.tm_year % 100, start.tm_mon + 1,
                                 start.tm_mday, start.tm_hour,
                                 start.tm_min, start.tm_sec);

      if (my_b_write(&log_file, (uchar*) local_time_buff, time_buff_len))
        goto err;
    }
    else
      if (my_b_write(&log_file, (uchar*) "\t\t" ,2) < 0)
        goto err;

    /* command_type, thread_id */
    size_t length= my_snprintf(buff, 32, "%6llu ", thread_id_arg);

    if (my_b_write(&log_file, (uchar*) buff, length))
      goto err;

    if (my_b_write(&log_file, (uchar*) command_type, command_type_len))
      goto err;

    if (my_b_write(&log_file, (uchar*) "\t", 1))
      goto err;

    /* sql_text */
    if (my_b_write(&log_file, (uchar*) sql_text, sql_text_len))
      goto err;

    if (my_b_write(&log_file, (uchar*) "\n", 1) ||
        flush_io_cache(&log_file))
      goto err;
  }

  mysql_mutex_unlock(&LOCK_log);
  return FALSE;
err:

  if (!write_error)
  {
    write_error= 1;
    sql_print_error(ER_DEFAULT(ER_ERROR_ON_WRITE), name, errno);
  }
  mysql_mutex_unlock(&LOCK_log);
  return TRUE;
}


/*
  Log a query to the traditional slow log file

  SYNOPSIS
    write()

    thd               THD of the query
    current_time      current timestamp
    user_host         the pointer to the string with user@host info
    user_host_len     length of the user_host string. this is computed once
                      and passed to all general log event handlers
    query_utime       Amount of time the query took to execute (in microseconds)
    lock_utime        Amount of time the query was locked (in microseconds)
    is_command        The flag, which determines, whether the sql_text is a
                      query or an administrator command.
    sql_text          the very text of the query or administrator command
                      processed
    sql_text_len      the length of sql_text string

  DESCRIPTION

   Log a query to the slow log file.

  RETURN
    FALSE - OK
    TRUE - error occurred
*/

bool MYSQL_QUERY_LOG::write(THD *thd, time_t current_time,
                            const char *user_host, size_t user_host_len, ulonglong query_utime,
                            ulonglong lock_utime, bool is_command,
                            const char *sql_text, size_t sql_text_len)
{
  bool error= 0;
  char llbuff[22];
  DBUG_ENTER("MYSQL_QUERY_LOG::write");

  mysql_mutex_lock(&LOCK_log);
  if (is_open())
  {						// Safety agains reopen
    char buff[80], *end;
    char query_time_buff[22+7], lock_time_buff[22+7];
    size_t buff_len;
    end= buff;

    if (!(specialflag & SPECIAL_SHORT_LOG_FORMAT))
    {
      if (current_time != last_time)
      {
        last_time= current_time;
        struct tm start;
        localtime_r(&current_time, &start);

        buff_len= my_snprintf(buff, sizeof buff,
                              "# Time: %02d%02d%02d %2d:%02d:%02d\n",
                              start.tm_year % 100, start.tm_mon + 1,
                              start.tm_mday, start.tm_hour,
                              start.tm_min, start.tm_sec);

        /* Note that my_b_write() assumes it knows the length for this */
        if (my_b_write(&log_file, (uchar*) buff, buff_len))
          goto err;
      }
      const uchar uh[]= "# User@Host: ";
      if (my_b_write(&log_file, uh, sizeof(uh) - 1) ||
          my_b_write(&log_file, (uchar*) user_host, user_host_len) ||
          my_b_write(&log_file, (uchar*) "\n", 1))
        goto err;
    
    /* For slow query log */
    sprintf(query_time_buff, "%.6f", ulonglong2double(query_utime)/1000000.0);
    sprintf(lock_time_buff,  "%.6f", ulonglong2double(lock_utime)/1000000.0);
    if (my_b_printf(&log_file,
                    "# Thread_id: %lu  Schema: %s  QC_hit: %s\n"
                    "# Query_time: %s  Lock_time: %s  Rows_sent: %lu  Rows_examined: %lu\n"
                    "# Rows_affected: %lu  Bytes_sent: %lu\n",
                    (ulong) thd->thread_id, thd->get_db(),
                    ((thd->query_plan_flags & QPLAN_QC) ? "Yes" : "No"),
                    query_time_buff, lock_time_buff,
                    (ulong) thd->get_sent_row_count(),
                    (ulong) thd->get_examined_row_count(),
                    (ulong) thd->get_affected_rows(),
                    (ulong) (thd->status_var.bytes_sent - thd->bytes_sent_old)))
      goto err;

    if ((thd->variables.log_slow_verbosity & LOG_SLOW_VERBOSITY_QUERY_PLAN)
        && thd->tmp_tables_used &&
        my_b_printf(&log_file,
                    "# Tmp_tables: %lu  Tmp_disk_tables: %lu  "
                    "Tmp_table_sizes: %s\n",
                    (ulong) thd->tmp_tables_used,
                    (ulong) thd->tmp_tables_disk_used,
                    llstr(thd->tmp_tables_size, llbuff)))
      goto err;

    if (thd->spcont &&
        my_b_printf(&log_file, "# Stored_routine: %s\n",
                    ErrConvDQName(thd->spcont->m_sp).ptr()))
      goto err;

     if ((thd->variables.log_slow_verbosity & LOG_SLOW_VERBOSITY_QUERY_PLAN) &&
         (thd->query_plan_flags &
          (QPLAN_FULL_SCAN | QPLAN_FULL_JOIN | QPLAN_TMP_TABLE |
           QPLAN_TMP_DISK | QPLAN_FILESORT | QPLAN_FILESORT_DISK |
           QPLAN_FILESORT_PRIORITY_QUEUE)) &&
         my_b_printf(&log_file,
                     "# Full_scan: %s  Full_join: %s  "
                     "Tmp_table: %s  Tmp_table_on_disk: %s\n"
                     "# Filesort: %s  Filesort_on_disk: %s  Merge_passes: %lu  "
                     "Priority_queue: %s\n",
                     ((thd->query_plan_flags & QPLAN_FULL_SCAN) ? "Yes" : "No"),
                     ((thd->query_plan_flags & QPLAN_FULL_JOIN) ? "Yes" : "No"),
                     (thd->tmp_tables_used ? "Yes" : "No"),
                     (thd->tmp_tables_disk_used ? "Yes" : "No"),
                     ((thd->query_plan_flags & QPLAN_FILESORT) ? "Yes" : "No"),
                     ((thd->query_plan_flags & QPLAN_FILESORT_DISK) ?
                      "Yes" : "No"),
                     thd->query_plan_fsort_passes,
                     ((thd->query_plan_flags & QPLAN_FILESORT_PRIORITY_QUEUE) ? 
                       "Yes" : "No")
                     ))
      goto err;
    if (thd->variables.log_slow_verbosity & LOG_SLOW_VERBOSITY_EXPLAIN &&
        thd->lex->explain)
    {
      StringBuffer<128> buf;
      DBUG_ASSERT(!thd->free_list);
      if (!print_explain_for_slow_log(thd->lex, thd, &buf))
        if (my_b_printf(&log_file, "%s", buf.c_ptr_safe()))
          goto err;
      thd->free_items();
    }
    if (thd->db.str && strcmp(thd->db.str, db))
    {						// Database changed
      if (my_b_printf(&log_file,"use %s;\n",thd->db.str))
        goto err;
      strmov(db,thd->db.str);
    }
    if (thd->stmt_depends_on_first_successful_insert_id_in_prev_stmt)
    {
      end=strmov(end, ",last_insert_id=");
      end=longlong10_to_str((longlong)
                            thd->first_successful_insert_id_in_prev_stmt_for_binlog,
                            end, -10);
    }
    // Save value if we do an insert.
    if (thd->auto_inc_intervals_in_cur_stmt_for_binlog.nb_elements() > 0)
    {
      if (!(specialflag & SPECIAL_SHORT_LOG_FORMAT))
      {
        end=strmov(end,",insert_id=");
        end=longlong10_to_str((longlong)
                              thd->auto_inc_intervals_in_cur_stmt_for_binlog.minimum(),
                              end, -10);
      }
    }

    /*
      This info used to show up randomly, depending on whether the query
      checked the query start time or not. now we always write current
      timestamp to the slow log
    */
    end= strmov(end, ",timestamp=");
    end= int10_to_str((long) current_time, end, 10);

    if (end != buff)
    {
      *end++=';';
      *end='\n';
      if (my_b_write(&log_file, (uchar*) "SET ", 4) ||
          my_b_write(&log_file, (uchar*) buff + 1, (uint) (end-buff)))
        goto err;
    }
    if (is_command)
    {
      end= strxmov(buff, "# administrator command: ", NullS);
      buff_len= (ulong) (end - buff);
      DBUG_EXECUTE_IF("simulate_slow_log_write_error",
                      {DBUG_SET("+d,simulate_file_write_error");});
      if(my_b_write(&log_file, (uchar*) buff, buff_len))
        goto err;
    }
    if (my_b_write(&log_file, (uchar*) sql_text, sql_text_len) ||
        my_b_write(&log_file, (uchar*) ";\n",2) ||
        flush_io_cache(&log_file))
      goto err;

    }
  }
end:
  mysql_mutex_unlock(&LOCK_log);
  DBUG_RETURN(error);

err:
  error= 1;
  if (!write_error)
  {
    write_error= 1;
    sql_print_error(ER_THD(thd, ER_ERROR_ON_WRITE), name, errno);
  }
  goto end;
}


/**
  @todo
  The following should be using fn_format();  We just need to
  first change fn_format() to cut the file name if it's too long.
*/
const char *MYSQL_LOG::generate_name(const char *log_name,
                                     const char *suffix,
                                     bool strip_ext, char *buff)
{
  if (!log_name || !log_name[0])
  {
    strmake(buff, pidfile_name, FN_REFLEN - strlen(suffix) - 1);
    return (const char *)
      fn_format(buff, buff, "", suffix, MYF(MY_REPLACE_EXT|MY_REPLACE_DIR));
  }
  // get rid of extension if the log is binary to avoid problems
  if (strip_ext)
  {
    char *p= fn_ext(log_name);
    uint length= (uint) (p - log_name);
    strmake(buff, log_name, MY_MIN(length, FN_REFLEN-1));
    return (const char*)buff;
  }
  return log_name;
}


/*
  Print some additional information about addition/removal of
  XID list entries.
  TODO: Remove once MDEV-9510 is fixed.
*/
#ifdef WITH_WSREP
#define WSREP_XID_LIST_ENTRY(X, Y)                    \
  if (wsrep_debug)                                    \
  {                                                   \
    char buf[FN_REFLEN];                              \
    strmake(buf, Y->binlog_name, Y->binlog_name_len); \
    WSREP_DEBUG(X, buf, Y->binlog_id);                \
  }
#else
#define WSREP_XID_LIST_ENTRY(X, Y) do { } while(0)
#endif

MYSQL_BIN_LOG::MYSQL_BIN_LOG(uint *sync_period)
  :reset_master_pending(0), mark_xid_done_waiting(0),
   bytes_written(0), file_id(1), open_count(1),
   group_commit_queue(0), group_commit_queue_busy(FALSE),
   num_commits(0), num_group_commits(0),
   group_commit_trigger_count(0), group_commit_trigger_timeout(0),
   group_commit_trigger_lock_wait(0),
   sync_period_ptr(sync_period), sync_counter(0),
   state_file_deleted(false), binlog_state_recover_done(false),
   is_relay_log(0), relay_signal_cnt(0),
   checksum_alg_reset(BINLOG_CHECKSUM_ALG_UNDEF),
   relay_log_checksum_alg(BINLOG_CHECKSUM_ALG_UNDEF),
   description_event_for_exec(0), description_event_for_queue(0),
   current_binlog_id(0)
{
  /*
    We don't want to initialize locks here as such initialization depends on
    safe_mutex (when using safe_mutex) which depends on MY_INIT(), which is
    called only in main(). Doing initialization here would make it happen
    before main().
  */
  index_file_name[0] = 0;
  bzero((char*) &index_file, sizeof(index_file));
  bzero((char*) &purge_index_file, sizeof(purge_index_file));
}

void MYSQL_BIN_LOG::stop_background_thread()
{
  if (binlog_background_thread_started)
  {
    mysql_mutex_lock(&LOCK_binlog_background_thread);
    binlog_background_thread_stop= true;
    mysql_cond_signal(&COND_binlog_background_thread);
    while (binlog_background_thread_stop)
      mysql_cond_wait(&COND_binlog_background_thread_end,
                      &LOCK_binlog_background_thread);
    mysql_mutex_unlock(&LOCK_binlog_background_thread);
    binlog_background_thread_started= false;
  }
}

/* this is called only once */

void MYSQL_BIN_LOG::cleanup()
{
  DBUG_ENTER("cleanup");
  if (inited)
  {
    xid_count_per_binlog *b;

    /* Wait for the binlog background thread to stop. */
    if (!is_relay_log)
      stop_background_thread();

    inited= 0;
    mysql_mutex_lock(&LOCK_log);
    close(LOG_CLOSE_INDEX|LOG_CLOSE_STOP_EVENT);
    mysql_mutex_unlock(&LOCK_log);
    delete description_event_for_queue;
    delete description_event_for_exec;

    while ((b= binlog_xid_count_list.get()))
    {
      /*
        There should be no pending XIDs at shutdown, and only one entry (for
        the active binlog file) in the list.
      */
      DBUG_ASSERT(b->xid_count == 0);
      DBUG_ASSERT(!binlog_xid_count_list.head());
      WSREP_XID_LIST_ENTRY("MYSQL_BIN_LOG::cleanup(): Removing xid_list_entry "
                           "for %s (%lu)", b);
      my_free(b);
    }

    mysql_mutex_destroy(&LOCK_log);
    mysql_mutex_destroy(&LOCK_index);
    mysql_mutex_destroy(&LOCK_xid_list);
    mysql_mutex_destroy(&LOCK_binlog_background_thread);
    mysql_mutex_destroy(&LOCK_binlog_end_pos);
    mysql_cond_destroy(&COND_relay_log_updated);
    mysql_cond_destroy(&COND_bin_log_updated);
    mysql_cond_destroy(&COND_queue_busy);
    mysql_cond_destroy(&COND_xid_list);
    mysql_cond_destroy(&COND_binlog_background_thread);
    mysql_cond_destroy(&COND_binlog_background_thread_end);
  }

  /*
    Free data for global binlog state.
    We can't do that automaticly as we need to do this before
    safemalloc is shut down
  */
  if (!is_relay_log)
    rpl_global_gtid_binlog_state.free();
  DBUG_VOID_RETURN;
}


/* Init binlog-specific vars */
void MYSQL_BIN_LOG::init(ulong max_size_arg)
{
  DBUG_ENTER("MYSQL_BIN_LOG::init");
  max_size= max_size_arg;
  DBUG_PRINT("info",("max_size: %lu", max_size));
  DBUG_VOID_RETURN;
}


void MYSQL_BIN_LOG::init_pthread_objects()
{
  MYSQL_LOG::init_pthread_objects();
  mysql_mutex_init(m_key_LOCK_index, &LOCK_index, MY_MUTEX_INIT_SLOW);
  mysql_mutex_setflags(&LOCK_index, MYF_NO_DEADLOCK_DETECTION);
  mysql_mutex_init(key_BINLOG_LOCK_xid_list,
                   &LOCK_xid_list, MY_MUTEX_INIT_FAST);
  mysql_cond_init(m_key_relay_log_update, &COND_relay_log_updated, 0);
  mysql_cond_init(m_key_bin_log_update, &COND_bin_log_updated, 0);
  mysql_cond_init(m_key_COND_queue_busy, &COND_queue_busy, 0);
  mysql_cond_init(key_BINLOG_COND_xid_list, &COND_xid_list, 0);

  mysql_mutex_init(key_BINLOG_LOCK_binlog_background_thread,
                   &LOCK_binlog_background_thread, MY_MUTEX_INIT_FAST);
  mysql_cond_init(key_BINLOG_COND_binlog_background_thread,
                  &COND_binlog_background_thread, 0);
  mysql_cond_init(key_BINLOG_COND_binlog_background_thread_end,
                  &COND_binlog_background_thread_end, 0);

  mysql_mutex_init(m_key_LOCK_binlog_end_pos, &LOCK_binlog_end_pos,
                   MY_MUTEX_INIT_SLOW);
}


bool MYSQL_BIN_LOG::open_index_file(const char *index_file_name_arg,
                                    const char *log_name, bool need_mutex)
{
  File index_file_nr= -1;
  DBUG_ASSERT(!my_b_inited(&index_file));

  /*
    First open of this class instance
    Create an index file that will hold all file names uses for logging.
    Add new entries to the end of it.
  */
  myf opt= MY_UNPACK_FILENAME;
  if (!index_file_name_arg)
  {
    index_file_name_arg= log_name;    // Use same basename for index file
    opt= MY_UNPACK_FILENAME | MY_REPLACE_EXT;
  }
  fn_format(index_file_name, index_file_name_arg, mysql_data_home,
            ".index", opt);
  if ((index_file_nr= mysql_file_open(m_key_file_log_index,
                                      index_file_name,
                                      O_RDWR | O_CREAT | O_BINARY | O_CLOEXEC,
                                      MYF(MY_WME))) < 0 ||
       mysql_file_sync(index_file_nr, MYF(MY_WME)) ||
       init_io_cache(&index_file, index_file_nr,
                     IO_SIZE, WRITE_CACHE,
                     mysql_file_seek(index_file_nr, 0L, MY_SEEK_END, MYF(0)),
                                     0, MYF(MY_WME | MY_WAIT_IF_FULL)) ||
      DBUG_EVALUATE_IF("fault_injection_openning_index", 1, 0))
  {
    /*
      TODO: all operations creating/deleting the index file or a log, should
      call my_sync_dir() or my_sync_dir_by_file() to be durable.
      TODO: file creation should be done with mysql_file_create()
      not mysql_file_open().
    */
    if (index_file_nr >= 0)
      mysql_file_close(index_file_nr, MYF(0));
    return TRUE;
  }

#ifdef HAVE_REPLICATION
  /*
    Sync the index by purging any binary log file that is not registered.
    In other words, either purge binary log files that were removed from
    the index but not purged from the file system due to a crash or purge
    any binary log file that was created but not register in the index
    due to a crash.
  */

  if (set_purge_index_file_name(index_file_name_arg) ||
      open_purge_index_file(FALSE) ||
      purge_index_entry(NULL, NULL, need_mutex) ||
      close_purge_index_file() ||
      DBUG_EVALUATE_IF("fault_injection_recovering_index", 1, 0))
  {
    sql_print_error("MYSQL_BIN_LOG::open_index_file failed to sync the index "
                    "file.");
    return TRUE;
  }
#endif

  return FALSE;
}


/**
  Open a (new) binlog file.

  - Open the log file and the index file. Register the new
  file name in it
  - When calling this when the file is in use, you must have a locks
  on LOCK_log and LOCK_index.

  @retval
    0	ok
  @retval
    1	error
*/

bool MYSQL_BIN_LOG::open(const char *log_name,
                         enum_log_type log_type_arg,
                         const char *new_name,
                         ulong next_log_number,
                         enum cache_type io_cache_type_arg,
                         ulong max_size_arg,
                         bool null_created_arg,
                         bool need_mutex)
{
  File file= -1;
  xid_count_per_binlog *new_xid_list_entry= NULL, *b;
  DBUG_ENTER("MYSQL_BIN_LOG::open");
  DBUG_PRINT("enter",("log_type: %d",(int) log_type_arg));

  mysql_mutex_assert_owner(&LOCK_log);

  if (!is_relay_log)
  {
    if (!binlog_state_recover_done)
    {
      binlog_state_recover_done= true;
      if (do_binlog_recovery(opt_bin_logname, false))
        DBUG_RETURN(1);
    }

    if (!binlog_background_thread_started &&
        start_binlog_background_thread())
      DBUG_RETURN(1);
  }

  /* We need to calculate new log file name for purge to delete old */
  if (init_and_set_log_file_name(log_name, new_name, next_log_number,
                                 log_type_arg, io_cache_type_arg))
  {
    sql_print_error("MYSQL_BIN_LOG::open failed to generate new file name.");
    DBUG_RETURN(1);
  }

#ifdef HAVE_REPLICATION
  if (open_purge_index_file(TRUE) ||
      register_create_index_entry(log_file_name) ||
      sync_purge_index_file() ||
      DBUG_EVALUATE_IF("fault_injection_registering_index", 1, 0))
  {
    /**
        TODO:
        Although this was introduced to appease valgrind when
        injecting emulated faults using
        fault_injection_registering_index it may be good to consider
        what actually happens when open_purge_index_file succeeds but
        register or sync fails.

        Perhaps we might need the code below in MYSQL_LOG_BIN::cleanup
        for "real life" purposes as well? 
     */
    DBUG_EXECUTE_IF("fault_injection_registering_index", {
      if (my_b_inited(&purge_index_file))
      {
        end_io_cache(&purge_index_file);
        my_close(purge_index_file.file, MYF(0));
      }
    });

    sql_print_error("MYSQL_BIN_LOG::open failed to sync the index file.");
    DBUG_RETURN(1);
  }
  DBUG_EXECUTE_IF("crash_create_non_critical_before_update_index", DBUG_SUICIDE(););
#endif

  write_error= 0;

  /* open the main log file */
  if (MYSQL_LOG::open(
#ifdef HAVE_PSI_INTERFACE
                      m_key_file_log,
#endif
                      log_name,
                      LOG_UNKNOWN, /* Don't generate new name */
                      0, 0, io_cache_type_arg))
  {
#ifdef HAVE_REPLICATION
    close_purge_index_file();
#endif
    DBUG_RETURN(1);                            /* all warnings issued */
  }

  init(max_size_arg);

  open_count++;

  DBUG_ASSERT(log_type == LOG_BIN);

  {
    bool write_file_name_to_index_file=0;

    if (!my_b_filelength(&log_file))
    {
      /*
	The binary log file was empty (probably newly created)
	This is the normal case and happens when the user doesn't specify
	an extension for the binary log files.
	In this case we write a standard header to it.
      */
      if (my_b_safe_write(&log_file, BINLOG_MAGIC,
			  BIN_LOG_HEADER_SIZE))
        goto err;
      bytes_written+= BIN_LOG_HEADER_SIZE;
      write_file_name_to_index_file= 1;
    }

    {
      /*
        In 4.x we put Start event only in the first binlog. But from 5.0 we
        want a Start event even if this is not the very first binlog.
      */
      Format_description_log_event s(BINLOG_VERSION);
      /*
        don't set LOG_EVENT_BINLOG_IN_USE_F for SEQ_READ_APPEND io_cache
        as we won't be able to reset it later
      */
      if (io_cache_type == WRITE_CACHE)
        s.flags |= LOG_EVENT_BINLOG_IN_USE_F;

      if (is_relay_log)
      {
        if (relay_log_checksum_alg == BINLOG_CHECKSUM_ALG_UNDEF)
          relay_log_checksum_alg=
            opt_slave_sql_verify_checksum ? (enum_binlog_checksum_alg) binlog_checksum_options
                                          : BINLOG_CHECKSUM_ALG_OFF;
        s.checksum_alg= relay_log_checksum_alg;
      }
      else
        s.checksum_alg= (enum_binlog_checksum_alg)binlog_checksum_options;

      crypto.scheme = 0;
      DBUG_ASSERT(s.checksum_alg != BINLOG_CHECKSUM_ALG_UNDEF);
      if (!s.is_valid())
        goto err;
      s.dont_set_created= null_created_arg;
      if (write_event(&s))
        goto err;
      bytes_written+= s.data_written;

      if (encrypt_binlog)
      {
        uint key_version= encryption_key_get_latest_version(ENCRYPTION_KEY_SYSTEM_DATA);
        if (key_version == ENCRYPTION_KEY_VERSION_INVALID)
        {
          sql_print_error("Failed to enable encryption of binary logs");
          goto err;
        }

        if (key_version != ENCRYPTION_KEY_NOT_ENCRYPTED)
        {
          if (my_random_bytes(crypto.nonce, sizeof(crypto.nonce)))
            goto err;

          Start_encryption_log_event sele(1, key_version, crypto.nonce);
          sele.checksum_alg= s.checksum_alg;
          if (write_event(&sele))
            goto err;

          // Start_encryption_log_event is written, enable the encryption
          if (crypto.init(sele.crypto_scheme, key_version))
            goto err;
        }
      }

      if (!is_relay_log)
      {
        char buf[FN_REFLEN];

        /*
          Output a Gtid_list_log_event at the start of the binlog file.

          This is used to quickly determine which GTIDs are found in binlog
          files earlier than this one, and which are found in this (or later)
          binlogs.

          The list gives a mapping from (domain_id, server_id) -> seq_no (so
          this means that there is at most one entry for every unique pair
          (domain_id, server_id) in the list). It indicates that this seq_no is
          the last one found in an earlier binlog file for this (domain_id,
          server_id) combination - so any higher seq_no should be search for
          from this binlog file, or a later one.

          This allows to locate the binlog file containing a given GTID by
          scanning backwards, reading just the Gtid_list_log_event at the
          start of each file, and scanning only the relevant binlog file when
          found, not all binlog files.

          The existence of a given entry (domain_id, server_id, seq_no)
          guarantees only that this seq_no will not be found in this or any
          later binlog file. It does not guarantee that it can be found it an
          earlier binlog file, for example the file may have been purged.

          If there is no entry for a given (domain_id, server_id) pair, then
          it means that no such GTID exists in any earlier binlog. It is
          permissible to remove such pair from future Gtid_list_log_events
          if all previous binlog files containing such GTIDs have been purged
          (though such optimization is not performed at the time of this
          writing). So if there is no entry for given GTID it means that such
          GTID should be search for in this or later binlog file, same as if
          there had been an entry (domain_id, server_id, 0).
        */

        Gtid_list_log_event gl_ev(&rpl_global_gtid_binlog_state, 0);
        if (write_event(&gl_ev))
          goto err;

        /* Output a binlog checkpoint event at the start of the binlog file. */

        /*
          Construct an entry in the binlog_xid_count_list for the new binlog
          file (we will not link it into the list until we know the new file
          is successfully created; otherwise we would have to remove it again
          if creation failed, which gets tricky since other threads may have
          seen the entry in the meantime - and we do not want to hold
          LOCK_xid_list for long periods of time).

          Write the current binlog checkpoint into the log, so XA recovery will
          know from where to start recovery.
        */
        size_t off= dirname_length(log_file_name);
        size_t len= strlen(log_file_name) - off;
        char *entry_mem, *name_mem;
        if (!(new_xid_list_entry = (xid_count_per_binlog *)
              my_multi_malloc(MYF(MY_WME),
                              &entry_mem, sizeof(xid_count_per_binlog),
                              &name_mem, len,
                              NULL)))
          goto err;
        memcpy(name_mem, log_file_name+off, len);
        new_xid_list_entry->binlog_name= name_mem;
        new_xid_list_entry->binlog_name_len= (int)len;
        new_xid_list_entry->xid_count= 0;
        new_xid_list_entry->notify_count= 0;

        /*
          Find the name for the Initial binlog checkpoint.

          Normally this will just be the first entry, as we delete entries
          when their count drops to zero. But we scan the list to handle any
          corner case, eg. for the first binlog file opened after startup, the
          list will be empty.
        */
        mysql_mutex_lock(&LOCK_xid_list);
        I_List_iterator<xid_count_per_binlog> it(binlog_xid_count_list);
        while ((b= it++) && b->xid_count == 0)
          ;
        mysql_mutex_unlock(&LOCK_xid_list);
        if (!b)
          b= new_xid_list_entry;
        strmake(buf, b->binlog_name, b->binlog_name_len);
        Binlog_checkpoint_log_event ev(buf, (uint)len);
        DBUG_EXECUTE_IF("crash_before_write_checkpoint_event",
                        flush_io_cache(&log_file);
                        mysql_file_sync(log_file.file, MYF(MY_WME));
                        DBUG_SUICIDE(););
        if (write_event(&ev))
          goto err;
        bytes_written+= ev.data_written;
      }
    }
    if (description_event_for_queue &&
        description_event_for_queue->binlog_version>=4)
    {
      /*
        This is a relay log written to by the I/O slave thread.
        Write the event so that others can later know the format of this relay
        log.
        Note that this event is very close to the original event from the
        master (it has binlog version of the master, event types of the
        master), so this is suitable to parse the next relay log's event. It
        has been produced by
        Format_description_log_event::Format_description_log_event(char* buf,).
        Why don't we want to write the description_event_for_queue if this
        event is for format<4 (3.23 or 4.x): this is because in that case, the
        description_event_for_queue describes the data received from the
        master, but not the data written to the relay log (*conversion*),
        which is in format 4 (slave's).
      */
      /*
        Set 'created' to 0, so that in next relay logs this event does not
        trigger cleaning actions on the slave in
        Format_description_log_event::apply_event_impl().
      */
      description_event_for_queue->created= 0;
      /* Don't set log_pos in event header */
      description_event_for_queue->set_artificial_event();

      if (write_event(description_event_for_queue))
        goto err;
      bytes_written+= description_event_for_queue->data_written;
    }
    if (flush_io_cache(&log_file) ||
        mysql_file_sync(log_file.file, MYF(MY_WME|MY_SYNC_FILESIZE)))
      goto err;

    my_off_t offset= my_b_tell(&log_file);

    if (!is_relay_log)
    {
      /* update binlog_end_pos so that it can be read by after sync hook */
      reset_binlog_end_pos(log_file_name, offset);

      mysql_mutex_lock(&LOCK_commit_ordered);
      strmake_buf(last_commit_pos_file, log_file_name);
      last_commit_pos_offset= offset;
      mysql_mutex_unlock(&LOCK_commit_ordered);
    }

    if (write_file_name_to_index_file)
    {
#ifdef HAVE_REPLICATION
#ifdef ENABLED_DEBUG_SYNC
      if (current_thd)
        DEBUG_SYNC(current_thd, "binlog_open_before_update_index");
#endif
      DBUG_EXECUTE_IF("crash_create_critical_before_update_index", DBUG_SUICIDE(););
#endif

      DBUG_ASSERT(my_b_inited(&index_file) != 0);
      reinit_io_cache(&index_file, WRITE_CACHE,
                      my_b_filelength(&index_file), 0, 0);
      /*
        As this is a new log file, we write the file name to the index
        file. As every time we write to the index file, we sync it.
      */
      if (DBUG_EVALUATE_IF("fault_injection_updating_index", 1, 0) ||
          my_b_write(&index_file, (uchar*) log_file_name,
                     strlen(log_file_name)) ||
          my_b_write(&index_file, (uchar*) "\n", 1) ||
          flush_io_cache(&index_file) ||
          mysql_file_sync(index_file.file, MYF(MY_WME|MY_SYNC_FILESIZE)))
        goto err;

#ifdef HAVE_REPLICATION
      DBUG_EXECUTE_IF("crash_create_after_update_index", DBUG_SUICIDE(););
#endif
    }
  }

  if (!is_relay_log)
  {
    /*
      Now the file was created successfully, so we can link in the entry for
      the new binlog file in binlog_xid_count_list.
    */
    mysql_mutex_lock(&LOCK_xid_list);
    ++current_binlog_id;
    new_xid_list_entry->binlog_id= current_binlog_id;
    /* Remove any initial entries with no pending XIDs.  */
    while ((b= binlog_xid_count_list.head()) && b->xid_count == 0)
    {
      WSREP_XID_LIST_ENTRY("MYSQL_BIN_LOG::open(): Removing xid_list_entry for "
                           "%s (%lu)", b);
      my_free(binlog_xid_count_list.get());
    }
    mysql_cond_broadcast(&COND_xid_list);
    WSREP_XID_LIST_ENTRY("MYSQL_BIN_LOG::open(): Adding new xid_list_entry for "
                         "%s (%lu)", new_xid_list_entry);
    binlog_xid_count_list.push_back(new_xid_list_entry);
    mysql_mutex_unlock(&LOCK_xid_list);

    /*
      Now that we have synced a new binlog file with an initial Gtid_list
      event, it is safe to delete the binlog state file. We will write out
      a new, updated file at shutdown, and if we crash before we can recover
      the state from the newly written binlog file.

      Since the state file will contain out-of-date data as soon as the first
      new GTID is binlogged, it is better to remove it, to avoid any risk of
      accidentally reading incorrect data later.
    */
    if (!state_file_deleted)
    {
      char buf[FN_REFLEN];
      fn_format(buf, opt_bin_logname, mysql_data_home, ".state",
                MY_UNPACK_FILENAME);
      my_delete(buf, MY_SYNC_DIR);
      state_file_deleted= true;
    }
  }

  log_state= LOG_OPENED;

#ifdef HAVE_REPLICATION
  close_purge_index_file();
#endif

  /* Notify the io thread that binlog is rotated to a new file */
  if (is_relay_log)
    signal_relay_log_update();
  else
    update_binlog_end_pos();
  DBUG_RETURN(0);

err:
  int tmp_errno= errno;
#ifdef HAVE_REPLICATION
  if (is_inited_purge_index_file())
    purge_index_entry(NULL, NULL, need_mutex);
  close_purge_index_file();
#endif
  sql_print_error(fatal_log_error, name, tmp_errno);
  if (new_xid_list_entry)
    my_free(new_xid_list_entry);
  if (file >= 0)
    mysql_file_close(file, MYF(0));
  close(LOG_CLOSE_INDEX);
  DBUG_RETURN(1);
}


int MYSQL_BIN_LOG::get_current_log(LOG_INFO* linfo)
{
  mysql_mutex_lock(&LOCK_log);
  int ret = raw_get_current_log(linfo);
  mysql_mutex_unlock(&LOCK_log);
  return ret;
}

int MYSQL_BIN_LOG::raw_get_current_log(LOG_INFO* linfo)
{
  mysql_mutex_assert_owner(&LOCK_log);
  strmake_buf(linfo->log_file_name, log_file_name);
  linfo->pos = my_b_tell(&log_file);
  return 0;
}

/**
  Move all data up in a file in an filename index file.

    We do the copy outside of the IO_CACHE as the cache buffers would just
    make things slower and more complicated.
    In most cases the copy loop should only do one read.

  @param index_file			File to move
  @param offset			Move everything from here to beginning

  @note
    File will be truncated to be 'offset' shorter or filled up with newlines

  @retval
    0	ok
*/

#ifdef HAVE_REPLICATION

static bool copy_up_file_and_fill(IO_CACHE *index_file, my_off_t offset)
{
  int bytes_read;
  my_off_t init_offset= offset;
  File file= index_file->file;
  uchar io_buf[IO_SIZE*2];
  DBUG_ENTER("copy_up_file_and_fill");

  for (;; offset+= bytes_read)
  {
    mysql_file_seek(file, offset, MY_SEEK_SET, MYF(0));
    if ((bytes_read= (int) mysql_file_read(file, io_buf, sizeof(io_buf),
                                           MYF(MY_WME)))
	< 0)
      goto err;
    if (!bytes_read)
      break;					// end of file
    mysql_file_seek(file, offset-init_offset, MY_SEEK_SET, MYF(0));
    if (mysql_file_write(file, io_buf, bytes_read,
                         MYF(MY_WME | MY_NABP | MY_WAIT_IF_FULL)))
      goto err;
  }
  /* The following will either truncate the file or fill the end with \n' */
  if (mysql_file_chsize(file, offset - init_offset, '\n', MYF(MY_WME)) ||
      mysql_file_sync(file, MYF(MY_WME|MY_SYNC_FILESIZE)))
    goto err;

  /* Reset data in old index cache */
  reinit_io_cache(index_file, READ_CACHE, (my_off_t) 0, 0, 1);
  DBUG_RETURN(0);

err:
  DBUG_RETURN(1);
}

#endif /* HAVE_REPLICATION */

/**
  Find the position in the log-index-file for the given log name.

  @param linfo		Store here the found log file name and position to
                       the NEXT log file name in the index file.
  @param log_name	Filename to find in the index file.
                       Is a null pointer if we want to read the first entry
  @param need_lock	Set this to 1 if the parent doesn't already have a
                       lock on LOCK_index

  @note
    On systems without the truncate function the file will end with one or
    more empty lines.  These will be ignored when reading the file.

  @retval
    0			ok
  @retval
    LOG_INFO_EOF	        End of log-index-file found
  @retval
    LOG_INFO_IO		Got IO error while reading file
*/

int MYSQL_BIN_LOG::find_log_pos(LOG_INFO *linfo, const char *log_name,
			    bool need_lock)
{
  int error= 0;
  char *full_fname= linfo->log_file_name;
  char full_log_name[FN_REFLEN], fname[FN_REFLEN];
  uint log_name_len= 0, fname_len= 0;
  DBUG_ENTER("find_log_pos");
  full_log_name[0]= full_fname[0]= 0;

  /*
    Mutex needed because we need to make sure the file pointer does not
    move from under our feet
  */
  if (need_lock)
    mysql_mutex_lock(&LOCK_index);
  mysql_mutex_assert_owner(&LOCK_index);

  // extend relative paths for log_name to be searched
  if (log_name)
  {
    if(normalize_binlog_name(full_log_name, log_name, is_relay_log))
    {
      error= LOG_INFO_EOF;
      goto end;
    }
  }

  log_name_len= log_name ? (uint) strlen(full_log_name) : 0;
  DBUG_PRINT("enter", ("log_name: %s, full_log_name: %s", 
                       log_name ? log_name : "NULL", full_log_name));

  /* As the file is flushed, we can't get an error here */
  (void) reinit_io_cache(&index_file, READ_CACHE, (my_off_t) 0, 0, 0);

  for (;;)
  {
    size_t length;
    my_off_t offset= my_b_tell(&index_file);

    DBUG_EXECUTE_IF("simulate_find_log_pos_error",
                    error=  LOG_INFO_EOF; break;);
    /* If we get 0 or 1 characters, this is the end of the file */
    if ((length= my_b_gets(&index_file, fname, FN_REFLEN)) <= 1)
    {
      /* Did not find the given entry; Return not found or error */
      error= !index_file.error ? LOG_INFO_EOF : LOG_INFO_IO;
      break;
    }
    if (fname[length-1] != '\n')
      continue;                                 // Not a log entry
    fname[length-1]= 0;                         // Remove end \n
    
    // extend relative paths and match against full path
    if (normalize_binlog_name(full_fname, fname, is_relay_log))
    {
      error= LOG_INFO_EOF;
      break;
    }
    fname_len= (uint) strlen(full_fname);

    // if the log entry matches, null string matching anything
    if (!log_name ||
        (log_name_len == fname_len &&
	 !strncmp(full_fname, full_log_name, log_name_len)))
    {
      DBUG_PRINT("info", ("Found log file entry"));
      linfo->index_file_start_offset= offset;
      linfo->index_file_offset = my_b_tell(&index_file);
      break;
    }
  }

end:
  if (need_lock)
    mysql_mutex_unlock(&LOCK_index);
  DBUG_RETURN(error);
}


/**
  Find the position in the log-index-file for the given log name.

  @param
    linfo		Store here the next log file name and position to
			the file name after that.
  @param
    need_lock		Set this to 1 if the parent doesn't already have a
			lock on LOCK_index

  @note
    - Before calling this function, one has to call find_log_pos()
    to set up 'linfo'
    - Mutex needed because we need to make sure the file pointer does not move
    from under our feet

  @retval
    0			ok
  @retval
    LOG_INFO_EOF	        End of log-index-file found
  @retval
    LOG_INFO_IO		Got IO error while reading file
*/

int MYSQL_BIN_LOG::find_next_log(LOG_INFO* linfo, bool need_lock)
{
  int error= 0;
  size_t length;
  char fname[FN_REFLEN];
  char *full_fname= linfo->log_file_name;

  if (need_lock)
    mysql_mutex_lock(&LOCK_index);
  mysql_mutex_assert_owner(&LOCK_index);

  /* As the file is flushed, we can't get an error here */
  (void) reinit_io_cache(&index_file, READ_CACHE, linfo->index_file_offset, 0,
			 0);

  linfo->index_file_start_offset= linfo->index_file_offset;
  if ((length=my_b_gets(&index_file, fname, FN_REFLEN)) <= 1)
  {
    error = !index_file.error ? LOG_INFO_EOF : LOG_INFO_IO;
    goto err;
  }

  if (fname[0] != 0)
  {
    if(normalize_binlog_name(full_fname, fname, is_relay_log))
    {
      error= LOG_INFO_EOF;
      goto err;
    }
    length= strlen(full_fname);
  }

  full_fname[length-1]= 0;			// kill \n
  linfo->index_file_offset= my_b_tell(&index_file);

err:
  if (need_lock)
    mysql_mutex_unlock(&LOCK_index);
  return error;
}


/**
  Delete all logs refered to in the index file.

  The new index file will only contain this file.

  @param thd		  Thread id. This can be zero in case of resetting 
                          relay logs
  @param create_new_log   1 if we should start writing to a new log file
  @param next_log_number  min number of next log file to use, if possible.

  @note
    If not called from slave thread, write start event to new log

  @retval
    0	ok
  @retval
    1   error
*/

bool MYSQL_BIN_LOG::reset_logs(THD *thd, bool create_new_log,
                               rpl_gtid *init_state, uint32 init_state_len,
                               ulong next_log_number)
{
  LOG_INFO linfo;
  bool error=0;
  int err;
  const char* save_name;
  DBUG_ENTER("reset_logs");

  if (!is_relay_log)
  {
    if (init_state && !is_empty_state())
    {
      my_error(ER_BINLOG_MUST_BE_EMPTY, MYF(0));
      DBUG_RETURN(1);
    }

    /*
      Mark that a RESET MASTER is in progress.
      This ensures that a binlog checkpoint will not try to write binlog
      checkpoint events, which would be useless (as we are deleting the binlog
      anyway) and could deadlock, as we are holding LOCK_log.

      Wait for any mark_xid_done() calls that might be already running to
      complete (mark_xid_done_waiting counter to drop to zero); we need to
      do this before we take the LOCK_log to not deadlock.
    */
    mysql_mutex_lock(&LOCK_xid_list);
    reset_master_pending++;
    while (mark_xid_done_waiting > 0)
      mysql_cond_wait(&COND_xid_list, &LOCK_xid_list);
    mysql_mutex_unlock(&LOCK_xid_list);
  }

  DEBUG_SYNC_C_IF_THD(thd, "reset_logs_after_set_reset_master_pending");
  /*
    We need to get both locks to be sure that no one is trying to
    write to the index log file.
  */
  mysql_mutex_lock(&LOCK_log);
  mysql_mutex_lock(&LOCK_index);

  if (!is_relay_log)
  {
    /*
      We are going to nuke all binary log files.
      Without binlog, we cannot XA recover prepared-but-not-committed
      transactions in engines. So force a commit checkpoint first.

      Note that we take and immediately
      release LOCK_after_binlog_sync/LOCK_commit_ordered. This has
      the effect to ensure that any on-going group commit (in
      trx_group_commit_leader()) has completed before we request the checkpoint,
      due to the chaining of LOCK_log and LOCK_commit_ordered in that function.
      (We are holding LOCK_log, so no new group commit can start).

      Without this, it is possible (though perhaps unlikely) that the RESET
      MASTER could run in-between the write to the binlog and the
      commit_ordered() in the engine of some transaction, and then a crash
      later would leave such transaction not recoverable.
    */

    mysql_mutex_lock(&LOCK_after_binlog_sync);
    mysql_mutex_lock(&LOCK_commit_ordered);
    mysql_mutex_unlock(&LOCK_after_binlog_sync);
    mysql_mutex_unlock(&LOCK_commit_ordered);

    mark_xids_active(current_binlog_id, 1);
    do_checkpoint_request(current_binlog_id);

    /* Now wait for all checkpoint requests and pending unlog() to complete. */
    mysql_mutex_lock(&LOCK_xid_list);
    for (;;)
    {
      if (is_xidlist_idle_nolock())
        break;
      /*
        Wait until signalled that one more binlog dropped to zero, then check
        again.
      */
      mysql_cond_wait(&COND_xid_list, &LOCK_xid_list);
    }

    /*
      Now all XIDs are fully flushed to disk, and we are holding LOCK_log so
      no new ones will be written. So we can proceed to delete the logs.
    */
    mysql_mutex_unlock(&LOCK_xid_list);
  }

  /* Save variables so that we can reopen the log */
  save_name=name;
  name=0;					// Protect against free
  close(LOG_CLOSE_TO_BE_OPENED);

  /*
    First delete all old log files and then update the index file.
    As we first delete the log files and do not use sort of logging,
    a crash may lead to an inconsistent state where the index has
    references to non-existent files.

    We need to invert the steps and use the purge_index_file methods
    in order to make the operation safe.
  */

  if ((err= find_log_pos(&linfo, NullS, 0)) != 0)
  {
    uint errcode= purge_log_get_error_code(err);
    sql_print_error("Failed to locate old binlog or relay log files");
    my_message(errcode, ER_THD_OR_DEFAULT(thd, errcode), MYF(0));
    error= 1;
    goto err;
  }

  for (;;)
  {
    if (unlikely((error= my_delete(linfo.log_file_name, MYF(0)))))
    {
      if (my_errno == ENOENT) 
      {
        if (thd)
          push_warning_printf(thd, Sql_condition::WARN_LEVEL_WARN,
                              ER_LOG_PURGE_NO_FILE,
                              ER_THD(thd, ER_LOG_PURGE_NO_FILE),
                              linfo.log_file_name);

        sql_print_information("Failed to delete file '%s'",
                              linfo.log_file_name);
        my_errno= 0;
        error= 0;
      }
      else
      {
        if (thd)
          push_warning_printf(thd, Sql_condition::WARN_LEVEL_WARN,
                              ER_BINLOG_PURGE_FATAL_ERR,
                              "a problem with deleting %s; "
                              "consider examining correspondence "
                              "of your binlog index file "
                              "to the actual binlog files",
                              linfo.log_file_name);
        error= 1;
        goto err;
      }
    }
    if (find_next_log(&linfo, 0))
      break;
  }

  if (!is_relay_log)
  {
    if (init_state)
      rpl_global_gtid_binlog_state.load(init_state, init_state_len);
    else
      rpl_global_gtid_binlog_state.reset();
  }

  /* Start logging with a new file */
  close(LOG_CLOSE_INDEX | LOG_CLOSE_TO_BE_OPENED);
  // Reset (open will update)
  if (unlikely((error= my_delete(index_file_name, MYF(0)))))
  {
    if (my_errno == ENOENT) 
    {
      if (thd)
        push_warning_printf(thd, Sql_condition::WARN_LEVEL_WARN,
                            ER_LOG_PURGE_NO_FILE,
                            ER_THD(thd, ER_LOG_PURGE_NO_FILE),
                            index_file_name);
      sql_print_information("Failed to delete file '%s'",
                            index_file_name);
      my_errno= 0;
      error= 0;
    }
    else
    {
      if (thd)
        push_warning_printf(thd, Sql_condition::WARN_LEVEL_WARN,
                            ER_BINLOG_PURGE_FATAL_ERR,
                            "a problem with deleting %s; "
                            "consider examining correspondence "
                            "of your binlog index file "
                            "to the actual binlog files",
                            index_file_name);
      error= 1;
      goto err;
    }
  }
  if (create_new_log && !open_index_file(index_file_name, 0, FALSE))
    if (unlikely((error= open(save_name, log_type, 0, next_log_number,
                              io_cache_type, max_size, 0, FALSE))))
      goto err;
  my_free((void *) save_name);

err:
  if (error == 1)
    name= const_cast<char*>(save_name);

  if (!is_relay_log)
  {
    xid_count_per_binlog *b;
    /*
      Remove all entries in the xid_count list except the last.
      Normally we will just be deleting all the entries that we waited for to
      drop to zero above. But if we fail during RESET MASTER for some reason
      then we will not have created any new log file, and we may keep the last
      of the old entries.
    */
    mysql_mutex_lock(&LOCK_xid_list);
    for (;;)
    {
      b= binlog_xid_count_list.head();
      DBUG_ASSERT(b /* List can never become empty. */);
      if (b->binlog_id == current_binlog_id)
        break;
      DBUG_ASSERT(b->xid_count == 0);
      WSREP_XID_LIST_ENTRY("MYSQL_BIN_LOG::reset_logs(): Removing "
                           "xid_list_entry for %s (%lu)", b);
      my_free(binlog_xid_count_list.get());
    }
    mysql_cond_broadcast(&COND_xid_list);
    reset_master_pending--;
    mysql_mutex_unlock(&LOCK_xid_list);
  }

  mysql_mutex_unlock(&LOCK_index);
  mysql_mutex_unlock(&LOCK_log);
  DBUG_RETURN(error);
}


void MYSQL_BIN_LOG::wait_for_last_checkpoint_event()
{
  mysql_mutex_lock(&LOCK_xid_list);
  for (;;)
  {
    if (binlog_xid_count_list.is_last(binlog_xid_count_list.head()))
      break;
    mysql_cond_wait(&COND_xid_list, &LOCK_xid_list);
  }
  mysql_mutex_unlock(&LOCK_xid_list);

  /*
    LOCK_xid_list and LOCK_log are chained, so the LOCK_log will only be
    obtained after mark_xid_done() has written the last checkpoint event.
  */
  mysql_mutex_lock(&LOCK_log);
  mysql_mutex_unlock(&LOCK_log);
}


/**
  Delete relay log files prior to rli->group_relay_log_name
  (i.e. all logs which are not involved in a non-finished group
  (transaction)), remove them from the index file and start on next
  relay log.

  IMPLEMENTATION

  - You must hold rli->data_lock before calling this function, since
    it writes group_relay_log_pos and similar fields of
    Relay_log_info.
  - Protects index file with LOCK_index
  - Delete relevant relay log files
  - Copy all file names after these ones to the front of the index file
  - If the OS has truncate, truncate the file, else fill it with \n'
  - Read the next file name from the index file and store in rli->linfo

  @param rli	       Relay log information
  @param included     If false, all relay logs that are strictly before
                      rli->group_relay_log_name are deleted ; if true, the
                      latter is deleted too (i.e. all relay logs
                      read by the SQL slave thread are deleted).

  @note
    - This is only called from the slave SQL thread when it has read
    all commands from a relay log and want to switch to a new relay log.
    - When this happens, we can be in an active transaction as
    a transaction can span over two relay logs
    (although it is always written as a single block to the master's binary
    log, hence cannot span over two master's binary logs).

  @retval
    0			ok
  @retval
    LOG_INFO_EOF	        End of log-index-file found
  @retval
    LOG_INFO_SEEK	Could not allocate IO cache
  @retval
    LOG_INFO_IO		Got IO error while reading file
*/

#ifdef HAVE_REPLICATION

int MYSQL_BIN_LOG::purge_first_log(Relay_log_info* rli, bool included)
{
  int error, errcode;
  char *to_purge_if_included= NULL;
  inuse_relaylog *ir;
  ulonglong log_space_reclaimed= 0;
  DBUG_ENTER("purge_first_log");

  DBUG_ASSERT(is_open());
  DBUG_ASSERT(rli->slave_running == MYSQL_SLAVE_RUN_NOT_CONNECT);
  DBUG_ASSERT(!strcmp(rli->linfo.log_file_name,rli->event_relay_log_name));

  mysql_mutex_assert_owner(&rli->data_lock);

  mysql_mutex_lock(&LOCK_index);

  ir= rli->inuse_relaylog_list;
  while (ir)
  {
    inuse_relaylog *next= ir->next;
    if (!ir->completed || ir->dequeued_count < ir->queued_count)
    {
      included= false;
      break;
    }
    if (!included && !strcmp(ir->name, rli->group_relay_log_name))
      break;
    if (!next)
    {
      rli->last_inuse_relaylog= NULL;
      included= 1;
      to_purge_if_included= my_strdup(ir->name, MYF(0));
    }
    rli->free_inuse_relaylog(ir);
    ir= next;
  }
  rli->inuse_relaylog_list= ir;
  if (ir)
    to_purge_if_included= my_strdup(ir->name, MYF(0));

  /*
    Read the next log file name from the index file and pass it back to
    the caller.
  */
  if (unlikely((error=find_log_pos(&rli->linfo, rli->event_relay_log_name,
                                   0))) ||
      unlikely((error=find_next_log(&rli->linfo, 0))))
  {
    sql_print_error("next log error: %d  offset: %llu  log: %s included: %d",
                    error, rli->linfo.index_file_offset,
                    rli->event_relay_log_name, included);
    goto err;
  }

  /*
    Reset rli's coordinates to the current log.
  */
  rli->event_relay_log_pos= BIN_LOG_HEADER_SIZE;
  strmake_buf(rli->event_relay_log_name,rli->linfo.log_file_name);

  /*
    If we removed the rli->group_relay_log_name file,
    we must update the rli->group* coordinates, otherwise do not touch it as the
    group's execution is not finished (e.g. COMMIT not executed)
  */
  if (included)
  {
    rli->group_relay_log_pos = BIN_LOG_HEADER_SIZE;
    strmake_buf(rli->group_relay_log_name,rli->linfo.log_file_name);
    rli->notify_group_relay_log_name_update();
  }

  /* Store where we are in the new file for the execution thread */
  if (rli->flush())
    error= LOG_INFO_IO;

  DBUG_EXECUTE_IF("crash_before_purge_logs", DBUG_SUICIDE(););

  rli->relay_log.purge_logs(to_purge_if_included, included,
                            0, 0, &log_space_reclaimed);

  mysql_mutex_lock(&rli->log_space_lock);
  rli->log_space_total-= log_space_reclaimed;
  mysql_cond_broadcast(&rli->log_space_cond);
  mysql_mutex_unlock(&rli->log_space_lock);

  /*
   * Need to update the log pos because purge logs has been called 
   * after fetching initially the log pos at the beginning of the method.
   */
  if ((errcode= find_log_pos(&rli->linfo, rli->event_relay_log_name, 0)))
  {
    sql_print_error("next log error: %d  offset: %llu  log: %s included: %d",
                    errcode, rli->linfo.index_file_offset,
                    rli->group_relay_log_name, included);
    goto err;
  }

  /* If included was passed, rli->linfo should be the first entry. */
  DBUG_ASSERT(!included || rli->linfo.index_file_start_offset == 0);

err:
  my_free(to_purge_if_included);
  mysql_mutex_unlock(&LOCK_index);
  DBUG_RETURN(error);
}

/**
  Update log index_file.
*/

int MYSQL_BIN_LOG::update_log_index(LOG_INFO* log_info, bool need_update_threads)
{
  if (copy_up_file_and_fill(&index_file, log_info->index_file_start_offset))
    return LOG_INFO_IO;

  // now update offsets in index file for running threads
  if (need_update_threads)
    adjust_linfo_offsets(log_info->index_file_start_offset);
  return 0;
}

/**
  Remove all logs before the given log from disk and from the index file.

  @param to_log	      Delete all log file name before this file.
  @param included            If true, to_log is deleted too.
  @param need_mutex
  @param need_update_threads If we want to update the log coordinates of
                             all threads. False for relay logs, true otherwise.
  @param reclaimeed_log_space If not null, increment this variable to
                              the amount of log space freed

  @note
    If any of the logs before the deleted one is in use,
    only purge logs up to this one.

  @retval
    0			ok
  @retval
    LOG_INFO_EOF		to_log not found
    LOG_INFO_EMFILE             too many files opened
    LOG_INFO_FATAL              if any other than ENOENT error from
                                mysql_file_stat() or mysql_file_delete()
*/

int MYSQL_BIN_LOG::purge_logs(const char *to_log, 
                              bool included,
                              bool need_mutex, 
                              bool need_update_threads, 
                              ulonglong *reclaimed_space)
{
  int error= 0;
  bool exit_loop= 0;
  LOG_INFO log_info;
  THD *thd= current_thd;
  DBUG_ENTER("purge_logs");
  DBUG_PRINT("info",("to_log= %s",to_log));

  if (need_mutex)
    mysql_mutex_lock(&LOCK_index);
  if (unlikely((error=find_log_pos(&log_info, to_log, 0 /*no mutex*/))) )
  {
    sql_print_error("MYSQL_BIN_LOG::purge_logs was called with file %s not "
                    "listed in the index.", to_log);
    goto err;
  }

  if (unlikely((error= open_purge_index_file(TRUE))))
  {
    sql_print_error("MYSQL_BIN_LOG::purge_logs failed to sync the index file.");
    goto err;
  }

  /*
    File name exists in index file; delete until we find this file
    or a file that is used.
  */
  if (unlikely((error=find_log_pos(&log_info, NullS, 0 /*no mutex*/))))
    goto err;
  while ((strcmp(to_log,log_info.log_file_name) || (exit_loop=included)) &&
         can_purge_log(log_info.log_file_name))
  {
    if (unlikely((error= register_purge_index_entry(log_info.log_file_name))))
    {
      sql_print_error("MYSQL_BIN_LOG::purge_logs failed to copy %s to register file.",
                      log_info.log_file_name);
      goto err;
    }

    if (find_next_log(&log_info, 0) || exit_loop)
      break;
  }

  DBUG_EXECUTE_IF("crash_purge_before_update_index", DBUG_SUICIDE(););

  if (unlikely((error= sync_purge_index_file())))
  {
    sql_print_error("MYSQL_BIN_LOG::purge_logs failed to flush register file.");
    goto err;
  }

  /* We know how many files to delete. Update index file. */
  if (unlikely((error=update_log_index(&log_info, need_update_threads))))
  {
    sql_print_error("MYSQL_BIN_LOG::purge_logs failed to update the index file");
    goto err;
  }

  DBUG_EXECUTE_IF("crash_purge_critical_after_update_index", DBUG_SUICIDE(););

err:
  /* Read each entry from purge_index_file and delete the file. */
  if (is_inited_purge_index_file() &&
      (error= purge_index_entry(thd, reclaimed_space, FALSE)))
    sql_print_error("MYSQL_BIN_LOG::purge_logs failed to process registered files"
                    " that would be purged.");
  close_purge_index_file();

  DBUG_EXECUTE_IF("crash_purge_non_critical_after_update_index", DBUG_SUICIDE(););

  if (need_mutex)
    mysql_mutex_unlock(&LOCK_index);
  DBUG_RETURN(error);
}

int MYSQL_BIN_LOG::set_purge_index_file_name(const char *base_file_name)
{
  int error= 0;
  DBUG_ENTER("MYSQL_BIN_LOG::set_purge_index_file_name");
  if (fn_format(purge_index_file_name, base_file_name, mysql_data_home,
                ".~rec~", MYF(MY_UNPACK_FILENAME | MY_SAFE_PATH |
                              MY_REPLACE_EXT)) == NULL)
  {
    error= 1;
    sql_print_error("MYSQL_BIN_LOG::set_purge_index_file_name failed to set "
                      "file name.");
  }
  DBUG_RETURN(error);
}

int MYSQL_BIN_LOG::open_purge_index_file(bool destroy)
{
  int error= 0;
  File file= -1;

  DBUG_ENTER("MYSQL_BIN_LOG::open_purge_index_file");

  if (destroy)
    close_purge_index_file();

  if (!my_b_inited(&purge_index_file))
  {
    if ((file= my_open(purge_index_file_name, O_RDWR | O_CREAT | O_BINARY,
                       MYF(MY_WME | ME_WAITTANG))) < 0  ||
        init_io_cache(&purge_index_file, file, IO_SIZE,
                      (destroy ? WRITE_CACHE : READ_CACHE),
                      0, 0, MYF(MY_WME | MY_NABP | MY_WAIT_IF_FULL)))
    {
      error= 1;
      sql_print_error("MYSQL_BIN_LOG::open_purge_index_file failed to open register "
                      " file.");
    }
  }
  DBUG_RETURN(error);
}

int MYSQL_BIN_LOG::close_purge_index_file()
{
  int error= 0;

  DBUG_ENTER("MYSQL_BIN_LOG::close_purge_index_file");

  if (my_b_inited(&purge_index_file))
  {
    end_io_cache(&purge_index_file);
    error= my_close(purge_index_file.file, MYF(0));
  }
  my_delete(purge_index_file_name, MYF(0));
  bzero((char*) &purge_index_file, sizeof(purge_index_file));

  DBUG_RETURN(error);
}

bool MYSQL_BIN_LOG::is_inited_purge_index_file()
{
  return my_b_inited(&purge_index_file);
}

int MYSQL_BIN_LOG::sync_purge_index_file()
{
  int error= 0;
  DBUG_ENTER("MYSQL_BIN_LOG::sync_purge_index_file");

  if (unlikely((error= flush_io_cache(&purge_index_file))) ||
      unlikely((error= my_sync(purge_index_file.file,
                               MYF(MY_WME | MY_SYNC_FILESIZE)))))
    DBUG_RETURN(error);

  DBUG_RETURN(error);
}

int MYSQL_BIN_LOG::register_purge_index_entry(const char *entry)
{
  int error= 0;
  DBUG_ENTER("MYSQL_BIN_LOG::register_purge_index_entry");

  if (unlikely((error=my_b_write(&purge_index_file, (const uchar*)entry,
                                 strlen(entry)))) ||
      unlikely((error=my_b_write(&purge_index_file, (const uchar*)"\n", 1))))
    DBUG_RETURN (error);

  DBUG_RETURN(error);
}

int MYSQL_BIN_LOG::register_create_index_entry(const char *entry)
{
  DBUG_ENTER("MYSQL_BIN_LOG::register_create_index_entry");
  DBUG_RETURN(register_purge_index_entry(entry));
}

int MYSQL_BIN_LOG::purge_index_entry(THD *thd, ulonglong *reclaimed_space,
                                     bool need_mutex)
{
  DBUG_ENTER("MYSQL_BIN_LOG:purge_index_entry");
  MY_STAT s;
  int error= 0;
  LOG_INFO log_info;
  LOG_INFO check_log_info;

  DBUG_ASSERT(my_b_inited(&purge_index_file));

  if (unlikely((error= reinit_io_cache(&purge_index_file, READ_CACHE, 0, 0,
                                       0))))
  {
    sql_print_error("MYSQL_BIN_LOG::purge_index_entry failed to reinit register file "
                    "for read");
    goto err;
  }

  for (;;)
  {
    size_t length;

    if ((length=my_b_gets(&purge_index_file, log_info.log_file_name,
                          FN_REFLEN)) <= 1)
    {
      if (purge_index_file.error)
      {
        error= purge_index_file.error;
        sql_print_error("MYSQL_BIN_LOG::purge_index_entry error %d reading from "
                        "register file.", error);
        goto err;
      }

      /* Reached EOF */
      break;
    }

    /* Get rid of the trailing '\n' */
    log_info.log_file_name[length-1]= 0;

    if (unlikely(!mysql_file_stat(m_key_file_log, log_info.log_file_name, &s,
                                  MYF(0))))
    {
      if (my_errno == ENOENT) 
      {
        /*
          It's not fatal if we can't stat a log file that does not exist;
          If we could not stat, we won't delete.
        */
        if (thd)
        {
          push_warning_printf(thd, Sql_condition::WARN_LEVEL_WARN,
                              ER_LOG_PURGE_NO_FILE, ER_THD(thd, ER_LOG_PURGE_NO_FILE),
                              log_info.log_file_name);
        }
        sql_print_information("Failed to execute mysql_file_stat on file '%s'",
			      log_info.log_file_name);
        my_errno= 0;
      }
      else
      {
        /*
          Other than ENOENT are fatal
        */
        if (thd)
        {
          push_warning_printf(thd, Sql_condition::WARN_LEVEL_WARN,
                              ER_BINLOG_PURGE_FATAL_ERR,
                              "a problem with getting info on being purged %s; "
                              "consider examining correspondence "
                              "of your binlog index file "
                              "to the actual binlog files",
                              log_info.log_file_name);
        }
        else
        {
          sql_print_information("Failed to delete log file '%s'; "
                                "consider examining correspondence "
                                "of your binlog index file "
                                "to the actual binlog files",
                                log_info.log_file_name);
        }
        error= LOG_INFO_FATAL;
        goto err;
      }
    }
    else
    {
      if (unlikely((error= find_log_pos(&check_log_info,
                                        log_info.log_file_name, need_mutex))))
      {
        if (error != LOG_INFO_EOF)
        {
          if (thd)
          {
            push_warning_printf(thd, Sql_condition::WARN_LEVEL_WARN,
                                ER_BINLOG_PURGE_FATAL_ERR,
                                "a problem with deleting %s and "
                                "reading the binlog index file",
                                log_info.log_file_name);
          }
          else
          {
            sql_print_information("Failed to delete file '%s' and "
                                  "read the binlog index file",
                                  log_info.log_file_name);
          }
          goto err;
        }
           
        error= 0;

        DBUG_PRINT("info",("purging %s",log_info.log_file_name));
        if (!my_delete(log_info.log_file_name, MYF(0)))
        {
          if (reclaimed_space)
            *reclaimed_space+= s.st_size;
        }
        else
        {
          if (my_errno == ENOENT)
          {
            if (thd)
            {
              push_warning_printf(thd, Sql_condition::WARN_LEVEL_WARN,
                                  ER_LOG_PURGE_NO_FILE, ER_THD(thd, ER_LOG_PURGE_NO_FILE),
                                  log_info.log_file_name);
            }
            sql_print_information("Failed to delete file '%s'",
                                  log_info.log_file_name);
            my_errno= 0;
          }
          else
          {
            if (thd)
            {
              push_warning_printf(thd, Sql_condition::WARN_LEVEL_WARN,
                                  ER_BINLOG_PURGE_FATAL_ERR,
                                  "a problem with deleting %s; "
                                  "consider examining correspondence "
                                  "of your binlog index file "
                                  "to the actual binlog files",
                                  log_info.log_file_name);
            }
            else
            {
              sql_print_information("Failed to delete file '%s'; "
                                    "consider examining correspondence "
                                    "of your binlog index file "
                                    "to the actual binlog files",
                                    log_info.log_file_name);
            }
            if (my_errno == EMFILE)
            {
              DBUG_PRINT("info",
                         ("my_errno: %d, set ret = LOG_INFO_EMFILE", my_errno));
              error= LOG_INFO_EMFILE;
              goto err;
            }
            error= LOG_INFO_FATAL;
            goto err;
          }
        }
      }
    }
  }

err:
  DBUG_RETURN(error);
}

/**
  Remove all logs before the given file date from disk and from the
  index file.

  @param thd		Thread pointer
  @param purge_time	Delete all log files before given date.

  @note
    If any of the logs before the deleted one is in use,
    only purge logs up to this one.

  @retval
    0				ok
  @retval
    LOG_INFO_PURGE_NO_ROTATE	Binary file that can't be rotated
    LOG_INFO_FATAL              if any other than ENOENT error from
                                mysql_file_stat() or mysql_file_delete()
*/

int MYSQL_BIN_LOG::purge_logs_before_date(time_t purge_time)
{
  int error;
  char to_log[FN_REFLEN];
  LOG_INFO log_info;
  MY_STAT stat_area;
  THD *thd= current_thd;
  DBUG_ENTER("purge_logs_before_date");

  mysql_mutex_lock(&LOCK_index);
  to_log[0]= 0;

  if (unlikely((error=find_log_pos(&log_info, NullS, 0 /*no mutex*/))))
    goto err;

  while (strcmp(log_file_name, log_info.log_file_name) &&
	 can_purge_log(log_info.log_file_name))
  {
    if (!mysql_file_stat(m_key_file_log,
                         log_info.log_file_name, &stat_area, MYF(0)))
    {
      if (my_errno == ENOENT) 
      {
        /*
          It's not fatal if we can't stat a log file that does not exist.
        */
        my_errno= 0;
      }
      else
      {
        /*
          Other than ENOENT are fatal
        */
        if (thd)
        {
          push_warning_printf(thd, Sql_condition::WARN_LEVEL_WARN,
                              ER_BINLOG_PURGE_FATAL_ERR,
                              "a problem with getting info on being purged %s; "
                              "consider examining correspondence "
                              "of your binlog index file "
                              "to the actual binlog files",
                              log_info.log_file_name);
        }
        else
        {
          sql_print_information("Failed to delete log file '%s'",
                                log_info.log_file_name);
        }
        error= LOG_INFO_FATAL;
        goto err;
      }
    }
    else
    {
      if (stat_area.st_mtime < purge_time) 
        strmake_buf(to_log, log_info.log_file_name);
      else
        break;
    }
    if (find_next_log(&log_info, 0))
      break;
  }

  error= (to_log[0] ? purge_logs(to_log, 1, 0, 1, (ulonglong *) 0) : 0);

err:
  mysql_mutex_unlock(&LOCK_index);
  DBUG_RETURN(error);
}


bool
MYSQL_BIN_LOG::can_purge_log(const char *log_file_name_arg)
{
  xid_count_per_binlog *b;

  if (is_active(log_file_name_arg))
    return false;
  mysql_mutex_lock(&LOCK_xid_list);
  {
    I_List_iterator<xid_count_per_binlog> it(binlog_xid_count_list);
    while ((b= it++) &&
           0 != strncmp(log_file_name_arg+dirname_length(log_file_name_arg),
                        b->binlog_name, b->binlog_name_len))
      ;
  }
  mysql_mutex_unlock(&LOCK_xid_list);
  if (b)
    return false;
  return !log_in_use(log_file_name_arg);
}
#endif /* HAVE_REPLICATION */


bool
MYSQL_BIN_LOG::is_xidlist_idle()
{
  bool res;
  mysql_mutex_lock(&LOCK_xid_list);
  res= is_xidlist_idle_nolock();
  mysql_mutex_unlock(&LOCK_xid_list);
  return res;
}


bool
MYSQL_BIN_LOG::is_xidlist_idle_nolock()
{
  xid_count_per_binlog *b;

  I_List_iterator<xid_count_per_binlog> it(binlog_xid_count_list);
  while ((b= it++))
  {
    if (b->xid_count > 0)
      return false;
  }
  return true;
}

#ifdef WITH_WSREP
inline bool
is_gtid_cached_internal(IO_CACHE *file)
{
  uchar data[EVENT_TYPE_OFFSET+1];
  bool result= false;
  my_off_t write_pos= my_b_tell(file);
  if (reinit_io_cache(file, READ_CACHE, 0, 0, 0))
    return false;
  /*
   In the cache we have gtid event if , below condition is true,
  */
  my_b_read(file, data, sizeof(data));
  uint event_type= (uchar)data[EVENT_TYPE_OFFSET];
  if (event_type == GTID_LOG_EVENT)
    result= true;
  /*
    Cleanup , Why because we have not read the full buffer
    and this will cause next to next reinit_io_cache(called in write_cache)
    to make cache empty.
   */
  file->read_pos= file->read_end;
  if (reinit_io_cache(file, WRITE_CACHE, write_pos, 0, 0))
    return false;
  return result;
}
#endif

#ifdef WITH_WSREP
inline bool
MYSQL_BIN_LOG::is_gtid_cached(THD *thd)
{
  binlog_cache_mngr *mngr= (binlog_cache_mngr *) thd_get_ha_data(
          thd, binlog_hton);
  if (!mngr)
    return false;
  binlog_cache_data *cache_trans= mngr->get_binlog_cache_data(
          use_trans_cache(thd, true));
  binlog_cache_data *cache_stmt= mngr->get_binlog_cache_data(
          use_trans_cache(thd, false));
  if (cache_trans && !cache_trans->empty() &&
          is_gtid_cached_internal(&cache_trans->cache_log))
    return true;
  if (cache_stmt && !cache_stmt->empty() &&
          is_gtid_cached_internal(&cache_stmt->cache_log))
    return true;
  return false;
}
#endif
/**
  Create a new log file name.

  @param buf		buf of at least FN_REFLEN where new name is stored

  @note
    If file name will be longer then FN_REFLEN it will be truncated
*/

void MYSQL_BIN_LOG::make_log_name(char* buf, const char* log_ident)
{
  size_t dir_len = dirname_length(log_file_name); 
  if (dir_len >= FN_REFLEN)
    dir_len=FN_REFLEN-1;
  strnmov(buf, log_file_name, dir_len);
  strmake(buf+dir_len, log_ident, FN_REFLEN - dir_len -1);
}


/**
  Check if we are writing/reading to the given log file.
*/

bool MYSQL_BIN_LOG::is_active(const char *log_file_name_arg)
{
  /**
   * there should/must be mysql_mutex_assert_owner(&LOCK_log) here...
   * but code violates this! (scary monsters and super creeps!)
   *
   * example stacktrace:
   * #8  MYSQL_BIN_LOG::is_active
   * #9  MYSQL_BIN_LOG::can_purge_log
   * #10 MYSQL_BIN_LOG::purge_logs
   * #11 MYSQL_BIN_LOG::purge_first_log
   * #12 next_event
   * #13 exec_relay_log_event
   *
   * I didn't investigate if this is ligit...(i.e if my comment is wrong)
   */
  return !strcmp(log_file_name, log_file_name_arg);
}


/*
  Wrappers around new_file_impl to avoid using argument
  to control locking. The argument 1) less readable 2) breaks
  incapsulation 3) allows external access to the class without
  a lock (which is not possible with private new_file_without_locking
  method).

  @retval
    nonzero - error
*/

int MYSQL_BIN_LOG::new_file()
{
  return new_file_impl(1);
}

/*
  @retval
    nonzero - error
 */
int MYSQL_BIN_LOG::new_file_without_locking()
{
  return new_file_impl(0);
}


/**
  Start writing to a new log file or reopen the old file.

  @param need_lock		Set to 1 if caller has not locked LOCK_log

  @retval
    nonzero - error

  @note
    The new file name is stored last in the index file
*/

int MYSQL_BIN_LOG::new_file_impl(bool need_lock)
{
  int error= 0, close_on_error= FALSE;
  char new_name[FN_REFLEN], *new_name_ptr, *old_name, *file_to_open;
  uint close_flag;
  bool delay_close= false;
  File UNINIT_VAR(old_file);
  DBUG_ENTER("MYSQL_BIN_LOG::new_file_impl");

  if (need_lock)
    mysql_mutex_lock(&LOCK_log);
  mysql_mutex_assert_owner(&LOCK_log);

  if (!is_open())
  {
    DBUG_PRINT("info",("log is closed"));
    mysql_mutex_unlock(&LOCK_log);
    DBUG_RETURN(error);
  }

  mysql_mutex_lock(&LOCK_index);

  /* Reuse old name if not binlog and not update log */
  new_name_ptr= name;

  /*
    If user hasn't specified an extension, generate a new log name
    We have to do this here and not in open as we want to store the
    new file name in the current binary log file.
  */
  if (unlikely((error= generate_new_name(new_name, name, 0))))
  {
#ifdef ENABLE_AND_FIX_HANG
    close_on_error= TRUE;
#endif
    goto end;
  }
  new_name_ptr=new_name;

  if (log_type == LOG_BIN)
  {
    {
      /*
        We log the whole file name for log file as the user may decide
        to change base names at some point.
      */
      Rotate_log_event r(new_name+dirname_length(new_name), 0, LOG_EVENT_OFFSET,
                         is_relay_log ? Rotate_log_event::RELAY_LOG : 0);
      /* 
         The current relay-log's closing Rotate event must have checksum
         value computed with an algorithm of the last relay-logged FD event.
      */
      if (is_relay_log)
        r.checksum_alg= relay_log_checksum_alg;
      DBUG_ASSERT(!is_relay_log || relay_log_checksum_alg != BINLOG_CHECKSUM_ALG_UNDEF);
      if(DBUG_EVALUATE_IF("fault_injection_new_file_rotate_event", (error=close_on_error=TRUE), FALSE) ||
         (error= write_event(&r)))
      {
        DBUG_EXECUTE_IF("fault_injection_new_file_rotate_event", errno=2;);
        close_on_error= TRUE;
        my_printf_error(ER_ERROR_ON_WRITE,
                        ER_THD_OR_DEFAULT(current_thd, ER_CANT_OPEN_FILE),
                        MYF(ME_FATALERROR), name, errno);
        goto end;
      }
      bytes_written += r.data_written;
    }
  }

  /*
    Update needs to be signalled even if there is no rotate event
    log rotation should give the waiting thread a signal to
    discover EOF and move on to the next log.
  */
  if (unlikely((error= flush_io_cache(&log_file))))
  {
    close_on_error= TRUE;
    goto end;
  }
  update_binlog_end_pos();

  old_name=name;
  name=0;				// Don't free name
  close_flag= LOG_CLOSE_TO_BE_OPENED | LOG_CLOSE_INDEX;
  if (!is_relay_log)
  {
    /*
      We need to keep the old binlog file open (and marked as in-use) until
      the new one is fully created and synced to disk and index. Otherwise we
      leave a window where if we crash, there is no binlog file marked as
      crashed for server restart to detect the need for recovery.
    */
    old_file= log_file.file;
    close_flag|= LOG_CLOSE_DELAYED_CLOSE;
    delay_close= true;
  }
  close(close_flag);
  if (log_type == LOG_BIN && checksum_alg_reset != BINLOG_CHECKSUM_ALG_UNDEF)
  {
    DBUG_ASSERT(!is_relay_log);
    DBUG_ASSERT(binlog_checksum_options != checksum_alg_reset);
    binlog_checksum_options= checksum_alg_reset;
  }
  /*
     Note that at this point, log_state != LOG_CLOSED
     (important for is_open()).
  */

  /*
     new_file() is only used for rotation (in FLUSH LOGS or because size >
     max_binlog_size or max_relay_log_size).
     If this is a binary log, the Format_description_log_event at the
     beginning of the new file should have created=0 (to distinguish with the
     Format_description_log_event written at server startup, which should
     trigger temp tables deletion on slaves.
  */

  /* reopen index binlog file, BUG#34582 */
  file_to_open= index_file_name;
  error= open_index_file(index_file_name, 0, FALSE);
  if (likely(!error))
  {
    /* reopen the binary log file. */
    file_to_open= new_name_ptr;
    error= open(old_name, log_type, new_name_ptr, 0, io_cache_type,
                max_size, 1, FALSE);
  }

  /* handle reopening errors */
  if (unlikely(error))
  {
    my_error(ER_CANT_OPEN_FILE, MYF(ME_FATALERROR), file_to_open, error);
    close_on_error= TRUE;
  }

  my_free(old_name);

end:

  if (delay_close)
  {
    clear_inuse_flag_when_closing(old_file);
    mysql_file_close(old_file, MYF(MY_WME));
  }

  if (unlikely(error && close_on_error)) /* rotate or reopen failed */
  {
    /* 
      Close whatever was left opened.

      We are keeping the behavior as it exists today, ie,
      we disable logging and move on (see: BUG#51014).

      TODO: as part of WL#1790 consider other approaches:
       - kill mysql (safety);
       - try multiple locations for opening a log file;
       - switch server to protected/readonly mode
       - ...
    */
    close(LOG_CLOSE_INDEX);
    sql_print_error(fatal_log_error, new_name_ptr, errno);
  }

  mysql_mutex_unlock(&LOCK_index);
  if (need_lock)
    mysql_mutex_unlock(&LOCK_log);

  DBUG_RETURN(error);
}

bool MYSQL_BIN_LOG::write_event(Log_event *ev, binlog_cache_data *cache_data,
                                IO_CACHE *file)
{
  Log_event_writer writer(file, 0, &crypto);
  if (crypto.scheme && file == &log_file)
    writer.ctx= alloca(crypto.ctx_size);
  if (cache_data)
    cache_data->add_status(ev->logged_status());
  return writer.write(ev);
}

bool MYSQL_BIN_LOG::append(Log_event *ev)
{
  bool res;
  mysql_mutex_lock(&LOCK_log);
  res= append_no_lock(ev);
  mysql_mutex_unlock(&LOCK_log);
  return res;
}


bool MYSQL_BIN_LOG::append_no_lock(Log_event* ev)
{
  bool error = 0;
  DBUG_ENTER("MYSQL_BIN_LOG::append");

  mysql_mutex_assert_owner(&LOCK_log);
  DBUG_ASSERT(log_file.type == SEQ_READ_APPEND);

  if (write_event(ev))
  {
    error=1;
    goto err;
  }
  bytes_written+= ev->data_written;
  DBUG_PRINT("info",("max_size: %lu",max_size));
  if (flush_and_sync(0))
    goto err;
  if (my_b_append_tell(&log_file) > max_size)
    error= new_file_without_locking();
err:
  update_binlog_end_pos();
  DBUG_RETURN(error);
}

bool MYSQL_BIN_LOG::write_event_buffer(uchar* buf, uint len)
{
  bool error= 1;
  uchar *ebuf= 0;
  DBUG_ENTER("MYSQL_BIN_LOG::write_event_buffer");

  DBUG_ASSERT(log_file.type == SEQ_READ_APPEND);

  mysql_mutex_assert_owner(&LOCK_log);

  if (crypto.scheme != 0)
  {
    DBUG_ASSERT(crypto.scheme == 1);

    uint elen;
    uchar iv[BINLOG_IV_LENGTH];

    ebuf= (uchar*)my_safe_alloca(len);
    if (!ebuf)
      goto err;

    crypto.set_iv(iv, (uint32)my_b_append_tell(&log_file));

    /*
      we want to encrypt everything, excluding the event length:
      massage the data before the encryption
    */
    memcpy(buf + EVENT_LEN_OFFSET, buf, 4);

    if (encryption_crypt(buf + 4, len - 4,
                         ebuf + 4, &elen,
                         crypto.key, crypto.key_length, iv, sizeof(iv),
                         ENCRYPTION_FLAG_ENCRYPT | ENCRYPTION_FLAG_NOPAD,
                         ENCRYPTION_KEY_SYSTEM_DATA, crypto.key_version))
      goto err;

    DBUG_ASSERT(elen == len - 4);

    /* massage the data after the encryption */
    memcpy(ebuf, ebuf + EVENT_LEN_OFFSET, 4);
    int4store(ebuf + EVENT_LEN_OFFSET, len);

    buf= ebuf;
  }
  if (my_b_append(&log_file, buf, len))
    goto err;
  bytes_written+= len;

  error= 0;
  DBUG_PRINT("info",("max_size: %lu",max_size));
  if (flush_and_sync(0))
    goto err;
  if (my_b_append_tell(&log_file) > max_size)
    error= new_file_without_locking();
err:
  my_safe_afree(ebuf, len);
  if (likely(!error))
    update_binlog_end_pos();
  DBUG_RETURN(error);
}

bool MYSQL_BIN_LOG::flush_and_sync(bool *synced)
{
  int err=0, fd=log_file.file;
  if (synced)
    *synced= 0;
  mysql_mutex_assert_owner(&LOCK_log);
  if (flush_io_cache(&log_file))
    return 1;
  uint sync_period= get_sync_period();
  if (sync_period && ++sync_counter >= sync_period)
  {
    sync_counter= 0;
    err= mysql_file_sync(fd, MYF(MY_WME|MY_SYNC_FILESIZE));
    if (synced)
      *synced= 1;
#ifndef DBUG_OFF
    if (opt_binlog_dbug_fsync_sleep > 0)
      my_sleep(opt_binlog_dbug_fsync_sleep);
#endif
  }
  return err;
}

void MYSQL_BIN_LOG::start_union_events(THD *thd, query_id_t query_id_param)
{
  DBUG_ASSERT(!thd->binlog_evt_union.do_union);
  thd->binlog_evt_union.do_union= TRUE;
  thd->binlog_evt_union.unioned_events= FALSE;
  thd->binlog_evt_union.unioned_events_trans= FALSE;
  thd->binlog_evt_union.first_query_id= query_id_param;
}

void MYSQL_BIN_LOG::stop_union_events(THD *thd)
{
  DBUG_ASSERT(thd->binlog_evt_union.do_union);
  thd->binlog_evt_union.do_union= FALSE;
}

bool MYSQL_BIN_LOG::is_query_in_union(THD *thd, query_id_t query_id_param)
{
  return (thd->binlog_evt_union.do_union && 
          query_id_param >= thd->binlog_evt_union.first_query_id);
}

/** 
  This function checks if a transactional table was updated by the
  current transaction.

  @param thd The client thread that executed the current statement.
  @return
    @c true if a transactional table was updated, @c false otherwise.
*/
bool
trans_has_updated_trans_table(const THD* thd)
{
  binlog_cache_mngr *const cache_mngr=
    (binlog_cache_mngr*) thd_get_ha_data(thd, binlog_hton);

  return (cache_mngr ? !cache_mngr->trx_cache.empty() : 0);
}

/** 
  This function checks if a transactional table was updated by the
  current statement.

  @param thd The client thread that executed the current statement.
  @return
    @c true if a transactional table was updated, @c false otherwise.
*/
bool
stmt_has_updated_trans_table(const THD *thd)
{
  Ha_trx_info *ha_info;

  for (ha_info= thd->transaction.stmt.ha_list; ha_info;
       ha_info= ha_info->next())
  {
    if (ha_info->is_trx_read_write() && ha_info->ht() != binlog_hton)
      return (TRUE);
  }
  return (FALSE);
}

/** 
  This function checks if either a trx-cache or a non-trx-cache should
  be used. If @c bin_log_direct_non_trans_update is active or the format
  is either MIXED or ROW, the cache to be used depends on the flag @c
  is_transactional. 

  On the other hand, if binlog_format is STMT or direct option is
  OFF, the trx-cache should be used if and only if the statement is
  transactional or the trx-cache is not empty. Otherwise, the
  non-trx-cache should be used.

  @param thd              The client thread.
  @param is_transactional The changes are related to a trx-table.
  @return
    @c true if a trx-cache should be used, @c false otherwise.
*/
bool use_trans_cache(const THD* thd, bool is_transactional)
{
  if (is_transactional)
    return 1;
  binlog_cache_mngr *const cache_mngr=
    (binlog_cache_mngr*) thd_get_ha_data(thd, binlog_hton);

  return ((thd->is_current_stmt_binlog_format_row() ||
           thd->variables.binlog_direct_non_trans_update) ? 0 :
          !cache_mngr->trx_cache.empty());
}

/**
  This function checks if a transaction, either a multi-statement
  or a single statement transaction is about to commit or not.

  @param thd The client thread that executed the current statement.
  @param all Committing a transaction (i.e. TRUE) or a statement
             (i.e. FALSE).
  @return
    @c true if committing a transaction, otherwise @c false.
*/
bool ending_trans(THD* thd, const bool all)
{
  return (all || ending_single_stmt_trans(thd, all));
}

/**
  This function checks if a single statement transaction is about
  to commit or not.

  @param thd The client thread that executed the current statement.
  @param all Committing a transaction (i.e. TRUE) or a statement
             (i.e. FALSE).
  @return
    @c true if committing a single statement transaction, otherwise
    @c false.
*/
bool ending_single_stmt_trans(THD* thd, const bool all)
{
  return (!all && !thd->in_multi_stmt_transaction_mode());
}

/**
  This function checks if a non-transactional table was updated by
  the current transaction.

  @param thd The client thread that executed the current statement.
  @return
    @c true if a non-transactional table was updated, @c false
    otherwise.
*/
bool trans_has_updated_non_trans_table(const THD* thd)
{
  return (thd->transaction.all.modified_non_trans_table ||
          thd->transaction.stmt.modified_non_trans_table);
}

/**
  This function checks if a non-transactional table was updated by the
  current statement.

  @param thd The client thread that executed the current statement.
  @return
    @c true if a non-transactional table was updated, @c false otherwise.
*/
bool stmt_has_updated_non_trans_table(const THD* thd)
{
  return (thd->transaction.stmt.modified_non_trans_table);
}

/*
  These functions are placed in this file since they need access to
  binlog_hton, which has internal linkage.
*/

binlog_cache_mngr *THD::binlog_setup_trx_data()
{
  DBUG_ENTER("THD::binlog_setup_trx_data");
  binlog_cache_mngr *cache_mngr=
    (binlog_cache_mngr*) thd_get_ha_data(this, binlog_hton);

  if (cache_mngr)
    DBUG_RETURN(cache_mngr);                             // Already set up

  cache_mngr= (binlog_cache_mngr*) my_malloc(sizeof(binlog_cache_mngr), MYF(MY_ZEROFILL));
  if (!cache_mngr ||
      open_cached_file(&cache_mngr->stmt_cache.cache_log, mysql_tmpdir,
                       LOG_PREFIX, (size_t)binlog_stmt_cache_size, MYF(MY_WME)) ||
      open_cached_file(&cache_mngr->trx_cache.cache_log, mysql_tmpdir,
                       LOG_PREFIX, (size_t)binlog_cache_size, MYF(MY_WME)))
  {
    my_free(cache_mngr);
    DBUG_RETURN(0);                      // Didn't manage to set it up
  }
  thd_set_ha_data(this, binlog_hton, cache_mngr);

  cache_mngr= new (cache_mngr)
              binlog_cache_mngr(max_binlog_stmt_cache_size,
                                max_binlog_cache_size,
                                &binlog_stmt_cache_use,
                                &binlog_stmt_cache_disk_use,
                                &binlog_cache_use,
                                &binlog_cache_disk_use);
  DBUG_RETURN(cache_mngr);
}

/*
  Function to start a statement and optionally a transaction for the
  binary log.

  SYNOPSIS
    binlog_start_trans_and_stmt()

  DESCRIPTION

    This function does three things:
    - Start a transaction if not in autocommit mode or if a BEGIN
      statement has been seen.

    - Start a statement transaction to allow us to truncate the cache.

    - Save the currrent binlog position so that we can roll back the
      statement by truncating the cache.

      We only update the saved position if the old one was undefined,
      the reason is that there are some cases (e.g., for CREATE-SELECT)
      where the position is saved twice (e.g., both in
      select_create::prepare() and THD::binlog_write_table_map()) , but
      we should use the first. This means that calls to this function
      can be used to start the statement before the first table map
      event, to include some extra events.
 */

void
THD::binlog_start_trans_and_stmt()
{
  binlog_cache_mngr *cache_mngr= (binlog_cache_mngr*) thd_get_ha_data(this, binlog_hton);
  DBUG_ENTER("binlog_start_trans_and_stmt");
  DBUG_PRINT("enter", ("cache_mngr: %p  cache_mngr->trx_cache.get_prev_position(): %lu",
                       cache_mngr,
                       (cache_mngr ? (ulong) cache_mngr->trx_cache.get_prev_position() :
                        (ulong) 0)));

  if (cache_mngr == NULL ||
      cache_mngr->trx_cache.get_prev_position() == MY_OFF_T_UNDEF)
  {
    this->binlog_set_stmt_begin();
    bool mstmt_mode= in_multi_stmt_transaction_mode();
#ifdef WITH_WSREP
      /* Write Gtid
         Get domain id only when gtid mode is set
         If this event is replicate through a master then ,
         we will forward the same gtid another nodes
         We have to do this only one time in mysql transaction.
         Since this function is called multiple times , We will check for
         ha_info->is_started()
       */
    Ha_trx_info *ha_info;
    ha_info= this->ha_data[binlog_hton->slot].ha_info + (mstmt_mode ? 1 : 0);

    if (!ha_info->is_started() && wsrep_gtid_mode
            && this->variables.gtid_seq_no)
    {
      binlog_cache_mngr *const cache_mngr=
        (binlog_cache_mngr*) thd_get_ha_data(this, binlog_hton);
      binlog_cache_data *cache_data= cache_mngr->get_binlog_cache_data(1);
      IO_CACHE *file= &cache_data->cache_log;
      Log_event_writer writer(file, cache_data);
        Gtid_log_event gtid_event(this, this->variables.gtid_seq_no,
                            this->variables.gtid_domain_id,
                            true, LOG_EVENT_SUPPRESS_USE_F,
                            true, 0);
      gtid_event.server_id= this->variables.server_id;
      writer.write(&gtid_event);
    }
#endif
    if (mstmt_mode)
      trans_register_ha(this, TRUE, binlog_hton);
    trans_register_ha(this, FALSE, binlog_hton);
    /*
      Mark statement transaction as read/write. We never start
      a binary log transaction and keep it read-only,
      therefore it's best to mark the transaction read/write just
      at the same time we start it.
      Not necessary to mark the normal transaction read/write
      since the statement-level flag will be propagated automatically
      inside ha_commit_trans.
    */
    ha_data[binlog_hton->slot].ha_info[0].set_trx_read_write();
  }
  DBUG_VOID_RETURN;
}

void THD::binlog_set_stmt_begin() {
  binlog_cache_mngr *cache_mngr=
    (binlog_cache_mngr*) thd_get_ha_data(this, binlog_hton);

  /*
    The call to binlog_trans_log_savepos() might create the cache_mngr
    structure, if it didn't exist before, so we save the position
    into an auto variable and then write it into the transaction
    data for the binary log (i.e., cache_mngr).
  */
  my_off_t pos= 0;
  binlog_trans_log_savepos(this, &pos);
  cache_mngr= (binlog_cache_mngr*) thd_get_ha_data(this, binlog_hton);
  cache_mngr->trx_cache.set_prev_position(pos);
}

static int
binlog_start_consistent_snapshot(handlerton *hton, THD *thd)
{
  int err= 0;
  DBUG_ENTER("binlog_start_consistent_snapshot");

  binlog_cache_mngr *const cache_mngr= thd->binlog_setup_trx_data();

  /* Server layer calls us with LOCK_commit_ordered locked, so this is safe. */
  mysql_mutex_assert_owner(&LOCK_commit_ordered);
  strmake_buf(cache_mngr->last_commit_pos_file, mysql_bin_log.last_commit_pos_file);
  cache_mngr->last_commit_pos_offset= mysql_bin_log.last_commit_pos_offset;

  trans_register_ha(thd, TRUE, hton);

  DBUG_RETURN(err);
}

/**
  This function writes a table map to the binary log. 
  Note that in order to keep the signature uniform with related methods,
  we use a redundant parameter to indicate whether a transactional table
  was changed or not.

  If with_annotate != NULL and
  *with_annotate = TRUE write also Annotate_rows before the table map.
 
  @param table             a pointer to the table.
  @param is_transactional  @c true indicates a transactional table,
                           otherwise @c false a non-transactional.
  @return
    nonzero if an error pops up when writing the table map event.
*/
int THD::binlog_write_table_map(TABLE *table, bool is_transactional,
                                my_bool *with_annotate)
{
  int error;
  DBUG_ENTER("THD::binlog_write_table_map");
  DBUG_PRINT("enter", ("table: %p  (%s: #%lu)",
                       table, table->s->table_name.str,
                       table->s->table_map_id));

  /* Ensure that all events in a GTID group are in the same cache */
  if (variables.option_bits & OPTION_GTID_BEGIN)
    is_transactional= 1;
  
  /* Pre-conditions */
  DBUG_ASSERT(is_current_stmt_binlog_format_row());
  DBUG_ASSERT(WSREP_EMULATE_BINLOG(this) || mysql_bin_log.is_open());
  DBUG_ASSERT(table->s->table_map_id != ULONG_MAX);

  Table_map_log_event
    the_event(this, table, table->s->table_map_id, is_transactional);

  if (binlog_table_maps == 0)
    binlog_start_trans_and_stmt();

  binlog_cache_mngr *const cache_mngr=
    (binlog_cache_mngr*) thd_get_ha_data(this, binlog_hton);
  binlog_cache_data *cache_data= (cache_mngr->
                                  get_binlog_cache_data(is_transactional));
  IO_CACHE *file= &cache_data->cache_log;
  Log_event_writer writer(file, cache_data);

  if (with_annotate && *with_annotate)
  {
    Annotate_rows_log_event anno(table->in_use, is_transactional, false);
    /* Annotate event should be written not more than once */
    *with_annotate= 0;
    if (unlikely((error= writer.write(&anno))))
    {
      if (my_errno == EFBIG)
        cache_data->set_incident();
      DBUG_RETURN(error);
    }
  }
  if (unlikely((error= writer.write(&the_event))))
    DBUG_RETURN(error);

  binlog_table_maps++;
  DBUG_RETURN(0);
}

/**
  This function retrieves a pending row event from a cache which is
  specified through the parameter @c is_transactional. Respectively, when it
  is @c true, the pending event is returned from the transactional cache.
  Otherwise from the non-transactional cache.

  @param is_transactional  @c true indicates a transactional cache,
                           otherwise @c false a non-transactional.
  @return
    The row event if any. 
*/
Rows_log_event*
THD::binlog_get_pending_rows_event(bool is_transactional) const
{
  Rows_log_event* rows= NULL;
  binlog_cache_mngr *const cache_mngr=
    (binlog_cache_mngr*) thd_get_ha_data(this, binlog_hton);

  /*
    This is less than ideal, but here's the story: If there is no cache_mngr,
    prepare_pending_rows_event() has never been called (since the cache_mngr
    is set up there). In that case, we just return NULL.
   */
  if (cache_mngr)
  {
    binlog_cache_data *cache_data=
      cache_mngr->get_binlog_cache_data(use_trans_cache(this, is_transactional));

    rows= cache_data->pending();
  }
  return (rows);
}

/**
  This function stores a pending row event into a cache which is specified
  through the parameter @c is_transactional. Respectively, when it is @c
  true, the pending event is stored into the transactional cache. Otherwise
  into the non-transactional cache.

  @param evt               a pointer to the row event.
  @param is_transactional  @c true indicates a transactional cache,
                           otherwise @c false a non-transactional.
*/
void
THD::binlog_set_pending_rows_event(Rows_log_event* ev, bool is_transactional)
{
  binlog_cache_mngr *const cache_mngr= binlog_setup_trx_data();

  DBUG_ASSERT(cache_mngr);

  binlog_cache_data *cache_data=
    cache_mngr->get_binlog_cache_data(use_trans_cache(this, is_transactional));

  cache_data->set_pending(ev);
}


/**
  This function removes the pending rows event, discarding any outstanding
  rows. If there is no pending rows event available, this is effectively a
  no-op.

  @param thd               a pointer to the user thread.
  @param is_transactional  @c true indicates a transactional cache,
                           otherwise @c false a non-transactional.
*/
int
MYSQL_BIN_LOG::remove_pending_rows_event(THD *thd, bool is_transactional)
{
  DBUG_ENTER("MYSQL_BIN_LOG::remove_pending_rows_event");

  binlog_cache_mngr *const cache_mngr=
    (binlog_cache_mngr*) thd_get_ha_data(thd, binlog_hton);

  DBUG_ASSERT(cache_mngr);

  binlog_cache_data *cache_data=
    cache_mngr->get_binlog_cache_data(use_trans_cache(thd, is_transactional));

  if (Rows_log_event* pending= cache_data->pending())
  {
    delete pending;
    cache_data->set_pending(NULL);
  }

  DBUG_RETURN(0);
}

/*
  Moves the last bunch of rows from the pending Rows event to a cache (either
  transactional cache if is_transaction is @c true, or the non-transactional
  cache otherwise. Sets a new pending event.

  @param thd               a pointer to the user thread.
  @param evt               a pointer to the row event.
  @param is_transactional  @c true indicates a transactional cache,
                           otherwise @c false a non-transactional.
*/
int
MYSQL_BIN_LOG::flush_and_set_pending_rows_event(THD *thd,
                                                Rows_log_event* event,
                                                bool is_transactional)
{
  DBUG_ENTER("MYSQL_BIN_LOG::flush_and_set_pending_rows_event(event)");
  DBUG_ASSERT(WSREP_EMULATE_BINLOG(thd) || mysql_bin_log.is_open());
  DBUG_PRINT("enter", ("event: %p", event));

  int error= 0;
  binlog_cache_mngr *const cache_mngr=
    (binlog_cache_mngr*) thd_get_ha_data(thd, binlog_hton);

  DBUG_ASSERT(cache_mngr);

  binlog_cache_data *cache_data=
    cache_mngr->get_binlog_cache_data(use_trans_cache(thd, is_transactional));

  DBUG_PRINT("info", ("cache_mngr->pending(): %p", cache_data->pending()));

  if (Rows_log_event* pending= cache_data->pending())
  {
    Log_event_writer writer(&cache_data->cache_log, cache_data);

    /*
      Write pending event to the cache.
    */
    DBUG_EXECUTE_IF("simulate_disk_full_at_flush_pending",
                    {DBUG_SET("+d,simulate_file_write_error");});
    if (writer.write(pending))
    {
      set_write_error(thd, is_transactional);
      if (check_write_error(thd) && cache_data &&
          stmt_has_updated_non_trans_table(thd))
        cache_data->set_incident();
      delete pending;
      cache_data->set_pending(NULL);
      DBUG_EXECUTE_IF("simulate_disk_full_at_flush_pending",
                      {DBUG_SET("-d,simulate_file_write_error");});
      DBUG_RETURN(1);
    }

    delete pending;
  }

  thd->binlog_set_pending_rows_event(event, is_transactional);

  DBUG_RETURN(error);
}


/* Generate a new global transaction ID, and write it to the binlog */

bool
MYSQL_BIN_LOG::write_gtid_event(THD *thd, bool standalone,
                                bool is_transactional, uint64 commit_id)
{
  rpl_gtid gtid;
  uint32 domain_id;
  uint32 local_server_id;
  uint64 seq_no;
  int err;
  DBUG_ENTER("write_gtid_event");
  DBUG_PRINT("enter", ("standalone: %d", standalone));

#ifdef WITH_WSREP
  if (WSREP(thd) && thd->wsrep_trx_meta.gtid.seqno != -1 && wsrep_gtid_mode && !thd->variables.gtid_seq_no)
  {
    domain_id= wsrep_gtid_domain_id;
  } else {
#endif /* WITH_WSREP */
  domain_id= thd->variables.gtid_domain_id;
#ifdef WITH_WSREP
  }
#endif /* WITH_WSREP */
  local_server_id= thd->variables.server_id;
  seq_no= thd->variables.gtid_seq_no;

  DBUG_ASSERT(local_server_id != 0);

  if (thd->variables.option_bits & OPTION_GTID_BEGIN)
  {
    DBUG_PRINT("error", ("OPTION_GTID_BEGIN is set. "
                         "Master and slave will have different GTID values"));
    /* Reset the flag, as we will write out a GTID anyway */
    thd->variables.option_bits&= ~OPTION_GTID_BEGIN;
  }

  /*
    Reset the session variable gtid_seq_no, to reduce the risk of accidentally
    producing a duplicate GTID.
  */
  thd->variables.gtid_seq_no= 0;
  if (seq_no != 0)
  {
    /* Use the specified sequence number. */
    gtid.domain_id= domain_id;
    gtid.server_id= local_server_id;
    gtid.seq_no= seq_no;
    err= rpl_global_gtid_binlog_state.update(&gtid, opt_gtid_strict_mode);
    if (err && thd->get_stmt_da()->sql_errno()==ER_GTID_STRICT_OUT_OF_ORDER)
      errno= ER_GTID_STRICT_OUT_OF_ORDER;
  }
  else
  {
    /* Allocate the next sequence number for the GTID. */
    err= rpl_global_gtid_binlog_state.update_with_next_gtid(domain_id,
                                                            local_server_id, &gtid);
    seq_no= gtid.seq_no;
  }
  if (err)
    DBUG_RETURN(true);

  thd->set_last_commit_gtid(gtid);

  Gtid_log_event gtid_event(thd, seq_no, domain_id, standalone,
                            LOG_EVENT_SUPPRESS_USE_F, is_transactional,
                            commit_id);

  /* Write the event to the binary log. */
  DBUG_ASSERT(this == &mysql_bin_log);

#ifdef WITH_WSREP
  if (wsrep_gtid_mode && is_gtid_cached(thd))
    DBUG_RETURN(false);
#endif

  if (write_event(&gtid_event))
    DBUG_RETURN(true);
  status_var_add(thd->status_var.binlog_bytes_written, gtid_event.data_written);

  DBUG_RETURN(false);
}


int
MYSQL_BIN_LOG::write_state_to_file()
{
  File file_no;
  IO_CACHE cache;
  char buf[FN_REFLEN];
  int err;
  bool opened= false;
  bool log_inited= false;

  fn_format(buf, opt_bin_logname, mysql_data_home, ".state",
            MY_UNPACK_FILENAME);
  if ((file_no= mysql_file_open(key_file_binlog_state, buf,
                                O_RDWR|O_CREAT|O_TRUNC|O_BINARY,
                                MYF(MY_WME))) < 0)
  {
    err= 1;
    goto err;
  }
  opened= true;
  if ((err= init_io_cache(&cache, file_no, IO_SIZE, WRITE_CACHE, 0, 0,
                           MYF(MY_WME|MY_WAIT_IF_FULL))))
    goto err;
  log_inited= true;
  if ((err= rpl_global_gtid_binlog_state.write_to_iocache(&cache)))
    goto err;
  log_inited= false;
  if ((err= end_io_cache(&cache)))
    goto err;
  if ((err= mysql_file_sync(file_no, MYF(MY_WME|MY_SYNC_FILESIZE))))
    goto err;
  goto end;

err:
  sql_print_error("Error writing binlog state to file '%s'.\n", buf);
  if (log_inited)
    end_io_cache(&cache);
end:
  if (opened)
    mysql_file_close(file_no, MYF(0));

  return err;
}


/*
  Initialize the binlog state from the master-bin.state file, at server startup.

  Returns:
    0 for success.
    2 for when .state file did not exist.
    1 for other error.
*/
int
MYSQL_BIN_LOG::read_state_from_file()
{
  File file_no;
  IO_CACHE cache;
  char buf[FN_REFLEN];
  int err;
  bool opened= false;
  bool log_inited= false;

  fn_format(buf, opt_bin_logname, mysql_data_home, ".state",
            MY_UNPACK_FILENAME);
  if ((file_no= mysql_file_open(key_file_binlog_state, buf,
                                O_RDONLY|O_BINARY, MYF(0))) < 0)
  {
    if (my_errno != ENOENT)
    {
      err= 1;
      goto err;
    }
    else
    {
      /*
        If the state file does not exist, this is the first server startup
        with GTID enabled. So initialize to empty state.
      */
      rpl_global_gtid_binlog_state.reset();
      err= 2;
      goto end;
    }
  }
  opened= true;
  if ((err= init_io_cache(&cache, file_no, IO_SIZE, READ_CACHE, 0, 0,
                          MYF(MY_WME|MY_WAIT_IF_FULL))))
    goto err;
  log_inited= true;
  if ((err= rpl_global_gtid_binlog_state.read_from_iocache(&cache)))
    goto err;
  goto end;

err:
  sql_print_error("Error reading binlog GTID state from file '%s'.\n", buf);
end:
  if (log_inited)
    end_io_cache(&cache);
  if (opened)
    mysql_file_close(file_no, MYF(0));

  return err;
}


int
MYSQL_BIN_LOG::get_most_recent_gtid_list(rpl_gtid **list, uint32 *size)
{
  return rpl_global_gtid_binlog_state.get_most_recent_gtid_list(list, size);
}


bool
MYSQL_BIN_LOG::append_state_pos(String *str)
{
  return rpl_global_gtid_binlog_state.append_pos(str);
}


bool
MYSQL_BIN_LOG::append_state(String *str)
{
  return rpl_global_gtid_binlog_state.append_state(str);
}


bool
MYSQL_BIN_LOG::is_empty_state()
{
  return (rpl_global_gtid_binlog_state.count() == 0);
}


bool
MYSQL_BIN_LOG::find_in_binlog_state(uint32 domain_id, uint32 server_id_arg,
                                    rpl_gtid *out_gtid)
{
  rpl_gtid *gtid;
  if ((gtid= rpl_global_gtid_binlog_state.find(domain_id, server_id_arg)))
    *out_gtid= *gtid;
  return gtid != NULL;
}


bool
MYSQL_BIN_LOG::lookup_domain_in_binlog_state(uint32 domain_id,
                                             rpl_gtid *out_gtid)
{
  rpl_gtid *found_gtid;

  if ((found_gtid= rpl_global_gtid_binlog_state.find_most_recent(domain_id)))
  {
    *out_gtid= *found_gtid;
    return true;
  }

  return false;
}


int
MYSQL_BIN_LOG::bump_seq_no_counter_if_needed(uint32 domain_id, uint64 seq_no)
{
  return rpl_global_gtid_binlog_state.bump_seq_no_if_needed(domain_id, seq_no);
}


bool
MYSQL_BIN_LOG::check_strict_gtid_sequence(uint32 domain_id,
                                          uint32 server_id_arg,
                                          uint64 seq_no)
{
  return rpl_global_gtid_binlog_state.check_strict_sequence(domain_id,
                                                            server_id_arg,
                                                            seq_no);
}


/**
  Write an event to the binary log. If with_annotate != NULL and
  *with_annotate = TRUE write also Annotate_rows before the event
  (this should happen only if the event is a Table_map).
*/

bool MYSQL_BIN_LOG::write(Log_event *event_info, my_bool *with_annotate)
{
  THD *thd= event_info->thd;
  bool error= 1;
  binlog_cache_data *cache_data= 0;
  bool is_trans_cache= FALSE;
  bool using_trans= event_info->use_trans_cache();
  bool direct= event_info->use_direct_logging();
  ulong UNINIT_VAR(prev_binlog_id);
  DBUG_ENTER("MYSQL_BIN_LOG::write(Log_event *)");

  /*
    When binary logging is not enabled (--log-bin=0), wsrep-patch partially
    enables it without opening the binlog file (MYSQL_BIN_LOG::open().
    So, avoid writing to binlog file.
  */
  if (direct &&
      (wsrep_emulate_bin_log ||
       (WSREP(thd) && !(thd->variables.option_bits & OPTION_BIN_LOG))))
    DBUG_RETURN(0);

  if (thd->variables.option_bits & OPTION_GTID_BEGIN)
  {
    DBUG_PRINT("info", ("OPTION_GTID_BEGIN was set"));
    /* Wait for commit from binary log before we commit */
    direct= 0;
    using_trans= 1;
  }

  if (thd->binlog_evt_union.do_union)
  {
    /*
      In Stored function; Remember that function call caused an update.
      We will log the function call to the binary log on function exit
    */
    thd->binlog_evt_union.unioned_events= TRUE;
    thd->binlog_evt_union.unioned_events_trans |= using_trans;
    DBUG_RETURN(0);
  }

  /*
    We only end the statement if we are in a top-level statement.  If
    we are inside a stored function, we do not end the statement since
    this will close all tables on the slave. But there can be a special case
    where we are inside a stored function/trigger and a SAVEPOINT is being
    set in side the stored function/trigger. This SAVEPOINT execution will
    force the pending event to be flushed without an STMT_END_F flag. This
    will result in a case where following DMLs will be considered as part of
    same statement and result in data loss on slave. Hence in this case we
    force the end_stmt to be true.
  */
  bool const end_stmt= (thd->in_sub_stmt && thd->lex->sql_command ==
                        SQLCOM_SAVEPOINT) ? true :
    (thd->locked_tables_mode && thd->lex->requires_prelocking());
  if (thd->binlog_flush_pending_rows_event(end_stmt, using_trans))
    DBUG_RETURN(error);

  /*
     In most cases this is only called if 'is_open()' is true; in fact this is
     mostly called if is_open() *was* true a few instructions before, but it
     could have changed since.
  */
  /* applier and replayer can skip writing binlog events */
  if ((WSREP_EMULATE_BINLOG(thd) &&
       IF_WSREP(thd->wsrep_exec_mode != REPL_RECV, 0)) || is_open())
  {
    my_off_t UNINIT_VAR(my_org_b_tell);
#ifdef HAVE_REPLICATION
    /*
      In the future we need to add to the following if tests like
      "do the involved tables match (to be implemented)
      binlog_[wild_]{do|ignore}_table?" (WL#1049)"
    */
    const char *local_db= event_info->get_db();

    bool option_bin_log_flag= (thd->variables.option_bits & OPTION_BIN_LOG);

    /*
      Log all updates to binlog cache so that they can get replicated to other
      nodes. A check has been added to stop them from getting logged into
      binary log files.
    */
    if (WSREP(thd)) option_bin_log_flag= true;

    if ((!(option_bin_log_flag)) ||
	(thd->lex->sql_command != SQLCOM_ROLLBACK_TO_SAVEPOINT &&
         thd->lex->sql_command != SQLCOM_SAVEPOINT &&
         !binlog_filter->db_ok(local_db)))
      DBUG_RETURN(0);
#endif /* HAVE_REPLICATION */

    IO_CACHE *file= NULL;

    if (direct)
    {
      int res;
      uint64 commit_id= 0;
      DBUG_PRINT("info", ("direct is set"));
      if ((res= thd->wait_for_prior_commit()))
        DBUG_RETURN(res);
      file= &log_file;
      my_org_b_tell= my_b_tell(file);
      mysql_mutex_lock(&LOCK_log);
      prev_binlog_id= current_binlog_id;
      DBUG_EXECUTE_IF("binlog_force_commit_id",
        {
          const LEX_CSTRING commit_name= { STRING_WITH_LEN("commit_id") };
          bool null_value;
          user_var_entry *entry=
            (user_var_entry*) my_hash_search(&thd->user_vars,
                                             (uchar*) commit_name.str,
                                             commit_name.length);
          commit_id= entry->val_int(&null_value);
        });
      if (write_gtid_event(thd, true, using_trans, commit_id))
        goto err;
    }
    else
    {
      binlog_cache_mngr *const cache_mngr= thd->binlog_setup_trx_data();
      if (!cache_mngr)
        goto err;

      is_trans_cache= use_trans_cache(thd, using_trans);
      cache_data= cache_mngr->get_binlog_cache_data(is_trans_cache);
      file= &cache_data->cache_log;

      if (thd->lex->stmt_accessed_non_trans_temp_table())
        cache_data->set_changes_to_non_trans_temp_table();

      thd->binlog_start_trans_and_stmt();
    }
    DBUG_PRINT("info",("event type: %d",event_info->get_type_code()));

    /*
       No check for auto events flag here - this write method should
       never be called if auto-events are enabled.

       Write first log events which describe the 'run environment'
       of the SQL command. If row-based binlogging, Insert_id, Rand
       and other kind of "setting context" events are not needed.
    */

    if (with_annotate && *with_annotate)
    {
      DBUG_ASSERT(event_info->get_type_code() == TABLE_MAP_EVENT);
      Annotate_rows_log_event anno(thd, using_trans, direct);
      /* Annotate event should be written not more than once */
      *with_annotate= 0;
      if (write_event(&anno, cache_data, file))
        goto err;
    }

    {
      if (!thd->is_current_stmt_binlog_format_row())
      {
        if (thd->stmt_depends_on_first_successful_insert_id_in_prev_stmt)
        {
          Intvar_log_event e(thd,(uchar) LAST_INSERT_ID_EVENT,
                             thd->first_successful_insert_id_in_prev_stmt_for_binlog,
                             using_trans, direct);
          if (write_event(&e, cache_data, file))
            goto err;
        }
        if (thd->auto_inc_intervals_in_cur_stmt_for_binlog.nb_elements() > 0)
        {
          DBUG_PRINT("info",("number of auto_inc intervals: %u",
                             thd->auto_inc_intervals_in_cur_stmt_for_binlog.
                             nb_elements()));
          Intvar_log_event e(thd, (uchar) INSERT_ID_EVENT,
                             thd->auto_inc_intervals_in_cur_stmt_for_binlog.
                             minimum(), using_trans, direct);
          if (write_event(&e, cache_data, file))
            goto err;
        }
        if (thd->rand_used)
        {
          Rand_log_event e(thd,thd->rand_saved_seed1,thd->rand_saved_seed2,
                           using_trans, direct);
          if (write_event(&e, cache_data, file))
            goto err;
        }
        if (thd->user_var_events.elements)
        {
          for (uint i= 0; i < thd->user_var_events.elements; i++)
          {
            BINLOG_USER_VAR_EVENT *user_var_event;
            get_dynamic(&thd->user_var_events,(uchar*) &user_var_event, i);

            /* setting flags for user var log event */
            uchar flags= User_var_log_event::UNDEF_F;
            if (user_var_event->unsigned_flag)
              flags|= User_var_log_event::UNSIGNED_F;

            User_var_log_event e(thd, user_var_event->user_var_event->name.str,
                                 user_var_event->user_var_event->name.length,
                                 user_var_event->value,
                                 user_var_event->length,
                                 user_var_event->type,
                                 user_var_event->charset_number,
                                 flags,
                                 using_trans,
                                 direct);
            if (write_event(&e, cache_data, file))
              goto err;
          }
        }
      }
    }

    /*
      Write the event.
    */
    if (write_event(event_info, cache_data, file) ||
        DBUG_EVALUATE_IF("injecting_fault_writing", 1, 0))
      goto err;

    error= 0;
err:
    if (direct)
    {
      my_off_t offset= my_b_tell(file);
      bool check_purge= false;
      DBUG_ASSERT(!is_relay_log);

      if (likely(!error))
      {
        bool synced;

        if ((error= flush_and_sync(&synced)))
        {
        }
        else
        {
          mysql_mutex_assert_not_owner(&LOCK_prepare_ordered);
          mysql_mutex_assert_owner(&LOCK_log);
          mysql_mutex_assert_not_owner(&LOCK_after_binlog_sync);
          mysql_mutex_assert_not_owner(&LOCK_commit_ordered);
#ifdef HAVE_REPLICATION
          if (repl_semisync_master.report_binlog_update(thd, log_file_name,
                                                        file->pos_in_file))
          {
            sql_print_error("Failed to run 'after_flush' hooks");
            error= 1;
          }
          else
#endif
          {
            /*
              update binlog_end_pos so it can be read by dump thread
              note: must be _after_ the RUN_HOOK(after_flush) or else
              semi-sync might not have put the transaction into
              it's list before dump-thread tries to send it
            */
            update_binlog_end_pos(offset);
<<<<<<< HEAD
            if (unlikely((error= rotate(false, &check_purge))))
=======

            signal_update();
            /*
              If a transaction with the LOAD DATA statement is divided
              into logical mini-transactions (of the 10K rows) and binlog
              is rotated, then the last portion of data may be lost due to
              wsrep handler re-registration at the boundary of the split.
              Since splitting of the LOAD DATA into mini-transactions is
              logical, we should not allow these mini-transactions to fall
              into separate binlogs. Therefore, it is necessary to prohibit
              the rotation of binlog in the middle of processing LOAD DATA:
            */
#ifdef WITH_WSREP
            if (!thd->wsrep_split_flag)
            {
#endif /* WITH_WSREP */
            if ((error= rotate(false, &check_purge)))
>>>>>>> a77e2668
              check_purge= false;
#ifdef WITH_WSREP
            }
#endif /* WITH_WSREP */
          }
        }
      }

      status_var_add(thd->status_var.binlog_bytes_written,
                     offset - my_org_b_tell);

      mysql_mutex_lock(&LOCK_after_binlog_sync);
      mysql_mutex_unlock(&LOCK_log);

      mysql_mutex_assert_not_owner(&LOCK_prepare_ordered);
      mysql_mutex_assert_not_owner(&LOCK_log);
      mysql_mutex_assert_owner(&LOCK_after_binlog_sync);
      mysql_mutex_assert_not_owner(&LOCK_commit_ordered);
#ifdef HAVE_REPLICATION
      if (repl_semisync_master.wait_after_sync(log_file_name,
                                               file->pos_in_file))
      {
        error=1;
        /* error is already printed inside hook */
      }
#endif

      /*
        Take mutex to protect against a reader seeing partial writes of 64-bit
        offset on 32-bit CPUs.
      */
      mysql_mutex_lock(&LOCK_commit_ordered);
      mysql_mutex_unlock(&LOCK_after_binlog_sync);
      last_commit_pos_offset= offset;
      mysql_mutex_unlock(&LOCK_commit_ordered);

      if (check_purge)
        checkpoint_and_purge(prev_binlog_id);
    }

    if (unlikely(error))
    {
      set_write_error(thd, is_trans_cache);
      if (check_write_error(thd) && cache_data &&
          stmt_has_updated_non_trans_table(thd))
        cache_data->set_incident();
    }
  }

  DBUG_RETURN(error);
}


int error_log_print(enum loglevel level, const char *format,
                    va_list args)
{
  return logger.error_log_print(level, format, args);
}


bool slow_log_print(THD *thd, const char *query, uint query_length,
                    ulonglong current_utime)
{
  return logger.slow_log_print(thd, query, query_length, current_utime);
}


/**
  Decide if we should log the command to general log

  @retval
     FALSE  No logging
     TRUE   Ok to log
*/

bool LOGGER::log_command(THD *thd, enum enum_server_command command)
{
  /*
    Log command if we have at least one log event handler enabled and want
    to log this king of commands
  */
  if (!(*general_log_handler_list && (what_to_log & (1L << (uint) command))))
    return FALSE;

  /*
    If LOG_SLOW_DISABLE_SLAVE is set when slave thread starts, then
    OPTION_LOG_OFF is set.
    Only the super user can set this bit.
  */
  return !(thd->variables.option_bits & OPTION_LOG_OFF);
}


bool general_log_print(THD *thd, enum enum_server_command command,
                       const char *format, ...)
{
  va_list args;
  uint error= 0;

  /* Print the message to the buffer if we want to log this kind of commands */
  if (! logger.log_command(thd, command))
    return FALSE;

  va_start(args, format);
  error= logger.general_log_print(thd, command, format, args);
  va_end(args);

  return error;
}

bool general_log_write(THD *thd, enum enum_server_command command,
                       const char *query, size_t query_length)
{
  /* Write the message to the log if we want to log this king of commands */
  if (logger.log_command(thd, command) || mysql_audit_general_enabled())
    return logger.general_log_write(thd, command, query, query_length);

  return FALSE;
}


static void
binlog_checkpoint_callback(void *cookie)
{
  MYSQL_BIN_LOG::xid_count_per_binlog *entry=
    (MYSQL_BIN_LOG::xid_count_per_binlog *)cookie;
  /*
    For every supporting engine, we increment the xid_count and issue a
    commit_checkpoint_request(). Then we can count when all
    commit_checkpoint_notify() callbacks have occurred, and then log a new
    binlog checkpoint event.
  */
  mysql_bin_log.mark_xids_active(entry->binlog_id, 1);
}


/*
  Request a commit checkpoint from each supporting engine.
  This must be called after each binlog rotate, and after LOCK_log has been
  released. The xid_count value in the xid_count_per_binlog entry was
  incremented by 1 and will be decremented in this function; this ensures
  that the entry will not go away early despite LOCK_log not being held.
*/
void
MYSQL_BIN_LOG::do_checkpoint_request(ulong binlog_id)
{
  xid_count_per_binlog *entry;

  /*
    Find the binlog entry, and invoke commit_checkpoint_request() on it in
    each supporting storage engine.
  */
  mysql_mutex_lock(&LOCK_xid_list);
  I_List_iterator<xid_count_per_binlog> it(binlog_xid_count_list);
  do {
    entry= it++;
    DBUG_ASSERT(entry /* binlog_id is always somewhere in the list. */);
  } while (entry->binlog_id != binlog_id);
  mysql_mutex_unlock(&LOCK_xid_list);

  ha_commit_checkpoint_request(entry, binlog_checkpoint_callback);
  /*
    When we rotated the binlog, we incremented xid_count to make sure the
    entry would not go away until this point, where we have done all necessary
    commit_checkpoint_request() calls.
    So now we can (and must) decrease the count - when it reaches zero, we
    will know that both all pending unlog() and all pending
    commit_checkpoint_notify() calls are done, and we can log a new binlog
    checkpoint.
  */
  mark_xid_done(binlog_id, true);
}


/**
  The method executes rotation when LOCK_log is already acquired
  by the caller.

  @param force_rotate  caller can request the log rotation
  @param check_purge   is set to true if rotation took place

  @note
    Caller _must_ check the check_purge variable. If this is set, it means
    that the binlog was rotated, and caller _must_ ensure that
    do_checkpoint_request() is called later with the binlog_id of the rotated
    binlog file. The call to do_checkpoint_request() must happen after
    LOCK_log is released (which is why we cannot simply do it here).
    Usually, checkpoint_and_purge() is appropriate, as it will both handle
    the checkpointing and any needed purging of old logs.

  @note
    If rotation fails, for instance the server was unable 
    to create a new log file, we still try to write an 
    incident event to the current log.

  @retval
    nonzero - error in rotating routine.
*/
int MYSQL_BIN_LOG::rotate(bool force_rotate, bool* check_purge)
{
  int error= 0;
  DBUG_ENTER("MYSQL_BIN_LOG::rotate");

  if (wsrep_to_isolation)
  {
    DBUG_ASSERT(WSREP_ON);
    *check_purge= false;
    WSREP_DEBUG("avoiding binlog rotate due to TO isolation: %d", 
                wsrep_to_isolation);
    DBUG_RETURN(0);
  }

  //todo: fix the macro def and restore safe_mutex_assert_owner(&LOCK_log);
  *check_purge= false;

  if (force_rotate || (my_b_tell(&log_file) >= (my_off_t) max_size))
  {
    ulong binlog_id= current_binlog_id;
    /*
      We rotate the binlog, so we need to start a commit checkpoint in all
      supporting engines - when it finishes, we can log a new binlog checkpoint
      event.

      But we cannot start the checkpoint here - there could be a group commit
      still in progress which needs to be included in the checkpoint, and
      besides we do not want to do the (possibly expensive) checkpoint while
      LOCK_log is held.

      On the other hand, we must be sure that the xid_count entry for the
      previous log does not go away until we start the checkpoint - which it
      could do as it is no longer the most recent. So we increment xid_count
      (to count the pending checkpoint request) - this will fix the entry in
      place until we decrement again in do_checkpoint_request().
    */
    mark_xids_active(binlog_id, 1);

    if (unlikely((error= new_file_without_locking())))
    {
      /** 
         Be conservative... There are possible lost events (eg, 
         failing to log the Execute_load_query_log_event
         on a LOAD DATA while using a non-transactional
         table)!

         We give it a shot and try to write an incident event anyway
         to the current log. 
      */
      if (!write_incident_already_locked(current_thd))
        flush_and_sync(0);

      /*
        We failed to rotate - so we have to decrement the xid_count back that
        we incremented before attempting the rotate.
      */
      mark_xid_done(binlog_id, false);
    }
    else
      *check_purge= true;
  }
  DBUG_RETURN(error);
}

/**
  The method executes logs purging routine.

  @retval
    nonzero - error in rotating routine.
*/
void MYSQL_BIN_LOG::purge()
{
  mysql_mutex_assert_not_owner(&LOCK_log);
#ifdef HAVE_REPLICATION
  if (expire_logs_days)
  {
    DEBUG_SYNC(current_thd, "at_purge_logs_before_date");
    time_t purge_time= my_time(0) - expire_logs_days*24*60*60;
    if (purge_time >= 0)
    {
      purge_logs_before_date(purge_time);
    }
    DEBUG_SYNC(current_thd, "after_purge_logs_before_date");
  }
#endif
}


void MYSQL_BIN_LOG::checkpoint_and_purge(ulong binlog_id)
{
  do_checkpoint_request(binlog_id);
  purge();
}


/**
  Searches for the first (oldest) binlog file name in in the binlog index.

  @param[in,out]  buf_arg  pointer to a buffer to hold found
                           the first binary log file name
  @return         NULL     on success, otherwise error message
*/
static const char* get_first_binlog(char* buf_arg)
{
  IO_CACHE *index_file;
  size_t length;
  char fname[FN_REFLEN];
  const char* errmsg= NULL;

  DBUG_ENTER("get_first_binlog");

  DBUG_ASSERT(mysql_bin_log.is_open());

  mysql_bin_log.lock_index();

  index_file=mysql_bin_log.get_index_file();
  if (reinit_io_cache(index_file, READ_CACHE, (my_off_t) 0, 0, 0))
  {
    errmsg= "failed to create a cache on binlog index";
    goto end;
  }
  /* The file ends with EOF or empty line */
  if ((length=my_b_gets(index_file, fname, sizeof(fname))) <= 1)
  {
    errmsg= "empty binlog index";
    goto end;
  }
  else
  {
    fname[length-1]= 0;                         // Remove end \n
  }
  if (normalize_binlog_name(buf_arg, fname, false))
  {
    errmsg= "cound not normalize the first file name in the binlog index";
    goto end;
  }
end:
  mysql_bin_log.unlock_index();

  DBUG_RETURN(errmsg);
}

/**
  Check weather the gtid binlog state can safely remove gtid
  domains passed as the argument. A safety condition is satisfied when
  there are no events from the being deleted domains in the currently existing
  binlog files. Upon successful check the supplied domains are removed
  from @@gtid_binlog_state. The caller is supposed to rotate binlog so that
  the active latest file won't have the deleted domains in its Gtid_list header.

  @param  domain_drop_lex  gtid domain id sequence from lex.
                           Passed as a pointer to dynamic array must be not empty
                           unless pointer value NULL.
  @retval zero             on success
  @retval > 0              ineffective call none from the *non* empty
                           gtid domain sequence is deleted
  @retval < 0              on error
*/
static int do_delete_gtid_domain(DYNAMIC_ARRAY *domain_drop_lex)
{
  int rc= 0;
  Gtid_list_log_event *glev= NULL;
  char buf[FN_REFLEN];
  File file;
  IO_CACHE cache;
  const char* errmsg= NULL;
  char errbuf[MYSQL_ERRMSG_SIZE]= {0};

  if (!domain_drop_lex)
    return 0; // still "effective" having empty domain sequence to delete

  DBUG_ASSERT(domain_drop_lex->elements > 0);
  mysql_mutex_assert_owner(mysql_bin_log.get_log_lock());

  if ((errmsg= get_first_binlog(buf)) != NULL)
    goto end;
  bzero((char*) &cache, sizeof(cache));
  if ((file= open_binlog(&cache, buf, &errmsg)) == (File) -1)
    goto end;
  errmsg= get_gtid_list_event(&cache, &glev);
  end_io_cache(&cache);
  mysql_file_close(file, MYF(MY_WME));

  DBUG_EXECUTE_IF("inject_binlog_delete_domain_init_error",
                  errmsg= "injected error";);
  if (errmsg)
    goto end;
  errmsg= rpl_global_gtid_binlog_state.drop_domain(domain_drop_lex,
                                                   glev, errbuf);

end:
  if (errmsg)
  {
    if (strlen(errmsg) > 0)
    {
      my_error(ER_BINLOG_CANT_DELETE_GTID_DOMAIN, MYF(0), errmsg);
      rc= -1;
    }
    else
    {
      rc= 1;
    }
  }
  delete glev;

  return rc;
}

/**
  The method is a shortcut of @c rotate() and @c purge().
  LOCK_log is acquired prior to rotate and is released after it.

  @param force_rotate  caller can request the log rotation

  @retval
    nonzero - error in rotating routine.
*/
int MYSQL_BIN_LOG::rotate_and_purge(bool force_rotate,
                                    DYNAMIC_ARRAY *domain_drop_lex)
{
  int err_gtid=0, error= 0;
  ulong prev_binlog_id;
  DBUG_ENTER("MYSQL_BIN_LOG::rotate_and_purge");
  bool check_purge= false;

  mysql_mutex_lock(&LOCK_log);
  prev_binlog_id= current_binlog_id;

  if ((err_gtid= do_delete_gtid_domain(domain_drop_lex)))
  {
    // inffective attempt to delete merely skips rotate and purge
    if (err_gtid < 0)
      error= 1; // otherwise error is propagated the user
  }
  else if (unlikely((error= rotate(force_rotate, &check_purge))))
    check_purge= false;
  /*
    NOTE: Run purge_logs wo/ holding LOCK_log because it does not need
          the mutex. Otherwise causes various deadlocks.
  */
  mysql_mutex_unlock(&LOCK_log);

  if (check_purge)
    checkpoint_and_purge(prev_binlog_id);

  DBUG_RETURN(error);
}

uint MYSQL_BIN_LOG::next_file_id()
{
  uint res;
  mysql_mutex_lock(&LOCK_log);
  res = file_id++;
  mysql_mutex_unlock(&LOCK_log);
  return res;
}

class CacheWriter: public Log_event_writer
{
public:
  size_t remains;

  CacheWriter(THD *thd_arg, IO_CACHE *file_arg, bool do_checksum,
              Binlog_crypt_data *cr)
    : Log_event_writer(file_arg, 0, cr), remains(0), thd(thd_arg),
      first(true)
  { checksum_len= do_checksum ? BINLOG_CHECKSUM_LEN : 0; }

  ~CacheWriter()
  { status_var_add(thd->status_var.binlog_bytes_written, bytes_written); }

  int write(uchar* pos, size_t len)
  {
    DBUG_ENTER("CacheWriter::write");
    if (first)
      write_header(pos, len);
    else
      write_data(pos, len);

    remains -= len;
    if ((first= !remains))
      write_footer();
    DBUG_RETURN(0);
  }
private:
  THD *thd;
  bool first;
};

/*
  Write the contents of a cache to the binary log.

  SYNOPSIS
    write_cache()
    thd      Current_thread
    cache    Cache to write to the binary log

  DESCRIPTION
    Write the contents of the cache to the binary log. The cache will
    be reset as a READ_CACHE to be able to read the contents from it.

    Reading from the trans cache with possible (per @c binlog_checksum_options) 
    adding checksum value  and then fixing the length and the end_log_pos of 
    events prior to fill in the binlog cache.
*/

int MYSQL_BIN_LOG::write_cache(THD *thd, IO_CACHE *cache)
{
  DBUG_ENTER("MYSQL_BIN_LOG::write_cache");

  mysql_mutex_assert_owner(&LOCK_log);
  if (reinit_io_cache(cache, READ_CACHE, 0, 0, 0))
    DBUG_RETURN(ER_ERROR_ON_WRITE);
  size_t length= my_b_bytes_in_cache(cache), group, carry, hdr_offs;
  size_t val;
  size_t end_log_pos_inc= 0; // each event processed adds BINLOG_CHECKSUM_LEN 2 t
  uchar header[LOG_EVENT_HEADER_LEN];
  CacheWriter writer(thd, &log_file, binlog_checksum_options, &crypto);

  if (crypto.scheme)
    writer.ctx= alloca(crypto.ctx_size);

  // while there is just one alg the following must hold:
  DBUG_ASSERT(binlog_checksum_options == BINLOG_CHECKSUM_ALG_OFF ||
              binlog_checksum_options == BINLOG_CHECKSUM_ALG_CRC32);

  /*
    The events in the buffer have incorrect end_log_pos data
    (relative to beginning of group rather than absolute),
    so we'll recalculate them in situ so the binlog is always
    correct, even in the middle of a group. This is possible
    because we now know the start position of the group (the
    offset of this cache in the log, if you will); all we need
    to do is to find all event-headers, and add the position of
    the group to the end_log_pos of each event.  This is pretty
    straight forward, except that we read the cache in segments,
    so an event-header might end up on the cache-border and get
    split.
  */

  group= (size_t)my_b_tell(&log_file);
  hdr_offs= carry= 0;

  do
  {
    /*
      if we only got a partial header in the last iteration,
      get the other half now and process a full header.
    */
    if (unlikely(carry > 0))
    {
      DBUG_ASSERT(carry < LOG_EVENT_HEADER_LEN);
      size_t tail= LOG_EVENT_HEADER_LEN - carry;

      /* assemble both halves */
      memcpy(&header[carry], (char *)cache->read_pos, tail);

      uint32 len= uint4korr(header + EVENT_LEN_OFFSET);
      writer.remains= len;

      /* fix end_log_pos */
      end_log_pos_inc += writer.checksum_len;
      val= uint4korr(header + LOG_POS_OFFSET) + group + end_log_pos_inc;
      int4store(header + LOG_POS_OFFSET, val);

      /* fix len */
      len+= writer.checksum_len;
      int4store(header + EVENT_LEN_OFFSET, len);

      if (writer.write(header, LOG_EVENT_HEADER_LEN))
        DBUG_RETURN(ER_ERROR_ON_WRITE);

      cache->read_pos+= tail;
      length-= tail;
      carry= 0;

      /* next event header at ... */
      hdr_offs= len - LOG_EVENT_HEADER_LEN - writer.checksum_len;
    }

    /* if there is anything to write, process it. */

    if (likely(length > 0))
    {
      DBUG_EXECUTE_IF("fail_binlog_write_1",
                      errno= 28; DBUG_RETURN(ER_ERROR_ON_WRITE););
      /*
        process all event-headers in this (partial) cache.
        if next header is beyond current read-buffer,
        we'll get it later (though not necessarily in the
        very next iteration, just "eventually").
      */

      if (hdr_offs >= length)
      {
        if (writer.write(cache->read_pos, length))
          DBUG_RETURN(ER_ERROR_ON_WRITE);
      }

      while (hdr_offs < length)
      {
        /*
          finish off with remains of the last event that crawls
          from previous into the current buffer
        */
        if (writer.remains != 0)
        {
          if (writer.write(cache->read_pos, hdr_offs))
            DBUG_RETURN(ER_ERROR_ON_WRITE);
        }

        /*
          partial header only? save what we can get, process once
          we get the rest.
        */
        if (hdr_offs + LOG_EVENT_HEADER_LEN > length)
        {
          carry= length - hdr_offs;
          memcpy(header, (char *)cache->read_pos + hdr_offs, carry);
          length= hdr_offs;
        }
        else
        {
          /* we've got a full event-header, and it came in one piece */
          uchar *ev= (uchar *)cache->read_pos + hdr_offs;
          uint ev_len= uint4korr(ev + EVENT_LEN_OFFSET); // netto len
          uchar *log_pos= ev + LOG_POS_OFFSET;

          end_log_pos_inc += writer.checksum_len;
          /* fix end_log_pos */
          val= uint4korr(log_pos) + group + end_log_pos_inc;
          int4store(log_pos, val);

          /* fix length */
          int4store(ev + EVENT_LEN_OFFSET, ev_len + writer.checksum_len);

          writer.remains= ev_len;
          if (writer.write(ev, MY_MIN(ev_len, length - hdr_offs)))
            DBUG_RETURN(ER_ERROR_ON_WRITE);

          /* next event header at ... */
          hdr_offs += ev_len; // incr by the netto len

          DBUG_ASSERT(!writer.checksum_len || writer.remains == 0 || hdr_offs >= length);
        }
      }

      /*
        Adjust hdr_offs. Note that it may still point beyond the segment
        read in the next iteration; if the current event is very long,
        it may take a couple of read-iterations (and subsequent adjustments
        of hdr_offs) for it to point into the then-current segment.
        If we have a split header (!carry), hdr_offs will be set at the
        beginning of the next iteration, overwriting the value we set here:
      */
      hdr_offs -= length;
    }
  } while ((length= my_b_fill(cache)));

  DBUG_ASSERT(carry == 0);
  DBUG_ASSERT(!writer.checksum_len || writer.remains == 0);

  DBUG_RETURN(0);                               // All OK
}

/*
  Helper function to get the error code of the query to be binlogged.
 */
int query_error_code(THD *thd, bool not_killed)
{
  int error;
  
  if (not_killed || (killed_mask_hard(thd->killed) == KILL_BAD_DATA))
  {
    error= thd->is_error() ? thd->get_stmt_da()->sql_errno() : 0;
    if (!error)
      return error;

    /* thd->get_get_stmt_da()->sql_errno() might be ER_SERVER_SHUTDOWN or
       ER_QUERY_INTERRUPTED, So here we need to make sure that error
       is not set to these errors when specified not_killed by the
       caller.
    */
    if (error == ER_SERVER_SHUTDOWN || error == ER_QUERY_INTERRUPTED ||
        error == ER_NEW_ABORTING_CONNECTION || error == ER_CONNECTION_KILLED)
      error= 0;
  }
  else
  {
    /* killed status for DELAYED INSERT thread should never be used */
    DBUG_ASSERT(!(thd->system_thread & SYSTEM_THREAD_DELAYED_INSERT));
    error= thd->killed_errno();
  }

  return error;
}


bool MYSQL_BIN_LOG::write_incident_already_locked(THD *thd)
{
  uint error= 0;
  DBUG_ENTER("MYSQL_BIN_LOG::write_incident_already_locked");
  Incident incident= INCIDENT_LOST_EVENTS;
  Incident_log_event ev(thd, incident, &write_error_msg);

  if (likely(is_open()))
  {
    error= write_event(&ev);
    status_var_add(thd->status_var.binlog_bytes_written, ev.data_written);
  }

  DBUG_RETURN(error);
}


bool MYSQL_BIN_LOG::write_incident(THD *thd)
{
  uint error= 0;
  my_off_t offset;
  bool check_purge= false;
  ulong prev_binlog_id;
  DBUG_ENTER("MYSQL_BIN_LOG::write_incident");

  mysql_mutex_lock(&LOCK_log);
  if (likely(is_open()))
  {
    prev_binlog_id= current_binlog_id;
    if (likely(!(error= write_incident_already_locked(thd))) &&
        likely(!(error= flush_and_sync(0))))
    {
<<<<<<< HEAD
      update_binlog_end_pos();
      if (unlikely((error= rotate(false, &check_purge))))
=======
      signal_update();
      /*
        If a transaction with the LOAD DATA statement is divided
        into logical mini-transactions (of the 10K rows) and binlog
        is rotated, then the last portion of data may be lost due to
        wsrep handler re-registration at the boundary of the split.
        Since splitting of the LOAD DATA into mini-transactions is
        logical, we should not allow these mini-transactions to fall
        into separate binlogs. Therefore, it is necessary to prohibit
        the rotation of binlog in the middle of processing LOAD DATA:
      */
#ifdef WITH_WSREP
      if (!thd->wsrep_split_flag)
      {
#endif /* WITH_WSREP */
      if ((error= rotate(false, &check_purge)))
>>>>>>> a77e2668
        check_purge= false;
#ifdef WITH_WSREP
      }
#endif /* WITH_WSREP */
    }

    offset= my_b_tell(&log_file);

    update_binlog_end_pos(offset);

    /*
      Take mutex to protect against a reader seeing partial writes of 64-bit
      offset on 32-bit CPUs.
    */
    mysql_mutex_lock(&LOCK_commit_ordered);
    last_commit_pos_offset= offset;
    mysql_mutex_unlock(&LOCK_commit_ordered);
    mysql_mutex_unlock(&LOCK_log);

    if (check_purge)
      checkpoint_and_purge(prev_binlog_id);
  }
  else
  {
    mysql_mutex_unlock(&LOCK_log);
  }

  DBUG_RETURN(error);
}

void
MYSQL_BIN_LOG::write_binlog_checkpoint_event_already_locked(const char *name_arg, uint len)
{
  my_off_t offset;
  Binlog_checkpoint_log_event ev(name_arg, len);
  /*
    Note that we must sync the binlog checkpoint to disk.
    Otherwise a subsequent log purge could delete binlogs that XA recovery
    thinks are needed (even though they are not really).
  */
  if (!write_event(&ev) && !flush_and_sync(0))
  {
    update_binlog_end_pos();
  }
  else
  {
    /*
      If we fail to write the checkpoint event, something is probably really
      bad with the binlog. We complain in the error log.

      Note that failure to write binlog checkpoint does not compromise the
      ability to do crash recovery - crash recovery will just have to scan a
      bit more of the binlog than strictly necessary.
    */
    sql_print_error("Failed to write binlog checkpoint event to binary log\n");
  }

  offset= my_b_tell(&log_file);

  update_binlog_end_pos(offset);

  /*
    Take mutex to protect against a reader seeing partial writes of 64-bit
    offset on 32-bit CPUs.
  */
  mysql_mutex_lock(&LOCK_commit_ordered);
  last_commit_pos_offset= offset;
  mysql_mutex_unlock(&LOCK_commit_ordered);
}


/**
  Write a cached log entry to the binary log.
  - To support transaction over replication, we wrap the transaction
  with BEGIN/COMMIT or BEGIN/ROLLBACK in the binary log.
  We want to write a BEGIN/ROLLBACK block when a non-transactional table
  was updated in a transaction which was rolled back. This is to ensure
  that the same updates are run on the slave.

  @param thd
  @param cache		The cache to copy to the binlog
  @param commit_event   The commit event to print after writing the
                        contents of the cache.
  @param incident       Defines if an incident event should be created to
                        notify that some non-transactional changes did
                        not get into the binlog.

  @note
    We only come here if there is something in the cache.
  @note
    The thing in the cache is always a complete transaction.
  @note
    'cache' needs to be reinitialized after this functions returns.
*/

bool
MYSQL_BIN_LOG::write_transaction_to_binlog(THD *thd,
                                           binlog_cache_mngr *cache_mngr,
                                           Log_event *end_ev, bool all,
                                           bool using_stmt_cache,
                                           bool using_trx_cache)
{
  group_commit_entry entry;
  Ha_trx_info *ha_info;
  DBUG_ENTER("MYSQL_BIN_LOG::write_transaction_to_binlog");

  /*
    Control should not be allowed beyond this point in wsrep_emulate_bin_log
    mode. Also, do not write the cached updates to binlog if binary logging is
    disabled (log-bin/sql_log_bin).
  */
  if (wsrep_emulate_bin_log)
  {
    DBUG_RETURN(0);
  }
  else if (!(thd->variables.option_bits & OPTION_BIN_LOG))
  {
    cache_mngr->need_unlog= false;
    DBUG_RETURN(0);
  }

  entry.thd= thd;
  entry.cache_mngr= cache_mngr;
  entry.error= 0;
  entry.all= all;
  entry.using_stmt_cache= using_stmt_cache;
  entry.using_trx_cache= using_trx_cache;
  entry.need_unlog= false;
  ha_info= all ? thd->transaction.all.ha_list : thd->transaction.stmt.ha_list;

  for (; ha_info; ha_info= ha_info->next())
  {
    if (ha_info->is_started() && ha_info->ht() != binlog_hton &&
        !ha_info->ht()->commit_checkpoint_request)
      entry.need_unlog= true;
    break;
  }

  entry.end_event= end_ev;
  if (cache_mngr->stmt_cache.has_incident() ||
      cache_mngr->trx_cache.has_incident())
  {
    Incident_log_event inc_ev(thd, INCIDENT_LOST_EVENTS, &write_error_msg);
    entry.incident_event= &inc_ev;
    DBUG_RETURN(write_transaction_to_binlog_events(&entry));
  }
  else
  {
    entry.incident_event= NULL;
    DBUG_RETURN(write_transaction_to_binlog_events(&entry));
  }
}


/*
  Put a transaction that is ready to commit in the group commit queue.
  The transaction is identified by the ENTRY object passed into this function.

  To facilitate group commit for the binlog, we first queue up ourselves in
  this function. Then later the first thread to enter the queue waits for
  the LOCK_log mutex, and commits for everyone in the queue once it gets the
  lock. Any other threads in the queue just wait for the first one to finish
  the commit and wake them up. This way, all transactions in the queue get
  committed in a single disk operation.

  The main work in this function is when the commit in one transaction has
  been marked to wait for the commit of another transaction to happen
  first. This is used to support in-order parallel replication, where
  transactions can execute out-of-order but need to be committed in-order with
  how they happened on the master. The waiting of one commit on another needs
  to be integrated with the group commit queue, to ensure that the waiting
  transaction can participate in the same group commit as the waited-for
  transaction.

  So when we put a transaction in the queue, we check if there were other
  transactions already prepared to commit but just waiting for the first one
  to commit. If so, we add those to the queue as well, transitively for all
  waiters.

  And if a transaction is marked to wait for a prior transaction, but that
  prior transaction is already queued for group commit, then we can queue the
  new transaction directly to participate in the group commit.

  @retval < 0   Error
  @retval > 0   If queued as the first entry in the queue (meaning this
                is the leader)
  @retval   0   Otherwise (queued as participant, leader handles the commit)
*/

int
MYSQL_BIN_LOG::queue_for_group_commit(group_commit_entry *orig_entry)
{
  group_commit_entry *entry, *orig_queue, *last;
  wait_for_commit *cur;
  wait_for_commit *wfc;
  DBUG_ENTER("MYSQL_BIN_LOG::queue_for_group_commit");

  /*
    Check if we need to wait for another transaction to commit before us.

    It is safe to do a quick check without lock first in the case where we do
    not have to wait. But if the quick check shows we need to wait, we must do
    another safe check under lock, to avoid the race where the other
    transaction wakes us up between the check and the wait.
  */
  wfc= orig_entry->thd->wait_for_commit_ptr;
  orig_entry->queued_by_other= false;
  if (wfc && wfc->waitee)
  {
    mysql_mutex_lock(&wfc->LOCK_wait_commit);
    /*
      Do an extra check here, this time safely under lock.

      If waitee->commit_started is set, it means that the transaction we need
      to wait for has already queued up for group commit. In this case it is
      safe for us to queue up immediately as well, increasing the opprtunities
      for group commit. Because waitee has taken the LOCK_prepare_ordered
      before setting the flag, so there is no risk that we can queue ahead of
      it.
    */
    if (wfc->waitee && !wfc->waitee->commit_started)
    {
      PSI_stage_info old_stage;
      wait_for_commit *loc_waitee;

      /*
        By setting wfc->opaque_pointer to our own entry, we mark that we are
        ready to commit, but waiting for another transaction to commit before
        us.

        This other transaction may then take over the commit process for us to
        get us included in its own group commit. If this happens, the
        queued_by_other flag is set.

        Setting this flag may or may not be seen by the other thread, but we
        are safe in any case: The other thread will set queued_by_other under
        its LOCK_wait_commit, and we will not check queued_by_other only after
        we have been woken up.
      */
      wfc->opaque_pointer= orig_entry;
      DEBUG_SYNC(orig_entry->thd, "group_commit_waiting_for_prior");
      orig_entry->thd->ENTER_COND(&wfc->COND_wait_commit,
                                  &wfc->LOCK_wait_commit,
                                  &stage_waiting_for_prior_transaction_to_commit,
                                  &old_stage);
      while ((loc_waitee= wfc->waitee) && !orig_entry->thd->check_killed(1))
        mysql_cond_wait(&wfc->COND_wait_commit, &wfc->LOCK_wait_commit);
      wfc->opaque_pointer= NULL;
      DBUG_PRINT("info", ("After waiting for prior commit, queued_by_other=%d",
                 orig_entry->queued_by_other));

      if (loc_waitee)
      {
        /* Wait terminated due to kill. */
        mysql_mutex_lock(&loc_waitee->LOCK_wait_commit);
        if (loc_waitee->wakeup_subsequent_commits_running ||
            orig_entry->queued_by_other)
        {
          /* Our waitee is already waking us up, so ignore the kill. */
          mysql_mutex_unlock(&loc_waitee->LOCK_wait_commit);
          do
          {
            mysql_cond_wait(&wfc->COND_wait_commit, &wfc->LOCK_wait_commit);
          } while (wfc->waitee);
        }
        else
        {
          /* We were killed, so remove us from the list of waitee. */
          wfc->remove_from_list(&loc_waitee->subsequent_commits_list);
          mysql_mutex_unlock(&loc_waitee->LOCK_wait_commit);
          wfc->waitee= NULL;

          orig_entry->thd->EXIT_COND(&old_stage);
          /* Interrupted by kill. */
          DEBUG_SYNC(orig_entry->thd, "group_commit_waiting_for_prior_killed");
          wfc->wakeup_error= orig_entry->thd->killed_errno();
          if (!wfc->wakeup_error)
            wfc->wakeup_error= ER_QUERY_INTERRUPTED;
          my_message(wfc->wakeup_error,
                     ER_THD(orig_entry->thd, wfc->wakeup_error), MYF(0));
          DBUG_RETURN(-1);
        }
      }
      orig_entry->thd->EXIT_COND(&old_stage);
    }
    else
      mysql_mutex_unlock(&wfc->LOCK_wait_commit);
  }
  /*
    If the transaction we were waiting for has already put us into the group
    commit queue (and possibly already done the entire binlog commit for us),
    then there is nothing else to do.
  */
  if (orig_entry->queued_by_other)
    DBUG_RETURN(0);

  if (wfc && wfc->wakeup_error)
  {
    my_error(ER_PRIOR_COMMIT_FAILED, MYF(0));
    DBUG_RETURN(-1);
  }

  /* Now enqueue ourselves in the group commit queue. */
  DEBUG_SYNC(orig_entry->thd, "commit_before_enqueue");
  orig_entry->thd->clear_wakeup_ready();
  mysql_mutex_lock(&LOCK_prepare_ordered);
  orig_queue= group_commit_queue;

  /*
    Iteratively process everything added to the queue, looking for waiters,
    and their waiters, and so on. If a waiter is ready to commit, we
    immediately add it to the queue, and mark it as queued_by_other.

    This would be natural to do with recursion, but we want to avoid
    potentially unbounded recursion blowing the C stack, so we use the list
    approach instead.

    We keep a list of the group_commit_entry of all the waiters that need to
    be processed. Initially this list contains only the entry passed into this
    function.

    We process entries in the list one by one. The element currently being
    processed is pointed to by `entry`, and the element at the end of the list
    is pointed to by `last` (we do not use NULL to terminate the list).

    As we process an entry, any waiters for that entry are added at the end of
    the list, to be processed in subsequent iterations. The the entry is added
    to the group_commit_queue.  This continues until the list is exhausted,
    with all entries ever added eventually processed.

    The end result is a breath-first traversal of the tree of waiters,
    re-using the `next' pointers of the group_commit_entry objects in place of
    extra stack space in a recursive traversal.

    The temporary list linked through these `next' pointers is not used by the
    caller or any other function; it only exists while doing the iterative
    tree traversal. After, all the processed entries are linked into the
    group_commit_queue.
  */

  cur= wfc;
  last= orig_entry;
  entry= orig_entry;
  for (;;)
  {
    group_commit_entry *next_entry;

    if (entry->cache_mngr->using_xa)
    {
      DEBUG_SYNC(entry->thd, "commit_before_prepare_ordered");
      run_prepare_ordered(entry->thd, entry->all);
      DEBUG_SYNC(entry->thd, "commit_after_prepare_ordered");
    }

    if (cur)
    {
      /*
        Now that we have taken LOCK_prepare_ordered and will queue up in the
        group commit queue, it is safe for following transactions to queue
        themselves. We will grab here any transaction that is now ready to
        queue up, but after that, more transactions may become ready while the
        leader is waiting to start the group commit. So set the flag
        `commit_started', so that later transactions can still participate in
        the group commit..
      */
      cur->commit_started= true;

      /*
        Check if this transaction has other transaction waiting for it to
        commit.

        If so, process the waiting transactions, and their waiters and so on,
        transitively.
      */
      if (cur->subsequent_commits_list)
      {
        wait_for_commit *waiter, **waiter_ptr;

        mysql_mutex_lock(&cur->LOCK_wait_commit);
        /*
          Grab the list, now safely under lock, and process it if still
          non-empty.
        */
        waiter= cur->subsequent_commits_list;
        waiter_ptr= &cur->subsequent_commits_list;
        while (waiter)
        {
          wait_for_commit *next_waiter= waiter->next_subsequent_commit;
          group_commit_entry *entry2=
            (group_commit_entry *)waiter->opaque_pointer;
          if (entry2)
          {
            /*
              This is another transaction ready to be written to the binary
              log. We can put it into the queue directly, without needing a
              separate context switch to the other thread. We just set a flag
              so that the other thread will know when it wakes up that it was
              already processed.

              So remove it from the list of our waiters, and instead put it at
              the end of the list to be processed in a subsequent iteration of
              the outer loop.
            */
            *waiter_ptr= next_waiter;
            entry2->queued_by_other= true;
            last->next= entry2;
            last= entry2;
            /*
              As a small optimisation, we do not actually need to set
              entry2->next to NULL, as we can use the pointer `last' to check
              for end-of-list.
            */
          }
          else
          {
            /*
              This transaction is not ready to participate in the group commit
              yet, so leave it in the waiter list. It might join the group
              commit later, if it completes soon enough to do so (it will see
              our wfc->commit_started flag set), or it might commit later in a
              later group commit.
            */
            waiter_ptr= &waiter->next_subsequent_commit;
          }
          waiter= next_waiter;
        }
        mysql_mutex_unlock(&cur->LOCK_wait_commit);
      }
    }

    /*
      Handle the heuristics that if another transaction is waiting for this
      transaction (or if it does so later), then we want to trigger group
      commit immediately, without waiting for the binlog_commit_wait_usec
      timeout to expire.
    */
    entry->thd->waiting_on_group_commit= true;

    /* Add the entry to the group commit queue. */
    next_entry= entry->next;
    entry->next= group_commit_queue;
    group_commit_queue= entry;
    if (entry == last)
      break;
    /*
      Move to the next entry in the flattened list of waiting transactions
      that still need to be processed transitively.
    */
    entry= next_entry;
    DBUG_ASSERT(entry != NULL);
    cur= entry->thd->wait_for_commit_ptr;
  }

  if (opt_binlog_commit_wait_count > 0 && orig_queue != NULL)
    mysql_cond_signal(&COND_prepare_ordered);
  mysql_mutex_unlock(&LOCK_prepare_ordered);
  DEBUG_SYNC(orig_entry->thd, "commit_after_release_LOCK_prepare_ordered");

  DBUG_PRINT("info", ("Queued for group commit as %s\n",
                      (orig_queue == NULL) ? "leader" : "participant"));
  DBUG_RETURN(orig_queue == NULL);
}

bool
MYSQL_BIN_LOG::write_transaction_to_binlog_events(group_commit_entry *entry)
{
  int is_leader= queue_for_group_commit(entry);

  /*
    The first in the queue handles group commit for all; the others just wait
    to be signalled when group commit is done.
  */
  if (is_leader < 0)
    return true;                                /* Error */
  else if (is_leader)
    trx_group_commit_leader(entry);
  else if (!entry->queued_by_other)
  {
    DEBUG_SYNC(entry->thd, "after_semisync_queue");

    entry->thd->wait_for_wakeup_ready();
  }
  else
  {
    /*
      If we were queued by another prior commit, then we are woken up
      only when the leader has already completed the commit for us.
      So nothing to do here then.
    */
  }

  if (!opt_optimize_thread_scheduling)
  {
    /* For the leader, trx_group_commit_leader() already took the lock. */
    if (!is_leader)
      mysql_mutex_lock(&LOCK_commit_ordered);

    DEBUG_SYNC(entry->thd, "commit_loop_entry_commit_ordered");
    ++num_commits;
    if (entry->cache_mngr->using_xa && !entry->error)
      run_commit_ordered(entry->thd, entry->all);

    group_commit_entry *next= entry->next;
    if (!next)
    {
      group_commit_queue_busy= FALSE;
      mysql_cond_signal(&COND_queue_busy);
      DEBUG_SYNC(entry->thd, "commit_after_group_run_commit_ordered");
    }
    mysql_mutex_unlock(&LOCK_commit_ordered);
    entry->thd->wakeup_subsequent_commits(entry->error);

    if (next)
    {
      /*
        Wake up the next thread in the group commit.

        The next thread can be waiting in two different ways, depending on
        whether it put itself in the queue, or if it was put in queue by us
        because it had to wait for us to commit first.

        So execute the appropriate wakeup, identified by the queued_by_other
        field.
      */
      if (next->queued_by_other)
        next->thd->wait_for_commit_ptr->wakeup(entry->error);
      else
        next->thd->signal_wakeup_ready();
    }
    else
    {
      /*
        If we rotated the binlog, and if we are using the unoptimized thread
        scheduling where every thread runs its own commit_ordered(), then we
        must do the commit checkpoint and log purge here, after all
        commit_ordered() calls have finished, and locks have been released.
      */
      if (entry->check_purge)
        checkpoint_and_purge(entry->binlog_id);
    }

  }

  if (likely(!entry->error))
    return entry->thd->wait_for_prior_commit();

  switch (entry->error)
  {
  case ER_ERROR_ON_WRITE:
    my_error(ER_ERROR_ON_WRITE, MYF(ME_NOREFRESH), name, entry->commit_errno);
    break;
  case ER_ERROR_ON_READ:
    my_error(ER_ERROR_ON_READ, MYF(ME_NOREFRESH),
             entry->error_cache->file_name, entry->commit_errno);
    break;
  default:
    /*
      There are not (and should not be) any errors thrown not covered above.
      But just in case one is added later without updating the above switch
      statement, include a catch-all.
    */
    my_printf_error(entry->error,
                    "Error writing transaction to binary log: %d",
                    MYF(ME_NOREFRESH), entry->error);
  }

  /*
    Since we return error, this transaction XID will not be committed, so
    we need to mark it as not needed for recovery (unlog() is not called
    for a transaction if log_xid() fails).
  */
  if (entry->cache_mngr->using_xa && entry->cache_mngr->xa_xid &&
      entry->cache_mngr->need_unlog)
    mark_xid_done(entry->cache_mngr->binlog_id, true);

  return 1;
}

/*
  Do binlog group commit as the lead thread.

  This must be called when this statement/transaction is queued at the start of
  the group_commit_queue. It will wait to obtain the LOCK_log mutex, then group
  commit all the transactions in the queue (more may have entered while waiting
  for LOCK_log). After commit is done, all other threads in the queue will be
  signalled.

 */
void
MYSQL_BIN_LOG::trx_group_commit_leader(group_commit_entry *leader)
{
  uint xid_count= 0;
  my_off_t UNINIT_VAR(commit_offset);
  group_commit_entry *current, *last_in_queue;
  group_commit_entry *queue= NULL;
  bool check_purge= false;
  ulong UNINIT_VAR(binlog_id);
  uint64 commit_id;
  DBUG_ENTER("MYSQL_BIN_LOG::trx_group_commit_leader");

  {
    DBUG_EXECUTE_IF("inject_binlog_commit_before_get_LOCK_log",
      DBUG_ASSERT(!debug_sync_set_action(leader->thd, STRING_WITH_LEN
        ("commit_before_get_LOCK_log SIGNAL waiting WAIT_FOR cont TIMEOUT 1")));
    );
    /*
      Lock the LOCK_log(), and once we get it, collect any additional writes
      that queued up while we were waiting.
    */
    DEBUG_SYNC(leader->thd, "commit_before_get_LOCK_log");
    mysql_mutex_lock(&LOCK_log);
    DEBUG_SYNC(leader->thd, "commit_after_get_LOCK_log");

    mysql_mutex_lock(&LOCK_prepare_ordered);
    if (opt_binlog_commit_wait_count)
      wait_for_sufficient_commits();
    /*
      Note that wait_for_sufficient_commits() may have released and
      re-acquired the LOCK_log and LOCK_prepare_ordered if it needed to wait.
    */
    current= group_commit_queue;
    group_commit_queue= NULL;
    mysql_mutex_unlock(&LOCK_prepare_ordered);
    binlog_id= current_binlog_id;

    /* As the queue is in reverse order of entering, reverse it. */
    last_in_queue= current;
    while (current)
    {
      group_commit_entry *next= current->next;
      /*
        Now that group commit is started, we can clear the flag; there is no
        longer any use in waiters on this commit trying to trigger it early.
      */
      current->thd->waiting_on_group_commit= false;
      current->next= queue;
      queue= current;
      current= next;
    }
    DBUG_ASSERT(leader == queue /* the leader should be first in queue */);

    /* Now we have in queue the list of transactions to be committed in order. */
  }
    
  DBUG_ASSERT(is_open());
  if (likely(is_open()))                       // Should always be true
  {
    commit_id= (last_in_queue == leader ? 0 : (uint64)leader->thd->query_id);
    DBUG_EXECUTE_IF("binlog_force_commit_id",
      {
        const LEX_CSTRING commit_name= { STRING_WITH_LEN("commit_id") };
        bool null_value;
        user_var_entry *entry=
          (user_var_entry*) my_hash_search(&leader->thd->user_vars,
                                           (uchar*) commit_name.str,
                                           commit_name.length);
        commit_id= entry->val_int(&null_value);
      });
    /*
      Commit every transaction in the queue.

      Note that we are doing this in a different thread than the one running
      the transaction! So we are limited in the operations we can do. In
      particular, we cannot call my_error() on behalf of a transaction, as
      that obtains the THD from thread local storage. Instead, we must set
      current->error and let the thread do the error reporting itself once
      we wake it up.
    */
    for (current= queue; current != NULL; current= current->next)
    {
      binlog_cache_mngr *cache_mngr= current->cache_mngr;

      /*
        We already checked before that at least one cache is non-empty; if both
        are empty we would have skipped calling into here.
      */
      DBUG_ASSERT(!cache_mngr->stmt_cache.empty() || !cache_mngr->trx_cache.empty());

      if (unlikely((current->error= write_transaction_or_stmt(current,
                                                              commit_id))))
        current->commit_errno= errno;

      strmake_buf(cache_mngr->last_commit_pos_file, log_file_name);
      commit_offset= my_b_write_tell(&log_file);
      cache_mngr->last_commit_pos_offset= commit_offset;
      if (cache_mngr->using_xa && cache_mngr->xa_xid)
      {
        /*
          If all storage engines support commit_checkpoint_request(), then we
          do not need to keep track of when this XID is durably committed.
          Instead we will just ask the storage engine to durably commit all its
          XIDs when we rotate a binlog file.
        */
        if (current->need_unlog)
        {
          xid_count++;
          cache_mngr->need_unlog= true;
          cache_mngr->binlog_id= binlog_id;
        }
        else
          cache_mngr->need_unlog= false;

        cache_mngr->delayed_error= false;
      }
    }

    bool synced= 0;
    if (unlikely(flush_and_sync(&synced)))
    {
      for (current= queue; current != NULL; current= current->next)
      {
        if (!current->error)
        {
          current->error= ER_ERROR_ON_WRITE;
          current->commit_errno= errno;
          current->error_cache= NULL;
        }
      }
    }
    else
    {
      bool any_error= false;

      mysql_mutex_assert_not_owner(&LOCK_prepare_ordered);
      mysql_mutex_assert_owner(&LOCK_log);
      mysql_mutex_assert_not_owner(&LOCK_after_binlog_sync);
      mysql_mutex_assert_not_owner(&LOCK_commit_ordered);

      for (current= queue; current != NULL; current= current->next)
      {
#ifdef HAVE_REPLICATION
        if (likely(!current->error) &&
            unlikely(repl_semisync_master.
                     report_binlog_update(current->thd,
                                          current->cache_mngr->
                                          last_commit_pos_file,
                                          current->cache_mngr->
                                          last_commit_pos_offset)))
        {
          current->error= ER_ERROR_ON_WRITE;
          current->commit_errno= -1;
          current->error_cache= NULL;
          any_error= true;
        }
#endif
      }

      /*
        update binlog_end_pos so it can be read by dump thread
        Note: must be _after_ the RUN_HOOK(after_flush) or else
        semi-sync might not have put the transaction into
        it's list before dump-thread tries to send it
      */
      update_binlog_end_pos(commit_offset);

      if (unlikely(any_error))
        sql_print_error("Failed to run 'after_flush' hooks");
    }

    /*
      If any commit_events are Xid_log_event, increase the number of pending
      XIDs in current binlog (it's decreased in ::unlog()). When the count in
      a (not active) binlog file reaches zero, we know that it is no longer
      needed in XA recovery, and we can log a new binlog checkpoint event.
    */
    if (xid_count > 0)
    {
      mark_xids_active(binlog_id, xid_count);
    }

    /*
      If a transaction with the LOAD DATA statement is divided
      into logical mini-transactions (of the 10K rows) and binlog
      is rotated, then the last portion of data may be lost due to
      wsrep handler re-registration at the boundary of the split.
      Since splitting of the LOAD DATA into mini-transactions is
      logical, we should not allow these mini-transactions to fall
      into separate binlogs. Therefore, it is necessary to prohibit
      the rotation of binlog in the middle of processing LOAD DATA:
    */
#ifdef WITH_WSREP
    if (!leader->thd->wsrep_split_flag)
    {
#endif /* WITH_WSREP */
    if (rotate(false, &check_purge))
    {
      /*
        If we fail to rotate, which thread should get the error?
        We give the error to the leader, as any my_error() thrown inside
        rotate() will have been registered for the leader THD.

        However we must not return error from here - that would cause
        ha_commit_trans() to abort and rollback the transaction, which would
        leave an inconsistent state with the transaction committed in the
        binlog but rolled back in the engine.

        Instead set a flag so that we can return error later, from unlog(),
        when the transaction has been safely committed in the engine.
      */
      leader->cache_mngr->delayed_error= true;
      my_error(ER_ERROR_ON_WRITE, MYF(ME_NOREFRESH), name, errno);
      check_purge= false;
    }
#ifdef WITH_WSREP
    }
#endif /* WITH_WSREP */
    /* In case of binlog rotate, update the correct current binlog offset. */
    commit_offset= my_b_write_tell(&log_file);
  }

  DEBUG_SYNC(leader->thd, "commit_before_get_LOCK_after_binlog_sync");
  mysql_mutex_lock(&LOCK_after_binlog_sync);
  /*
    We cannot unlock LOCK_log until we have locked LOCK_after_binlog_sync;
    otherwise scheduling could allow the next group commit to run ahead of us,
    messing up the order of commit_ordered() calls. But as soon as
    LOCK_after_binlog_sync is obtained, we can let the next group commit start.
  */
  mysql_mutex_unlock(&LOCK_log);

  DEBUG_SYNC(leader->thd, "commit_after_release_LOCK_log");

  /*
    Loop through threads and run the binlog_sync hook
  */
  {
    mysql_mutex_assert_not_owner(&LOCK_prepare_ordered);
    mysql_mutex_assert_not_owner(&LOCK_log);
    mysql_mutex_assert_owner(&LOCK_after_binlog_sync);
    mysql_mutex_assert_not_owner(&LOCK_commit_ordered);

    bool first __attribute__((unused))= true;
    bool last __attribute__((unused));
    for (current= queue; current != NULL; current= current->next)
    {
      last= current->next == NULL;
#ifdef HAVE_REPLICATION
      if (likely(!current->error))
        current->error=
          repl_semisync_master.wait_after_sync(current->cache_mngr->
                                               last_commit_pos_file,
                                               current->cache_mngr->
                                               last_commit_pos_offset);
#endif
      first= false;
    }
  }

  DEBUG_SYNC(leader->thd, "commit_before_get_LOCK_commit_ordered");
  mysql_mutex_lock(&LOCK_commit_ordered);
  last_commit_pos_offset= commit_offset;

  /*
    Unlock LOCK_after_binlog_sync only *after* LOCK_commit_ordered has been
    acquired so that groups can not reorder for the different stages of
    the group commit procedure.
  */
  mysql_mutex_unlock(&LOCK_after_binlog_sync);
  DEBUG_SYNC(leader->thd, "commit_after_release_LOCK_after_binlog_sync");
  ++num_group_commits;

  if (!opt_optimize_thread_scheduling)
  {
    /*
      If we want to run commit_ordered() each in the transaction's own thread
      context, then we need to mark the queue reserved; we need to finish all
      threads in one group commit before the next group commit can be allowed
      to proceed, and we cannot unlock a simple pthreads mutex in a different
      thread from the one that locked it.
    */

    while (group_commit_queue_busy)
      mysql_cond_wait(&COND_queue_busy, &LOCK_commit_ordered);
    group_commit_queue_busy= TRUE;

    /*
      Set these so parent can run checkpoint_and_purge() in last thread.
      (When using optimized thread scheduling, we run checkpoint_and_purge()
      in this function, so parent does not need to and we need not set these
      values).
    */
    last_in_queue->check_purge= check_purge;
    last_in_queue->binlog_id= binlog_id;

    /* Note that we return with LOCK_commit_ordered locked! */
    DBUG_VOID_RETURN;
  }

  /*
    Wakeup each participant waiting for our group commit, first calling the
    commit_ordered() methods for any transactions doing 2-phase commit.
  */
  current= queue;
  while (current != NULL)
  {
    group_commit_entry *next;

    DEBUG_SYNC(leader->thd, "commit_loop_entry_commit_ordered");
    ++num_commits;
    if (current->cache_mngr->using_xa && likely(!current->error) &&
        DBUG_EVALUATE_IF("skip_commit_ordered", 0, 1))
      run_commit_ordered(current->thd, current->all);
    current->thd->wakeup_subsequent_commits(current->error);

    /*
      Careful not to access current->next after waking up the other thread! As
      it may change immediately after wakeup.
    */
    next= current->next;
    if (current != leader)                      // Don't wake up ourself
    {
      if (current->queued_by_other)
        current->thd->wait_for_commit_ptr->wakeup(current->error);
      else
        current->thd->signal_wakeup_ready();
    }
    current= next;
  }
  DEBUG_SYNC(leader->thd, "commit_after_group_run_commit_ordered");
  mysql_mutex_unlock(&LOCK_commit_ordered);
  DEBUG_SYNC(leader->thd, "commit_after_group_release_commit_ordered");

  if (check_purge)
    checkpoint_and_purge(binlog_id);

  DBUG_VOID_RETURN;
}


int
MYSQL_BIN_LOG::write_transaction_or_stmt(group_commit_entry *entry,
                                         uint64 commit_id)
{
  binlog_cache_mngr *mngr= entry->cache_mngr;
  DBUG_ENTER("MYSQL_BIN_LOG::write_transaction_or_stmt");

  if (write_gtid_event(entry->thd, false, entry->using_trx_cache, commit_id))
    DBUG_RETURN(ER_ERROR_ON_WRITE);

  if (entry->using_stmt_cache && !mngr->stmt_cache.empty() &&
      write_cache(entry->thd, mngr->get_binlog_cache_log(FALSE)))
  {
    entry->error_cache= &mngr->stmt_cache.cache_log;
    DBUG_RETURN(ER_ERROR_ON_WRITE);
  }

  if (entry->using_trx_cache && !mngr->trx_cache.empty())
  {
    DBUG_EXECUTE_IF("crash_before_writing_xid",
                    {
                      if ((write_cache(entry->thd,
                                       mngr->get_binlog_cache_log(TRUE))))
                        DBUG_PRINT("info", ("error writing binlog cache"));
                      else
                        flush_and_sync(0);

                      DBUG_PRINT("info", ("crashing before writing xid"));
                      DBUG_SUICIDE();
                    });

    if (write_cache(entry->thd, mngr->get_binlog_cache_log(TRUE)))
    {
      entry->error_cache= &mngr->trx_cache.cache_log;
      DBUG_RETURN(ER_ERROR_ON_WRITE);
    }
  }

  DBUG_EXECUTE_IF("inject_error_writing_xid",
                  {
                    entry->error_cache= NULL;
                    errno= 28;
                    DBUG_RETURN(ER_ERROR_ON_WRITE);
                  });

  if (write_event(entry->end_event))
  {
    entry->error_cache= NULL;
    DBUG_RETURN(ER_ERROR_ON_WRITE);
  }
  status_var_add(entry->thd->status_var.binlog_bytes_written,
                 entry->end_event->data_written);

  if (entry->incident_event)
  {
    if (write_event(entry->incident_event))
    {
      entry->error_cache= NULL;
      DBUG_RETURN(ER_ERROR_ON_WRITE);
    }
  }

  if (unlikely(mngr->get_binlog_cache_log(FALSE)->error))
  {
    entry->error_cache= &mngr->stmt_cache.cache_log;
    DBUG_RETURN(ER_ERROR_ON_WRITE);
  }
  if (unlikely(mngr->get_binlog_cache_log(TRUE)->error))  // Error on read
  {
    entry->error_cache= &mngr->trx_cache.cache_log;
    DBUG_RETURN(ER_ERROR_ON_WRITE);
  }

  DBUG_RETURN(0);
}


/*
  Wait for sufficient commits to queue up for group commit, according to the
  values of binlog_commit_wait_count and binlog_commit_wait_usec.

  Note that this function may release and re-acquire LOCK_log and
  LOCK_prepare_ordered if it needs to wait.
*/

void
MYSQL_BIN_LOG::wait_for_sufficient_commits()
{
  size_t count;
  group_commit_entry *e;
  group_commit_entry *last_head;
  struct timespec wait_until;

  mysql_mutex_assert_owner(&LOCK_log);
  mysql_mutex_assert_owner(&LOCK_prepare_ordered);

  for (e= last_head= group_commit_queue, count= 0; e; e= e->next)
  {
    if (++count >= opt_binlog_commit_wait_count)
    {
      group_commit_trigger_count++;
      return;
    }
    if (unlikely(e->thd->has_waiter))
    {
      group_commit_trigger_lock_wait++;
      return;
    }
  }

  mysql_mutex_unlock(&LOCK_log);
  set_timespec_nsec(wait_until, (ulonglong)1000*opt_binlog_commit_wait_usec);

  for (;;)
  {
    int err;
    group_commit_entry *head;

    err= mysql_cond_timedwait(&COND_prepare_ordered, &LOCK_prepare_ordered,
                              &wait_until);
    if (err == ETIMEDOUT)
    {
      group_commit_trigger_timeout++;
      break;
    }
    if (unlikely(last_head->thd->has_waiter))
    {
      group_commit_trigger_lock_wait++;
      break;
    }
    head= group_commit_queue;
    for (e= head; e && e != last_head; e= e->next)
    {
      ++count;
      if (unlikely(e->thd->has_waiter))
      {
        group_commit_trigger_lock_wait++;
        goto after_loop;
      }
    }
    if (count >= opt_binlog_commit_wait_count)
    {
      group_commit_trigger_count++;
      break;
    }
    last_head= head;
  }
after_loop:

  /*
    We must not wait for LOCK_log while holding LOCK_prepare_ordered.
    LOCK_log can be held for long periods (eg. we do I/O under it), while
    LOCK_prepare_ordered must only be held for short periods.

    In addition, waiting for LOCK_log while holding LOCK_prepare_ordered would
    violate locking order of LOCK_log-before-LOCK_prepare_ordered. This could
    cause SAFEMUTEX warnings (even if it cannot actually deadlock with current
    code, as there can be at most one group commit leader thread at a time).

    So release and re-acquire LOCK_prepare_ordered if we need to wait for the
    LOCK_log.
  */
  if (mysql_mutex_trylock(&LOCK_log))
  {
    mysql_mutex_unlock(&LOCK_prepare_ordered);
    mysql_mutex_lock(&LOCK_log);
    mysql_mutex_lock(&LOCK_prepare_ordered);
  }
}


void
MYSQL_BIN_LOG::binlog_trigger_immediate_group_commit()
{
  group_commit_entry *head;
  mysql_mutex_assert_owner(&LOCK_prepare_ordered);
  head= group_commit_queue;
  if (head)
  {
    head->thd->has_waiter= true;
    mysql_cond_signal(&COND_prepare_ordered);
  }
}


/*
  This function is called when a transaction T1 goes to wait for another
  transaction T2. It is used to cut short any binlog group commit delay from
  --binlog-commit-wait-count in the case where another transaction is stalled
  on the wait due to conflicting row locks.

  If T2 is already ready to group commit, any waiting group commit will be
  signalled to proceed immediately. Otherwise, a flag will be set in T2, and
  when T2 later becomes ready, immediate group commit will be triggered.
*/
void
binlog_report_wait_for(THD *thd1, THD *thd2)
{
  if (opt_binlog_commit_wait_count == 0)
    return;
  mysql_mutex_lock(&LOCK_prepare_ordered);
  thd2->has_waiter= true;
  if (thd2->waiting_on_group_commit)
    mysql_bin_log.binlog_trigger_immediate_group_commit();
  mysql_mutex_unlock(&LOCK_prepare_ordered);
}


/**
  Wait until we get a signal that the relay log has been updated.

  @param thd		Thread variable

  @note
    One must have a lock on LOCK_log before calling this function.
    This lock will be released before return! That's required by
    THD::enter_cond() (see NOTES in sql_class.h).
*/

void MYSQL_BIN_LOG::wait_for_update_relay_log(THD* thd)
{
  PSI_stage_info old_stage;
  DBUG_ENTER("wait_for_update_relay_log");

  mysql_mutex_assert_owner(&LOCK_log);
  thd->ENTER_COND(&COND_relay_log_updated, &LOCK_log,
                  &stage_slave_has_read_all_relay_log,
                  &old_stage);
  mysql_cond_wait(&COND_relay_log_updated, &LOCK_log);
  thd->EXIT_COND(&old_stage);
  DBUG_VOID_RETURN;
}

/**
  Wait until we get a signal that the binary log has been updated.
  Applies to master only.
     
  NOTES
  @param[in] thd        a THD struct
  @param[in] timeout    a pointer to a timespec;
                        NULL means to wait w/o timeout.
  @retval    0          if got signalled on update
  @retval    non-0      if wait timeout elapsed
  @note
    LOCK_log must be taken before calling this function.
    LOCK_log is being released while the thread is waiting.
    LOCK_log is released by the caller.
*/

int MYSQL_BIN_LOG::wait_for_update_binlog_end_pos(THD* thd,
                                                  struct timespec *timeout)
{
  int ret= 0;
  DBUG_ENTER("wait_for_update_binlog_end_pos");

  thd_wait_begin(thd, THD_WAIT_BINLOG);
  mysql_mutex_assert_owner(get_binlog_end_pos_lock());
  if (!timeout)
    mysql_cond_wait(&COND_bin_log_updated, get_binlog_end_pos_lock());
  else
    ret= mysql_cond_timedwait(&COND_bin_log_updated, get_binlog_end_pos_lock(),
                              timeout);
  thd_wait_end(thd);
  DBUG_RETURN(ret);
}


/**
  Close the log file.

  @param exiting     Bitmask for one or more of the following bits:
          - LOG_CLOSE_INDEX : if we should close the index file
          - LOG_CLOSE_TO_BE_OPENED : if we intend to call open
                                     at once after close.
          - LOG_CLOSE_STOP_EVENT : write a 'stop' event to the log
          - LOG_CLOSE_DELAYED_CLOSE : do not yet close the file and clear the
                                      LOG_EVENT_BINLOG_IN_USE_F flag

  @note
    One can do an open on the object at once after doing a close.
    The internal structures are not freed until cleanup() is called
*/

void MYSQL_BIN_LOG::close(uint exiting)
{					// One can't set log_type here!
  bool failed_to_save_state= false;
  DBUG_ENTER("MYSQL_BIN_LOG::close");
  DBUG_PRINT("enter",("exiting: %d", (int) exiting));

  mysql_mutex_assert_owner(&LOCK_log);

  if (log_state == LOG_OPENED)
  {
#ifdef HAVE_REPLICATION
    if (log_type == LOG_BIN &&
	(exiting & LOG_CLOSE_STOP_EVENT))
    {
      Stop_log_event s;
      // the checksumming rule for relay-log case is similar to Rotate
        s.checksum_alg= is_relay_log ? relay_log_checksum_alg
                                     : (enum_binlog_checksum_alg)binlog_checksum_options;
      DBUG_ASSERT(!is_relay_log ||
                  relay_log_checksum_alg != BINLOG_CHECKSUM_ALG_UNDEF);
      write_event(&s);
      bytes_written+= s.data_written;
      flush_io_cache(&log_file);
      update_binlog_end_pos();

      /*
        When we shut down server, write out the binlog state to a separate
        file so we do not have to scan an entire binlog file to recover it
        at next server start.

        Note that this must be written and synced to disk before marking the
        last binlog file as "not crashed".
      */
      if (!is_relay_log && write_state_to_file())
      {
        sql_print_error("Failed to save binlog GTID state during shutdown. "
                        "Binlog will be marked as crashed, so that crash "
                        "recovery can recover the state at next server "
                        "startup.");
        /*
          Leave binlog file marked as crashed, so we can recover state by
          scanning it now that we failed to write out the state properly.
        */
        failed_to_save_state= true;
      }
    }
#endif /* HAVE_REPLICATION */

    /* don't pwrite in a file opened with O_APPEND - it doesn't work */
    if (log_file.type == WRITE_CACHE && log_type == LOG_BIN
        && !(exiting & LOG_CLOSE_DELAYED_CLOSE))
    {
      my_off_t org_position= mysql_file_tell(log_file.file, MYF(0));
      if (!failed_to_save_state)
        clear_inuse_flag_when_closing(log_file.file);
      /*
        Restore position so that anything we have in the IO_cache is written
        to the correct position.
        We need the seek here, as mysql_file_pwrite() is not guaranteed to keep the
        original position on system that doesn't support pwrite().
      */
      mysql_file_seek(log_file.file, org_position, MY_SEEK_SET, MYF(0));
    }

    /* this will cleanup IO_CACHE, sync and close the file */
    MYSQL_LOG::close(exiting);
  }

  /*
    The following test is needed even if is_open() is not set, as we may have
    called a not complete close earlier and the index file is still open.
  */

  if ((exiting & LOG_CLOSE_INDEX) && my_b_inited(&index_file))
  {
    end_io_cache(&index_file);
    if (unlikely(mysql_file_close(index_file.file, MYF(0)) < 0) &&
        ! write_error)
    {
      write_error= 1;
      sql_print_error(ER_DEFAULT(ER_ERROR_ON_WRITE), index_file_name, errno);
    }
  }
  log_state= (exiting & LOG_CLOSE_TO_BE_OPENED) ? LOG_TO_BE_OPENED : LOG_CLOSED;
  my_free(name);
  name= NULL;
  DBUG_VOID_RETURN;
}


/*
  Clear the LOG_EVENT_BINLOG_IN_USE_F; this marks the binlog file as cleanly
  closed and not needing crash recovery.
*/
void MYSQL_BIN_LOG::clear_inuse_flag_when_closing(File file)
{
  my_off_t offset= BIN_LOG_HEADER_SIZE + FLAGS_OFFSET;
  uchar flags= 0;            // clearing LOG_EVENT_BINLOG_IN_USE_F
  mysql_file_pwrite(file, &flags, 1, offset, MYF(0));
}


void MYSQL_BIN_LOG::set_max_size(ulong max_size_arg)
{
  /*
    We need to take locks, otherwise this may happen:
    new_file() is called, calls open(old_max_size), then before open() starts,
    set_max_size() sets max_size to max_size_arg, then open() starts and
    uses the old_max_size argument, so max_size_arg has been overwritten and
    it's like if the SET command was never run.
  */
  DBUG_ENTER("MYSQL_BIN_LOG::set_max_size");
  mysql_mutex_lock(&LOCK_log);
  if (is_open())
    max_size= max_size_arg;
  mysql_mutex_unlock(&LOCK_log);
  DBUG_VOID_RETURN;
}


/**
  Check if a string is a valid number.

  @param str			String to test
  @param res			Store value here
  @param allow_wildcards	Set to 1 if we should ignore '%' and '_'

  @note
    For the moment the allow_wildcards argument is not used
    Should be move to some other file.

  @retval
    1	String is a number
  @retval
    0	String is not a number
*/

static bool test_if_number(const char *str, ulong *res, bool allow_wildcards)
{
  int flag;
  const char *start;
  DBUG_ENTER("test_if_number");

  flag=0; start=str;
  while (*str++ == ' ') ;
  if (*--str == '-' || *str == '+')
    str++;
  while (my_isdigit(files_charset_info,*str) ||
	 (allow_wildcards && (*str == wild_many || *str == wild_one)))
  {
    flag=1;
    str++;
  }
  if (*str == '.')
  {
    for (str++ ;
	 my_isdigit(files_charset_info,*str) ||
	   (allow_wildcards && (*str == wild_many || *str == wild_one)) ;
	 str++, flag=1) ;
  }
  if (*str != 0 || flag == 0)
    DBUG_RETURN(0);
  if (res)
    *res=atol(start);
  DBUG_RETURN(1);			/* Number ok */
} /* test_if_number */


void sql_perror(const char *message)
{
#if defined(_WIN32)
  char* buf;
  DWORD dw= GetLastError();
  if (FormatMessage(FORMAT_MESSAGE_ALLOCATE_BUFFER |  FORMAT_MESSAGE_FROM_SYSTEM |
        FORMAT_MESSAGE_IGNORE_INSERTS,  NULL, dw,
        MAKELANGID(LANG_NEUTRAL, SUBLANG_DEFAULT), (LPSTR)&buf, 0, NULL ) > 0)
  {
    sql_print_error("%s: %s",message, buf);
    LocalFree((HLOCAL)buf);
  }
  else
  {
    sql_print_error("%s", message);
  }
#elif defined(HAVE_STRERROR)
  sql_print_error("%s: %s",message, strerror(errno));
#else 
  perror(message);
#endif
}


/*
  Change the file associated with two output streams. Used to
  redirect stdout and stderr to a file. The streams are reopened
  only for appending (writing at end of file).
*/
extern "C" my_bool reopen_fstreams(const char *filename,
                                   FILE *outstream, FILE *errstream)
{
  if (outstream && !my_freopen(filename, "a", outstream))
    return TRUE;

  if (errstream && !my_freopen(filename, "a", errstream))
    return TRUE;

  /* The error stream must be unbuffered. */
  if (errstream)
    setbuf(errstream, NULL);

  return FALSE;
}


/*
  Unfortunately, there seems to be no good way
  to restore the original streams upon failure.
*/
static bool redirect_std_streams(const char *file)
{
  if (reopen_fstreams(file, stdout, stderr))
    return TRUE;

  setbuf(stderr, NULL);
  return FALSE;
}


bool flush_error_log()
{
  bool result= 0;
  if (opt_error_log)
  {
    mysql_mutex_lock(&LOCK_error_log);
    if (redirect_std_streams(log_error_file))
      result= 1;
    mysql_mutex_unlock(&LOCK_error_log);
  }
  return result;
}

#ifdef _WIN32
static void print_buffer_to_nt_eventlog(enum loglevel level, char *buff,
                                        size_t length, size_t buffLen)
{
  HANDLE event;
  char   *buffptr= buff;
  DBUG_ENTER("print_buffer_to_nt_eventlog");

  /* Add ending CR/LF's to string, overwrite last chars if necessary */
  strmov(buffptr+MY_MIN(length, buffLen-5), "\r\n\r\n");

  setup_windows_event_source();
  if ((event= RegisterEventSource(NULL,"MySQL")))
  {
    switch (level) {
      case ERROR_LEVEL:
        ReportEvent(event, EVENTLOG_ERROR_TYPE, 0, MSG_DEFAULT, NULL, 1, 0,
                    (LPCSTR*)&buffptr, NULL);
        break;
      case WARNING_LEVEL:
        ReportEvent(event, EVENTLOG_WARNING_TYPE, 0, MSG_DEFAULT, NULL, 1, 0,
                    (LPCSTR*) &buffptr, NULL);
        break;
      case INFORMATION_LEVEL:
        ReportEvent(event, EVENTLOG_INFORMATION_TYPE, 0, MSG_DEFAULT, NULL, 1,
                    0, (LPCSTR*) &buffptr, NULL);
        break;
    }
    DeregisterEventSource(event);
  }

  DBUG_VOID_RETURN;
}
#endif /* _WIN32 */


#ifndef EMBEDDED_LIBRARY
static void print_buffer_to_file(enum loglevel level, const char *buffer,
                                 size_t length)
{
  time_t skr;
  struct tm tm_tmp;
  struct tm *start;
  THD *thd= 0;
  size_t tag_length= 0;
  char tag[NAME_LEN];
  DBUG_ENTER("print_buffer_to_file");
  DBUG_PRINT("enter",("buffer: %s", buffer));

  if (mysqld_server_initialized && (thd= current_thd))
  {
    if (thd->connection_name.length)
    {
      /*
        Add tag for slaves so that the user can see from which connection
        the error originates.
      */
      tag_length= my_snprintf(tag, sizeof(tag),
                              ER_THD(thd, ER_MASTER_LOG_PREFIX),
                              (int) thd->connection_name.length,
                              thd->connection_name.str);
    }
  }

  mysql_mutex_lock(&LOCK_error_log);

  skr= my_time(0);
  localtime_r(&skr, &tm_tmp);
  start=&tm_tmp;

  fprintf(stderr, "%d-%02d-%02d %2d:%02d:%02d %lu [%s] %.*s%.*s\n",
          start->tm_year + 1900,
          start->tm_mon+1,
          start->tm_mday,
          start->tm_hour,
          start->tm_min,
          start->tm_sec,
          (unsigned long) (thd ? thd->thread_id : 0),
          (level == ERROR_LEVEL ? "ERROR" : level == WARNING_LEVEL ?
           "Warning" : "Note"),
          (int) tag_length, tag,
          (int) length, buffer);

  fflush(stderr);

  mysql_mutex_unlock(&LOCK_error_log);
  DBUG_VOID_RETURN;
}

/**
  Prints a printf style message to the error log and, under NT, to the
  Windows event log.

  This function prints the message into a buffer and then sends that buffer
  to other functions to write that message to other logging sources.

  @param level          The level of the msg significance
  @param format         Printf style format of message
  @param args           va_list list of arguments for the message

  @returns
    The function always returns 0. The return value is present in the
    signature to be compatible with other logging routines, which could
    return an error (e.g. logging to the log tables)
*/
int vprint_msg_to_log(enum loglevel level, const char *format, va_list args)
{
  char   buff[1024];
  size_t length;
  DBUG_ENTER("vprint_msg_to_log");

  length= my_vsnprintf(buff, sizeof(buff), format, args);
  print_buffer_to_file(level, buff, length);

#ifdef _WIN32
  print_buffer_to_nt_eventlog(level, buff, length, sizeof(buff));
#endif

  DBUG_RETURN(0);
}
#endif /* EMBEDDED_LIBRARY */


void sql_print_error(const char *format, ...) 
{
  va_list args;
  DBUG_ENTER("sql_print_error");

  va_start(args, format);
  error_log_print(ERROR_LEVEL, format, args);
  va_end(args);

  DBUG_VOID_RETURN;
}


void sql_print_warning(const char *format, ...) 
{
  va_list args;
  DBUG_ENTER("sql_print_warning");

  va_start(args, format);
  error_log_print(WARNING_LEVEL, format, args);
  va_end(args);

  DBUG_VOID_RETURN;
}


void sql_print_information(const char *format, ...) 
{
  va_list args;
  DBUG_ENTER("sql_print_information");

  va_start(args, format);
  sql_print_information_v(format, args);
  va_end(args);

  DBUG_VOID_RETURN;
}

void sql_print_information_v(const char *format, va_list ap)
{
  if (disable_log_notes)
    return;                 // Skip notes during start/shutdown

  error_log_print(INFORMATION_LEVEL, format, ap);
}

void
TC_LOG::run_prepare_ordered(THD *thd, bool all)
{
  Ha_trx_info *ha_info=
    all ? thd->transaction.all.ha_list : thd->transaction.stmt.ha_list;

  mysql_mutex_assert_owner(&LOCK_prepare_ordered);
  for (; ha_info; ha_info= ha_info->next())
  {
    handlerton *ht= ha_info->ht();
    if (!ht->prepare_ordered)
      continue;
    ht->prepare_ordered(ht, thd, all);
  }
}


void
TC_LOG::run_commit_ordered(THD *thd, bool all)
{
  Ha_trx_info *ha_info=
    all ? thd->transaction.all.ha_list : thd->transaction.stmt.ha_list;

  mysql_mutex_assert_owner(&LOCK_commit_ordered);
  for (; ha_info; ha_info= ha_info->next())
  {
    handlerton *ht= ha_info->ht();
    if (!ht->commit_ordered)
      continue;
    ht->commit_ordered(ht, thd, all);
    DEBUG_SYNC(thd, "commit_after_run_commit_ordered");
  }
}


int TC_LOG_MMAP::log_and_order(THD *thd, my_xid xid, bool all,
                               bool need_prepare_ordered,
                               bool need_commit_ordered)
{
  int cookie;
  struct commit_entry entry;
  bool UNINIT_VAR(is_group_commit_leader);

  if (need_prepare_ordered)
  {
    mysql_mutex_lock(&LOCK_prepare_ordered);
    run_prepare_ordered(thd, all);
    if (need_commit_ordered)
    {
      /*
        Must put us in queue so we can run_commit_ordered() in same sequence
        as we did run_prepare_ordered().
      */
      thd->clear_wakeup_ready();
      entry.thd= thd;
      commit_entry *previous_queue= commit_ordered_queue;
      entry.next= previous_queue;
      commit_ordered_queue= &entry;
      is_group_commit_leader= (previous_queue == NULL);
    }
    mysql_mutex_unlock(&LOCK_prepare_ordered);
  }

  if (thd->wait_for_prior_commit())
    return 0;

  cookie= 0;
  if (xid)
    cookie= log_one_transaction(xid);

  if (need_commit_ordered)
  {
    if (need_prepare_ordered)
    {
      /*
        We did the run_prepare_ordered() serialised, then ran the log_xid() in
        parallel. Now we have to do run_commit_ordered() serialised in the
        same sequence as run_prepare_ordered().

        We do this starting from the head of the queue, each thread doing
        run_commit_ordered() and signalling the next in queue.
      */
      if (is_group_commit_leader)
      {
        /* The first in queue starts the ball rolling. */
        mysql_mutex_lock(&LOCK_prepare_ordered);
        while (commit_ordered_queue_busy)
          mysql_cond_wait(&COND_queue_busy, &LOCK_prepare_ordered);
        commit_entry *queue= commit_ordered_queue;
        commit_ordered_queue= NULL;
        /*
          Mark the queue busy while we bounce it from one thread to the
          next.
        */
        commit_ordered_queue_busy= true;
        mysql_mutex_unlock(&LOCK_prepare_ordered);

        /* Reverse the queue list so we get correct order. */
        commit_entry *prev= NULL;
        while (queue)
        {
          commit_entry *next= queue->next;
          queue->next= prev;
          prev= queue;
          queue= next;
        }
        DBUG_ASSERT(prev == &entry && prev->thd == thd);
      }
      else
      {
        /* Not first in queue; just wait until previous thread wakes us up. */
        thd->wait_for_wakeup_ready();
      }
    }

    /* Only run commit_ordered() if log_xid was successful. */
    if (cookie)
    {
      mysql_mutex_lock(&LOCK_commit_ordered);
      run_commit_ordered(thd, all);
      mysql_mutex_unlock(&LOCK_commit_ordered);
    }

    if (need_prepare_ordered)
    {
      commit_entry *next= entry.next;
      if (next)
      {
        next->thd->signal_wakeup_ready();
      }
      else
      {
        mysql_mutex_lock(&LOCK_prepare_ordered);
        commit_ordered_queue_busy= false;
        mysql_cond_signal(&COND_queue_busy);
        mysql_mutex_unlock(&LOCK_prepare_ordered);
      }
    }
  }

  return cookie;
}


/********* transaction coordinator log for 2pc - mmap() based solution *******/

/*
  the log consists of a file, mapped to memory.
  file is divided into pages of tc_log_page_size size.
  (usable size of the first page is smaller because of the log header)
  there is a PAGE control structure for each page
  each page (or rather its PAGE control structure) can be in one of
  the three states - active, syncing, pool.
  there could be only one page in the active or syncing state,
  but many in pool - pool is a fifo queue.
  the usual lifecycle of a page is pool->active->syncing->pool.
  the "active" page is a page where new xid's are logged.
  the page stays active as long as the syncing slot is taken.
  the "syncing" page is being synced to disk. no new xid can be added to it.
  when the syncing is done the page is moved to a pool and an active page
  becomes "syncing".

  the result of such an architecture is a natural "commit grouping" -
  If commits are coming faster than the system can sync, they do not
  stall. Instead, all commits that came since the last sync are
  logged to the same "active" page, and they all are synced with the next -
  one - sync. Thus, thought individual commits are delayed, throughput
  is not decreasing.

  when an xid is added to an active page, the thread of this xid waits
  for a page's condition until the page is synced. when syncing slot
  becomes vacant one of these waiters is awaken to take care of syncing.
  it syncs the page and signals all waiters that the page is synced.
  PAGE::waiters is used to count these waiters, and a page may never
  become active again until waiters==0 (that is all waiters from the
  previous sync have noticed that the sync was completed)

  note, that the page becomes "dirty" and has to be synced only when a
  new xid is added into it. Removing a xid from a page does not make it
  dirty - we don't sync xid removals to disk.
*/

ulong tc_log_page_waits= 0;

#ifdef HAVE_MMAP

#define TC_LOG_HEADER_SIZE (sizeof(tc_log_magic)+1)

static const uchar tc_log_magic[]={(uchar) 254, 0x23, 0x05, 0x74};

ulong opt_tc_log_size;
ulong tc_log_max_pages_used=0, tc_log_page_size=0, tc_log_cur_pages_used=0;

int TC_LOG_MMAP::open(const char *opt_name)
{
  uint i;
  bool crashed=FALSE;
  PAGE *pg;

  DBUG_ASSERT(total_ha_2pc > 1);
  DBUG_ASSERT(opt_name && opt_name[0]);

  tc_log_page_size= my_getpagesize();

  fn_format(logname,opt_name,mysql_data_home,"",MY_UNPACK_FILENAME);
  if ((fd= mysql_file_open(key_file_tclog, logname, O_RDWR | O_CLOEXEC, MYF(0))) < 0)
  {
    if (my_errno != ENOENT)
      goto err;
    if (using_heuristic_recover())
      return 1;
    if ((fd= mysql_file_create(key_file_tclog, logname, CREATE_MODE,
                               O_RDWR | O_CLOEXEC, MYF(MY_WME))) < 0)
      goto err;
    inited=1;
    file_length= opt_tc_log_size;
    if (mysql_file_chsize(fd, file_length, 0, MYF(MY_WME)))
      goto err;
  }
  else
  {
    inited= 1;
    crashed= TRUE;
    sql_print_information("Recovering after a crash using %s", opt_name);
    if (tc_heuristic_recover)
    {
      sql_print_error("Cannot perform automatic crash recovery when "
                      "--tc-heuristic-recover is used");
      goto err;
    }
    file_length= mysql_file_seek(fd, 0L, MY_SEEK_END, MYF(MY_WME+MY_FAE));
    if (file_length == MY_FILEPOS_ERROR || file_length % tc_log_page_size)
      goto err;
  }

  data= (uchar *)my_mmap(0, (size_t)file_length, PROT_READ|PROT_WRITE,
                        MAP_NOSYNC|MAP_SHARED, fd, 0);
  if (data == MAP_FAILED)
  {
    my_errno=errno;
    goto err;
  }
  inited=2;

  npages=(uint)file_length/tc_log_page_size;
  if (npages < 3)             // to guarantee non-empty pool
    goto err;
  if (!(pages=(PAGE *)my_malloc(npages*sizeof(PAGE), MYF(MY_WME|MY_ZEROFILL))))
    goto err;
  inited=3;
  for (pg=pages, i=0; i < npages; i++, pg++)
  {
    pg->next=pg+1;
    pg->waiters=0;
    pg->state=PS_POOL;
    mysql_mutex_init(key_PAGE_lock, &pg->lock, MY_MUTEX_INIT_FAST);
    mysql_cond_init(key_PAGE_cond, &pg->cond, 0);
    pg->ptr= pg->start=(my_xid *)(data + i*tc_log_page_size);
    pg->size=pg->free=tc_log_page_size/sizeof(my_xid);
    pg->end=pg->start + pg->size;
  }
  pages[0].size=pages[0].free=
                (tc_log_page_size-TC_LOG_HEADER_SIZE)/sizeof(my_xid);
  pages[0].start=pages[0].end-pages[0].size;
  pages[npages-1].next=0;
  inited=4;

  if (crashed && recover())
      goto err;

  memcpy(data, tc_log_magic, sizeof(tc_log_magic));
  data[sizeof(tc_log_magic)]= (uchar)total_ha_2pc;
  my_msync(fd, data, tc_log_page_size, MS_SYNC);
  inited=5;

  mysql_mutex_init(key_LOCK_sync, &LOCK_sync, MY_MUTEX_INIT_FAST);
  mysql_mutex_init(key_LOCK_active, &LOCK_active, MY_MUTEX_INIT_FAST);
  mysql_mutex_init(key_LOCK_pool, &LOCK_pool, MY_MUTEX_INIT_FAST);
  mysql_mutex_init(key_LOCK_pending_checkpoint, &LOCK_pending_checkpoint,
                   MY_MUTEX_INIT_FAST);
  mysql_cond_init(key_COND_active, &COND_active, 0);
  mysql_cond_init(key_COND_pool, &COND_pool, 0);
  mysql_cond_init(key_TC_LOG_MMAP_COND_queue_busy, &COND_queue_busy, 0);

  inited=6;

  syncing= 0;
  active=pages;
  DBUG_ASSERT(npages >= 2);
  pool=pages+1;
  pool_last_ptr= &((pages+npages-1)->next);
  commit_ordered_queue= NULL;
  commit_ordered_queue_busy= false;

  return 0;

err:
  close();
  return 1;
}

/**
  there is no active page, let's got one from the pool.

  Two strategies here:
    -# take the first from the pool
    -# if there're waiters - take the one with the most free space.

  @todo
    page merging. try to allocate adjacent page first,
    so that they can be flushed both in one sync
*/

void TC_LOG_MMAP::get_active_from_pool()
{
  PAGE **p, **best_p=0;
  int best_free;

  mysql_mutex_lock(&LOCK_pool);

  do
  {
    best_p= p= &pool;
    if ((*p)->waiters == 0 && (*p)->free > 0) // can the first page be used ?
      break;                                  // yes - take it.

    best_free=0;            // no - trying second strategy
    for (p=&(*p)->next; *p; p=&(*p)->next)
    {
      if ((*p)->waiters == 0 && (*p)->free > best_free)
      {
        best_free=(*p)->free;
        best_p=p;
      }
    }
  }
  while ((*best_p == 0 || best_free == 0) && overflow());

  mysql_mutex_assert_owner(&LOCK_active);
  active=*best_p;

  /* Unlink the page from the pool. */
  if (!(*best_p)->next)
    pool_last_ptr= best_p;
  *best_p=(*best_p)->next;
  mysql_mutex_unlock(&LOCK_pool);

  mysql_mutex_lock(&active->lock);
  if (active->free == active->size) // we've chosen an empty page
  {
    tc_log_cur_pages_used++;
    set_if_bigger(tc_log_max_pages_used, tc_log_cur_pages_used);
  }
}

/**
  @todo
  perhaps, increase log size ?
*/
int TC_LOG_MMAP::overflow()
{
  /*
    simple overflow handling - just wait
    TODO perhaps, increase log size ?
    let's check the behaviour of tc_log_page_waits first
  */
  tc_log_page_waits++;
  mysql_cond_wait(&COND_pool, &LOCK_pool);
  return 1; // always return 1
}

/**
  Record that transaction XID is committed on the persistent storage.

    This function is called in the middle of two-phase commit:
    First all resources prepare the transaction, then tc_log->log() is called,
    then all resources commit the transaction, then tc_log->unlog() is called.

    All access to active page is serialized but it's not a problem, as
    we're assuming that fsync() will be a main bottleneck.
    That is, parallelizing writes to log pages we'll decrease number of
    threads waiting for a page, but then all these threads will be waiting
    for a fsync() anyway

   If tc_log == MYSQL_LOG then tc_log writes transaction to binlog and
   records XID in a special Xid_log_event.
   If tc_log = TC_LOG_MMAP then xid is written in a special memory-mapped
   log.

  @retval
    0  - error
  @retval
    \# - otherwise, "cookie", a number that will be passed as an argument
    to unlog() call. tc_log can define it any way it wants,
    and use for whatever purposes. TC_LOG_MMAP sets it
    to the position in memory where xid was logged to.
*/

int TC_LOG_MMAP::log_one_transaction(my_xid xid)
{
  int err;
  PAGE *p;
  ulong cookie;

  mysql_mutex_lock(&LOCK_active);

  /*
    if the active page is full - just wait...
    frankly speaking, active->free here accessed outside of mutex
    protection, but it's safe, because it only means we may miss an
    unlog() for the active page, and we're not waiting for it here -
    unlog() does not signal COND_active.
  */
  while (unlikely(active && active->free == 0))
    mysql_cond_wait(&COND_active, &LOCK_active);

  /* no active page ? take one from the pool */
  if (active == 0)
    get_active_from_pool();
  else
    mysql_mutex_lock(&active->lock);

  p=active;

  /*
    p->free is always > 0 here because to decrease it one needs
    to take p->lock and before it one needs to take LOCK_active.
    But checked that active->free > 0 under LOCK_active and
    haven't release it ever since
  */

  /* searching for an empty slot */
  while (*p->ptr)
  {
    p->ptr++;
    DBUG_ASSERT(p->ptr < p->end);               // because p->free > 0
  }

  /* found! store xid there and mark the page dirty */
  cookie= (ulong)((uchar *)p->ptr - data);      // can never be zero
  *p->ptr++= xid;
  p->free--;
  p->state= PS_DIRTY;
  mysql_mutex_unlock(&p->lock);

  mysql_mutex_lock(&LOCK_sync);
  if (syncing)
  {                                          // somebody's syncing. let's wait
    mysql_mutex_unlock(&LOCK_active);
    mysql_mutex_lock(&p->lock);
    p->waiters++;
    while (p->state == PS_DIRTY && syncing)
    {
      mysql_mutex_unlock(&p->lock);
      mysql_cond_wait(&p->cond, &LOCK_sync);
      mysql_mutex_lock(&p->lock);
    }
    p->waiters--;
    err= p->state == PS_ERROR;
    if (p->state != PS_DIRTY)                   // page was synced
    {
      mysql_mutex_unlock(&LOCK_sync);
      if (p->waiters == 0)
        mysql_cond_signal(&COND_pool);     // in case somebody's waiting
      mysql_mutex_unlock(&p->lock);
      goto done;                             // we're done
    }
    DBUG_ASSERT(!syncing);
    mysql_mutex_unlock(&p->lock);
    syncing = p;
    mysql_mutex_unlock(&LOCK_sync);

    mysql_mutex_lock(&LOCK_active);
    active=0;                                  // page is not active anymore
    mysql_cond_broadcast(&COND_active);
    mysql_mutex_unlock(&LOCK_active);
  }
  else
  {
    syncing = p;                               // place is vacant - take it
    mysql_mutex_unlock(&LOCK_sync);
    active = 0;                                // page is not active anymore
    mysql_cond_broadcast(&COND_active);
    mysql_mutex_unlock(&LOCK_active);
  }
  err= sync();

done:
  return err ? 0 : cookie;
}

int TC_LOG_MMAP::sync()
{
  int err;

  DBUG_ASSERT(syncing != active);

  /*
    sit down and relax - this can take a while...
    note - no locks are held at this point
  */
  err= my_msync(fd, syncing->start, syncing->size * sizeof(my_xid), MS_SYNC);

  /* page is synced. let's move it to the pool */
  mysql_mutex_lock(&LOCK_pool);
  (*pool_last_ptr)=syncing;
  pool_last_ptr=&(syncing->next);
  syncing->next=0;
  syncing->state= err ? PS_ERROR : PS_POOL;
  mysql_cond_signal(&COND_pool);           // in case somebody's waiting
  mysql_mutex_unlock(&LOCK_pool);

  /* marking 'syncing' slot free */
  mysql_mutex_lock(&LOCK_sync);
  mysql_cond_broadcast(&syncing->cond);    // signal "sync done"
  syncing=0;
  /*
    we check the "active" pointer without LOCK_active. Still, it's safe -
    "active" can change from NULL to not NULL any time, but it
    will take LOCK_sync before waiting on active->cond. That is, it can never
    miss a signal.
    And "active" can change to NULL only by the syncing thread
    (the thread that will send a signal below)
  */
  if (active)
    mysql_cond_signal(&active->cond);      // wake up a new syncer
  mysql_mutex_unlock(&LOCK_sync);
  return err;
}

static void
mmap_do_checkpoint_callback(void *data)
{
  TC_LOG_MMAP::pending_cookies *pending=
    static_cast<TC_LOG_MMAP::pending_cookies *>(data);
  ++pending->pending_count;
}

int TC_LOG_MMAP::unlog(ulong cookie, my_xid xid)
{
  pending_cookies *full_buffer= NULL;
  uint32 ncookies= tc_log_page_size / sizeof(my_xid);
  DBUG_ASSERT(*(my_xid *)(data+cookie) == xid);

  /*
    Do not delete the entry immediately, as there may be participating storage
    engines which implement commit_checkpoint_request(), and thus have not yet
    flushed the commit durably to disk.

    Instead put it in a queue - and periodically, we will request a checkpoint
    from all engines and delete a whole batch at once.
  */
  mysql_mutex_lock(&LOCK_pending_checkpoint);
  if (pending_checkpoint == NULL)
  {
    uint32 size= sizeof(*pending_checkpoint) + sizeof(ulong) * (ncookies - 1);
    if (!(pending_checkpoint=
          (pending_cookies *)my_malloc(size, MYF(MY_ZEROFILL))))
    {
      my_error(ER_OUTOFMEMORY, MYF(0), size);
      mysql_mutex_unlock(&LOCK_pending_checkpoint);
      return 1;
    }
  }

  pending_checkpoint->cookies[pending_checkpoint->count++]= cookie;
  if (pending_checkpoint->count == ncookies)
  {
    full_buffer= pending_checkpoint;
    pending_checkpoint= NULL;
  }
  mysql_mutex_unlock(&LOCK_pending_checkpoint);

  if (full_buffer)
  {
    /*
      We do an extra increment and notify here - this ensures that
      things work also if there are no engines at all that support
      commit_checkpoint_request.
    */
    ++full_buffer->pending_count;
    ha_commit_checkpoint_request(full_buffer, mmap_do_checkpoint_callback);
    commit_checkpoint_notify(full_buffer);
  }
  return 0;
}


void
TC_LOG_MMAP::commit_checkpoint_notify(void *cookie)
{
  uint count;
  pending_cookies *pending= static_cast<pending_cookies *>(cookie);
  mysql_mutex_lock(&LOCK_pending_checkpoint);
  DBUG_ASSERT(pending->pending_count > 0);
  count= --pending->pending_count;
  mysql_mutex_unlock(&LOCK_pending_checkpoint);
  if (count == 0)
  {
    uint i;
    for (i= 0; i < tc_log_page_size / sizeof(my_xid); ++i)
      delete_entry(pending->cookies[i]);
    my_free(pending);
  }
}


/**
  erase xid from the page, update page free space counters/pointers.
  cookie points directly to the memory where xid was logged.
*/

int TC_LOG_MMAP::delete_entry(ulong cookie)
{
  PAGE *p=pages+(cookie/tc_log_page_size);
  my_xid *x=(my_xid *)(data+cookie);

  DBUG_ASSERT(x >= p->start && x < p->end);

  mysql_mutex_lock(&p->lock);
  *x=0;
  p->free++;
  DBUG_ASSERT(p->free <= p->size);
  set_if_smaller(p->ptr, x);
  if (p->free == p->size)              // the page is completely empty
    statistic_decrement(tc_log_cur_pages_used, &LOCK_status);
  if (p->waiters == 0)                 // the page is in pool and ready to rock
    mysql_cond_signal(&COND_pool);     // ping ... for overflow()
  mysql_mutex_unlock(&p->lock);
  return 0;
}

void TC_LOG_MMAP::close()
{
  uint i;
  switch (inited) {
  case 6:
    mysql_mutex_destroy(&LOCK_sync);
    mysql_mutex_destroy(&LOCK_active);
    mysql_mutex_destroy(&LOCK_pool);
    mysql_mutex_destroy(&LOCK_pending_checkpoint);
    mysql_cond_destroy(&COND_pool);
    mysql_cond_destroy(&COND_active);
    mysql_cond_destroy(&COND_queue_busy);
    /* fall through */
  case 5:
    data[0]='A'; // garble the first (signature) byte, in case mysql_file_delete fails
    /* fall through */
  case 4:
    for (i=0; i < npages; i++)
    {
      if (pages[i].ptr == 0)
        break;
      mysql_mutex_destroy(&pages[i].lock);
      mysql_cond_destroy(&pages[i].cond);
    }
    /* fall through */
  case 3:
    my_free(pages);
    /* fall through */
  case 2:
    my_munmap((char*)data, (size_t)file_length);
    /* fall through */
  case 1:
    mysql_file_close(fd, MYF(0));
  }
  if (inited>=5) // cannot do in the switch because of Windows
    mysql_file_delete(key_file_tclog, logname, MYF(MY_WME));
  if (pending_checkpoint)
    my_free(pending_checkpoint);
  inited=0;
}


int TC_LOG_MMAP::recover()
{
  HASH xids;
  PAGE *p=pages, *end_p=pages+npages;

  if (bcmp(data, tc_log_magic, sizeof(tc_log_magic)))
  {
    sql_print_error("Bad magic header in tc log");
    goto err1;
  }

  /*
    the first byte after magic signature is set to current
    number of storage engines on startup
  */
  if (data[sizeof(tc_log_magic)] > total_ha_2pc)
  {
    sql_print_error("Recovery failed! You must enable "
                    "all engines that were enabled at the moment of the crash");
    goto err1;
  }

  if (my_hash_init(&xids, &my_charset_bin, tc_log_page_size/3, 0,
                   sizeof(my_xid), 0, 0, MYF(0)))
    goto err1;

  for ( ; p < end_p ; p++)
  {
    for (my_xid *x=p->start; x < p->end; x++)
      if (*x && my_hash_insert(&xids, (uchar *)x))
        goto err2; // OOM
  }

  if (ha_recover(&xids))
    goto err2;

  my_hash_free(&xids);
  bzero(data, (size_t)file_length);
  return 0;

err2:
  my_hash_free(&xids);
err1:
  sql_print_error("Crash recovery failed. Either correct the problem "
                  "(if it's, for example, out of memory error) and restart, "
                  "or delete tc log and start mysqld with "
                  "--tc-heuristic-recover={commit|rollback}");
  return 1;
}
#endif

TC_LOG *tc_log;
TC_LOG_DUMMY tc_log_dummy;
TC_LOG_MMAP  tc_log_mmap;

/**
  Perform heuristic recovery, if --tc-heuristic-recover was used.

  @note
    no matter whether heuristic recovery was successful or not
    mysqld must exit. So, return value is the same in both cases.

  @retval
    0	no heuristic recovery was requested
  @retval
    1   heuristic recovery was performed
*/

int TC_LOG::using_heuristic_recover()
{
  if (!tc_heuristic_recover)
    return 0;

  sql_print_information("Heuristic crash recovery mode");
  if (ha_recover(0))
    sql_print_error("Heuristic crash recovery failed");
  sql_print_information("Please restart mysqld without --tc-heuristic-recover");
  return 1;
}

/****** transaction coordinator log for 2pc - binlog() based solution ******/
#define TC_LOG_BINLOG MYSQL_BIN_LOG

int TC_LOG_BINLOG::open(const char *opt_name)
{
  int      error= 1;

  DBUG_ASSERT(total_ha_2pc > 1);
  DBUG_ASSERT(opt_name && opt_name[0]);

  if (!my_b_inited(&index_file))
  {
    /* There was a failure to open the index file, can't open the binlog */
    cleanup();
    return 1;
  }

  if (using_heuristic_recover())
  {
    mysql_mutex_lock(&LOCK_log);
    /* generate a new binlog to mask a corrupted one */
    open(opt_name, LOG_BIN, 0, 0, WRITE_CACHE, max_binlog_size, 0, TRUE);
    mysql_mutex_unlock(&LOCK_log);
    cleanup();
    return 1;
  }

  error= do_binlog_recovery(opt_name, true);
  binlog_state_recover_done= true;
  return error;
}

/** This is called on shutdown, after ha_panic. */
void TC_LOG_BINLOG::close()
{
}

/*
  Do a binlog log_xid() for a group of transactions, linked through
  thd->next_commit_ordered.
*/
int
TC_LOG_BINLOG::log_and_order(THD *thd, my_xid xid, bool all,
                             bool need_prepare_ordered __attribute__((unused)),
                             bool need_commit_ordered __attribute__((unused)))
{
  int err;
  DBUG_ENTER("TC_LOG_BINLOG::log_and_order");

  binlog_cache_mngr *cache_mngr= thd->binlog_setup_trx_data();
  if (!cache_mngr)
  {
    WSREP_DEBUG("Skipping empty log_xid: %s", thd->query());
    DBUG_RETURN(0);
  }

  cache_mngr->using_xa= TRUE;
  cache_mngr->xa_xid= xid;
  err= binlog_commit_flush_xid_caches(thd, cache_mngr, all, xid);

  DEBUG_SYNC(thd, "binlog_after_log_and_order");

  if (err)
    DBUG_RETURN(0);

  bool need_unlog= cache_mngr->need_unlog;
  /*
    The transaction won't need the flag anymore.
    Todo/fixme: consider to move the statement into cache_mngr->reset()
                relocated to the current or later point.
  */
  cache_mngr->need_unlog= false;
  /*
    If using explicit user XA, we will not have XID. We must still return a
    non-zero cookie (as zero cookie signals error).
  */
  if (!xid || !need_unlog)
    DBUG_RETURN(BINLOG_COOKIE_DUMMY(cache_mngr->delayed_error));
  else
    DBUG_RETURN(BINLOG_COOKIE_MAKE(cache_mngr->binlog_id,
                                   cache_mngr->delayed_error));
}

/*
  After an XID is logged, we need to hold on to the current binlog file until
  it is fully committed in the storage engine. The reason is that crash
  recovery only looks at the latest binlog, so we must make sure there are no
  outstanding prepared (but not committed) transactions before rotating the
  binlog.

  To handle this, we keep a count of outstanding XIDs. This function is used
  to increase this count when committing one or more transactions to the
  binary log.
*/
void
TC_LOG_BINLOG::mark_xids_active(ulong binlog_id, uint xid_count)
{
  xid_count_per_binlog *b;

  DBUG_ENTER("TC_LOG_BINLOG::mark_xids_active");
  DBUG_PRINT("info", ("binlog_id=%lu xid_count=%u", binlog_id, xid_count));

  mysql_mutex_lock(&LOCK_xid_list);
  I_List_iterator<xid_count_per_binlog> it(binlog_xid_count_list);
  while ((b= it++))
  {
    if (b->binlog_id == binlog_id)
    {
      b->xid_count += xid_count;
      break;
    }
  }
  /*
    As we do not delete elements until count reach zero, elements should always
    be found.
  */
  DBUG_ASSERT(b);
  mysql_mutex_unlock(&LOCK_xid_list);
  DBUG_VOID_RETURN;
}

/*
  Once an XID is committed, it can no longer be needed during crash recovery,
  as it has been durably recorded on disk as "committed".

  This function is called to mark an XID this way. It needs to decrease the
  count of pending XIDs in the corresponding binlog. When the count reaches
  zero (for an "old" binlog that is not the active one), that binlog file no
  longer need to be scanned during crash recovery, so we can log a new binlog
  checkpoint.
*/
void
TC_LOG_BINLOG::mark_xid_done(ulong binlog_id, bool write_checkpoint)
{
  xid_count_per_binlog *b;
  bool first;
  ulong current;

  DBUG_ENTER("TC_LOG_BINLOG::mark_xid_done");

  mysql_mutex_lock(&LOCK_xid_list);
  current= current_binlog_id;
  I_List_iterator<xid_count_per_binlog> it(binlog_xid_count_list);
  first= true;
  while ((b= it++))
  {
    if (b->binlog_id == binlog_id)
    {
      --b->xid_count;

      DBUG_ASSERT(b->xid_count >= 0); // catch unmatched (++) decrement

      break;
    }
    first= false;
  }
  /* Binlog is always found, as we do not remove until count reaches 0 */
  DBUG_ASSERT(b);
  /*
    If a RESET MASTER is pending, we are about to remove all log files, and
    the RESET MASTER thread is waiting for all pending unlog() calls to
    complete while holding LOCK_log. In this case we should not log a binlog
    checkpoint event (it would be deleted immediately anyway and we would
    deadlock on LOCK_log) but just signal the thread.
  */
  if (unlikely(reset_master_pending))
  {
    mysql_cond_broadcast(&COND_xid_list);
    mysql_mutex_unlock(&LOCK_xid_list);
    DBUG_VOID_RETURN;
  }

  if (likely(binlog_id == current) || b->xid_count != 0 || !first ||
      !write_checkpoint)
  {
    /* No new binlog checkpoint reached yet. */
    mysql_mutex_unlock(&LOCK_xid_list);
    DBUG_VOID_RETURN;
  }

  /*
    Now log a binlog checkpoint for the first binlog file with a non-zero count.

    Note that it is possible (though perhaps unlikely) that when count of
    binlog (N-2) drops to zero, binlog (N-1) is already at zero. So we may
    need to skip several entries before we find the one to log in the binlog
    checkpoint event.

    We chain the locking of LOCK_xid_list and LOCK_log, so that we ensure that
    Binlog_checkpoint_events are logged in order. This simplifies recovery a
    bit, as it can just take the last binlog checkpoint in the log, rather
    than compare all found against each other to find the one pointing to the
    most recent binlog.

    Note also that we need to first release LOCK_xid_list, then aquire
    LOCK_log, then re-aquire LOCK_xid_list. If we were to take LOCK_log while
    holding LOCK_xid_list, we might deadlock with other threads that take the
    locks in the opposite order.
  */

  ++mark_xid_done_waiting;
  mysql_mutex_unlock(&LOCK_xid_list);
  mysql_mutex_lock(&LOCK_log);
  mysql_mutex_lock(&LOCK_xid_list);
  --mark_xid_done_waiting;
  mysql_cond_broadcast(&COND_xid_list);
  /* We need to reload current_binlog_id due to release/re-take of lock. */
  current= current_binlog_id;

  for (;;)
  {
    /* Remove initial element(s) with zero count. */
    b= binlog_xid_count_list.head();
    /*
      We must not remove all elements in the list - the entry for the current
      binlog must be present always.
    */
    DBUG_ASSERT(b);
    if (b->binlog_id == current || b->xid_count > 0)
      break;
    WSREP_XID_LIST_ENTRY("TC_LOG_BINLOG::mark_xid_done(): Removing "
                         "xid_list_entry for %s (%lu)", b);
    my_free(binlog_xid_count_list.get());
  }

  mysql_mutex_unlock(&LOCK_xid_list);
  write_binlog_checkpoint_event_already_locked(b->binlog_name,
                                               b->binlog_name_len);
  mysql_mutex_unlock(&LOCK_log);
  DBUG_VOID_RETURN;
}

int TC_LOG_BINLOG::unlog(ulong cookie, my_xid xid)
{
  DBUG_ENTER("TC_LOG_BINLOG::unlog");
  if (!xid)
    DBUG_RETURN(0);

  if (!BINLOG_COOKIE_IS_DUMMY(cookie))
    mark_xid_done(BINLOG_COOKIE_GET_ID(cookie), true);
  /*
    See comment in trx_group_commit_leader() - if rotate() gave a failure,
    we delay the return of error code to here.
  */
  DBUG_RETURN(BINLOG_COOKIE_GET_ERROR_FLAG(cookie));
}

void
TC_LOG_BINLOG::commit_checkpoint_notify(void *cookie)
{
  xid_count_per_binlog *entry= static_cast<xid_count_per_binlog *>(cookie);
  bool found_entry= false;
  mysql_mutex_lock(&LOCK_binlog_background_thread);
  /* count the same notification kind from different engines */
  for (xid_count_per_binlog *link= binlog_background_thread_queue;
       link && !found_entry; link= link->next_in_queue)
  {
    if ((found_entry= (entry == link)))
      entry->notify_count++;
  }
  if (!found_entry)
  {
    entry->next_in_queue= binlog_background_thread_queue;
    binlog_background_thread_queue= entry;
  }
  mysql_cond_signal(&COND_binlog_background_thread);
  mysql_mutex_unlock(&LOCK_binlog_background_thread);
}

/*
  Binlog background thread.

  This thread is used to log binlog checkpoints in the background, rather than
  in the context of random storage engine threads that happen to call
  commit_checkpoint_notify_ha() and may not like the delays while syncing
  binlog to disk or may not be setup with all my_thread_init() and other
  necessary stuff.

  In the future, this thread could also be used to do log rotation in the
  background, which could elimiate all stalls around binlog rotations.
*/
pthread_handler_t
binlog_background_thread(void *arg __attribute__((unused)))
{
  bool stop;
  MYSQL_BIN_LOG::xid_count_per_binlog *queue, *next;
  THD *thd;
  my_thread_init();
  DBUG_ENTER("binlog_background_thread");

  thd= new THD(next_thread_id());
  thd->system_thread= SYSTEM_THREAD_BINLOG_BACKGROUND;
  thd->thread_stack= (char*) &thd;           /* Set approximate stack start */
  thd->store_globals();
  thd->security_ctx->skip_grants();
  thd->set_command(COM_DAEMON);

  /*
    Load the slave replication GTID state from the mysql.gtid_slave_pos
    table.

    This is mostly so that we can start our seq_no counter from the highest
    seq_no seen by a slave. This way, we have a way to tell if a transaction
    logged by ourselves as master is newer or older than a replicated
    transaction.
  */
#ifdef HAVE_REPLICATION
  if (rpl_load_gtid_slave_state(thd))
    sql_print_warning("Failed to load slave replication state from table "
                      "%s.%s: %u: %s", "mysql",
                      rpl_gtid_slave_state_table_name.str,
                      thd->get_stmt_da()->sql_errno(),
                      thd->get_stmt_da()->message());
#endif

  mysql_mutex_lock(&mysql_bin_log.LOCK_binlog_background_thread);
  binlog_background_thread_started= true;
  mysql_cond_signal(&mysql_bin_log.COND_binlog_background_thread_end);
  mysql_mutex_unlock(&mysql_bin_log.LOCK_binlog_background_thread);

  for (;;)
  {
    /*
      Wait until there is something in the queue to process, or we are asked
      to shut down.
    */
    THD_STAGE_INFO(thd, stage_binlog_waiting_background_tasks);
    mysql_mutex_lock(&mysql_bin_log.LOCK_binlog_background_thread);
    for (;;)
    {
      stop= binlog_background_thread_stop;
      queue= binlog_background_thread_queue;
      if (stop && !mysql_bin_log.is_xidlist_idle())
      {
        /*
          Delay stop until all pending binlog checkpoints have been processed.
        */
        stop= false;
      }
      if (stop || queue)
        break;
      mysql_cond_wait(&mysql_bin_log.COND_binlog_background_thread,
                      &mysql_bin_log.LOCK_binlog_background_thread);
    }
    /* Grab the queue, if any. */
    binlog_background_thread_queue= NULL;
    mysql_mutex_unlock(&mysql_bin_log.LOCK_binlog_background_thread);

    /* Process any incoming commit_checkpoint_notify() calls. */
    DBUG_EXECUTE_IF("inject_binlog_background_thread_before_mark_xid_done",
      DBUG_ASSERT(!debug_sync_set_action(
        thd,
        STRING_WITH_LEN("binlog_background_thread_before_mark_xid_done "
                        "SIGNAL injected_binlog_background_thread "
                        "WAIT_FOR something_that_will_never_happen "
                        "TIMEOUT 2")));
      );
    while (queue)
    {
      long count= queue->notify_count;
      THD_STAGE_INFO(thd, stage_binlog_processing_checkpoint_notify);
      DEBUG_SYNC(thd, "binlog_background_thread_before_mark_xid_done");
      /* Set the thread start time */
      thd->set_time();
      /* Grab next pointer first, as mark_xid_done() may free the element. */
      next= queue->next_in_queue;
      queue->notify_count= 0;
      for (long i= 0; i <= count; i++)
        mysql_bin_log.mark_xid_done(queue->binlog_id, true);
      queue= next;

      DBUG_EXECUTE_IF("binlog_background_checkpoint_processed",
        DBUG_ASSERT(!debug_sync_set_action(
          thd,
          STRING_WITH_LEN("now SIGNAL binlog_background_checkpoint_processed")));
        );
    }

    if (stop)
      break;
  }

  THD_STAGE_INFO(thd, stage_binlog_stopping_background_thread);

  /* No need to use mutex as thd is not linked into other threads */
  delete thd;

  my_thread_end();

  /* Signal that we are (almost) stopped. */
  mysql_mutex_lock(&mysql_bin_log.LOCK_binlog_background_thread);
  binlog_background_thread_stop= false;
  mysql_cond_signal(&mysql_bin_log.COND_binlog_background_thread_end);
  mysql_mutex_unlock(&mysql_bin_log.LOCK_binlog_background_thread);

  DBUG_RETURN(0);
}

#ifdef HAVE_PSI_INTERFACE
static PSI_thread_key key_thread_binlog;

static PSI_thread_info all_binlog_threads[]=
{
  { &key_thread_binlog, "binlog_background", PSI_FLAG_GLOBAL},
};
#endif /* HAVE_PSI_INTERFACE */

static bool
start_binlog_background_thread()
{
  pthread_t th;

#ifdef HAVE_PSI_INTERFACE
  if (PSI_server)
    PSI_server->register_thread("sql", all_binlog_threads,
                                array_elements(all_binlog_threads));
#endif

  if (mysql_thread_create(key_thread_binlog, &th, &connection_attrib,
                          binlog_background_thread, NULL))
    return 1;

  /*
    Wait for the thread to have started (so we know that the slave replication
    state is loaded and we have correct global_gtid_counter).
  */
  mysql_mutex_lock(&mysql_bin_log.LOCK_binlog_background_thread);
  while (!binlog_background_thread_started)
    mysql_cond_wait(&mysql_bin_log.COND_binlog_background_thread_end,
                    &mysql_bin_log.LOCK_binlog_background_thread);
  mysql_mutex_unlock(&mysql_bin_log.LOCK_binlog_background_thread);

  return 0;
}


int TC_LOG_BINLOG::recover(LOG_INFO *linfo, const char *last_log_name,
                           IO_CACHE *first_log,
                           Format_description_log_event *fdle, bool do_xa)
{
  Log_event *ev= NULL;
  HASH xids;
  MEM_ROOT mem_root;
  char binlog_checkpoint_name[FN_REFLEN];
  bool binlog_checkpoint_found;
  bool first_round;
  IO_CACHE log;
  File file= -1;
  const char *errmsg;
#ifdef HAVE_REPLICATION
  rpl_gtid last_gtid;
  bool last_gtid_standalone= false;
  bool last_gtid_valid= false;
#endif

  if (! fdle->is_valid() ||
      (do_xa && my_hash_init(&xids, &my_charset_bin, TC_LOG_PAGE_SIZE/3, 0,
                             sizeof(my_xid), 0, 0, MYF(0))))
    goto err1;

  if (do_xa)
    init_alloc_root(&mem_root, "TC_LOG_BINLOG", TC_LOG_PAGE_SIZE,
                    TC_LOG_PAGE_SIZE, MYF(0));

  fdle->flags&= ~LOG_EVENT_BINLOG_IN_USE_F; // abort on the first error

  /*
    Scan the binlog for XIDs that need to be committed if still in the
    prepared stage.

    Start with the latest binlog file, then continue with any other binlog
    files if the last found binlog checkpoint indicates it is needed.
  */

  binlog_checkpoint_found= false;
  first_round= true;
  for (;;)
  {
    while ((ev= Log_event::read_log_event(first_round ? first_log : &log,
                                          fdle, opt_master_verify_checksum))
           && ev->is_valid())
    {
      enum Log_event_type typ= ev->get_type_code();
      switch (typ)
      {
      case XID_EVENT:
      {
        if (do_xa)
        {
          Xid_log_event *xev=(Xid_log_event *)ev;
          uchar *x= (uchar *) memdup_root(&mem_root, (uchar*) &xev->xid,
                                          sizeof(xev->xid));
          if (!x || my_hash_insert(&xids, x))
            goto err2;
        }
        break;
      }
      case BINLOG_CHECKPOINT_EVENT:
        if (first_round && do_xa)
        {
          size_t dir_len;
          Binlog_checkpoint_log_event *cev= (Binlog_checkpoint_log_event *)ev;
          if (cev->binlog_file_len >= FN_REFLEN)
            sql_print_warning("Incorrect binlog checkpoint event with too "
                              "long file name found.");
          else
          {
            /*
              Note that we cannot use make_log_name() here, as we have not yet
              initialised MYSQL_BIN_LOG::log_file_name.
            */
            dir_len= dirname_length(last_log_name);
            strmake(strnmov(binlog_checkpoint_name, last_log_name, dir_len),
                    cev->binlog_file_name, FN_REFLEN - 1 - dir_len);
            binlog_checkpoint_found= true;
          }
        }
        break;
      case GTID_LIST_EVENT:
        if (first_round)
        {
          Gtid_list_log_event *glev= (Gtid_list_log_event *)ev;

          /* Initialise the binlog state from the Gtid_list event. */
          if (rpl_global_gtid_binlog_state.load(glev->list, glev->count))
            goto err2;
        }
        break;

#ifdef HAVE_REPLICATION
      case GTID_EVENT:
        if (first_round)
        {
          Gtid_log_event *gev= (Gtid_log_event *)ev;

          /* Update the binlog state with any GTID logged after Gtid_list. */
          last_gtid.domain_id= gev->domain_id;
          last_gtid.server_id= gev->server_id;
          last_gtid.seq_no= gev->seq_no;
          last_gtid_standalone=
            ((gev->flags2 & Gtid_log_event::FL_STANDALONE) ? true : false);
          last_gtid_valid= true;
        }
        break;
#endif

      case START_ENCRYPTION_EVENT:
        {
          if (fdle->start_decryption((Start_encryption_log_event*) ev))
            goto err2;
        }
        break;

      default:
        /* Nothing. */
        break;
      }

#ifdef HAVE_REPLICATION
      if (last_gtid_valid &&
          ((last_gtid_standalone && !ev->is_part_of_group(typ)) ||
           (!last_gtid_standalone &&
            (typ == XID_EVENT ||
             (LOG_EVENT_IS_QUERY(typ) &&
              (((Query_log_event *)ev)->is_commit() ||
               ((Query_log_event *)ev)->is_rollback()))))))
      {
        if (rpl_global_gtid_binlog_state.update_nolock(&last_gtid, false))
          goto err2;
        last_gtid_valid= false;
      }
#endif

      delete ev;
      ev= NULL;
    }

    if (!do_xa)
      break;
    /*
      If the last binlog checkpoint event points to an older log, we have to
      scan all logs from there also, to get all possible XIDs to recover.

      If there was no binlog checkpoint event at all, this means the log was
      written by an older version of MariaDB (or MySQL) - these always have an
      (implicit) binlog checkpoint event at the start of the last binlog file.
    */
    if (first_round)
    {
      if (!binlog_checkpoint_found)
        break;
      first_round= false;
      DBUG_EXECUTE_IF("xa_recover_expect_master_bin_000004",
          if (0 != strcmp("./master-bin.000004", binlog_checkpoint_name) &&
              0 != strcmp(".\\master-bin.000004", binlog_checkpoint_name))
            DBUG_SUICIDE();
        );
      if (find_log_pos(linfo, binlog_checkpoint_name, 1))
      {
        sql_print_error("Binlog file '%s' not found in binlog index, needed "
                        "for recovery. Aborting.", binlog_checkpoint_name);
        goto err2;
      }
    }
    else
    {
      end_io_cache(&log);
      mysql_file_close(file, MYF(MY_WME));
      file= -1;
    }

    if (!strcmp(linfo->log_file_name, last_log_name))
      break;                                    // No more files to do
    if ((file= open_binlog(&log, linfo->log_file_name, &errmsg)) < 0)
    {
      sql_print_error("%s", errmsg);
      goto err2;
    }
    /*
      We do not need to read the Format_description_log_event of other binlog
      files. It is not possible for a binlog checkpoint to span multiple
      binlog files written by different versions of the server. So we can use
      the first one read for reading from all binlog files.
    */
    if (find_next_log(linfo, 1))
    {
      sql_print_error("Error reading binlog files during recovery. Aborting.");
      goto err2;
    }
    fdle->reset_crypto();
  }

  if (do_xa)
  {
    if (ha_recover(&xids))
      goto err2;

    free_root(&mem_root, MYF(0));
    my_hash_free(&xids);
  }
  return 0;

err2:
  delete ev;
  if (file >= 0)
  {
    end_io_cache(&log);
    mysql_file_close(file, MYF(MY_WME));
  }
  if (do_xa)
  {
    free_root(&mem_root, MYF(0));
    my_hash_free(&xids);
  }
err1:
  sql_print_error("Crash recovery failed. Either correct the problem "
                  "(if it's, for example, out of memory error) and restart, "
                  "or delete (or rename) binary log and start mysqld with "
                  "--tc-heuristic-recover={commit|rollback}");
  return 1;
}


int
MYSQL_BIN_LOG::do_binlog_recovery(const char *opt_name, bool do_xa_recovery)
{
  LOG_INFO log_info;
  const char *errmsg;
  IO_CACHE    log;
  File        file;
  Log_event  *ev= 0;
  Format_description_log_event fdle(BINLOG_VERSION);
  char        log_name[FN_REFLEN];
  int error;

  if (unlikely((error= find_log_pos(&log_info, NullS, 1))))
  {
    /*
      If there are no binlog files (LOG_INFO_EOF), then we still try to read
      the .state file to restore the binlog state. This allows to copy a server
      to provision a new one without copying the binlog files (except the
      master-bin.state file) and still preserve the correct binlog state.
    */
    if (error != LOG_INFO_EOF)
      sql_print_error("find_log_pos() failed (error: %d)", error);
    else
    {
      error= read_state_from_file();
      if (error == 2)
      {
        /*
          No binlog files and no binlog state is not an error (eg. just initial
          server start after fresh installation).
        */
        error= 0;
      }
    }
    return error;
  }

  if (! fdle.is_valid())
    return 1;

  do
  {
    strmake_buf(log_name, log_info.log_file_name);
  } while (!(error= find_next_log(&log_info, 1)));

  if (error !=  LOG_INFO_EOF)
  {
    sql_print_error("find_log_pos() failed (error: %d)", error);
    return error;
  }

  if ((file= open_binlog(&log, log_name, &errmsg)) < 0)
  {
    sql_print_error("%s", errmsg);
    return 1;
  }

  if ((ev= Log_event::read_log_event(&log, &fdle,
                                     opt_master_verify_checksum)) &&
      ev->get_type_code() == FORMAT_DESCRIPTION_EVENT)
  {
    if (ev->flags & LOG_EVENT_BINLOG_IN_USE_F)
    {
      sql_print_information("Recovering after a crash using %s", opt_name);
      error= recover(&log_info, log_name, &log,
                     (Format_description_log_event *)ev, do_xa_recovery);
    }
    else
    {
      error= read_state_from_file();
      if (unlikely(error == 2))
      {
        /*
          The binlog exists, but the .state file is missing. This is normal if
          this is the first master start after a major upgrade to 10.0 (with
          GTID support).

          However, it could also be that the .state file was lost somehow, and
          in this case it could be a serious issue, as we would set the wrong
          binlog state in the next binlog file to be created, and GTID
          processing would be corrupted. A common way would be copying files
          from an old server to a new one and forgetting the .state file.

          So in this case, we want to try to recover the binlog state by
          scanning the last binlog file (but we do not need any XA recovery).

          ToDo: We could avoid one scan at first start after major upgrade, by
          detecting that there is no GTID_LIST event at the start of the
          binlog file, and stopping the scan in that case.
        */
        error= recover(&log_info, log_name, &log,
                       (Format_description_log_event *)ev, false);
      }
    }
  }

  delete ev;
  end_io_cache(&log);
  mysql_file_close(file, MYF(MY_WME));

  return error;
}


#ifdef INNODB_COMPATIBILITY_HOOKS
/**
  Get the file name of the MySQL binlog.
  @return the name of the binlog file
*/
extern "C"
const char* mysql_bin_log_file_name(void)
{
  return mysql_bin_log.get_log_fname();
}
/**
  Get the current position of the MySQL binlog.
  @return byte offset from the beginning of the binlog
*/
extern "C"
ulonglong mysql_bin_log_file_pos(void)
{
  return (ulonglong) mysql_bin_log.get_log_file()->pos_in_file;
}
/*
  Get the current position of the MySQL binlog for transaction currently being
  committed.

  This is valid to call from within storage engine commit_ordered() and
  commit() methods only.

  Since it stores the position inside THD, it is safe to call without any
  locking.
*/
void
mysql_bin_log_commit_pos(THD *thd, ulonglong *out_pos, const char **out_file)
{
  binlog_cache_mngr *cache_mngr;
  if (opt_bin_log &&
      (cache_mngr= (binlog_cache_mngr*) thd_get_ha_data(thd, binlog_hton)))
  {
    *out_file= cache_mngr->last_commit_pos_file;
    *out_pos= (ulonglong)(cache_mngr->last_commit_pos_offset);
  }
  else
  {
    *out_file= NULL;
    *out_pos= 0;
  }
}
#endif /* INNODB_COMPATIBILITY_HOOKS */


static void
binlog_checksum_update(MYSQL_THD thd, struct st_mysql_sys_var *var,
                       void *var_ptr, const void *save)
{
  ulong value=  *((ulong *)save);
  bool check_purge= false;
  ulong UNINIT_VAR(prev_binlog_id);

  mysql_mutex_lock(mysql_bin_log.get_log_lock());
  if(mysql_bin_log.is_open())
  {
    prev_binlog_id= mysql_bin_log.current_binlog_id;
    if (binlog_checksum_options != value)
      mysql_bin_log.checksum_alg_reset= (enum_binlog_checksum_alg)value;
    if (mysql_bin_log.rotate(true, &check_purge))
      check_purge= false;
  }
  else
  {
    binlog_checksum_options= value;
  }
  DBUG_ASSERT(binlog_checksum_options == value);
  mysql_bin_log.checksum_alg_reset= BINLOG_CHECKSUM_ALG_UNDEF;
  mysql_mutex_unlock(mysql_bin_log.get_log_lock());
  if (check_purge)
    mysql_bin_log.checkpoint_and_purge(prev_binlog_id);
}


static int show_binlog_vars(THD *thd, SHOW_VAR *var, char *buff)
{
  mysql_bin_log.set_status_variables(thd);
  var->type= SHOW_ARRAY;
  var->value= (char *)&binlog_status_vars_detail;
  return 0;
}

static SHOW_VAR binlog_status_vars_top[]= {
  {"Binlog", (char *) &show_binlog_vars, SHOW_FUNC},
  {NullS, NullS, SHOW_LONG}
};

static MYSQL_SYSVAR_BOOL(
  optimize_thread_scheduling,
  opt_optimize_thread_scheduling,
  PLUGIN_VAR_READONLY,
  "Run fast part of group commit in a single thread, to optimize kernel "
  "thread scheduling. On by default. Disable to run each transaction in group "
  "commit in its own thread, which can be slower at very high concurrency. "
  "This option is mostly for testing one algorithm versus the other, and it "
  "should not normally be necessary to change it.",
  NULL,
  NULL,
  1);

static MYSQL_SYSVAR_ENUM(
  checksum,
  binlog_checksum_options,
  PLUGIN_VAR_RQCMDARG,
  "Type of BINLOG_CHECKSUM_ALG. Include checksum for "
  "log events in the binary log",
  NULL,
  binlog_checksum_update,
  BINLOG_CHECKSUM_ALG_CRC32,
  &binlog_checksum_typelib);

static struct st_mysql_sys_var *binlog_sys_vars[]=
{
  MYSQL_SYSVAR(optimize_thread_scheduling),
  MYSQL_SYSVAR(checksum),
  NULL
};


/*
  Copy out the non-directory part of binlog position filename for the
  `binlog_snapshot_file' status variable, same way as it is done for
  SHOW MASTER STATUS.
*/
static void
set_binlog_snapshot_file(const char *src)
{
  size_t dir_len = dirname_length(src);
  strmake_buf(binlog_snapshot_file, src + dir_len);
}

/*
  Copy out current values of status variables, for SHOW STATUS or
  information_schema.global_status.

  This is called only under LOCK_show_status, so we can fill in a static array.
*/
void
TC_LOG_BINLOG::set_status_variables(THD *thd)
{
  binlog_cache_mngr *cache_mngr;

  if (thd && opt_bin_log)
    cache_mngr= (binlog_cache_mngr*) thd_get_ha_data(thd, binlog_hton);
  else
    cache_mngr= 0;

  bool have_snapshot= (cache_mngr && cache_mngr->last_commit_pos_file[0] != 0);
  mysql_mutex_lock(&LOCK_commit_ordered);
  binlog_status_var_num_commits= this->num_commits;
  binlog_status_var_num_group_commits= this->num_group_commits;
  if (!have_snapshot)
  {
    set_binlog_snapshot_file(last_commit_pos_file);
    binlog_snapshot_position= last_commit_pos_offset;
  }
  mysql_mutex_unlock(&LOCK_commit_ordered);
  mysql_mutex_lock(&LOCK_prepare_ordered);
  binlog_status_group_commit_trigger_count= this->group_commit_trigger_count;
  binlog_status_group_commit_trigger_timeout= this->group_commit_trigger_timeout;
  binlog_status_group_commit_trigger_lock_wait= this->group_commit_trigger_lock_wait;
  mysql_mutex_unlock(&LOCK_prepare_ordered);

  if (have_snapshot)
  {
    set_binlog_snapshot_file(cache_mngr->last_commit_pos_file);
    binlog_snapshot_position= cache_mngr->last_commit_pos_offset;
  }
}


/*
  Find the Gtid_list_log_event at the start of a binlog.

  NULL for ok, non-NULL error message for error.

  If ok, then the event is returned in *out_gtid_list. This can be NULL if we
  get back to binlogs written by old server version without GTID support. If
  so, it means we have reached the point to start from, as no GTID events can
  exist in earlier binlogs.
*/
const char *
get_gtid_list_event(IO_CACHE *cache, Gtid_list_log_event **out_gtid_list)
{
  Format_description_log_event init_fdle(BINLOG_VERSION);
  Format_description_log_event *fdle;
  Log_event *ev;
  const char *errormsg = NULL;

  *out_gtid_list= NULL;

  if (!(ev= Log_event::read_log_event(cache, &init_fdle,
                                      opt_master_verify_checksum)) ||
      ev->get_type_code() != FORMAT_DESCRIPTION_EVENT)
  {
    if (ev)
      delete ev;
    return "Could not read format description log event while looking for "
      "GTID position in binlog";
  }

  fdle= static_cast<Format_description_log_event *>(ev);

  for (;;)
  {
    Log_event_type typ;

    ev= Log_event::read_log_event(cache, fdle, opt_master_verify_checksum);
    if (!ev)
    {
      errormsg= "Could not read GTID list event while looking for GTID "
        "position in binlog";
      break;
    }
    typ= ev->get_type_code();
    if (typ == GTID_LIST_EVENT)
      break;                                    /* Done, found it */
    if (typ == START_ENCRYPTION_EVENT)
    {
      if (fdle->start_decryption((Start_encryption_log_event*) ev))
        errormsg= "Could not set up decryption for binlog.";
    }
    delete ev;
    if (typ == ROTATE_EVENT || typ == STOP_EVENT ||
        typ == FORMAT_DESCRIPTION_EVENT || typ == START_ENCRYPTION_EVENT)
      continue;                                 /* Continue looking */

    /* We did not find any Gtid_list_log_event, must be old binlog. */
    ev= NULL;
    break;
  }

  delete fdle;
  *out_gtid_list= static_cast<Gtid_list_log_event *>(ev);
  return errormsg;
}


struct st_mysql_storage_engine binlog_storage_engine=
{ MYSQL_HANDLERTON_INTERFACE_VERSION };

maria_declare_plugin(binlog)
{
  MYSQL_STORAGE_ENGINE_PLUGIN,
  &binlog_storage_engine,
  "binlog",
  "MySQL AB",
  "This is a pseudo storage engine to represent the binlog in a transaction",
  PLUGIN_LICENSE_GPL,
  binlog_init, /* Plugin Init */
  NULL, /* Plugin Deinit */
  0x0100 /* 1.0 */,
  binlog_status_vars_top,     /* status variables                */
  binlog_sys_vars,            /* system variables                */
  "1.0",                      /* string version */
  MariaDB_PLUGIN_MATURITY_STABLE /* maturity */
}
maria_declare_plugin_end;

#ifdef WITH_WSREP
IO_CACHE * get_trans_log(THD * thd)
{
  DBUG_ASSERT(binlog_hton->slot != HA_SLOT_UNDEF);
  binlog_cache_mngr *cache_mngr = (binlog_cache_mngr*)
    thd_get_ha_data(thd, binlog_hton);
  if (cache_mngr)
    return cache_mngr->get_binlog_cache_log(true);

  WSREP_DEBUG("binlog cache not initialized, conn: %llu",
	      thd->thread_id);
  return NULL;
}


bool wsrep_trans_cache_is_empty(THD *thd)
{
  binlog_cache_mngr *const cache_mngr=
      (binlog_cache_mngr*) thd_get_ha_data(thd, binlog_hton);
  return (!cache_mngr || cache_mngr->trx_cache.empty());
}


void thd_binlog_trx_reset(THD * thd)
{
  /*
    todo: fix autocommit select to not call the caller
  */
  if (thd_get_ha_data(thd, binlog_hton) != NULL)
  {
    binlog_cache_mngr *const cache_mngr=
      (binlog_cache_mngr*) thd_get_ha_data(thd, binlog_hton);
    if (cache_mngr)
    {
      cache_mngr->reset(false, true);
      if (!cache_mngr->stmt_cache.empty())
      {
        WSREP_DEBUG("pending events in stmt cache, sql: %s", thd->query());
        cache_mngr->stmt_cache.reset();
      }
    }
  }
  thd->clear_binlog_table_maps();
}


void thd_binlog_rollback_stmt(THD * thd)
{
  WSREP_DEBUG("thd_binlog_rollback_stmt connection: %llu",
	      thd->thread_id);
  binlog_cache_mngr *const cache_mngr=
    (binlog_cache_mngr*) thd_get_ha_data(thd, binlog_hton);
  if (cache_mngr)
    cache_mngr->trx_cache.set_prev_position(MY_OFF_T_UNDEF);
}
#endif /* WITH_WSREP */<|MERGE_RESOLUTION|>--- conflicted
+++ resolved
@@ -6474,11 +6474,6 @@
               it's list before dump-thread tries to send it
             */
             update_binlog_end_pos(offset);
-<<<<<<< HEAD
-            if (unlikely((error= rotate(false, &check_purge))))
-=======
-
-            signal_update();
             /*
               If a transaction with the LOAD DATA statement is divided
               into logical mini-transactions (of the 10K rows) and binlog
@@ -6493,8 +6488,7 @@
             if (!thd->wsrep_split_flag)
             {
 #endif /* WITH_WSREP */
-            if ((error= rotate(false, &check_purge)))
->>>>>>> a77e2668
+            if (unlikely((error= rotate(false, &check_purge))))
               check_purge= false;
 #ifdef WITH_WSREP
             }
@@ -7223,11 +7217,7 @@
     if (likely(!(error= write_incident_already_locked(thd))) &&
         likely(!(error= flush_and_sync(0))))
     {
-<<<<<<< HEAD
       update_binlog_end_pos();
-      if (unlikely((error= rotate(false, &check_purge))))
-=======
-      signal_update();
       /*
         If a transaction with the LOAD DATA statement is divided
         into logical mini-transactions (of the 10K rows) and binlog
@@ -7242,8 +7232,7 @@
       if (!thd->wsrep_split_flag)
       {
 #endif /* WITH_WSREP */
-      if ((error= rotate(false, &check_purge)))
->>>>>>> a77e2668
+      if (unlikely((error= rotate(false, &check_purge))))
         check_purge= false;
 #ifdef WITH_WSREP
       }
