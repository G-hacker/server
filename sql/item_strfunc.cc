--- conflicted
+++ resolved
@@ -2633,12 +2633,8 @@
     }
   }
   *to= '\'';
-<<<<<<< HEAD
-  str->length(new_length);
+  arg->length(new_length);
   str->set_charset(collation.collation);
-=======
-  arg->length(new_length);
->>>>>>> 8feedada
   null_value= 0;
   return arg;
 
