<<<<<<< HEAD
/* Copyright (C) 2000-2003 MySQL AB, 2008-2009 Sun Microsystems, Inc
=======
/* Copyright (c) 2000, 2011, Oracle and/or its affiliates. All rights reserved.
>>>>>>> 25221ccc

  This program is free software; you can redistribute it and/or modify
  it under the terms of the GNU General Public License as published by
  the Free Software Foundation; version 2 of the License.

  This program is distributed in the hope that it will be useful,
  but WITHOUT ANY WARRANTY; without even the implied warranty of
  MERCHANTABILITY or FITNESS FOR A PARTICULAR PURPOSE.  See the
  GNU General Public License for more details.

  You should have received a copy of the GNU General Public License
  along with this program; if not, write to the Free Software
  Foundation, Inc., 51 Franklin St, Fifth Floor, Boston, MA 02110-1301  USA */

#include "sql_priv.h"
#include "unireg.h"         // REQUIRED: for other includes
#include "sql_show.h"
#ifdef WITH_NDBCLUSTER_STORAGE_ENGINE
#include "ha_ndbcluster.h"

#ifdef HAVE_NDB_BINLOG
#include "rpl_injector.h"
#include "rpl_filter.h"
#include "slave.h"
#include "ha_ndbcluster_binlog.h"
#include "NdbDictionary.hpp"
#include "ndb_cluster_connection.hpp"
#include <util/NdbAutoPtr.hpp>

#include "sql_base.h"                           // close_thread_tables
#include "sql_table.h"                         // build_table_filename
#include "table.h"                             // open_table_from_share
#include "discover.h"                          // readfrm, writefrm
#include "lock.h"                              // MYSQL_LOCK_IGNORE_FLUSH,
                                               // mysql_unlock_tables
#include "sql_parse.h"                         // mysql_parse
#include "transaction.h"

#ifdef ndb_dynamite
#undef assert
#define assert(x) do { if(x) break; ::printf("%s %d: assert failed: %s\n", __FILE__, __LINE__, #x); ::fflush(stdout); ::signal(SIGABRT,SIG_DFL); ::abort(); ::kill(::getpid(),6); ::kill(::getpid(),9); } while (0)
#endif

extern my_bool opt_ndb_log_binlog_index;
extern ulong opt_ndb_extra_logging;
/*
  defines for cluster replication table names
*/
#include "ha_ndbcluster_tables.h"
#define NDB_APPLY_TABLE_FILE "./" NDB_REP_DB "/" NDB_APPLY_TABLE
#define NDB_SCHEMA_TABLE_FILE "./" NDB_REP_DB "/" NDB_SCHEMA_TABLE

/*
  Timeout for syncing schema events between
  mysql servers, and between mysql server and the binlog
*/
static const int DEFAULT_SYNC_TIMEOUT= 120;


/*
  Flag showing if the ndb injector thread is running, if so == 1
  -1 if it was started but later stopped for some reason
   0 if never started
*/
static int ndb_binlog_thread_running= 0;

/*
  Flag showing if the ndb binlog should be created, if so == TRUE
  FALSE if not
*/
my_bool ndb_binlog_running= FALSE;
my_bool ndb_binlog_tables_inited= FALSE;

/*
  Global reference to the ndb injector thread THD oject

  Has one sole purpose, for setting the in_use table member variable
  in get_share(...)
*/
THD *injector_thd= 0;

/*
  Global reference to ndb injector thd object.

  Used mainly by the binlog index thread, but exposed to the client sql
  thread for one reason; to setup the events operations for a table
  to enable ndb injector thread receiving events.

  Must therefore always be used with a surrounding
  mysql_mutex_lock(&injector_mutex), when doing create/dropEventOperation
*/
static Ndb *injector_ndb= 0;
static Ndb *schema_ndb= 0;

static int ndbcluster_binlog_inited= 0;
/*
  Flag "ndbcluster_binlog_terminating" set when shutting down mysqld.
  Server main loop should call handlerton function:

  ndbcluster_hton->binlog_func ==
  ndbcluster_binlog_func(...,BFN_BINLOG_END,...) ==
  ndbcluster_binlog_end

  at shutdown, which sets the flag. And then server needs to wait for it
  to complete.  Otherwise binlog will not be complete.

  ndbcluster_hton->panic == ndbcluster_end() will not return until
  ndb binlog is completed
*/
static int ndbcluster_binlog_terminating= 0;

/*
  Mutex and condition used for interacting between client sql thread
  and injector thread
*/
pthread_t ndb_binlog_thread;
mysql_mutex_t injector_mutex;
mysql_cond_t  injector_cond;

/* NDB Injector thread (used for binlog creation) */
static ulonglong ndb_latest_applied_binlog_epoch= 0;
static ulonglong ndb_latest_handled_binlog_epoch= 0;
static ulonglong ndb_latest_received_binlog_epoch= 0;

NDB_SHARE *ndb_apply_status_share= 0;
NDB_SHARE *ndb_schema_share= 0;
mysql_mutex_t ndb_schema_share_mutex;

extern my_bool opt_log_slave_updates;
static my_bool g_ndb_log_slave_updates;

/* Schema object distribution handling */
HASH ndb_schema_objects;
typedef struct st_ndb_schema_object {
  mysql_mutex_t mutex;
  char *key;
  uint key_length;
  uint use_count;
  MY_BITMAP slock_bitmap;
  uint32 slock[256/32]; // 256 bits for lock status of table
} NDB_SCHEMA_OBJECT;
static NDB_SCHEMA_OBJECT *ndb_get_schema_object(const char *key,
                                                my_bool create_if_not_exists,
                                                my_bool have_lock);
static void ndb_free_schema_object(NDB_SCHEMA_OBJECT **ndb_schema_object,
                                   bool have_lock);

static Uint64 *p_latest_trans_gci= 0;

/*
  Global variables for holding the ndb_binlog_index table reference
*/
static TABLE *ndb_binlog_index= 0;
static TABLE_LIST binlog_tables;

/*
  Helper functions
*/

#ifndef DBUG_OFF
/* purecov: begin deadcode */
static void print_records(TABLE *table, const uchar *record)
{
  for (uint j= 0; j < table->s->fields; j++)
  {
    char buf[40];
    int pos= 0;
    Field *field= table->field[j];
    const uchar* field_ptr= field->ptr - table->record[0] + record;
    int pack_len= field->pack_length();
    int n= pack_len < 10 ? pack_len : 10;

    for (int i= 0; i < n && pos < 20; i++)
    {
      pos+= sprintf(&buf[pos]," %x", (int) (uchar) field_ptr[i]);
    }
    buf[pos]= 0;
    DBUG_PRINT("info",("[%u]field_ptr[0->%d]: %s", j, n, buf));
  }
}
/* purecov: end */
#else
#define print_records(a,b)
#endif


#ifndef DBUG_OFF
static void dbug_print_table(const char *info, TABLE *table)
{
  if (table == 0)
  {
    DBUG_PRINT("info",("%s: (null)", info));
    return;
  }
  DBUG_PRINT("info",
             ("%s: %s.%s s->fields: %d  "
              "reclength: %lu  rec_buff_length: %u  record[0]: 0x%lx  "
              "record[1]: 0x%lx",
              info,
              table->s->db.str,
              table->s->table_name.str,
              table->s->fields,
              table->s->reclength,
              table->s->rec_buff_length,
              (long) table->record[0],
              (long) table->record[1]));

  for (unsigned int i= 0; i < table->s->fields; i++) 
  {
    Field *f= table->field[i];
    DBUG_PRINT("info",
               ("[%d] \"%s\"(0x%lx:%s%s%s%s%s%s) type: %d  pack_length: %d  "
                "ptr: 0x%lx[+%d]  null_bit: %u  null_ptr: 0x%lx[+%d]",
                i,
                f->field_name,
                (long) f->flags,
                (f->flags & PRI_KEY_FLAG)  ? "pri"       : "attr",
                (f->flags & NOT_NULL_FLAG) ? ""          : ",nullable",
                (f->flags & UNSIGNED_FLAG) ? ",unsigned" : ",signed",
                (f->flags & ZEROFILL_FLAG) ? ",zerofill" : "",
                (f->flags & BLOB_FLAG)     ? ",blob"     : "",
                (f->flags & BINARY_FLAG)   ? ",binary"   : "",
                f->real_type(),
                f->pack_length(),
                (long) f->ptr, (int) (f->ptr - table->record[0]),
                f->null_bit,
                (long) f->null_ptr,
                (int) ((uchar*) f->null_ptr - table->record[0])));
    if (f->type() == MYSQL_TYPE_BIT)
    {
      Field_bit *g= (Field_bit*) f;
      DBUG_PRINT("MYSQL_TYPE_BIT",("field_length: %d  bit_ptr: 0x%lx[+%d] "
                                   "bit_ofs: %d  bit_len: %u",
                                   g->field_length, (long) g->bit_ptr,
                                   (int) ((uchar*) g->bit_ptr -
                                          table->record[0]),
                                   g->bit_ofs, g->bit_len));
    }
  }
}
#else
#define dbug_print_table(a,b)
#endif


/*
  Run a query through mysql_parse

  Used to:
  - purging the ndb_binlog_index
  - creating the ndb_apply_status table
*/
static void run_query(THD *thd, char *buf, char *end,
                      const int *no_print_error, my_bool disable_binlog)
{
  ulong save_thd_query_length= thd->query_length();
  char *save_thd_query= thd->query();
  ulong save_thread_id= thd->variables.pseudo_thread_id;
  struct system_status_var save_thd_status_var= thd->status_var;
  THD_TRANS save_thd_transaction_all= thd->transaction.all;
  THD_TRANS save_thd_transaction_stmt= thd->transaction.stmt;
  ulonglong save_thd_options= thd->variables.option_bits;
  DBUG_ASSERT(sizeof(save_thd_options) == sizeof(thd->variables.option_bits));
  NET save_thd_net= thd->net;

  bzero((char*) &thd->net, sizeof(NET));
  thd->set_query(buf, (uint) (end - buf));
  thd->variables.pseudo_thread_id= thread_id;
  thd->transaction.stmt.modified_non_trans_table= FALSE;
  if (disable_binlog)
    thd->variables.option_bits&= ~OPTION_BIN_LOG;
    
  DBUG_PRINT("query", ("%s", thd->query()));

  DBUG_ASSERT(!thd->in_sub_stmt);
  DBUG_ASSERT(!thd->locked_tables_mode);

  {
    Parser_state parser_state;
    if (!parser_state.init(thd, thd->query(), thd->query_length()))
      mysql_parse(thd, thd->query(), thd->query_length(), &parser_state);
  }

  if (no_print_error && thd->is_slave_error)
  {
    int i;
    Thd_ndb *thd_ndb= get_thd_ndb(thd);
    for (i= 0; no_print_error[i]; i++)
      if ((thd_ndb->m_error_code == no_print_error[i]) ||
          (thd->stmt_da->sql_errno() == (unsigned) no_print_error[i]))
        break;
    if (!no_print_error[i])
      sql_print_error("NDB: %s: error %s %d(ndb: %d) %d %d",
                      buf,
                      thd->stmt_da->message(),
                      thd->stmt_da->sql_errno(),
                      thd_ndb->m_error_code,
                      (int) thd->is_error(), thd->is_slave_error);
  }
  /*
    XXX: this code is broken. mysql_parse()/mysql_reset_thd_for_next_command()
    can not be called from within a statement, and
    run_query() can be called from anywhere, including from within
    a sub-statement.
    This particular reset is a temporary hack to avoid an assert
    for double assignment of the diagnostics area when run_query()
    is called from ndbcluster_reset_logs(), which is called from
    mysql_flush().
  */
  thd->stmt_da->reset_diagnostics_area();

  thd->variables.option_bits= save_thd_options;
  thd->set_query(save_thd_query, save_thd_query_length);
  thd->variables.pseudo_thread_id= save_thread_id;
  thd->status_var= save_thd_status_var;
  thd->transaction.all= save_thd_transaction_all;
  thd->transaction.stmt= save_thd_transaction_stmt;
  thd->net= save_thd_net;
  thd->set_current_stmt_binlog_format_row();

  if (thd == injector_thd)
  {
    /*
      running the query will close all tables, including the ndb_binlog_index
      used in injector_thd
    */
    ndb_binlog_index= 0;
  }
}

static void
ndbcluster_binlog_close_table(THD *thd, NDB_SHARE *share)
{
  DBUG_ENTER("ndbcluster_binlog_close_table");
  if (share->table_share)
  {
    closefrm(share->table, 1);
    share->table_share= 0;
    share->table= 0;
  }
  DBUG_ASSERT(share->table == 0);
  DBUG_VOID_RETURN;
}


/*
  Creates a TABLE object for the ndb cluster table

  NOTES
    This does not open the underlying table
*/

static int
ndbcluster_binlog_open_table(THD *thd, NDB_SHARE *share,
                             TABLE_SHARE *table_share, TABLE *table,
                             int reopen)
{
  int error;
  DBUG_ENTER("ndbcluster_binlog_open_table");
  
  init_tmp_table_share(thd, table_share, share->db, 0, share->table_name, 
                       share->key);
  if ((error= open_table_def(thd, table_share, 0)))
  {
    DBUG_PRINT("error", ("open_table_def failed: %d my_errno: %d", error, my_errno));
    free_table_share(table_share);
    DBUG_RETURN(error);
  }
  if ((error= open_table_from_share(thd, table_share, "", 0 /* fon't allocate buffers */, 
                                    (uint) READ_ALL, 0, table, FALSE)))
  {
    DBUG_PRINT("error", ("open_table_from_share failed %d my_errno: %d", error, my_errno));
    free_table_share(table_share);
    DBUG_RETURN(error);
  }
  mysql_mutex_lock(&LOCK_open);
  assign_new_table_id(table_share);
  mysql_mutex_unlock(&LOCK_open);

  if (!reopen)
  {
    // allocate memory on ndb share so it can be reused after online alter table
    (void)multi_alloc_root(&share->mem_root,
                           &(share->record[0]), table->s->rec_buff_length,
                           &(share->record[1]), table->s->rec_buff_length,
                           NULL);
  }
  {
    my_ptrdiff_t row_offset= share->record[0] - table->record[0];
    Field **p_field;
    for (p_field= table->field; *p_field; p_field++)
      (*p_field)->move_field_offset(row_offset);
    table->record[0]= share->record[0];
    table->record[1]= share->record[1];
  }

  table->in_use= injector_thd;
  
  table->s->db.str= share->db;
  table->s->db.length= strlen(share->db);
  table->s->table_name.str= share->table_name;
  table->s->table_name.length= strlen(share->table_name);
  
  DBUG_ASSERT(share->table_share == 0);
  share->table_share= table_share;
  DBUG_ASSERT(share->table == 0);
  share->table= table;
  /* We can't use 'use_all_columns()' as the file object is not setup yet */
  table->column_bitmaps_set_no_signal(&table->s->all_set, &table->s->all_set);
#ifndef DBUG_OFF
  dbug_print_table("table", table);
#endif
  DBUG_RETURN(0);
}


/*
  Initialize the binlog part of the NDB_SHARE
*/
int ndbcluster_binlog_init_share(NDB_SHARE *share, TABLE *_table)
{
  THD *thd= current_thd;
  MEM_ROOT *mem_root= &share->mem_root;
  int do_event_op= ndb_binlog_running;
  int error= 0;
  DBUG_ENTER("ndbcluster_binlog_init_share");

  share->connect_count= g_ndb_cluster_connection->get_connect_count();

  share->op= 0;
  share->table= 0;

  if (!ndb_schema_share &&
      strcmp(share->db, NDB_REP_DB) == 0 &&
      strcmp(share->table_name, NDB_SCHEMA_TABLE) == 0)
    do_event_op= 1;
  else if (!ndb_apply_status_share &&
           strcmp(share->db, NDB_REP_DB) == 0 &&
           strcmp(share->table_name, NDB_APPLY_TABLE) == 0)
    do_event_op= 1;

  {
    int i, no_nodes= g_ndb_cluster_connection->no_db_nodes();
    share->subscriber_bitmap= (MY_BITMAP*)
      alloc_root(mem_root, no_nodes * sizeof(MY_BITMAP));
    for (i= 0; i < no_nodes; i++)
    {
      bitmap_init(&share->subscriber_bitmap[i],
                  (Uint32*)alloc_root(mem_root, max_ndb_nodes/8),
                  max_ndb_nodes, FALSE);
      bitmap_clear_all(&share->subscriber_bitmap[i]);
    }
  }

  if (!do_event_op)
  {
    if (_table)
    {
      if (_table->s->primary_key == MAX_KEY)
        share->flags|= NSF_HIDDEN_PK;
      if (_table->s->blob_fields != 0)
        share->flags|= NSF_BLOB_FLAG;
    }
    else
    {
      share->flags|= NSF_NO_BINLOG;
    }
    DBUG_RETURN(error);
  }
  while (1) 
  {
    int error;
    TABLE_SHARE *table_share= (TABLE_SHARE *) alloc_root(mem_root, sizeof(*table_share));
    TABLE *table= (TABLE*) alloc_root(mem_root, sizeof(*table));
    if ((error= ndbcluster_binlog_open_table(thd, share, table_share, table, 0)))
      break;
    /*
      ! do not touch the contents of the table
      it may be in use by the injector thread
    */
    MEM_ROOT *mem_root= &share->mem_root;
    share->ndb_value[0]= (NdbValue*)
      alloc_root(mem_root, sizeof(NdbValue) *
                 (table->s->fields + 2 /*extra for hidden key and part key*/));
    share->ndb_value[1]= (NdbValue*)
      alloc_root(mem_root, sizeof(NdbValue) *
                 (table->s->fields + 2 /*extra for hidden key and part key*/));

    if (table->s->primary_key == MAX_KEY)
      share->flags|= NSF_HIDDEN_PK;
    if (table->s->blob_fields != 0)
      share->flags|= NSF_BLOB_FLAG;
    break;
  }
  DBUG_RETURN(error);
}

/*****************************************************************
  functions called from master sql client threads
****************************************************************/

/*
  called in mysql_show_binlog_events and reset_logs to make sure we wait for
  all events originating from this mysql server to arrive in the binlog

  Wait for the last epoch in which the last transaction is a part of.

  Wait a maximum of 30 seconds.
*/
static void ndbcluster_binlog_wait(THD *thd)
{
  if (ndb_binlog_running)
  {
    DBUG_ENTER("ndbcluster_binlog_wait");
    const char *save_info= thd ? thd->proc_info : 0;
    ulonglong wait_epoch= *p_latest_trans_gci;
    int count= 30;
    if (thd)
      thd->proc_info= "Waiting for ndbcluster binlog update to "
	"reach current position";
    while (count && ndb_binlog_running &&
           ndb_latest_handled_binlog_epoch < wait_epoch)
    {
      count--;
      sleep(1);
    }
    if (thd)
      thd->proc_info= save_info;
    DBUG_VOID_RETURN;
  }
}

/*
 Called from MYSQL_BIN_LOG::reset_logs in log.cc when binlog is emptied
*/
static int ndbcluster_reset_logs(THD *thd)
{
  if (!ndb_binlog_running)
    return 0;

  DBUG_ENTER("ndbcluster_reset_logs");

  /*
    Wait for all events orifinating from this mysql server has
    reached the binlog before continuing to reset
  */
  ndbcluster_binlog_wait(thd);

  char buf[1024];
  char *end= strmov(buf, "DELETE FROM " NDB_REP_DB "." NDB_REP_TABLE);

  run_query(thd, buf, end, NULL, TRUE);

  DBUG_RETURN(0);
}

/*
  Called from MYSQL_BIN_LOG::purge_logs in log.cc when the binlog "file"
  is removed
*/

static int
ndbcluster_binlog_index_purge_file(THD *thd, const char *file)
{
  if (!ndb_binlog_running || thd->slave_thread)
    return 0;

  DBUG_ENTER("ndbcluster_binlog_index_purge_file");
  DBUG_PRINT("enter", ("file: %s", file));

  char buf[1024];
  char *end= strmov(strmov(strmov(buf,
                                  "DELETE FROM "
                                  NDB_REP_DB "." NDB_REP_TABLE
                                  " WHERE File='"), file), "'");

  run_query(thd, buf, end, NULL, TRUE);

  DBUG_RETURN(0);
}

static void
ndbcluster_binlog_log_query(handlerton *hton, THD *thd, enum_binlog_command binlog_command,
                            const char *query, uint query_length,
                            const char *db, const char *table_name)
{
  DBUG_ENTER("ndbcluster_binlog_log_query");
  DBUG_PRINT("enter", ("db: %s  table_name: %s  query: %s",
                       db, table_name, query));
  enum SCHEMA_OP_TYPE type;
  int log= 0;
  switch (binlog_command)
  {
  case LOGCOM_CREATE_TABLE:
    type= SOT_CREATE_TABLE;
    DBUG_ASSERT(FALSE);
    break;
  case LOGCOM_ALTER_TABLE:
    type= SOT_ALTER_TABLE;
    log= 1;
    break;
  case LOGCOM_RENAME_TABLE:
    type= SOT_RENAME_TABLE;
    DBUG_ASSERT(FALSE);
    break;
  case LOGCOM_DROP_TABLE:
    type= SOT_DROP_TABLE;
    DBUG_ASSERT(FALSE);
    break;
  case LOGCOM_CREATE_DB:
    type= SOT_CREATE_DB;
    log= 1;
    break;
  case LOGCOM_ALTER_DB:
    type= SOT_ALTER_DB;
    log= 1;
    break;
  case LOGCOM_DROP_DB:
    type= SOT_DROP_DB;
    DBUG_ASSERT(FALSE);
    break;
  }
  if (log)
  {
    ndbcluster_log_schema_op(thd, 0, query, query_length,
                             db, table_name, 0, 0, type,
                             0, 0);
  }
  DBUG_VOID_RETURN;
}


/*
  End use of the NDB Cluster binlog
   - wait for binlog thread to shutdown
*/

static int ndbcluster_binlog_end(THD *thd)
{
  DBUG_ENTER("ndbcluster_binlog_end");

  if (!ndbcluster_binlog_inited)
    DBUG_RETURN(0);
  ndbcluster_binlog_inited= 0;

#ifdef HAVE_NDB_BINLOG
  if (ndb_util_thread_running > 0)
  {
    /*
      Wait for util thread to die (as this uses the injector mutex)
      There is a very small change that ndb_util_thread dies and the
      following mutex is freed before it's accessed. This shouldn't
      however be a likely case as the ndbcluster_binlog_end is supposed to
      be called before ndb_cluster_end().
    */
    mysql_mutex_lock(&LOCK_ndb_util_thread);
    /* Ensure mutex are not freed if ndb_cluster_end is running at same time */
    ndb_util_thread_running++;
    ndbcluster_terminating= 1;
    mysql_cond_signal(&COND_ndb_util_thread);
    while (ndb_util_thread_running > 1)
      mysql_cond_wait(&COND_ndb_util_ready, &LOCK_ndb_util_thread);
    ndb_util_thread_running--;
    mysql_mutex_unlock(&LOCK_ndb_util_thread);
  }

  /* wait for injector thread to finish */
  ndbcluster_binlog_terminating= 1;
  mysql_mutex_lock(&injector_mutex);
  mysql_cond_signal(&injector_cond);
  while (ndb_binlog_thread_running > 0)
    mysql_cond_wait(&injector_cond, &injector_mutex);
  mysql_mutex_unlock(&injector_mutex);

  mysql_mutex_destroy(&injector_mutex);
  mysql_cond_destroy(&injector_cond);
  mysql_mutex_destroy(&ndb_schema_share_mutex);
#endif

  DBUG_RETURN(0);
}

/*****************************************************************
  functions called from slave sql client threads
****************************************************************/
static void ndbcluster_reset_slave(THD *thd)
{
  if (!ndb_binlog_running)
    return;

  DBUG_ENTER("ndbcluster_reset_slave");
  char buf[1024];
  char *end= strmov(buf, "DELETE FROM " NDB_REP_DB "." NDB_APPLY_TABLE);
  run_query(thd, buf, end, NULL, TRUE);
  DBUG_VOID_RETURN;
}

/*
  Initialize the binlog part of the ndb handlerton
*/

/**
  Upon the sql command flush logs, we need to ensure that all outstanding
  ndb data to be logged has made it to the binary log to get a deterministic
  behavior on the rotation of the log.
 */
static bool ndbcluster_flush_logs(handlerton *hton)
{
  ndbcluster_binlog_wait(current_thd);
  return FALSE;
}

static int ndbcluster_binlog_func(handlerton *hton, THD *thd, 
                                  enum_binlog_func fn, 
                                  void *arg)
{
  switch(fn)
  {
  case BFN_RESET_LOGS:
    ndbcluster_reset_logs(thd);
    break;
  case BFN_RESET_SLAVE:
    ndbcluster_reset_slave(thd);
    break;
  case BFN_BINLOG_WAIT:
    ndbcluster_binlog_wait(thd);
    break;
  case BFN_BINLOG_END:
    ndbcluster_binlog_end(thd);
    break;
  case BFN_BINLOG_PURGE_FILE:
    ndbcluster_binlog_index_purge_file(thd, (const char *)arg);
    break;
  }
  return 0;
}

void ndbcluster_binlog_init_handlerton()
{
  handlerton *h= ndbcluster_hton;
  h->flush_logs=       ndbcluster_flush_logs;
  h->binlog_func=      ndbcluster_binlog_func;
  h->binlog_log_query= ndbcluster_binlog_log_query;
}





/*
  check the availability af the ndb_apply_status share
  - return share, but do not increase refcount
  - return 0 if there is no share
*/
static NDB_SHARE *ndbcluster_check_ndb_apply_status_share()
{
  mysql_mutex_lock(&ndbcluster_mutex);

  void *share= my_hash_search(&ndbcluster_open_tables,
                              (uchar*) NDB_APPLY_TABLE_FILE,
                              sizeof(NDB_APPLY_TABLE_FILE) - 1);
  DBUG_PRINT("info",("ndbcluster_check_ndb_apply_status_share %s 0x%lx",
                     NDB_APPLY_TABLE_FILE, (long) share));
  mysql_mutex_unlock(&ndbcluster_mutex);
  return (NDB_SHARE*) share;
}

/*
  check the availability af the schema share
  - return share, but do not increase refcount
  - return 0 if there is no share
*/
static NDB_SHARE *ndbcluster_check_ndb_schema_share()
{
  mysql_mutex_lock(&ndbcluster_mutex);

  void *share= my_hash_search(&ndbcluster_open_tables,
                              (uchar*) NDB_SCHEMA_TABLE_FILE,
                              sizeof(NDB_SCHEMA_TABLE_FILE) - 1);
  DBUG_PRINT("info",("ndbcluster_check_ndb_schema_share %s 0x%lx",
                     NDB_SCHEMA_TABLE_FILE, (long) share));
  mysql_mutex_unlock(&ndbcluster_mutex);
  return (NDB_SHARE*) share;
}

/*
  Create the ndb_apply_status table
*/
static int ndbcluster_create_ndb_apply_status_table(THD *thd)
{
  DBUG_ENTER("ndbcluster_create_ndb_apply_status_table");

  /*
    Check if we already have the apply status table.
    If so it should have been discovered at startup
    and thus have a share
  */

  if (ndbcluster_check_ndb_apply_status_share())
    DBUG_RETURN(0);

  if (g_ndb_cluster_connection->get_no_ready() <= 0)
    DBUG_RETURN(0);

  char buf[1024 + 1], *end;

  if (opt_ndb_extra_logging)
    sql_print_information("NDB: Creating " NDB_REP_DB "." NDB_APPLY_TABLE);

  /*
    Check if apply status table exists in MySQL "dictionary"
    if so, remove it since there is none in Ndb
  */
  {
    build_table_filename(buf, sizeof(buf) - 1,
                         NDB_REP_DB, NDB_APPLY_TABLE, reg_ext, 0);
    mysql_file_delete(key_file_frm, buf, MYF(0));
  }

  /*
    Note, updating this table schema must be reflected in ndb_restore
  */
  end= strmov(buf, "CREATE TABLE IF NOT EXISTS "
                   NDB_REP_DB "." NDB_APPLY_TABLE
                   " ( server_id INT UNSIGNED NOT NULL,"
                   " epoch BIGINT UNSIGNED NOT NULL, "
                   " log_name VARCHAR(255) BINARY NOT NULL, "
                   " start_pos BIGINT UNSIGNED NOT NULL, "
                   " end_pos BIGINT UNSIGNED NOT NULL, "
                   " PRIMARY KEY USING HASH (server_id) ) ENGINE=NDB CHARACTER SET latin1");

  const int no_print_error[6]= {ER_TABLE_EXISTS_ERROR,
                                701,
                                702,
                                721, // Table already exist
                                4009,
                                0}; // do not print error 701 etc
  run_query(thd, buf, end, no_print_error, TRUE);

  DBUG_RETURN(0);
}


/*
  Create the schema table
*/
static int ndbcluster_create_schema_table(THD *thd)
{
  DBUG_ENTER("ndbcluster_create_schema_table");

  /*
    Check if we already have the schema table.
    If so it should have been discovered at startup
    and thus have a share
  */

  if (ndbcluster_check_ndb_schema_share())
    DBUG_RETURN(0);

  if (g_ndb_cluster_connection->get_no_ready() <= 0)
    DBUG_RETURN(0);

  char buf[1024 + 1], *end;

  if (opt_ndb_extra_logging)
    sql_print_information("NDB: Creating " NDB_REP_DB "." NDB_SCHEMA_TABLE);

  /*
    Check if schema table exists in MySQL "dictionary"
    if so, remove it since there is none in Ndb
  */
  {
    build_table_filename(buf, sizeof(buf) - 1,
                         NDB_REP_DB, NDB_SCHEMA_TABLE, reg_ext, 0);
    mysql_file_delete(key_file_frm, buf, MYF(0));
  }

  /*
    Update the defines below to reflect the table schema
  */
  end= strmov(buf, "CREATE TABLE IF NOT EXISTS "
                   NDB_REP_DB "." NDB_SCHEMA_TABLE
                   " ( db VARBINARY(63) NOT NULL,"
                   " name VARBINARY(63) NOT NULL,"
                   " slock BINARY(32) NOT NULL,"
                   " query BLOB NOT NULL,"
                   " node_id INT UNSIGNED NOT NULL,"
                   " epoch BIGINT UNSIGNED NOT NULL,"
                   " id INT UNSIGNED NOT NULL,"
                   " version INT UNSIGNED NOT NULL,"
                   " type INT UNSIGNED NOT NULL,"
                   " PRIMARY KEY USING HASH (db,name) ) ENGINE=NDB CHARACTER SET latin1");

  const int no_print_error[6]= {ER_TABLE_EXISTS_ERROR,
                                701,
                                702,
                                721, // Table already exist
                                4009,
                                0}; // do not print error 701 etc
  run_query(thd, buf, end, no_print_error, TRUE);

  DBUG_RETURN(0);
}

int ndbcluster_setup_binlog_table_shares(THD *thd)
{
  if (!ndb_schema_share &&
      ndbcluster_check_ndb_schema_share() == 0)
  {
    ndb_create_table_from_engine(thd, NDB_REP_DB, NDB_SCHEMA_TABLE);
    if (!ndb_schema_share)
    {
      ndbcluster_create_schema_table(thd);
      // always make sure we create the 'schema' first
      if (!ndb_schema_share)
        return 1;
    }
  }
  if (!ndb_apply_status_share &&
      ndbcluster_check_ndb_apply_status_share() == 0)
  {
    ndb_create_table_from_engine(thd, NDB_REP_DB, NDB_APPLY_TABLE);
    if (!ndb_apply_status_share)
    {
      ndbcluster_create_ndb_apply_status_table(thd);
      if (!ndb_apply_status_share)
        return 1;
    }
  }
  if (!ndbcluster_find_all_files(thd))
  {
    ndb_binlog_tables_inited= TRUE;
    if (opt_ndb_extra_logging)
      sql_print_information("NDB Binlog: ndb tables writable");
    close_cached_tables(NULL, NULL, FALSE, LONG_TIMEOUT);
    /* Signal injector thread that all is setup */
    mysql_cond_signal(&injector_cond);
  }
  return 0;
}

/*
  Defines and struct for schema table.
  Should reflect table definition above.
*/
#define SCHEMA_DB_I 0u
#define SCHEMA_NAME_I 1u
#define SCHEMA_SLOCK_I 2u
#define SCHEMA_QUERY_I 3u
#define SCHEMA_NODE_ID_I 4u
#define SCHEMA_EPOCH_I 5u
#define SCHEMA_ID_I 6u
#define SCHEMA_VERSION_I 7u
#define SCHEMA_TYPE_I 8u
#define SCHEMA_SIZE 9u
#define SCHEMA_SLOCK_SIZE 32u

struct Cluster_schema
{
  uchar db_length;
  char db[64];
  uchar name_length;
  char name[64];
  uchar slock_length;
  uint32 slock[SCHEMA_SLOCK_SIZE/4];
  unsigned short query_length;
  char *query;
  Uint64 epoch;
  uint32 node_id;
  uint32 id;
  uint32 version;
  uint32 type;
  uint32 any_value;
};

static void print_could_not_discover_error(THD *thd,
                                           const Cluster_schema *schema)
{
  sql_print_error("NDB Binlog: Could not discover table '%s.%s' from "
                  "binlog schema event '%s' from node %d. "
                  "my_errno: %d",
                   schema->db, schema->name, schema->query,
                   schema->node_id, my_errno);
  List_iterator_fast<MYSQL_ERROR> it(thd->warning_info->warn_list());
  MYSQL_ERROR *err;
  while ((err= it++))
    sql_print_warning("NDB Binlog: (%d)%s", err->get_sql_errno(),
                      err->get_message_text());
}

/*
  Transfer schema table data into corresponding struct
*/
static void ndbcluster_get_schema(NDB_SHARE *share,
                                  Cluster_schema *s)
{
  TABLE *table= share->table;
  Field **field;
  /* unpack blob values */
  uchar* blobs_buffer= 0;
  uint blobs_buffer_size= 0;
  my_bitmap_map *old_map= dbug_tmp_use_all_columns(table, table->read_set);
  {
    ptrdiff_t ptrdiff= 0;
    int ret= get_ndb_blobs_value(table, share->ndb_value[0],
                                 blobs_buffer, blobs_buffer_size,
                                 ptrdiff);
    if (ret != 0)
    {
      my_free(blobs_buffer);
      DBUG_PRINT("info", ("blob read error"));
      DBUG_ASSERT(FALSE);
    }
  }
  /* db varchar 1 length uchar */
  field= table->field;
  s->db_length= *(uint8*)(*field)->ptr;
  DBUG_ASSERT(s->db_length <= (*field)->field_length);
  DBUG_ASSERT((*field)->field_length + 1 == sizeof(s->db));
  memcpy(s->db, (*field)->ptr + 1, s->db_length);
  s->db[s->db_length]= 0;
  /* name varchar 1 length uchar */
  field++;
  s->name_length= *(uint8*)(*field)->ptr;
  DBUG_ASSERT(s->name_length <= (*field)->field_length);
  DBUG_ASSERT((*field)->field_length + 1 == sizeof(s->name));
  memcpy(s->name, (*field)->ptr + 1, s->name_length);
  s->name[s->name_length]= 0;
  /* slock fixed length */
  field++;
  s->slock_length= (*field)->field_length;
  DBUG_ASSERT((*field)->field_length == sizeof(s->slock));
  memcpy(s->slock, (*field)->ptr, s->slock_length);
  /* query blob */
  field++;
  {
    Field_blob *field_blob= (Field_blob*)(*field);
    uint blob_len= field_blob->get_length((*field)->ptr);
    uchar *blob_ptr= 0;
    field_blob->get_ptr(&blob_ptr);
    DBUG_ASSERT(blob_len == 0 || blob_ptr != 0);
    s->query_length= blob_len;
    s->query= sql_strmake((char*) blob_ptr, blob_len);
  }
  /* node_id */
  field++;
  s->node_id= ((Field_long *)*field)->val_int();
  /* epoch */
  field++;
  s->epoch= ((Field_long *)*field)->val_int();
  /* id */
  field++;
  s->id= ((Field_long *)*field)->val_int();
  /* version */
  field++;
  s->version= ((Field_long *)*field)->val_int();
  /* type */
  field++;
  s->type= ((Field_long *)*field)->val_int();
  /* free blobs buffer */
  my_free(blobs_buffer);
  dbug_tmp_restore_column_map(table->read_set, old_map);
}

/*
  helper function to pack a ndb varchar
*/
char *ndb_pack_varchar(const NDBCOL *col, char *buf,
                       const char *str, int sz)
{
  switch (col->getArrayType())
  {
    case NDBCOL::ArrayTypeFixed:
      memcpy(buf, str, sz);
      break;
    case NDBCOL::ArrayTypeShortVar:
      *(uchar*)buf= (uchar)sz;
      memcpy(buf + 1, str, sz);
      break;
    case NDBCOL::ArrayTypeMediumVar:
      int2store(buf, sz);
      memcpy(buf + 2, str, sz);
      break;
  }
  return buf;
}

/*
  acknowledge handling of schema operation
*/
static int
ndbcluster_update_slock(THD *thd,
                        const char *db,
                        const char *table_name)
{
  DBUG_ENTER("ndbcluster_update_slock");
  if (!ndb_schema_share)
  {
    DBUG_RETURN(0);
  }

  const NdbError *ndb_error= 0;
  uint32 node_id= g_ndb_cluster_connection->node_id();
  Ndb *ndb= check_ndb_in_thd(thd);
  char save_db[FN_HEADLEN];
  strcpy(save_db, ndb->getDatabaseName());

  char tmp_buf[FN_REFLEN];
  NDBDICT *dict= ndb->getDictionary();
  ndb->setDatabaseName(NDB_REP_DB);
  Ndb_table_guard ndbtab_g(dict, NDB_SCHEMA_TABLE);
  const NDBTAB *ndbtab= ndbtab_g.get_table();
  NdbTransaction *trans= 0;
  int retries= 100;
  int retry_sleep= 10; /* 10 milliseconds, transaction */
  const NDBCOL *col[SCHEMA_SIZE];
  unsigned sz[SCHEMA_SIZE];

  MY_BITMAP slock;
  uint32 bitbuf[SCHEMA_SLOCK_SIZE/4];
  bitmap_init(&slock, bitbuf, sizeof(bitbuf)*8, false);

  if (ndbtab == 0)
  {
    abort();
    DBUG_RETURN(0);
  }

  {
    uint i;
    for (i= 0; i < SCHEMA_SIZE; i++)
    {
      col[i]= ndbtab->getColumn(i);
      if (i != SCHEMA_QUERY_I)
      {
        sz[i]= col[i]->getLength();
        DBUG_ASSERT(sz[i] <= sizeof(tmp_buf));
      }
    }
  }

  while (1)
  {
    if ((trans= ndb->startTransaction()) == 0)
      goto err;
    {
      NdbOperation *op= 0;
      int r= 0;

      /* read the bitmap exlusive */
      r|= (op= trans->getNdbOperation(ndbtab)) == 0;
      DBUG_ASSERT(r == 0);
      r|= op->readTupleExclusive();
      DBUG_ASSERT(r == 0);
    
      /* db */
      ndb_pack_varchar(col[SCHEMA_DB_I], tmp_buf, db, strlen(db));
      r|= op->equal(SCHEMA_DB_I, tmp_buf);
      DBUG_ASSERT(r == 0);
      /* name */
      ndb_pack_varchar(col[SCHEMA_NAME_I], tmp_buf, table_name,
                       strlen(table_name));
      r|= op->equal(SCHEMA_NAME_I, tmp_buf);
      DBUG_ASSERT(r == 0);
      /* slock */
      r|= op->getValue(SCHEMA_SLOCK_I, (char*)slock.bitmap) == 0;
      DBUG_ASSERT(r == 0);
    }
    if (trans->execute(NdbTransaction::NoCommit))
      goto err;
    bitmap_clear_bit(&slock, node_id);
    {
      NdbOperation *op= 0;
      int r= 0;

      /* now update the tuple */
      r|= (op= trans->getNdbOperation(ndbtab)) == 0;
      DBUG_ASSERT(r == 0);
      r|= op->updateTuple();
      DBUG_ASSERT(r == 0);

      /* db */
      ndb_pack_varchar(col[SCHEMA_DB_I], tmp_buf, db, strlen(db));
      r|= op->equal(SCHEMA_DB_I, tmp_buf);
      DBUG_ASSERT(r == 0);
      /* name */
      ndb_pack_varchar(col[SCHEMA_NAME_I], tmp_buf, table_name,
                       strlen(table_name));
      r|= op->equal(SCHEMA_NAME_I, tmp_buf);
      DBUG_ASSERT(r == 0);
      /* slock */
      r|= op->setValue(SCHEMA_SLOCK_I, (char*)slock.bitmap);
      DBUG_ASSERT(r == 0);
      /* node_id */
      r|= op->setValue(SCHEMA_NODE_ID_I, node_id);
      DBUG_ASSERT(r == 0);
      /* type */
      r|= op->setValue(SCHEMA_TYPE_I, (uint32)SOT_CLEAR_SLOCK);
      DBUG_ASSERT(r == 0);
    }
    if (trans->execute(NdbTransaction::Commit) == 0)
    {
      dict->forceGCPWait();
      DBUG_PRINT("info", ("node %d cleared lock on '%s.%s'",
                          node_id, db, table_name));
      break;
    }
  err:
    const NdbError *this_error= trans ?
      &trans->getNdbError() : &ndb->getNdbError();
    if (this_error->status == NdbError::TemporaryError)
    {
      if (retries--)
      {
        if (trans)
          ndb->closeTransaction(trans);
        my_sleep(retry_sleep);
        continue; // retry
      }
    }
    ndb_error= this_error;
    break;
  }

  if (ndb_error)
<<<<<<< HEAD
    push_warning_printf(thd, MYSQL_ERROR::WARN_LEVEL_WARN,
=======
  {
    char buf[1024];
    my_snprintf(buf, sizeof(buf), "Could not release lock on '%s.%s'",
                db, table_name);
    push_warning_printf(thd, MYSQL_ERROR::WARN_LEVEL_ERROR,
>>>>>>> 25221ccc
                        ER_GET_ERRMSG, ER(ER_GET_ERRMSG),
                        ndb_error->code, ndb_error->message, buf);
  }
  if (trans)
    ndb->closeTransaction(trans);
  ndb->setDatabaseName(save_db);
  DBUG_RETURN(0);
}

/*
  log query in schema table
*/
static void ndb_report_waiting(const char *key,
                               int the_time,
                               const char *op,
                               const char *obj)
{
  ulonglong ndb_latest_epoch= 0;
  const char *proc_info= "<no info>";
  mysql_mutex_lock(&injector_mutex);
  if (injector_ndb)
    ndb_latest_epoch= injector_ndb->getLatestGCI();
  if (injector_thd)
    proc_info= injector_thd->proc_info;
  mysql_mutex_unlock(&injector_mutex);
  sql_print_information("NDB %s:"
                        " waiting max %u sec for %s %s."
                        "  epochs: (%u,%u,%u)"
                        "  injector proc_info: %s"
                        ,key, the_time, op, obj
                        ,(uint)ndb_latest_handled_binlog_epoch
                        ,(uint)ndb_latest_received_binlog_epoch
                        ,(uint)ndb_latest_epoch
                        ,proc_info
                        );
}

int ndbcluster_log_schema_op(THD *thd, NDB_SHARE *share,
                             const char *query, int query_length,
                             const char *db, const char *table_name,
                             uint32 ndb_table_id,
                             uint32 ndb_table_version,
                             enum SCHEMA_OP_TYPE type,
                             const char *new_db, const char *new_table_name)
{
  DBUG_ENTER("ndbcluster_log_schema_op");
  Thd_ndb *thd_ndb= get_thd_ndb(thd);
  if (!thd_ndb)
  {
    if (!(thd_ndb= ha_ndbcluster::seize_thd_ndb()))
    {
      sql_print_error("Could not allocate Thd_ndb object");
      DBUG_RETURN(1);
    }
    set_thd_ndb(thd, thd_ndb);
  }

  DBUG_PRINT("enter",
             ("query: %s  db: %s  table_name: %s  thd_ndb->options: %d",
              query, db, table_name, thd_ndb->options));
  if (!ndb_schema_share || thd_ndb->options & TNO_NO_LOG_SCHEMA_OP)
  {
    DBUG_RETURN(0);
  }

  char tmp_buf2[FN_REFLEN];
  const char *type_str;
  switch (type)
  {
  case SOT_DROP_TABLE:
    /* drop database command, do not log at drop table */
    if (thd->lex->sql_command ==  SQLCOM_DROP_DB)
      DBUG_RETURN(0);
    /* redo the drop table query as is may contain several tables */
    query= tmp_buf2;
    query_length= (uint) (strxmov(tmp_buf2, "drop table `",
                                  table_name, "`", NullS) - tmp_buf2);
    type_str= "drop table";
    break;
  case SOT_RENAME_TABLE:
    /* redo the rename table query as is may contain several tables */
    query= tmp_buf2;
    query_length= (uint) (strxmov(tmp_buf2, "rename table `",
                                  db, ".", table_name, "` to `",
                                  new_db, ".", new_table_name, "`", NullS) - tmp_buf2);
    type_str= "rename table";
    break;
  case SOT_CREATE_TABLE:
    type_str= "create table";
    break;
  case SOT_ALTER_TABLE:
    type_str= "alter table";
    break;
  case SOT_DROP_DB:
    type_str= "drop db";
    break;
  case SOT_CREATE_DB:
    type_str= "create db";
    break;
  case SOT_ALTER_DB:
    type_str= "alter db";
    break;
  case SOT_TABLESPACE:
    type_str= "tablespace";
    break;
  case SOT_LOGFILE_GROUP:
    type_str= "logfile group";
    break;
  case SOT_TRUNCATE_TABLE:
    type_str= "truncate table";
    break;
  default:
    abort(); /* should not happen, programming error */
  }

  NDB_SCHEMA_OBJECT *ndb_schema_object;
  {
    char key[FN_REFLEN + 1];
    build_table_filename(key, sizeof(key) - 1, db, table_name, "", 0);
    ndb_schema_object= ndb_get_schema_object(key, TRUE, FALSE);
  }

  const NdbError *ndb_error= 0;
  uint32 node_id= g_ndb_cluster_connection->node_id();
  Uint64 epoch= 0;
  MY_BITMAP schema_subscribers;
  uint32 bitbuf[sizeof(ndb_schema_object->slock)/4];
  char bitbuf_e[sizeof(bitbuf)];
  bzero(bitbuf_e, sizeof(bitbuf_e));
  {
    int i, updated= 0;
    int no_storage_nodes= g_ndb_cluster_connection->no_db_nodes();
    bitmap_init(&schema_subscribers, bitbuf, sizeof(bitbuf)*8, FALSE);
    bitmap_set_all(&schema_subscribers);

    /* begin protect ndb_schema_share */
    mysql_mutex_lock(&ndb_schema_share_mutex);
    if (ndb_schema_share == 0)
    {
      mysql_mutex_unlock(&ndb_schema_share_mutex);
      if (ndb_schema_object)
        ndb_free_schema_object(&ndb_schema_object, FALSE);
      DBUG_RETURN(0);    
    }
    mysql_mutex_lock(&ndb_schema_share->mutex);
    for (i= 0; i < no_storage_nodes; i++)
    {
      MY_BITMAP *table_subscribers= &ndb_schema_share->subscriber_bitmap[i];
      if (!bitmap_is_clear_all(table_subscribers))
      {
        bitmap_intersect(&schema_subscribers,
                         table_subscribers);
        updated= 1;
      }
    }
    mysql_mutex_unlock(&ndb_schema_share->mutex);
    mysql_mutex_unlock(&ndb_schema_share_mutex);
    /* end protect ndb_schema_share */

    if (updated)
    {
      bitmap_clear_bit(&schema_subscribers, node_id);
      /*
        if setting own acknowledge bit it is important that
        no other mysqld's are registred, as subsequent code
        will cause the original event to be hidden (by blob
        merge event code)
      */
      if (bitmap_is_clear_all(&schema_subscribers))
          bitmap_set_bit(&schema_subscribers, node_id);
    }
    else
      bitmap_clear_all(&schema_subscribers);

    if (ndb_schema_object)
    {
      mysql_mutex_lock(&ndb_schema_object->mutex);
      memcpy(ndb_schema_object->slock, schema_subscribers.bitmap,
             sizeof(ndb_schema_object->slock));
      mysql_mutex_unlock(&ndb_schema_object->mutex);
    }

    DBUG_DUMP("schema_subscribers", (uchar*)schema_subscribers.bitmap,
              no_bytes_in_map(&schema_subscribers));
    DBUG_PRINT("info", ("bitmap_is_clear_all(&schema_subscribers): %d",
                        bitmap_is_clear_all(&schema_subscribers)));
  }

  Ndb *ndb= thd_ndb->ndb;
  char save_db[FN_REFLEN];
  strcpy(save_db, ndb->getDatabaseName());

  char tmp_buf[FN_REFLEN];
  NDBDICT *dict= ndb->getDictionary();
  ndb->setDatabaseName(NDB_REP_DB);
  Ndb_table_guard ndbtab_g(dict, NDB_SCHEMA_TABLE);
  const NDBTAB *ndbtab= ndbtab_g.get_table();
  NdbTransaction *trans= 0;
  int retries= 100;
  int retry_sleep= 10; /* 10 milliseconds, transaction */
  const NDBCOL *col[SCHEMA_SIZE];
  unsigned sz[SCHEMA_SIZE];

  if (ndbtab == 0)
  {
    if (strcmp(NDB_REP_DB, db) != 0 ||
        strcmp(NDB_SCHEMA_TABLE, table_name))
    {
      ndb_error= &dict->getNdbError();
    }
    goto end;
  }

  {
    uint i;
    for (i= 0; i < SCHEMA_SIZE; i++)
    {
      col[i]= ndbtab->getColumn(i);
      if (i != SCHEMA_QUERY_I)
      {
        sz[i]= col[i]->getLength();
        DBUG_ASSERT(sz[i] <= sizeof(tmp_buf));
      }
    }
  }

  while (1)
  {
    const char *log_db= db;
    const char *log_tab= table_name;
    const char *log_subscribers= (char*)schema_subscribers.bitmap;
    uint32 log_type= (uint32)type;
    if ((trans= ndb->startTransaction()) == 0)
      goto err;
    while (1)
    {
      NdbOperation *op= 0;
      int r= 0;
      r|= (op= trans->getNdbOperation(ndbtab)) == 0;
      DBUG_ASSERT(r == 0);
      r|= op->writeTuple();
      DBUG_ASSERT(r == 0);
      
      /* db */
      ndb_pack_varchar(col[SCHEMA_DB_I], tmp_buf, log_db, strlen(log_db));
      r|= op->equal(SCHEMA_DB_I, tmp_buf);
      DBUG_ASSERT(r == 0);
      /* name */
      ndb_pack_varchar(col[SCHEMA_NAME_I], tmp_buf, log_tab,
                       strlen(log_tab));
      r|= op->equal(SCHEMA_NAME_I, tmp_buf);
      DBUG_ASSERT(r == 0);
      /* slock */
      DBUG_ASSERT(sz[SCHEMA_SLOCK_I] == sizeof(bitbuf));
      r|= op->setValue(SCHEMA_SLOCK_I, log_subscribers);
      DBUG_ASSERT(r == 0);
      /* query */
      {
        NdbBlob *ndb_blob= op->getBlobHandle(SCHEMA_QUERY_I);
        DBUG_ASSERT(ndb_blob != 0);
        uint blob_len= query_length;
        const char* blob_ptr= query;
        r|= ndb_blob->setValue(blob_ptr, blob_len);
        DBUG_ASSERT(r == 0);
      }
      /* node_id */
      r|= op->setValue(SCHEMA_NODE_ID_I, node_id);
      DBUG_ASSERT(r == 0);
      /* epoch */
      r|= op->setValue(SCHEMA_EPOCH_I, epoch);
      DBUG_ASSERT(r == 0);
      /* id */
      r|= op->setValue(SCHEMA_ID_I, ndb_table_id);
      DBUG_ASSERT(r == 0);
      /* version */
      r|= op->setValue(SCHEMA_VERSION_I, ndb_table_version);
      DBUG_ASSERT(r == 0);
      /* type */
      r|= op->setValue(SCHEMA_TYPE_I, log_type);
      DBUG_ASSERT(r == 0);
      /* any value */
      if (!(thd->variables.option_bits & OPTION_BIN_LOG))
        r|= op->setAnyValue(NDB_ANYVALUE_FOR_NOLOGGING);
      else
        r|= op->setAnyValue(thd->server_id);
      DBUG_ASSERT(r == 0);
      if (log_db != new_db && new_db && new_table_name)
      {
        log_db= new_db;
        log_tab= new_table_name;
        log_subscribers= bitbuf_e; // no ack expected on this
        log_type= (uint32)SOT_RENAME_TABLE_NEW;
        continue;
      }
      break;
    }
    if (trans->execute(NdbTransaction::Commit) == 0)
    {
      DBUG_PRINT("info", ("logged: %s", query));
      break;
    }
err:
    const NdbError *this_error= trans ?
      &trans->getNdbError() : &ndb->getNdbError();
    if (this_error->status == NdbError::TemporaryError)
    {
      if (retries--)
      {
        if (trans)
          ndb->closeTransaction(trans);
        my_sleep(retry_sleep);
        continue; // retry
      }
    }
    ndb_error= this_error;
    break;
  }
end:
  if (ndb_error)
    push_warning_printf(thd, MYSQL_ERROR::WARN_LEVEL_WARN,
                        ER_GET_ERRMSG, ER(ER_GET_ERRMSG),
                        ndb_error->code,
                        ndb_error->message,
                        "Could not log query '%s' on other mysqld's");
          
  if (trans)
    ndb->closeTransaction(trans);
  ndb->setDatabaseName(save_db);

  /*
    Wait for other mysqld's to acknowledge the table operation
  */
  if (ndb_error == 0 &&
      !bitmap_is_clear_all(&schema_subscribers))
  {
    /*
      if own nodeid is set we are a single mysqld registred
      as an optimization we update the slock directly
    */
    if (bitmap_is_set(&schema_subscribers, node_id))
      ndbcluster_update_slock(thd, db, table_name);
    else
      dict->forceGCPWait();

    int max_timeout= DEFAULT_SYNC_TIMEOUT;
    mysql_mutex_lock(&ndb_schema_object->mutex);
    while (1)
    {
      struct timespec abstime;
      int i;
      int no_storage_nodes= g_ndb_cluster_connection->no_db_nodes();
      set_timespec(abstime, 1);
      int ret= mysql_cond_timedwait(&injector_cond,
                                    &ndb_schema_object->mutex,
                                    &abstime);
      if (thd->killed)
        break;

      /* begin protect ndb_schema_share */
      mysql_mutex_lock(&ndb_schema_share_mutex);
      if (ndb_schema_share == 0)
      {
        mysql_mutex_unlock(&ndb_schema_share_mutex);
        break;
      }
      mysql_mutex_lock(&ndb_schema_share->mutex);
      for (i= 0; i < no_storage_nodes; i++)
      {
        /* remove any unsubscribed from schema_subscribers */
        MY_BITMAP *tmp= &ndb_schema_share->subscriber_bitmap[i];
        if (!bitmap_is_clear_all(tmp))
          bitmap_intersect(&schema_subscribers, tmp);
      }
      mysql_mutex_unlock(&ndb_schema_share->mutex);
      mysql_mutex_unlock(&ndb_schema_share_mutex);
      /* end protect ndb_schema_share */

      /* remove any unsubscribed from ndb_schema_object->slock */
      bitmap_intersect(&ndb_schema_object->slock_bitmap, &schema_subscribers);

      DBUG_DUMP("ndb_schema_object->slock_bitmap.bitmap",
                (uchar*)ndb_schema_object->slock_bitmap.bitmap,
                no_bytes_in_map(&ndb_schema_object->slock_bitmap));

      if (bitmap_is_clear_all(&ndb_schema_object->slock_bitmap))
        break;

      if (ret)
      {
        max_timeout--;
        if (max_timeout == 0)
        {
          sql_print_error("NDB %s: distributing %s timed out. Ignoring...",
                          type_str, ndb_schema_object->key);
          break;
        }
        if (opt_ndb_extra_logging)
          ndb_report_waiting(type_str, max_timeout,
                             "distributing", ndb_schema_object->key);
      }
    }
    mysql_mutex_unlock(&ndb_schema_object->mutex);
  }

  if (ndb_schema_object)
    ndb_free_schema_object(&ndb_schema_object, FALSE);

  DBUG_RETURN(0);
}

/*
  Handle _non_ data events from the storage nodes
*/
int
ndb_handle_schema_change(THD *thd, Ndb *ndb, NdbEventOperation *pOp,
                         NDB_SHARE *share)
{
  DBUG_ENTER("ndb_handle_schema_change");
  TABLE* table= share->table;
  TABLE_SHARE *table_share= share->table_share;
  const char *dbname= table_share->db.str;
  const char *tabname= table_share->table_name.str;
  bool do_close_cached_tables= FALSE;
  bool is_online_alter_table= FALSE;
  bool is_rename_table= FALSE;
  bool is_remote_change=
    (uint) pOp->getReqNodeId() != g_ndb_cluster_connection->node_id();

  if (pOp->getEventType() == NDBEVENT::TE_ALTER)
  {
    if (pOp->tableFrmChanged())
    {
      DBUG_PRINT("info", ("NDBEVENT::TE_ALTER: table frm changed"));
      is_online_alter_table= TRUE;
    }
    else
    {
      DBUG_PRINT("info", ("NDBEVENT::TE_ALTER: name changed"));
      DBUG_ASSERT(pOp->tableNameChanged());
      is_rename_table= TRUE;
    }
  }

  {
    ndb->setDatabaseName(dbname);
    Ndb_table_guard ndbtab_g(ndb->getDictionary(), tabname);
    const NDBTAB *ev_tab= pOp->getTable();
    const NDBTAB *cache_tab= ndbtab_g.get_table();
    if (cache_tab &&
        cache_tab->getObjectId() == ev_tab->getObjectId() &&
        cache_tab->getObjectVersion() <= ev_tab->getObjectVersion())
      ndbtab_g.invalidate();
  }

  /*
    Refresh local frm file and dictionary cache if
    remote on-line alter table
  */
  if (is_remote_change && is_online_alter_table)
  {
    const char *tabname= table_share->table_name.str;
    char key[FN_REFLEN + 1];
    uchar *data= 0, *pack_data= 0;
    size_t length, pack_length;
    int error;
    NDBDICT *dict= ndb->getDictionary();
    const NDBTAB *altered_table= pOp->getTable();
    
    DBUG_PRINT("info", ("Detected frm change of table %s.%s",
                        dbname, tabname));
    build_table_filename(key, FN_LEN - 1, dbname, tabname, NullS, 0);
    /*
      If the there is no local table shadowing the altered table and 
      it has an frm that is different than the one on disk then 
      overwrite it with the new table definition
    */
    if (!ndbcluster_check_if_local_table(dbname, tabname) &&
	readfrm(key, &data, &length) == 0 &&
        packfrm(data, length, &pack_data, &pack_length) == 0 &&
        cmp_frm(altered_table, pack_data, pack_length))
    {
      DBUG_DUMP("frm", (uchar*) altered_table->getFrmData(), 
                altered_table->getFrmLength());
      Ndb_table_guard ndbtab_g(dict, tabname);
      const NDBTAB *old= ndbtab_g.get_table();
      if (!old &&
          old->getObjectVersion() != altered_table->getObjectVersion())
        dict->putTable(altered_table);
      
      my_free(data);
      data= NULL;
      if ((error= unpackfrm(&data, &length,
                            (const uchar*) altered_table->getFrmData())) ||
          (error= writefrm(key, data, length)))
      {
        sql_print_information("NDB: Failed write frm for %s.%s, error %d",
                              dbname, tabname, error);
      }
      
      // copy names as memory will be freed
      NdbAutoPtr<char> a1((char *)(dbname= strdup(dbname)));
      NdbAutoPtr<char> a2((char *)(tabname= strdup(tabname)));
      ndbcluster_binlog_close_table(thd, share);

      TABLE_LIST table_list;
      bzero((char*) &table_list,sizeof(table_list));
      table_list.db= (char *)dbname;
      table_list.alias= table_list.table_name= (char *)tabname;
      close_cached_tables(thd, &table_list, FALSE, LONG_TIMEOUT);

      if ((error= ndbcluster_binlog_open_table(thd, share,
                                               table_share, table, 1)))
        sql_print_information("NDB: Failed to re-open table %s.%s",
                              dbname, tabname);

      table= share->table;
      table_share= share->table_share;
      dbname= table_share->db.str;
      tabname= table_share->table_name.str;
    }
    my_free(data);
    my_free(pack_data);
  }

  // If only frm was changed continue replicating
  if (is_online_alter_table)
  {
    /* Signal ha_ndbcluster::alter_table that drop is done */
    mysql_cond_signal(&injector_cond);
    DBUG_RETURN(0);
  }

  mysql_mutex_lock(&share->mutex);
  if (is_rename_table && !is_remote_change)
  {
    DBUG_PRINT("info", ("Detected name change of table %s.%s",
                        share->db, share->table_name));
    /* ToDo: remove printout */
    if (opt_ndb_extra_logging)
      sql_print_information("NDB Binlog: rename table %s%s/%s -> %s.",
                            share_prefix, share->table->s->db.str,
                            share->table->s->table_name.str,
                            share->key);
    {
      ndb->setDatabaseName(share->table->s->db.str);
      Ndb_table_guard ndbtab_g(ndb->getDictionary(),
                               share->table->s->table_name.str);
      const NDBTAB *ev_tab= pOp->getTable();
      const NDBTAB *cache_tab= ndbtab_g.get_table();
      if (cache_tab &&
          cache_tab->getObjectId() == ev_tab->getObjectId() &&
          cache_tab->getObjectVersion() <= ev_tab->getObjectVersion())
        ndbtab_g.invalidate();
    }
    /* do the rename of the table in the share */
    share->table->s->db.str= share->db;
    share->table->s->db.length= strlen(share->db);
    share->table->s->table_name.str= share->table_name;
    share->table->s->table_name.length= strlen(share->table_name);
  }
  DBUG_ASSERT(share->op == pOp || share->op_old == pOp);
  if (share->op_old == pOp)
    share->op_old= 0;
  else
    share->op= 0;
  // either just us or drop table handling as well
      
  /* Signal ha_ndbcluster::delete/rename_table that drop is done */
  mysql_mutex_unlock(&share->mutex);
  mysql_cond_signal(&injector_cond);

  mysql_mutex_lock(&ndbcluster_mutex);
  /* ndb_share reference binlog free */
  DBUG_PRINT("NDB_SHARE", ("%s binlog free  use_count: %u",
                           share->key, share->use_count));
  free_share(&share, TRUE);
  if (is_remote_change && share && share->state != NSS_DROPPED)
  {
    DBUG_PRINT("info", ("remote change"));
    share->state= NSS_DROPPED;
    if (share->use_count != 1)
    {
      /* open handler holding reference */
      /* wait with freeing create ndb_share to below */
      do_close_cached_tables= TRUE;
    }
    else
    {
      /* ndb_share reference create free */
      DBUG_PRINT("NDB_SHARE", ("%s create free  use_count: %u",
                               share->key, share->use_count));
      free_share(&share, TRUE);
      share= 0;
    }
  }
  else
    share= 0;
  mysql_mutex_unlock(&ndbcluster_mutex);

  pOp->setCustomData(0);

  mysql_mutex_lock(&injector_mutex);
  ndb->dropEventOperation(pOp);
  pOp= 0;
  mysql_mutex_unlock(&injector_mutex);

  if (do_close_cached_tables)
  {
    TABLE_LIST table_list;
    bzero((char*) &table_list,sizeof(table_list));
    table_list.db= (char *)dbname;
    table_list.alias= table_list.table_name= (char *)tabname;
    close_cached_tables(thd, &table_list, FALSE, LONG_TIMEOUT);
    /* ndb_share reference create free */
    DBUG_PRINT("NDB_SHARE", ("%s create free  use_count: %u",
                             share->key, share->use_count));
    free_share(&share);
  }
  DBUG_RETURN(0);
}

static void ndb_binlog_query(THD *thd, Cluster_schema *schema)
{
  if (schema->any_value & NDB_ANYVALUE_RESERVED)
  {
    if (schema->any_value != NDB_ANYVALUE_FOR_NOLOGGING)
      sql_print_warning("NDB: unknown value for binlog signalling 0x%X, "
                        "query not logged",
                        schema->any_value);
    return;
  }
  uint32 thd_server_id_save= thd->server_id;
  DBUG_ASSERT(sizeof(thd_server_id_save) == sizeof(thd->server_id));
  char *thd_db_save= thd->db;
  if (schema->any_value == 0)
    thd->server_id= ::server_id;
  else
    thd->server_id= schema->any_value;
  thd->db= schema->db;
  int errcode = query_error_code(thd, thd->killed == THD::NOT_KILLED);
  thd->binlog_query(THD::STMT_QUERY_TYPE, schema->query,
                    schema->query_length, FALSE, TRUE,
                    schema->name[0] == 0 || thd->db[0] == 0,
                    errcode);
  thd->server_id= thd_server_id_save;
  thd->db= thd_db_save;
}

static int
ndb_binlog_thread_handle_schema_event(THD *thd, Ndb *ndb,
                                      NdbEventOperation *pOp,
                                      List<Cluster_schema> 
                                      *post_epoch_log_list,
                                      List<Cluster_schema> 
                                      *post_epoch_unlock_list,
                                      MEM_ROOT *mem_root)
{
  DBUG_ENTER("ndb_binlog_thread_handle_schema_event");
  NDB_SHARE *tmp_share= (NDB_SHARE *)pOp->getCustomData();
  if (tmp_share && ndb_schema_share == tmp_share)
  {
    NDBEVENT::TableEvent ev_type= pOp->getEventType();
    DBUG_PRINT("enter", ("%s.%s  ev_type: %d",
                         tmp_share->db, tmp_share->table_name, ev_type));
    if (ev_type == NDBEVENT::TE_UPDATE ||
        ev_type == NDBEVENT::TE_INSERT)
    {
      Cluster_schema *schema= (Cluster_schema *)
        sql_alloc(sizeof(Cluster_schema));
      MY_BITMAP slock;
      bitmap_init(&slock, schema->slock, 8*SCHEMA_SLOCK_SIZE, FALSE);
      uint node_id= g_ndb_cluster_connection->node_id();
      {
        ndbcluster_get_schema(tmp_share, schema);
        schema->any_value= pOp->getAnyValue();
      }
      enum SCHEMA_OP_TYPE schema_type= (enum SCHEMA_OP_TYPE)schema->type;
      DBUG_PRINT("info",
                 ("%s.%s: log query_length: %d  query: '%s'  type: %d",
                  schema->db, schema->name,
                  schema->query_length, schema->query,
                  schema_type));
      if (schema_type == SOT_CLEAR_SLOCK)
      {
        /*
          handle slock after epoch is completed to ensure that
          schema events get inserted in the binlog after any data
          events
        */
        post_epoch_log_list->push_back(schema, mem_root);
        DBUG_RETURN(0);
      }
      if (schema->node_id != node_id)
      {
        int log_query= 0, post_epoch_unlock= 0;
        switch (schema_type)
        {
        case SOT_DROP_TABLE:
          // fall through
        case SOT_RENAME_TABLE:
          // fall through
        case SOT_RENAME_TABLE_NEW:
          // fall through
        case SOT_ALTER_TABLE:
          post_epoch_log_list->push_back(schema, mem_root);
          /* acknowledge this query _after_ epoch completion */
          post_epoch_unlock= 1;
          break;
	case SOT_TRUNCATE_TABLE:
        {
          char key[FN_REFLEN + 1];
          build_table_filename(key, sizeof(key) - 1,
                               schema->db, schema->name, "", 0);
          /* ndb_share reference temporary, free below */
          NDB_SHARE *share= get_share(key, 0, FALSE, FALSE);
          if (share)
          {
            DBUG_PRINT("NDB_SHARE", ("%s temporary  use_count: %u",
                                     share->key, share->use_count));
          }
          // invalidation already handled by binlog thread
          if (!share || !share->op)
          {
            {
              injector_ndb->setDatabaseName(schema->db);
              Ndb_table_guard ndbtab_g(injector_ndb->getDictionary(),
                                       schema->name);
              ndbtab_g.invalidate();
            }
            TABLE_LIST table_list;
            bzero((char*) &table_list,sizeof(table_list));
            table_list.db= schema->db;
            table_list.alias= table_list.table_name= schema->name;
            close_cached_tables(thd, &table_list, FALSE, LONG_TIMEOUT);
          }
          /* ndb_share reference temporary free */
          if (share)
          {
            DBUG_PRINT("NDB_SHARE", ("%s temporary free  use_count: %u",
                                     share->key, share->use_count));
            free_share(&share);
          }
        }
        // fall through
        case SOT_CREATE_TABLE:
          if (ndbcluster_check_if_local_table(schema->db, schema->name))
          {
            DBUG_PRINT("info", ("NDB Binlog: Skipping locally defined table '%s.%s'",
                                schema->db, schema->name));
            sql_print_error("NDB Binlog: Skipping locally defined table '%s.%s' from "
                            "binlog schema event '%s' from node %d. ",
                            schema->db, schema->name, schema->query,
                            schema->node_id);
          }
          else if (ndb_create_table_from_engine(thd, schema->db, schema->name))
          {
            print_could_not_discover_error(thd, schema);
          }
          log_query= 1;
          break;
        case SOT_DROP_DB:
          /* Drop the database locally if it only contains ndb tables */
          if (! ndbcluster_check_if_local_tables_in_db(thd, schema->db))
          {
            const int no_print_error[1]= {0};
            run_query(thd, schema->query,
                      schema->query + schema->query_length,
                      no_print_error,    /* print error */
                      TRUE);   /* don't binlog the query */
            /* binlog dropping database after any table operations */
            post_epoch_log_list->push_back(schema, mem_root);
            /* acknowledge this query _after_ epoch completion */
            post_epoch_unlock= 1;
          }
          else
          {
            /* Database contained local tables, leave it */
            sql_print_error("NDB Binlog: Skipping drop database '%s' since it contained local tables "
                            "binlog schema event '%s' from node %d. ",
                            schema->db, schema->query,
                            schema->node_id);
            log_query= 1;
          }
          break;
        case SOT_CREATE_DB:
          /* fall through */
        case SOT_ALTER_DB:
        {
          const int no_print_error[1]= {0};
          run_query(thd, schema->query,
                    schema->query + schema->query_length,
                    no_print_error,    /* print error */
                    TRUE);   /* don't binlog the query */
          log_query= 1;
          break;
        }
        case SOT_TABLESPACE:
        case SOT_LOGFILE_GROUP:
          log_query= 1;
          break;
        case SOT_CLEAR_SLOCK:
          abort();
        }
        if (log_query && ndb_binlog_running)
          ndb_binlog_query(thd, schema);
        /* signal that schema operation has been handled */
        DBUG_DUMP("slock", (uchar*) schema->slock, schema->slock_length);
        if (bitmap_is_set(&slock, node_id))
        {
          if (post_epoch_unlock)
            post_epoch_unlock_list->push_back(schema, mem_root);
          else
            ndbcluster_update_slock(thd, schema->db, schema->name);
        }
      }
      DBUG_RETURN(0);
    }
    /*
      the normal case of UPDATE/INSERT has already been handled
    */
    switch (ev_type)
    {
    case NDBEVENT::TE_DELETE:
      // skip
      break;
    case NDBEVENT::TE_CLUSTER_FAILURE:
      if (opt_ndb_extra_logging)
        sql_print_information("NDB Binlog: cluster failure for %s at epoch %u.",
                              ndb_schema_share->key, (unsigned) pOp->getGCI());
      // fall through
    case NDBEVENT::TE_DROP:
      if (opt_ndb_extra_logging &&
          ndb_binlog_tables_inited && ndb_binlog_running)
        sql_print_information("NDB Binlog: ndb tables initially "
                              "read only on reconnect.");

      /* begin protect ndb_schema_share */
      mysql_mutex_lock(&ndb_schema_share_mutex);
      /* ndb_share reference binlog extra free */
      DBUG_PRINT("NDB_SHARE", ("%s binlog extra free  use_count: %u",
                               ndb_schema_share->key,
                               ndb_schema_share->use_count));
      free_share(&ndb_schema_share);
      ndb_schema_share= 0;
      ndb_binlog_tables_inited= 0;
      mysql_mutex_unlock(&ndb_schema_share_mutex);
      /* end protect ndb_schema_share */

      close_cached_tables(NULL, NULL, FALSE, LONG_TIMEOUT);
      // fall through
    case NDBEVENT::TE_ALTER:
      ndb_handle_schema_change(thd, ndb, pOp, tmp_share);
      break;
    case NDBEVENT::TE_NODE_FAILURE:
    {
      uint8 node_id= g_node_id_map[pOp->getNdbdNodeId()];
      DBUG_ASSERT(node_id != 0xFF);
      mysql_mutex_lock(&tmp_share->mutex);
      bitmap_clear_all(&tmp_share->subscriber_bitmap[node_id]);
      DBUG_PRINT("info",("NODE_FAILURE UNSUBSCRIBE[%d]", node_id));
      if (opt_ndb_extra_logging)
      {
        sql_print_information("NDB Binlog: Node: %d, down,"
                              " Subscriber bitmask %x%x",
                              pOp->getNdbdNodeId(),
                              tmp_share->subscriber_bitmap[node_id].bitmap[1],
                              tmp_share->subscriber_bitmap[node_id].bitmap[0]);
      }
      mysql_mutex_unlock(&tmp_share->mutex);
      mysql_cond_signal(&injector_cond);
      break;
    }
    case NDBEVENT::TE_SUBSCRIBE:
    {
      uint8 node_id= g_node_id_map[pOp->getNdbdNodeId()];
      uint8 req_id= pOp->getReqNodeId();
      DBUG_ASSERT(req_id != 0 && node_id != 0xFF);
      mysql_mutex_lock(&tmp_share->mutex);
      bitmap_set_bit(&tmp_share->subscriber_bitmap[node_id], req_id);
      DBUG_PRINT("info",("SUBSCRIBE[%d] %d", node_id, req_id));
      if (opt_ndb_extra_logging)
      {
        sql_print_information("NDB Binlog: Node: %d, subscribe from node %d,"
                              " Subscriber bitmask %x%x",
                              pOp->getNdbdNodeId(),
                              req_id,
                              tmp_share->subscriber_bitmap[node_id].bitmap[1],
                              tmp_share->subscriber_bitmap[node_id].bitmap[0]);
      }
      mysql_mutex_unlock(&tmp_share->mutex);
      mysql_cond_signal(&injector_cond);
      break;
    }
    case NDBEVENT::TE_UNSUBSCRIBE:
    {
      uint8 node_id= g_node_id_map[pOp->getNdbdNodeId()];
      uint8 req_id= pOp->getReqNodeId();
      DBUG_ASSERT(req_id != 0 && node_id != 0xFF);
      mysql_mutex_lock(&tmp_share->mutex);
      bitmap_clear_bit(&tmp_share->subscriber_bitmap[node_id], req_id);
      DBUG_PRINT("info",("UNSUBSCRIBE[%d] %d", node_id, req_id));
      if (opt_ndb_extra_logging)
      {
        sql_print_information("NDB Binlog: Node: %d, unsubscribe from node %d,"
                              " Subscriber bitmask %x%x",
                              pOp->getNdbdNodeId(),
                              req_id,
                              tmp_share->subscriber_bitmap[node_id].bitmap[1],
                              tmp_share->subscriber_bitmap[node_id].bitmap[0]);
      }
      mysql_mutex_unlock(&tmp_share->mutex);
      mysql_cond_signal(&injector_cond);
      break;
    }
    default:
      sql_print_error("NDB Binlog: unknown non data event %d for %s. "
                      "Ignoring...", (unsigned) ev_type, tmp_share->key);
    }
  }
  DBUG_RETURN(0);
}

/*
  process any operations that should be done after
  the epoch is complete
*/
static void
ndb_binlog_thread_handle_schema_event_post_epoch(THD *thd,
                                                 List<Cluster_schema>
                                                 *post_epoch_log_list,
                                                 List<Cluster_schema>
                                                 *post_epoch_unlock_list)
{
  if (post_epoch_log_list->elements == 0)
    return;
  DBUG_ENTER("ndb_binlog_thread_handle_schema_event_post_epoch");
  Cluster_schema *schema;
  while ((schema= post_epoch_log_list->pop()))
  {
    DBUG_PRINT("info",
               ("%s.%s: log query_length: %d  query: '%s'  type: %d",
                schema->db, schema->name,
                schema->query_length, schema->query,
                schema->type));
    int log_query= 0;
    {
      enum SCHEMA_OP_TYPE schema_type= (enum SCHEMA_OP_TYPE)schema->type;
      char key[FN_REFLEN + 1];
      build_table_filename(key, sizeof(key) - 1, schema->db, schema->name, "", 0);
      if (schema_type == SOT_CLEAR_SLOCK)
      {
        mysql_mutex_lock(&ndbcluster_mutex);
        NDB_SCHEMA_OBJECT *ndb_schema_object=
          (NDB_SCHEMA_OBJECT*) my_hash_search(&ndb_schema_objects,
                                              (uchar*) key, strlen(key));
        if (ndb_schema_object)
        {
          mysql_mutex_lock(&ndb_schema_object->mutex);
          memcpy(ndb_schema_object->slock, schema->slock,
                 sizeof(ndb_schema_object->slock));
          DBUG_DUMP("ndb_schema_object->slock_bitmap.bitmap",
                    (uchar*)ndb_schema_object->slock_bitmap.bitmap,
                    no_bytes_in_map(&ndb_schema_object->slock_bitmap));
          mysql_mutex_unlock(&ndb_schema_object->mutex);
          mysql_cond_signal(&injector_cond);
        }
        mysql_mutex_unlock(&ndbcluster_mutex);
        continue;
      }
      /* ndb_share reference temporary, free below */
      NDB_SHARE *share= get_share(key, 0, FALSE, FALSE);
      if (share)
      {
        DBUG_PRINT("NDB_SHARE", ("%s temporary  use_count: %u",
                                 share->key, share->use_count));
      }
      switch (schema_type)
      {
      case SOT_DROP_DB:
        log_query= 1;
        break;
      case SOT_DROP_TABLE:
        log_query= 1;
        // invalidation already handled by binlog thread
        if (share && share->op)
        {
          break;
        }
        // fall through
      case SOT_RENAME_TABLE:
        // fall through
      case SOT_ALTER_TABLE:
        // invalidation already handled by binlog thread
        if (!share || !share->op)
        {
          {
            injector_ndb->setDatabaseName(schema->db);
            Ndb_table_guard ndbtab_g(injector_ndb->getDictionary(),
                                     schema->name);
            ndbtab_g.invalidate();
          }
          TABLE_LIST table_list;
          bzero((char*) &table_list,sizeof(table_list));
          table_list.db= schema->db;
          table_list.alias= table_list.table_name= schema->name;
          close_cached_tables(thd, &table_list, FALSE, LONG_TIMEOUT);
        }
        if (schema_type != SOT_ALTER_TABLE)
          break;
        // fall through
      case SOT_RENAME_TABLE_NEW:
        log_query= 1;
        if (ndb_binlog_running && (!share || !share->op))
        {
          /*
            we need to free any share here as command below
            may need to call handle_trailing_share
          */
          if (share)
          {
            /* ndb_share reference temporary free */
            DBUG_PRINT("NDB_SHARE", ("%s temporary free  use_count: %u",
                                     share->key, share->use_count));
            free_share(&share);
            share= 0;
          }
          if (ndbcluster_check_if_local_table(schema->db, schema->name))
          {
            DBUG_PRINT("info", ("NDB Binlog: Skipping locally defined table '%s.%s'",
                                schema->db, schema->name));
            sql_print_error("NDB Binlog: Skipping locally defined table '%s.%s' from "
                            "binlog schema event '%s' from node %d. ",
                            schema->db, schema->name, schema->query,
                            schema->node_id);
          }
          else if (ndb_create_table_from_engine(thd, schema->db, schema->name))
          {
            print_could_not_discover_error(thd, schema);
          }
        }
        break;
      default:
        DBUG_ASSERT(FALSE);
      }
      if (share)
      {
        /* ndb_share reference temporary free */
        DBUG_PRINT("NDB_SHARE", ("%s temporary free  use_count: %u",
                                 share->key, share->use_count));
        free_share(&share);
        share= 0;
      }
    }
    if (ndb_binlog_running && log_query)
      ndb_binlog_query(thd, schema);
  }
  while ((schema= post_epoch_unlock_list->pop()))
  {
    ndbcluster_update_slock(thd, schema->db, schema->name);
  }
  DBUG_VOID_RETURN;
}

/*
  Timer class for doing performance measurements
*/

/*********************************************************************
  Internal helper functions for handeling of the cluster replication tables
  - ndb_binlog_index
  - ndb_apply_status
*********************************************************************/

/*
  struct to hold the data to be inserted into the
  ndb_binlog_index table
*/
struct ndb_binlog_index_row {
  ulonglong gci;
  const char *master_log_file;
  ulonglong master_log_pos;
  ulonglong n_inserts;
  ulonglong n_updates;
  ulonglong n_deletes;
  ulonglong n_schemaops;
};

/*
  Open the ndb_binlog_index table
*/
static int open_ndb_binlog_index(THD *thd, TABLE **ndb_binlog_index)
{
  static char repdb[]= NDB_REP_DB;
  static char reptable[]= NDB_REP_TABLE;
  const char *save_proc_info= thd->proc_info;
  TABLE_LIST *tables= &binlog_tables;

  tables->init_one_table(repdb, strlen(repdb), reptable, strlen(reptable),
                         reptable, TL_WRITE);
  thd->proc_info= "Opening " NDB_REP_DB "." NDB_REP_TABLE;

  tables->required_type= FRMTYPE_TABLE;
  thd->clear_error();
  if (open_and_lock_tables(thd, tables, FALSE, 0))
  {
    if (thd->killed)
      sql_print_error("NDB Binlog: Opening ndb_binlog_index: killed");
    else
      sql_print_error("NDB Binlog: Opening ndb_binlog_index: %d, '%s'",
                      thd->stmt_da->sql_errno(),
                      thd->stmt_da->message());
    thd->proc_info= save_proc_info;
    return -1;
  }
  *ndb_binlog_index= tables->table;
  thd->proc_info= save_proc_info;
  (*ndb_binlog_index)->use_all_columns();
  return 0;
}


/*
  Insert one row in the ndb_binlog_index
*/

int ndb_add_ndb_binlog_index(THD *thd, void *_row)
{
  ndb_binlog_index_row &row= *(ndb_binlog_index_row *) _row;
  int error= 0;
  /*
    Turn of binlogging to prevent the table changes to be written to
    the binary log.
  */
  ulong saved_options= thd->variables.option_bits;
  thd->variables.option_bits&= ~OPTION_BIN_LOG;

  if (!ndb_binlog_index && open_ndb_binlog_index(thd, &ndb_binlog_index))
  {
    sql_print_error("NDB Binlog: Unable to lock table ndb_binlog_index");
    error= -1;
    goto add_ndb_binlog_index_err;
  }

  /*
    Intialize ndb_binlog_index->record[0]
  */
  empty_record(ndb_binlog_index);

  ndb_binlog_index->field[0]->store(row.master_log_pos);
  ndb_binlog_index->field[1]->store(row.master_log_file,
                                strlen(row.master_log_file),
                                &my_charset_bin);
  ndb_binlog_index->field[2]->store(row.gci);
  ndb_binlog_index->field[3]->store(row.n_inserts);
  ndb_binlog_index->field[4]->store(row.n_updates);
  ndb_binlog_index->field[5]->store(row.n_deletes);
  ndb_binlog_index->field[6]->store(row.n_schemaops);

  if ((error= ndb_binlog_index->file->ha_write_row(ndb_binlog_index->record[0])))
  {
    sql_print_error("NDB Binlog: Writing row to ndb_binlog_index: %d", error);
    error= -1;
    goto add_ndb_binlog_index_err;
  }

add_ndb_binlog_index_err:
  thd->stmt_da->can_overwrite_status= TRUE;
  thd->is_error() ? trans_rollback_stmt(thd) : trans_commit_stmt(thd);
  thd->stmt_da->can_overwrite_status= FALSE;
  close_thread_tables(thd);
  thd->mdl_context.release_transactional_locks();
  ndb_binlog_index= 0;
  thd->variables.option_bits= saved_options;
  return error;
}

/*********************************************************************
  Functions for start, stop, wait for ndbcluster binlog thread
*********************************************************************/

enum Binlog_thread_state
{
  BCCC_running= 0,
  BCCC_exit= 1,
  BCCC_restart= 2
};

static enum Binlog_thread_state do_ndbcluster_binlog_close_connection= BCCC_restart;

int ndbcluster_binlog_start()
{
  DBUG_ENTER("ndbcluster_binlog_start");

  if (::server_id == 0)
  {
    sql_print_warning("NDB: server id set to zero will cause any other mysqld "
                      "with bin log to log with wrong server id");
  }
  else if (::server_id & 0x1 << 31)
  {
    sql_print_error("NDB: server id's with high bit set is reserved for internal "
                    "purposes");
    DBUG_RETURN(-1);
  }

  mysql_mutex_init(key_injector_mutex, &injector_mutex, MY_MUTEX_INIT_FAST);
  mysql_cond_init(key_injector_cond, &injector_cond, NULL);
  mysql_mutex_init(key_ndb_schema_share_mutex,
                   &ndb_schema_share_mutex, MY_MUTEX_INIT_FAST);

  /* Create injector thread */
  if (mysql_thread_create(key_thread_ndb_binlog,
                          &ndb_binlog_thread, &connection_attrib,
                          ndb_binlog_thread_func, 0))
  {
    DBUG_PRINT("error", ("Could not create ndb injector thread"));
    mysql_cond_destroy(&injector_cond);
    mysql_mutex_destroy(&injector_mutex);
    DBUG_RETURN(-1);
  }

  ndbcluster_binlog_inited= 1;

  /* Wait for the injector thread to start */
  mysql_mutex_lock(&injector_mutex);
  while (!ndb_binlog_thread_running)
    mysql_cond_wait(&injector_cond, &injector_mutex);
  mysql_mutex_unlock(&injector_mutex);

  if (ndb_binlog_thread_running < 0)
    DBUG_RETURN(-1);

  DBUG_RETURN(0);
}


/**************************************************************
  Internal helper functions for creating/dropping ndb events
  used by the client sql threads
**************************************************************/
void
ndb_rep_event_name(String *event_name,const char *db, const char *tbl)
{
  event_name->set_ascii("REPL$", 5);
  event_name->append(db);
  if (tbl)
  {
    event_name->append('/');
    event_name->append(tbl);
  }
}

bool
ndbcluster_check_if_local_table(const char *dbname, const char *tabname)
{
  char key[FN_REFLEN + 1];
  char ndb_file[FN_REFLEN + 1];

  DBUG_ENTER("ndbcluster_check_if_local_table");
  build_table_filename(key, FN_LEN-1, dbname, tabname, reg_ext, 0);
  build_table_filename(ndb_file, FN_LEN-1, dbname, tabname, ha_ndb_ext, 0);
  /* Check that any defined table is an ndb table */
  DBUG_PRINT("info", ("Looking for file %s and %s", key, ndb_file));
  if ((! my_access(key, F_OK)) && my_access(ndb_file, F_OK))
  {
    DBUG_PRINT("info", ("table file %s not on disk, local table", ndb_file));   
  
  
    DBUG_RETURN(true);
  }

  DBUG_RETURN(false);
}

bool
ndbcluster_check_if_local_tables_in_db(THD *thd, const char *dbname)
{
  DBUG_ENTER("ndbcluster_check_if_local_tables_in_db");
  DBUG_PRINT("info", ("Looking for files in directory %s", dbname));
  LEX_STRING *tabname;
  List<LEX_STRING> files;
  char path[FN_REFLEN + 1];

  build_table_filename(path, sizeof(path) - 1, dbname, "", "", 0);
  if (find_files(thd, &files, dbname, path, NullS, 0) != FIND_FILES_OK)
  {
    DBUG_PRINT("info", ("Failed to find files"));
    DBUG_RETURN(true);
  }
  DBUG_PRINT("info",("found: %d files", files.elements));
  while ((tabname= files.pop()))
  {
    DBUG_PRINT("info", ("Found table %s", tabname->str));
    if (ndbcluster_check_if_local_table(dbname, tabname->str))
      DBUG_RETURN(true);
  }
  
  DBUG_RETURN(false);
}

/*
  Common function for setting up everything for logging a table at
  create/discover.
*/
int ndbcluster_create_binlog_setup(Ndb *ndb, const char *key,
                                   uint key_len,
                                   const char *db,
                                   const char *table_name,
                                   my_bool share_may_exist)
{
  int do_event_op= ndb_binlog_running;
  DBUG_ENTER("ndbcluster_create_binlog_setup");
  DBUG_PRINT("enter",("key: %s  key_len: %d  %s.%s  share_may_exist: %d",
                      key, key_len, db, table_name, share_may_exist));
  DBUG_ASSERT(! IS_NDB_BLOB_PREFIX(table_name));
  DBUG_ASSERT(strlen(key) == key_len);

  mysql_mutex_lock(&ndbcluster_mutex);

  /* Handle any trailing share */
  NDB_SHARE *share= (NDB_SHARE*) my_hash_search(&ndbcluster_open_tables,
                                                (uchar*) key, key_len);

  if (share && share_may_exist)
  {
    if (share->flags & NSF_NO_BINLOG ||
        share->op != 0 ||
        share->op_old != 0)
    {
      mysql_mutex_unlock(&ndbcluster_mutex);
      DBUG_RETURN(0); // replication already setup, or should not
    }
  }

  if (share)
  {
    if (share->op || share->op_old)
    {
      my_errno= HA_ERR_TABLE_EXIST;
      mysql_mutex_unlock(&ndbcluster_mutex);
      DBUG_RETURN(1);
    }
    if (!share_may_exist || share->connect_count != 
        g_ndb_cluster_connection->get_connect_count())
    {
      handle_trailing_share(share);
      share= NULL;
    }
  }

  /* Create share which is needed to hold replication information */
  if (share)
  {
    /* ndb_share reference create */
    ++share->use_count;
    DBUG_PRINT("NDB_SHARE", ("%s create  use_count: %u",
                             share->key, share->use_count));
  }
  /* ndb_share reference create */
  else if (!(share= get_share(key, 0, TRUE, TRUE)))
  {
    sql_print_error("NDB Binlog: "
                    "allocating table share for %s failed", key);
  }
  else
  {
    DBUG_PRINT("NDB_SHARE", ("%s create  use_count: %u",
                             share->key, share->use_count));
  }

  if (!ndb_schema_share &&
      strcmp(share->db, NDB_REP_DB) == 0 &&
      strcmp(share->table_name, NDB_SCHEMA_TABLE) == 0)
    do_event_op= 1;
  else if (!ndb_apply_status_share &&
           strcmp(share->db, NDB_REP_DB) == 0 &&
           strcmp(share->table_name, NDB_APPLY_TABLE) == 0)
    do_event_op= 1;

  if (!do_event_op)
  {
    share->flags|= NSF_NO_BINLOG;
    mysql_mutex_unlock(&ndbcluster_mutex);
    DBUG_RETURN(0);
  }
  mysql_mutex_unlock(&ndbcluster_mutex);

  while (share && !IS_TMP_PREFIX(table_name))
  {
    /*
      ToDo make sanity check of share so that the table is actually the same
      I.e. we need to do open file from frm in this case
      Currently awaiting this to be fixed in the 4.1 tree in the general
      case
    */

    /* Create the event in NDB */
    ndb->setDatabaseName(db);

    NDBDICT *dict= ndb->getDictionary();
    Ndb_table_guard ndbtab_g(dict, table_name);
    const NDBTAB *ndbtab= ndbtab_g.get_table();
    if (ndbtab == 0)
    {
      if (opt_ndb_extra_logging)
        sql_print_information("NDB Binlog: Failed to get table %s from ndb: "
                              "%s, %d", key, dict->getNdbError().message,
                              dict->getNdbError().code);
      break; // error
    }
    String event_name(INJECTOR_EVENT_LEN);
    ndb_rep_event_name(&event_name, db, table_name);
    /*
      event should have been created by someone else,
      but let's make sure, and create if it doesn't exist
    */
    const NDBEVENT *ev= dict->getEvent(event_name.c_ptr());
    if (!ev)
    {
      if (ndbcluster_create_event(ndb, ndbtab, event_name.c_ptr(), share))
      {
        sql_print_error("NDB Binlog: "
                        "FAILED CREATE (DISCOVER) TABLE Event: %s",
                        event_name.c_ptr());
        break; // error
      }
      if (opt_ndb_extra_logging)
        sql_print_information("NDB Binlog: "
                              "CREATE (DISCOVER) TABLE Event: %s",
                              event_name.c_ptr());
    }
    else
    {
      delete ev;
      if (opt_ndb_extra_logging)
        sql_print_information("NDB Binlog: DISCOVER TABLE Event: %s",
                              event_name.c_ptr());
    }

    /*
      create the event operations for receiving logging events
    */
    if (ndbcluster_create_event_ops(share, ndbtab, event_name.c_ptr()))
    {
      sql_print_error("NDB Binlog:"
                      "FAILED CREATE (DISCOVER) EVENT OPERATIONS Event: %s",
                      event_name.c_ptr());
      /* a warning has been issued to the client */
      DBUG_RETURN(0);
    }
    DBUG_RETURN(0);
  }
  DBUG_RETURN(-1);
}

int
ndbcluster_create_event(Ndb *ndb, const NDBTAB *ndbtab,
                        const char *event_name, NDB_SHARE *share,
                        int push_warning)
{
  THD *thd= current_thd;
  DBUG_ENTER("ndbcluster_create_event");
  DBUG_PRINT("info", ("table=%s version=%d event=%s share=%s",
                      ndbtab->getName(), ndbtab->getObjectVersion(),
                      event_name, share ? share->key : "(nil)"));
  DBUG_ASSERT(! IS_NDB_BLOB_PREFIX(ndbtab->getName()));
  if (!share)
  {
    DBUG_PRINT("info", ("share == NULL"));
    DBUG_RETURN(0);
  }
  if (share->flags & NSF_NO_BINLOG)
  {
    DBUG_PRINT("info", ("share->flags & NSF_NO_BINLOG, flags: %x %d",
                        share->flags, share->flags & NSF_NO_BINLOG));
    DBUG_RETURN(0);
  }

  NDBDICT *dict= ndb->getDictionary();
  NDBEVENT my_event(event_name);
  my_event.setTable(*ndbtab);
  my_event.addTableEvent(NDBEVENT::TE_ALL);
  if (share->flags & NSF_HIDDEN_PK)
  {
    if (share->flags & NSF_BLOB_FLAG)
    {
      sql_print_error("NDB Binlog: logging of table %s "
                      "with BLOB attribute and no PK is not supported",
                      share->key);
      if (push_warning)
        push_warning_printf(thd, MYSQL_ERROR::WARN_LEVEL_WARN,
                            ER_ILLEGAL_HA_CREATE_OPTION,
                            ER(ER_ILLEGAL_HA_CREATE_OPTION),
                            ndbcluster_hton_name,
                            "Binlog of table with BLOB attribute and no PK");

      share->flags|= NSF_NO_BINLOG;
      DBUG_RETURN(-1);
    }
    /* No primary key, subscribe for all attributes */
    my_event.setReport(NDBEVENT::ER_ALL);
    DBUG_PRINT("info", ("subscription all"));
  }
  else
  {
    if (ndb_schema_share || strcmp(share->db, NDB_REP_DB) ||
        strcmp(share->table_name, NDB_SCHEMA_TABLE))
    {
      my_event.setReport(NDBEVENT::ER_UPDATED);
      DBUG_PRINT("info", ("subscription only updated"));
    }
    else
    {
      my_event.setReport((NDBEVENT::EventReport)
                         (NDBEVENT::ER_ALL | NDBEVENT::ER_SUBSCRIBE));
      DBUG_PRINT("info", ("subscription all and subscribe"));
    }
  }
  if (share->flags & NSF_BLOB_FLAG)
    my_event.mergeEvents(TRUE);

  /* add all columns to the event */
  int n_cols= ndbtab->getNoOfColumns();
  for(int a= 0; a < n_cols; a++)
    my_event.addEventColumn(a);

  if (dict->createEvent(my_event)) // Add event to database
  {
    if (dict->getNdbError().classification != NdbError::SchemaObjectExists)
    {
      /*
        failed, print a warning
      */
      if (push_warning > 1)
        push_warning_printf(thd, MYSQL_ERROR::WARN_LEVEL_WARN,
                            ER_GET_ERRMSG, ER(ER_GET_ERRMSG),
                            dict->getNdbError().code,
                            dict->getNdbError().message, "NDB");
      sql_print_error("NDB Binlog: Unable to create event in database. "
                      "Event: %s  Error Code: %d  Message: %s", event_name,
                      dict->getNdbError().code, dict->getNdbError().message);
      DBUG_RETURN(-1);
    }

    /*
      try retrieving the event, if table version/id matches, we will get
      a valid event.  Otherwise we have a trailing event from before
    */
    const NDBEVENT *ev;
    if ((ev= dict->getEvent(event_name)))
    {
      delete ev;
      DBUG_RETURN(0);
    }

    /*
      trailing event from before; an error, but try to correct it
    */
    if (dict->getNdbError().code == NDB_INVALID_SCHEMA_OBJECT &&
        dict->dropEvent(my_event.getName()))
    {
      if (push_warning > 1)
        push_warning_printf(thd, MYSQL_ERROR::WARN_LEVEL_WARN,
                            ER_GET_ERRMSG, ER(ER_GET_ERRMSG),
                            dict->getNdbError().code,
                            dict->getNdbError().message, "NDB");
      sql_print_error("NDB Binlog: Unable to create event in database. "
                      " Attempt to correct with drop failed. "
                      "Event: %s Error Code: %d Message: %s",
                      event_name,
                      dict->getNdbError().code,
                      dict->getNdbError().message);
      DBUG_RETURN(-1);
    }

    /*
      try to add the event again
    */
    if (dict->createEvent(my_event))
    {
      if (push_warning > 1)
        push_warning_printf(thd, MYSQL_ERROR::WARN_LEVEL_WARN,
                            ER_GET_ERRMSG, ER(ER_GET_ERRMSG),
                            dict->getNdbError().code,
                            dict->getNdbError().message, "NDB");
      sql_print_error("NDB Binlog: Unable to create event in database. "
                      " Attempt to correct with drop ok, but create failed. "
                      "Event: %s Error Code: %d Message: %s",
                      event_name,
                      dict->getNdbError().code,
                      dict->getNdbError().message);
      DBUG_RETURN(-1);
    }
#ifdef NDB_BINLOG_EXTRA_WARNINGS
    push_warning_printf(thd, MYSQL_ERROR::WARN_LEVEL_WARN,
                        ER_GET_ERRMSG, ER(ER_GET_ERRMSG),
                        0, "NDB Binlog: Removed trailing event",
                        "NDB");
#endif
  }

  DBUG_RETURN(0);
}

inline int is_ndb_compatible_type(Field *field)
{
  return
    !(field->flags & BLOB_FLAG) &&
    field->type() != MYSQL_TYPE_BIT &&
    field->pack_length() != 0;
}

/*
  - create eventOperations for receiving log events
  - setup ndb recattrs for reception of log event data
  - "start" the event operation

  used at create/discover of tables
*/
int
ndbcluster_create_event_ops(NDB_SHARE *share, const NDBTAB *ndbtab,
                            const char *event_name)
{
  THD *thd= current_thd;
  /*
    we are in either create table or rename table so table should be
    locked, hence we can work with the share without locks
  */

  DBUG_ENTER("ndbcluster_create_event_ops");
  DBUG_PRINT("enter", ("table: %s event: %s", ndbtab->getName(), event_name));
  DBUG_ASSERT(! IS_NDB_BLOB_PREFIX(ndbtab->getName()));

  DBUG_ASSERT(share != 0);

  if (share->flags & NSF_NO_BINLOG)
  {
    DBUG_PRINT("info", ("share->flags & NSF_NO_BINLOG, flags: %x",
                        share->flags));
    DBUG_RETURN(0);
  }

  int do_ndb_schema_share= 0, do_ndb_apply_status_share= 0;
  if (!ndb_schema_share && strcmp(share->db, NDB_REP_DB) == 0 &&
      strcmp(share->table_name, NDB_SCHEMA_TABLE) == 0)
    do_ndb_schema_share= 1;
  else if (!ndb_apply_status_share && strcmp(share->db, NDB_REP_DB) == 0 &&
           strcmp(share->table_name, NDB_APPLY_TABLE) == 0)
    do_ndb_apply_status_share= 1;
  else if (!binlog_filter->db_ok(share->db) || !ndb_binlog_running)
  {
    share->flags|= NSF_NO_BINLOG;
    DBUG_RETURN(0);
  }

  if (share->op)
  {
    assert(share->op->getCustomData() == (void *) share);

    DBUG_ASSERT(share->use_count > 1);
    sql_print_error("NDB Binlog: discover reusing old ev op");
    /* ndb_share reference ToDo free */
    DBUG_PRINT("NDB_SHARE", ("%s ToDo free  use_count: %u",
                             share->key, share->use_count));
    free_share(&share); // old event op already has reference
    DBUG_RETURN(0);
  }

  TABLE *table= share->table;

  int retries= 100;
  /*
    100 milliseconds, temporary error on schema operation can
    take some time to be resolved
  */
  int retry_sleep= 100;
  while (1)
  {
    mysql_mutex_lock(&injector_mutex);
    Ndb *ndb= injector_ndb;
    if (do_ndb_schema_share)
      ndb= schema_ndb;

    if (ndb == 0)
    {
      mysql_mutex_unlock(&injector_mutex);
      DBUG_RETURN(-1);
    }

    NdbEventOperation* op;
    if (do_ndb_schema_share)
      op= ndb->createEventOperation(event_name);
    else
    {
      // set injector_ndb database/schema from table internal name
      int ret= ndb->setDatabaseAndSchemaName(ndbtab);
      assert(ret == 0);
      op= ndb->createEventOperation(event_name);
      // reset to catch errors
      ndb->setDatabaseName("");
    }
    if (!op)
    {
      sql_print_error("NDB Binlog: Creating NdbEventOperation failed for"
                      " %s",event_name);
      push_warning_printf(thd, MYSQL_ERROR::WARN_LEVEL_WARN,
                          ER_GET_ERRMSG, ER(ER_GET_ERRMSG),
                          ndb->getNdbError().code,
                          ndb->getNdbError().message,
                          "NDB");
      mysql_mutex_unlock(&injector_mutex);
      DBUG_RETURN(-1);
    }

    if (share->flags & NSF_BLOB_FLAG)
      op->mergeEvents(TRUE); // currently not inherited from event

    DBUG_PRINT("info", ("share->ndb_value[0]: 0x%lx  share->ndb_value[1]: 0x%lx",
                        (long) share->ndb_value[0],
                        (long) share->ndb_value[1]));
    int n_columns= ndbtab->getNoOfColumns();
    int n_fields= table ? table->s->fields : 0; // XXX ???
    for (int j= 0; j < n_columns; j++)
    {
      const char *col_name= ndbtab->getColumn(j)->getName();
      NdbValue attr0, attr1;
      if (j < n_fields)
      {
        Field *f= share->table->field[j];
        if (is_ndb_compatible_type(f))
        {
          DBUG_PRINT("info", ("%s compatible", col_name));
          attr0.rec= op->getValue(col_name, (char*) f->ptr);
          attr1.rec= op->getPreValue(col_name,
                                     (f->ptr - share->table->record[0]) +
                                     (char*) share->table->record[1]);
        }
        else if (! (f->flags & BLOB_FLAG))
        {
          DBUG_PRINT("info", ("%s non compatible", col_name));
          attr0.rec= op->getValue(col_name);
          attr1.rec= op->getPreValue(col_name);
        }
        else
        {
          DBUG_PRINT("info", ("%s blob", col_name));
          DBUG_ASSERT(share->flags & NSF_BLOB_FLAG);
          attr0.blob= op->getBlobHandle(col_name);
          attr1.blob= op->getPreBlobHandle(col_name);
          if (attr0.blob == NULL || attr1.blob == NULL)
          {
            sql_print_error("NDB Binlog: Creating NdbEventOperation"
                            " blob field %u handles failed (code=%d) for %s",
                            j, op->getNdbError().code, event_name);
            push_warning_printf(thd, MYSQL_ERROR::WARN_LEVEL_WARN,
                                ER_GET_ERRMSG, ER(ER_GET_ERRMSG),
                                op->getNdbError().code,
                                op->getNdbError().message,
                                "NDB");
            ndb->dropEventOperation(op);
            mysql_mutex_unlock(&injector_mutex);
            DBUG_RETURN(-1);
          }
        }
      }
      else
      {
        DBUG_PRINT("info", ("%s hidden key", col_name));
        attr0.rec= op->getValue(col_name);
        attr1.rec= op->getPreValue(col_name);
      }
      share->ndb_value[0][j].ptr= attr0.ptr;
      share->ndb_value[1][j].ptr= attr1.ptr;
      DBUG_PRINT("info", ("&share->ndb_value[0][%d]: 0x%lx  "
                          "share->ndb_value[0][%d]: 0x%lx",
                          j, (long) &share->ndb_value[0][j],
                          j, (long) attr0.ptr));
      DBUG_PRINT("info", ("&share->ndb_value[1][%d]: 0x%lx  "
                          "share->ndb_value[1][%d]: 0x%lx",
                          j, (long) &share->ndb_value[0][j],
                          j, (long) attr1.ptr));
    }
    op->setCustomData((void *) share); // set before execute
    share->op= op; // assign op in NDB_SHARE
    if (op->execute())
    {
      share->op= NULL;
      retries--;
      if (op->getNdbError().status != NdbError::TemporaryError &&
          op->getNdbError().code != 1407)
        retries= 0;
      if (retries == 0)
      {
        push_warning_printf(thd, MYSQL_ERROR::WARN_LEVEL_WARN,
                            ER_GET_ERRMSG, ER(ER_GET_ERRMSG), 
                            op->getNdbError().code, op->getNdbError().message,
                            "NDB");
        sql_print_error("NDB Binlog: ndbevent->execute failed for %s; %d %s",
                        event_name,
                        op->getNdbError().code, op->getNdbError().message);
      }
      ndb->dropEventOperation(op);
      mysql_mutex_unlock(&injector_mutex);
      if (retries)
      {
        my_sleep(retry_sleep);
        continue;
      }
      DBUG_RETURN(-1);
    }
    mysql_mutex_unlock(&injector_mutex);
    break;
  }

  /* ndb_share reference binlog */
  get_share(share);
  DBUG_PRINT("NDB_SHARE", ("%s binlog  use_count: %u",
                           share->key, share->use_count));
  if (do_ndb_apply_status_share)
  {
    /* ndb_share reference binlog extra */
    ndb_apply_status_share= get_share(share);
    DBUG_PRINT("NDB_SHARE", ("%s binlog extra  use_count: %u",
                             share->key, share->use_count));
    mysql_cond_signal(&injector_cond);
  }
  else if (do_ndb_schema_share)
  {
    /* ndb_share reference binlog extra */
    ndb_schema_share= get_share(share);
    DBUG_PRINT("NDB_SHARE", ("%s binlog extra  use_count: %u",
                             share->key, share->use_count));
    mysql_cond_signal(&injector_cond);
  }

  DBUG_PRINT("info",("%s share->op: 0x%lx  share->use_count: %u",
                     share->key, (long) share->op, share->use_count));

  if (opt_ndb_extra_logging)
    sql_print_information("NDB Binlog: logging %s", share->key);
  DBUG_RETURN(0);
}

/*
  when entering the calling thread should have a share lock id share != 0
  then the injector thread will have  one as well, i.e. share->use_count == 0
  (unless it has already dropped... then share->op == 0)
*/
int
ndbcluster_handle_drop_table(Ndb *ndb, const char *event_name,
                             NDB_SHARE *share, const char *type_str)
{
  DBUG_ENTER("ndbcluster_handle_drop_table");
  THD *thd= current_thd;

  NDBDICT *dict= ndb->getDictionary();
  if (event_name && dict->dropEvent(event_name))
  {
    if (dict->getNdbError().code != 4710)
    {
      /* drop event failed for some reason, issue a warning */
      push_warning_printf(thd, MYSQL_ERROR::WARN_LEVEL_WARN,
                          ER_GET_ERRMSG, ER(ER_GET_ERRMSG),
                          dict->getNdbError().code,
                          dict->getNdbError().message, "NDB");
      /* error is not that the event did not exist */
      sql_print_error("NDB Binlog: Unable to drop event in database. "
                      "Event: %s Error Code: %d Message: %s",
                      event_name,
                      dict->getNdbError().code,
                      dict->getNdbError().message);
      /* ToDo; handle error? */
      if (share && share->op &&
          share->op->getState() == NdbEventOperation::EO_EXECUTING &&
          dict->getNdbError().mysql_code != HA_ERR_NO_CONNECTION)
      {
        DBUG_ASSERT(FALSE);
        DBUG_RETURN(-1);
      }
    }
  }

  if (share == 0 || share->op == 0)
  {
    DBUG_RETURN(0);
  }

/*
  Syncronized drop between client thread and injector thread is
  neccessary in order to maintain ordering in the binlog,
  such that the drop occurs _after_ any inserts/updates/deletes.

  The penalty for this is that the drop table becomes slow.

  This wait is however not strictly neccessary to produce a binlog
  that is usable.  However the slave does not currently handle
  these out of order, thus we are keeping the SYNC_DROP_ defined
  for now.
*/
  const char *save_proc_info= thd->proc_info;
#define SYNC_DROP_
#ifdef SYNC_DROP_
  thd->proc_info= "Syncing ndb table schema operation and binlog";
  mysql_mutex_lock(&share->mutex);
  int max_timeout= DEFAULT_SYNC_TIMEOUT;
  while (share->op)
  {
    struct timespec abstime;
    set_timespec(abstime, 1);
    int ret= mysql_cond_timedwait(&injector_cond,
                                  &share->mutex,
                                  &abstime);
    if (thd->killed ||
        share->op == 0)
      break;
    if (ret)
    {
      max_timeout--;
      if (max_timeout == 0)
      {
        sql_print_error("NDB %s: %s timed out. Ignoring...",
                        type_str, share->key);
        break;
      }
      if (opt_ndb_extra_logging)
        ndb_report_waiting(type_str, max_timeout,
                           type_str, share->key);
    }
  }
  mysql_mutex_unlock(&share->mutex);
#else
  mysql_mutex_lock(&share->mutex);
  share->op_old= share->op;
  share->op= 0;
  mysql_mutex_unlock(&share->mutex);
#endif
  thd->proc_info= save_proc_info;

  DBUG_RETURN(0);
}


/********************************************************************
  Internal helper functions for differentd events from the stoarage nodes
  used by the ndb injector thread
********************************************************************/

/*
  Handle error states on events from the storage nodes
*/
static int ndb_binlog_thread_handle_error(Ndb *ndb, NdbEventOperation *pOp,
                                          ndb_binlog_index_row &row)
{
  NDB_SHARE *share= (NDB_SHARE *)pOp->getCustomData();
  DBUG_ENTER("ndb_binlog_thread_handle_error");

  int overrun= pOp->isOverrun();
  if (overrun)
  {
    /*
      ToDo: this error should rather clear the ndb_binlog_index...
      and continue
    */
    sql_print_error("NDB Binlog: Overrun in event buffer, "
                    "this means we have dropped events. Cannot "
                    "continue binlog for %s", share->key);
    pOp->clearError();
    DBUG_RETURN(-1);
  }

  if (!pOp->isConsistent())
  {
    /*
      ToDo: this error should rather clear the ndb_binlog_index...
      and continue
    */
    sql_print_error("NDB Binlog: Not Consistent. Cannot "
                    "continue binlog for %s. Error code: %d"
                    " Message: %s", share->key,
                    pOp->getNdbError().code,
                    pOp->getNdbError().message);
    pOp->clearError();
    DBUG_RETURN(-1);
  }
  sql_print_error("NDB Binlog: unhandled error %d for table %s",
                  pOp->hasError(), share->key);
  pOp->clearError();
  DBUG_RETURN(0);
}

static int
ndb_binlog_thread_handle_non_data_event(THD *thd, Ndb *ndb,
                                        NdbEventOperation *pOp,
                                        ndb_binlog_index_row &row)
{
  NDB_SHARE *share= (NDB_SHARE *)pOp->getCustomData();
  NDBEVENT::TableEvent type= pOp->getEventType();

  switch (type)
  {
  case NDBEVENT::TE_CLUSTER_FAILURE:
    if (opt_ndb_extra_logging)
      sql_print_information("NDB Binlog: cluster failure for %s at epoch %u.",
                            share->key, (unsigned) pOp->getGCI());
    if (ndb_apply_status_share == share)
    {
      if (opt_ndb_extra_logging &&
          ndb_binlog_tables_inited && ndb_binlog_running)
        sql_print_information("NDB Binlog: ndb tables initially "
                              "read only on reconnect.");
      /* ndb_share reference binlog extra free */
      DBUG_PRINT("NDB_SHARE", ("%s binlog extra free  use_count: %u",
                               share->key, share->use_count));
      free_share(&ndb_apply_status_share);
      ndb_apply_status_share= 0;
      ndb_binlog_tables_inited= 0;
    }
    DBUG_PRINT("error", ("CLUSTER FAILURE EVENT: "
                        "%s  received share: 0x%lx  op: 0x%lx  share op: 0x%lx  "
                        "op_old: 0x%lx",
                         share->key, (long) share, (long) pOp,
                         (long) share->op, (long) share->op_old));
    break;
  case NDBEVENT::TE_DROP:
    if (ndb_apply_status_share == share)
    {
      if (opt_ndb_extra_logging &&
          ndb_binlog_tables_inited && ndb_binlog_running)
        sql_print_information("NDB Binlog: ndb tables initially "
                              "read only on reconnect.");
      /* ndb_share reference binlog extra free */
      DBUG_PRINT("NDB_SHARE", ("%s binlog extra free  use_count: %u",
                               share->key, share->use_count));
      free_share(&ndb_apply_status_share);
      ndb_apply_status_share= 0;
      ndb_binlog_tables_inited= 0;
    }
    /* ToDo: remove printout */
    if (opt_ndb_extra_logging)
      sql_print_information("NDB Binlog: drop table %s.", share->key);
    // fall through
  case NDBEVENT::TE_ALTER:
    row.n_schemaops++;
    DBUG_PRINT("info", ("TABLE %s  EVENT: %s  received share: 0x%lx  op: 0x%lx  "
                        "share op: 0x%lx  op_old: 0x%lx",
                        type == NDBEVENT::TE_DROP ? "DROP" : "ALTER",
                        share->key, (long) share, (long) pOp,
                        (long) share->op, (long) share->op_old));
    break;
  case NDBEVENT::TE_NODE_FAILURE:
    /* fall through */
  case NDBEVENT::TE_SUBSCRIBE:
    /* fall through */
  case NDBEVENT::TE_UNSUBSCRIBE:
    /* ignore */
    return 0;
  default:
    sql_print_error("NDB Binlog: unknown non data event %d for %s. "
                    "Ignoring...", (unsigned) type, share->key);
    return 0;
  }

  ndb_handle_schema_change(thd, ndb, pOp, share);
  return 0;
}

/*
  Handle data events from the storage nodes
*/
static int
ndb_binlog_thread_handle_data_event(Ndb *ndb, NdbEventOperation *pOp,
                                    ndb_binlog_index_row &row,
                                    injector::transaction &trans)
{
  NDB_SHARE *share= (NDB_SHARE*) pOp->getCustomData();
  if (share == ndb_apply_status_share)
    return 0;

  uint32 originating_server_id= pOp->getAnyValue();
  if (originating_server_id == 0)
    originating_server_id= ::server_id;
  else if (originating_server_id & NDB_ANYVALUE_RESERVED)
  {
    if (originating_server_id != NDB_ANYVALUE_FOR_NOLOGGING)
      sql_print_warning("NDB: unknown value for binlog signalling 0x%X, "
                        "event not logged",
                        originating_server_id);
    return 0;
  }
  else if (!g_ndb_log_slave_updates)
  {
    /*
      This event comes from a slave applier since it has an originating
      server id set. Since option to log slave updates is not set, skip it.
    */
    return 0;
  }

  TABLE *table= share->table;
  DBUG_ASSERT(trans.good());
  DBUG_ASSERT(table != 0);

  dbug_print_table("table", table);

  TABLE_SHARE *table_s= table->s;
  uint n_fields= table_s->fields;
  MY_BITMAP b;
  /* Potential buffer for the bitmap */
  uint32 bitbuf[128 / (sizeof(uint32) * 8)];
  bitmap_init(&b, n_fields <= sizeof(bitbuf) * 8 ? bitbuf : NULL, 
              n_fields, FALSE);
  bitmap_set_all(&b);

  /*
   row data is already in table->record[0]
   As we told the NdbEventOperation to do this
   (saves moving data about many times)
  */

  /*
    for now malloc/free blobs buffer each time
    TODO if possible share single permanent buffer with handlers
   */
  uchar* blobs_buffer[2] = { 0, 0 };
  uint blobs_buffer_size[2] = { 0, 0 };

  switch(pOp->getEventType())
  {
  case NDBEVENT::TE_INSERT:
    row.n_inserts++;
    DBUG_PRINT("info", ("INSERT INTO %s.%s",
                        table_s->db.str, table_s->table_name.str));
    {
      if (share->flags & NSF_BLOB_FLAG)
      {
        my_ptrdiff_t ptrdiff= 0;
        int ret __attribute__((unused))= get_ndb_blobs_value(table, share->ndb_value[0],
                                               blobs_buffer[0],
                                               blobs_buffer_size[0],
                                               ptrdiff);
        DBUG_ASSERT(ret == 0);
      }
      ndb_unpack_record(table, share->ndb_value[0], &b, table->record[0]);
      int ret __attribute__((unused))= trans.write_row(originating_server_id,
                                        injector::transaction::table(table,
                                                                     TRUE),
                                        &b, n_fields, table->record[0]);
      DBUG_ASSERT(ret == 0);
    }
    break;
  case NDBEVENT::TE_DELETE:
    row.n_deletes++;
    DBUG_PRINT("info",("DELETE FROM %s.%s",
                       table_s->db.str, table_s->table_name.str));
    {
      /*
        table->record[0] contains only the primary key in this case
        since we do not have an after image
      */
      int n;
      if (table->s->primary_key != MAX_KEY)
        n= 0; /*
                use the primary key only as it save time and space and
                it is the only thing needed to log the delete
              */
      else
        n= 1; /*
                we use the before values since we don't have a primary key
                since the mysql server does not handle the hidden primary
                key
              */

      if (share->flags & NSF_BLOB_FLAG)
      {
        my_ptrdiff_t ptrdiff= table->record[n] - table->record[0];
        int ret __attribute__((unused))= get_ndb_blobs_value(table, share->ndb_value[n],
                                               blobs_buffer[n],
                                               blobs_buffer_size[n],
                                               ptrdiff);
        DBUG_ASSERT(ret == 0);
      }
      ndb_unpack_record(table, share->ndb_value[n], &b, table->record[n]);
      DBUG_EXECUTE("info", print_records(table, table->record[n]););
      int ret __attribute__((unused))= trans.delete_row(originating_server_id,
                                          injector::transaction::table(table,
                                                                       TRUE),
                                          &b, n_fields, table->record[n]);
      DBUG_ASSERT(ret == 0);
    }
    break;
  case NDBEVENT::TE_UPDATE:
    row.n_updates++;
    DBUG_PRINT("info", ("UPDATE %s.%s",
                        table_s->db.str, table_s->table_name.str));
    {
      if (share->flags & NSF_BLOB_FLAG)
      {
        my_ptrdiff_t ptrdiff= 0;
        int ret __attribute__((unused))= get_ndb_blobs_value(table, share->ndb_value[0],
                                               blobs_buffer[0],
                                               blobs_buffer_size[0],
                                               ptrdiff);
        DBUG_ASSERT(ret == 0);
      }
      ndb_unpack_record(table, share->ndb_value[0],
                        &b, table->record[0]);
      DBUG_EXECUTE("info", print_records(table, table->record[0]););
      if (table->s->primary_key != MAX_KEY) 
      {
        /*
          since table has a primary key, we can do a write
          using only after values
        */
        trans.write_row(originating_server_id,
                        injector::transaction::table(table, TRUE),
                        &b, n_fields, table->record[0]);// after values
      }
      else
      {
        /*
          mysql server cannot handle the ndb hidden key and
          therefore needs the before image as well
        */
        if (share->flags & NSF_BLOB_FLAG)
        {
          my_ptrdiff_t ptrdiff= table->record[1] - table->record[0];
          int ret __attribute__((unused))= get_ndb_blobs_value(table, share->ndb_value[1],
                                                 blobs_buffer[1],
                                                 blobs_buffer_size[1],
                                                 ptrdiff);
          DBUG_ASSERT(ret == 0);
        }
        ndb_unpack_record(table, share->ndb_value[1], &b, table->record[1]);
        DBUG_EXECUTE("info", print_records(table, table->record[1]););
        int ret __attribute__((unused))= trans.update_row(originating_server_id,
                                            injector::transaction::table(table,
                                                                         TRUE),
                                            &b, n_fields,
                                            table->record[1], // before values
                                            table->record[0]);// after values
        DBUG_ASSERT(ret == 0);
      }
    }
    break;
  default:
    /* We should REALLY never get here. */
    DBUG_PRINT("info", ("default - uh oh, a brain exploded."));
    break;
  }

  if (share->flags & NSF_BLOB_FLAG)
  {
    my_free(blobs_buffer[0]);
    my_free(blobs_buffer[1]);
  }

  return 0;
}

//#define RUN_NDB_BINLOG_TIMER
#ifdef RUN_NDB_BINLOG_TIMER
class Timer
{
public:
  Timer() { start(); }
  void start() { gettimeofday(&m_start, 0); }
  void stop() { gettimeofday(&m_stop, 0); }
  ulong elapsed_ms()
  {
    return (ulong)
      (((longlong) m_stop.tv_sec - (longlong) m_start.tv_sec) * 1000 +
       ((longlong) m_stop.tv_usec -
        (longlong) m_start.tv_usec + 999) / 1000);
  }
private:
  struct timeval m_start,m_stop;
};
#endif

/****************************************************************
  Injector thread main loop
****************************************************************/

static uchar *
ndb_schema_objects_get_key(NDB_SCHEMA_OBJECT *schema_object,
                           size_t *length,
                           my_bool not_used __attribute__((unused)))
{
  *length= schema_object->key_length;
  return (uchar*) schema_object->key;
}

static NDB_SCHEMA_OBJECT *ndb_get_schema_object(const char *key,
                                                my_bool create_if_not_exists,
                                                my_bool have_lock)
{
  NDB_SCHEMA_OBJECT *ndb_schema_object;
  uint length= (uint) strlen(key);
  DBUG_ENTER("ndb_get_schema_object");
  DBUG_PRINT("enter", ("key: '%s'", key));

  if (!have_lock)
    mysql_mutex_lock(&ndbcluster_mutex);
  while (!(ndb_schema_object=
           (NDB_SCHEMA_OBJECT*) my_hash_search(&ndb_schema_objects,
                                               (uchar*) key,
                                               length)))
  {
    if (!create_if_not_exists)
    {
      DBUG_PRINT("info", ("does not exist"));
      break;
    }
    if (!(ndb_schema_object=
          (NDB_SCHEMA_OBJECT*) my_malloc(sizeof(*ndb_schema_object) + length + 1,
                                         MYF(MY_WME | MY_ZEROFILL))))
    {
      DBUG_PRINT("info", ("malloc error"));
      break;
    }
    ndb_schema_object->key= (char *)(ndb_schema_object+1);
    memcpy(ndb_schema_object->key, key, length + 1);
    ndb_schema_object->key_length= length;
    if (my_hash_insert(&ndb_schema_objects, (uchar*) ndb_schema_object))
    {
      my_free(ndb_schema_object);
      break;
    }
    mysql_mutex_init(key_ndb_schema_object_mutex, &ndb_schema_object->mutex, MY_MUTEX_INIT_FAST);
    bitmap_init(&ndb_schema_object->slock_bitmap, ndb_schema_object->slock,
                sizeof(ndb_schema_object->slock)*8, FALSE);
    bitmap_clear_all(&ndb_schema_object->slock_bitmap);
    break;
  }
  if (ndb_schema_object)
  {
    ndb_schema_object->use_count++;
    DBUG_PRINT("info", ("use_count: %d", ndb_schema_object->use_count));
  }
  if (!have_lock)
    mysql_mutex_unlock(&ndbcluster_mutex);
  DBUG_RETURN(ndb_schema_object);
}


static void ndb_free_schema_object(NDB_SCHEMA_OBJECT **ndb_schema_object,
                                   bool have_lock)
{
  DBUG_ENTER("ndb_free_schema_object");
  DBUG_PRINT("enter", ("key: '%s'", (*ndb_schema_object)->key));
  if (!have_lock)
    mysql_mutex_lock(&ndbcluster_mutex);
  if (!--(*ndb_schema_object)->use_count)
  {
    DBUG_PRINT("info", ("use_count: %d", (*ndb_schema_object)->use_count));
    my_hash_delete(&ndb_schema_objects, (uchar*) *ndb_schema_object);
    mysql_mutex_destroy(&(*ndb_schema_object)->mutex);
    my_free(*ndb_schema_object);
    *ndb_schema_object= 0;
  }
  else
  {
    DBUG_PRINT("info", ("use_count: %d", (*ndb_schema_object)->use_count));
  }
  if (!have_lock)
    mysql_mutex_unlock(&ndbcluster_mutex);
  DBUG_VOID_RETURN;
}

extern ulong opt_ndb_report_thresh_binlog_epoch_slip;
extern ulong opt_ndb_report_thresh_binlog_mem_usage;

pthread_handler_t ndb_binlog_thread_func(void *arg)
{
  THD *thd; /* needs to be first for thread_stack */
  Ndb *i_ndb= 0;
  Ndb *s_ndb= 0;
  Thd_ndb *thd_ndb=0;
  int ndb_update_ndb_binlog_index= 1;
  injector *inj= injector::instance();
  uint incident_id= 0;

#ifdef RUN_NDB_BINLOG_TIMER
  Timer main_timer;
#endif

  mysql_mutex_lock(&injector_mutex);
  /*
    Set up the Thread
  */
  my_thread_init();
  DBUG_ENTER("ndb_binlog_thread");

  thd= new THD; /* note that contructor of THD uses DBUG_ */
  THD_CHECK_SENTRY(thd);
  thd->set_current_stmt_binlog_format_row();

  /* We need to set thd->thread_id before thd->store_globals, or it will
     set an invalid value for thd->variables.pseudo_thread_id.
  */
  mysql_mutex_lock(&LOCK_thread_count);
  thd->thread_id= thread_id++;
  mysql_mutex_unlock(&LOCK_thread_count);

  mysql_thread_set_psi_id(thd->thread_id);

  thd->thread_stack= (char*) &thd; /* remember where our stack is */
  if (thd->store_globals())
  {
    thd->cleanup();
    delete thd;
    ndb_binlog_thread_running= -1;
    mysql_mutex_unlock(&injector_mutex);
    mysql_cond_signal(&injector_cond);

    DBUG_LEAVE;                               // Must match DBUG_ENTER()
    my_thread_end();
    pthread_exit(0);
    return NULL;                              // Avoid compiler warnings
  }

  thd->init_for_queries();
  thd->command= COM_DAEMON;
  thd->system_thread= SYSTEM_THREAD_NDBCLUSTER_BINLOG;
  thd->main_security_ctx.host_or_ip= "";
  thd->client_capabilities= 0;
  my_net_init(&thd->net, 0);
  thd->main_security_ctx.master_access= ~0;
  thd->main_security_ctx.priv_user[0]= 0;
  /* Do not use user-supplied timeout value for system threads. */
  thd->variables.lock_wait_timeout= LONG_TIMEOUT;

  /*
    Set up ndb binlog
  */
  sql_print_information("Starting MySQL Cluster Binlog Thread");

  pthread_detach_this_thread();
  thd->real_id= pthread_self();
  mysql_mutex_lock(&LOCK_thread_count);
  threads.append(thd);
  mysql_mutex_unlock(&LOCK_thread_count);
  thd->lex->start_transaction_opt= 0;

  if (!(s_ndb= new Ndb(g_ndb_cluster_connection, "")) ||
      s_ndb->init())
  {
    sql_print_error("NDB Binlog: Getting Schema Ndb object failed");
    ndb_binlog_thread_running= -1;
    mysql_mutex_unlock(&injector_mutex);
    mysql_cond_signal(&injector_cond);
    goto err;
  }

  // empty database
  if (!(i_ndb= new Ndb(g_ndb_cluster_connection, "")) ||
      i_ndb->init())
  {
    sql_print_error("NDB Binlog: Getting Ndb object failed");
    ndb_binlog_thread_running= -1;
    mysql_mutex_unlock(&injector_mutex);
    mysql_cond_signal(&injector_cond);
    goto err;
  }

  /* init hash for schema object distribution */
  (void) my_hash_init(&ndb_schema_objects, system_charset_info, 32, 0, 0,
                   (my_hash_get_key)ndb_schema_objects_get_key, 0, 0);

  /*
    Expose global reference to our ndb object.

    Used by both sql client thread and binlog thread to interact
    with the storage
    mysql_mutex_lock(&injector_mutex);
  */
  injector_thd= thd;
  injector_ndb= i_ndb;
  p_latest_trans_gci= 
    injector_ndb->get_ndb_cluster_connection().get_latest_trans_gci();
  schema_ndb= s_ndb;

  if (opt_bin_log)
  {
    ndb_binlog_running= TRUE;
  }

  /* Thread start up completed  */
  ndb_binlog_thread_running= 1;
  mysql_mutex_unlock(&injector_mutex);
  mysql_cond_signal(&injector_cond);

  /*
    wait for mysql server to start (so that the binlog is started
    and thus can receive the first GAP event)
  */
  mysql_mutex_lock(&LOCK_server_started);
  while (!mysqld_server_started)
  {
    struct timespec abstime;
    set_timespec(abstime, 1);
    mysql_cond_timedwait(&COND_server_started, &LOCK_server_started,
                         &abstime);
    if (ndbcluster_terminating)
    {
      mysql_mutex_unlock(&LOCK_server_started);
      goto err;
    }
  }
  mysql_mutex_unlock(&LOCK_server_started);
restart:
  /*
    Main NDB Injector loop
  */
  while (ndb_binlog_running)
  {
    /*
      check if it is the first log, if so we do not insert a GAP event
      as there is really no log to have a GAP in
    */
    if (incident_id == 0)
    {
      LOG_INFO log_info;
      mysql_bin_log.get_current_log(&log_info);
      int len=  strlen(log_info.log_file_name);
      uint no= 0;
      if ((sscanf(log_info.log_file_name + len - 6, "%u", &no) == 1) &&
          no == 1)
      {
        /* this is the fist log, so skip GAP event */
        break;
      }
    }

    /*
      Always insert a GAP event as we cannot know what has happened
      in the cluster while not being connected.
    */
    LEX_STRING const msg[2]=
      {
        { C_STRING_WITH_LEN("mysqld startup")    },
        { C_STRING_WITH_LEN("cluster disconnect")}
      };
    int error __attribute__((unused))=
      inj->record_incident(thd, INCIDENT_LOST_EVENTS, msg[incident_id]);
    DBUG_ASSERT(!error);
    break;
  }
  incident_id= 1;
  {
    thd->proc_info= "Waiting for ndbcluster to start";

    mysql_mutex_lock(&injector_mutex);
    while (!ndb_schema_share ||
           (ndb_binlog_running && !ndb_apply_status_share))
    {
      /* ndb not connected yet */
      struct timespec abstime;
      set_timespec(abstime, 1);
      mysql_cond_timedwait(&injector_cond, &injector_mutex, &abstime);
      if (ndbcluster_binlog_terminating)
      {
        mysql_mutex_unlock(&injector_mutex);
        goto err;
      }
    }
    mysql_mutex_unlock(&injector_mutex);

    if (thd_ndb == NULL)
    {
      DBUG_ASSERT(ndbcluster_hton->slot != ~(uint)0);
      if (!(thd_ndb= ha_ndbcluster::seize_thd_ndb()))
      {
        sql_print_error("Could not allocate Thd_ndb object");
        goto err;
      }
      set_thd_ndb(thd, thd_ndb);
      thd_ndb->options|= TNO_NO_LOG_SCHEMA_OP;
      thd->query_id= 0; // to keep valgrind quiet
    }
  }

  {
    // wait for the first event
    thd->proc_info= "Waiting for first event from ndbcluster";
    int schema_res, res;
    Uint64 schema_gci;
    do
    {
      DBUG_PRINT("info", ("Waiting for the first event"));

      if (ndbcluster_binlog_terminating)
        goto err;

      schema_res= s_ndb->pollEvents(100, &schema_gci);
    } while (schema_gci == 0 || ndb_latest_received_binlog_epoch == schema_gci);
    if (ndb_binlog_running)
    {
      Uint64 gci= i_ndb->getLatestGCI();
      while (gci < schema_gci || gci == ndb_latest_received_binlog_epoch)
      {
        if (ndbcluster_binlog_terminating)
          goto err;
        res= i_ndb->pollEvents(10, &gci);
      }
      if (gci > schema_gci)
      {
        schema_gci= gci;
      }
    }
    // now check that we have epochs consistant with what we had before the restart
    DBUG_PRINT("info", ("schema_res: %d  schema_gci: %lu", schema_res,
                        (long) schema_gci));
    {
      i_ndb->flushIncompleteEvents(schema_gci);
      s_ndb->flushIncompleteEvents(schema_gci);
      if (schema_gci < ndb_latest_handled_binlog_epoch)
      {
        sql_print_error("NDB Binlog: cluster has been restarted --initial or with older filesystem. "
                        "ndb_latest_handled_binlog_epoch: %u, while current epoch: %u. "
                        "RESET MASTER should be issued. Resetting ndb_latest_handled_binlog_epoch.",
                        (unsigned) ndb_latest_handled_binlog_epoch, (unsigned) schema_gci);
        *p_latest_trans_gci= 0;
        ndb_latest_handled_binlog_epoch= 0;
        ndb_latest_applied_binlog_epoch= 0;
        ndb_latest_received_binlog_epoch= 0;
      }
      else if (ndb_latest_applied_binlog_epoch > 0)
      {
        sql_print_warning("NDB Binlog: cluster has reconnected. "
                          "Changes to the database that occured while "
                          "disconnected will not be in the binlog");
      }
      if (opt_ndb_extra_logging)
      {
        sql_print_information("NDB Binlog: starting log at epoch %u",
                              (unsigned)schema_gci);
      }
    }
  }
  {
    static char db[]= "";
    thd->db= db;
  }
  do_ndbcluster_binlog_close_connection= BCCC_running;
  for ( ; !((ndbcluster_binlog_terminating ||
             do_ndbcluster_binlog_close_connection) &&
            ndb_latest_handled_binlog_epoch >= *p_latest_trans_gci) &&
          do_ndbcluster_binlog_close_connection != BCCC_restart; )
  {
#ifndef DBUG_OFF
    if (do_ndbcluster_binlog_close_connection)
    {
      DBUG_PRINT("info", ("do_ndbcluster_binlog_close_connection: %d, "
                          "ndb_latest_handled_binlog_epoch: %lu, "
                          "*p_latest_trans_gci: %lu",
                          do_ndbcluster_binlog_close_connection,
                          (ulong) ndb_latest_handled_binlog_epoch,
                          (ulong) *p_latest_trans_gci));
    }
#endif
#ifdef RUN_NDB_BINLOG_TIMER
    main_timer.stop();
    sql_print_information("main_timer %ld ms",  main_timer.elapsed_ms());
    main_timer.start();
#endif

    /*
      now we don't want any events before next gci is complete
    */
    thd->proc_info= "Waiting for event from ndbcluster";
    thd->set_time();
    
    /* wait for event or 1000 ms */
    Uint64 gci= 0, schema_gci;
    int res= 0, tot_poll_wait= 1000;
    if (ndb_binlog_running)
    {
      res= i_ndb->pollEvents(tot_poll_wait, &gci);
      tot_poll_wait= 0;
    }
    else
    {
      /*
        Just consume any events, not used if no binlogging
        e.g. node failure events
      */
      Uint64 tmp_gci;
      if (i_ndb->pollEvents(0, &tmp_gci))
        while (i_ndb->nextEvent())
          ;
    }
    int schema_res= s_ndb->pollEvents(tot_poll_wait, &schema_gci);
    ndb_latest_received_binlog_epoch= gci;

    while (gci > schema_gci && schema_res >= 0)
    {
      static char buf[64];
      thd->proc_info= "Waiting for schema epoch";
      my_snprintf(buf, sizeof(buf), "%s %u(%u)", thd->proc_info, (unsigned) schema_gci, (unsigned) gci);
      thd->proc_info= buf;
      schema_res= s_ndb->pollEvents(10, &schema_gci);
    }

    if ((ndbcluster_binlog_terminating ||
         do_ndbcluster_binlog_close_connection) &&
        (ndb_latest_handled_binlog_epoch >= *p_latest_trans_gci ||
         !ndb_binlog_running))
      break; /* Shutting down server */

    if (ndb_binlog_index && ndb_binlog_index->s->has_old_version())
    {
      if (ndb_binlog_index->s->has_old_version())
      {
        trans_commit_stmt(thd);
        close_thread_tables(thd);
        thd->mdl_context.release_transactional_locks();
        ndb_binlog_index= 0;
      }
    }

    MEM_ROOT **root_ptr=
      my_pthread_getspecific_ptr(MEM_ROOT**, THR_MALLOC);
    MEM_ROOT *old_root= *root_ptr;
    MEM_ROOT mem_root;
    init_sql_alloc(&mem_root, 4096, 0);
    List<Cluster_schema> post_epoch_log_list;
    List<Cluster_schema> post_epoch_unlock_list;
    *root_ptr= &mem_root;

    if (unlikely(schema_res > 0))
    {
      thd->proc_info= "Processing events from schema table";
      s_ndb->
        setReportThreshEventGCISlip(opt_ndb_report_thresh_binlog_epoch_slip);
      s_ndb->
        setReportThreshEventFreeMem(opt_ndb_report_thresh_binlog_mem_usage);
      NdbEventOperation *pOp= s_ndb->nextEvent();
      while (pOp != NULL)
      {
        if (!pOp->hasError())
        {
          ndb_binlog_thread_handle_schema_event(thd, s_ndb, pOp,
                                                &post_epoch_log_list,
                                                &post_epoch_unlock_list,
                                                &mem_root);
          DBUG_PRINT("info", ("s_ndb first: %s", s_ndb->getEventOperation() ?
                              s_ndb->getEventOperation()->getEvent()->getTable()->getName() :
                              "<empty>"));
          DBUG_PRINT("info", ("i_ndb first: %s", i_ndb->getEventOperation() ?
                              i_ndb->getEventOperation()->getEvent()->getTable()->getName() :
                              "<empty>"));
          if (i_ndb->getEventOperation() == NULL &&
              s_ndb->getEventOperation() == NULL &&
              do_ndbcluster_binlog_close_connection == BCCC_running)
          {
            DBUG_PRINT("info", ("do_ndbcluster_binlog_close_connection= BCCC_restart"));
            do_ndbcluster_binlog_close_connection= BCCC_restart;
            if (ndb_latest_received_binlog_epoch < *p_latest_trans_gci && ndb_binlog_running)
            {
              sql_print_error("NDB Binlog: latest transaction in epoch %lu not in binlog "
                              "as latest received epoch is %lu",
                              (ulong) *p_latest_trans_gci,
                              (ulong) ndb_latest_received_binlog_epoch);
            }
          }
        }
        else
          sql_print_error("NDB: error %lu (%s) on handling "
                          "binlog schema event",
                          (ulong) pOp->getNdbError().code,
                          pOp->getNdbError().message);
        pOp= s_ndb->nextEvent();
      }
    }

    if (res > 0)
    {
      DBUG_PRINT("info", ("pollEvents res: %d", res));
      thd->proc_info= "Processing events";
      NdbEventOperation *pOp= i_ndb->nextEvent();
      ndb_binlog_index_row row;
      while (pOp != NULL)
      {
#ifdef RUN_NDB_BINLOG_TIMER
        Timer gci_timer, write_timer;
        int event_count= 0;
        gci_timer.start();
#endif
        gci= pOp->getGCI();
        DBUG_PRINT("info", ("Handling gci: %d", (unsigned)gci));
        // sometimes get TE_ALTER with invalid table
        DBUG_ASSERT(pOp->getEventType() == NdbDictionary::Event::TE_ALTER ||
                    ! IS_NDB_BLOB_PREFIX(pOp->getEvent()->getTable()->getName()));
        DBUG_ASSERT(gci <= ndb_latest_received_binlog_epoch);

        /* initialize some variables for this epoch */
        g_ndb_log_slave_updates= opt_log_slave_updates;
        i_ndb->
          setReportThreshEventGCISlip(opt_ndb_report_thresh_binlog_epoch_slip);
        i_ndb->setReportThreshEventFreeMem(opt_ndb_report_thresh_binlog_mem_usage);

        bzero((char*) &row, sizeof(row));
        thd->variables.character_set_client= &my_charset_latin1;
        injector::transaction trans;
        // pass table map before epoch
        {
          Uint32 iter= 0;
          const NdbEventOperation *gci_op;
          Uint32 event_types;
          while ((gci_op= i_ndb->getGCIEventOperations(&iter, &event_types))
                 != NULL)
          {
            NDB_SHARE *share= (NDB_SHARE*)gci_op->getCustomData();
            DBUG_PRINT("info", ("per gci_op: 0x%lx  share: 0x%lx  event_types: 0x%x",
                                (long) gci_op, (long) share, event_types));
            // workaround for interface returning TE_STOP events
            // which are normally filtered out below in the nextEvent loop
            if ((event_types & ~NdbDictionary::Event::TE_STOP) == 0)
            {
              DBUG_PRINT("info", ("Skipped TE_STOP on table %s",
                                  gci_op->getEvent()->getTable()->getName()));
              continue;
            }
            // this should not happen
            if (share == NULL || share->table == NULL)
            {
              DBUG_PRINT("info", ("no share or table %s!",
                                  gci_op->getEvent()->getTable()->getName()));
              continue;
            }
            if (share == ndb_apply_status_share)
            {
              // skip this table, it is handled specially
              continue;
            }
            TABLE *table= share->table;
#ifndef DBUG_OFF
            const LEX_STRING &name= table->s->table_name;
#endif
            if ((event_types & (NdbDictionary::Event::TE_INSERT |
                                NdbDictionary::Event::TE_UPDATE |
                                NdbDictionary::Event::TE_DELETE)) == 0)
            {
              DBUG_PRINT("info", ("skipping non data event table: %.*s",
                                  (int) name.length, name.str));
              continue;
            }
            if (!trans.good())
            {
              DBUG_PRINT("info",
                         ("Found new data event, initializing transaction"));
              inj->new_trans(thd, &trans);
            }
            DBUG_PRINT("info", ("use_table: %.*s",
                                (int) name.length, name.str));
            injector::transaction::table tbl(table, TRUE);
            int ret __attribute__((unused))= trans.use_table(::server_id, tbl);
            DBUG_ASSERT(ret == 0);
          }
        }
        if (trans.good())
        {
          if (ndb_apply_status_share)
          {
            TABLE *table= ndb_apply_status_share->table;

#ifndef DBUG_OFF
            const LEX_STRING& name= table->s->table_name;
            DBUG_PRINT("info", ("use_table: %.*s",
                                (int) name.length, name.str));
#endif
            injector::transaction::table tbl(table, TRUE);
            int ret __attribute__((unused))= trans.use_table(::server_id, tbl);
            DBUG_ASSERT(ret == 0);

	    /* 
	       Intialize table->record[0] 
	    */
	    empty_record(table);

            table->field[0]->store((longlong)::server_id);
            table->field[1]->store((longlong)gci);
            table->field[2]->store("", 0, &my_charset_bin);
            table->field[3]->store((longlong)0);
            table->field[4]->store((longlong)0);
            trans.write_row(::server_id,
                            injector::transaction::table(table, TRUE),
                            &table->s->all_set, table->s->fields,
                            table->record[0]);
          }
          else
          {
            sql_print_error("NDB: Could not get apply status share");
          }
        }
#ifdef RUN_NDB_BINLOG_TIMER
        write_timer.start();
#endif
        do
        {
#ifdef RUN_NDB_BINLOG_TIMER
          event_count++;
#endif
          if (pOp->hasError() &&
              ndb_binlog_thread_handle_error(i_ndb, pOp, row) < 0)
            goto err;

#ifndef DBUG_OFF
          {
            NDB_SHARE *share= (NDB_SHARE*) pOp->getCustomData();
            DBUG_PRINT("info",
                       ("EVENT TYPE: %d  GCI: %ld  last applied: %ld  "
                        "share: 0x%lx (%s.%s)", pOp->getEventType(),
                        (long) gci,
                        (long) ndb_latest_applied_binlog_epoch,
                        (long) share,
                        share ? share->db :  "'NULL'",
                        share ? share->table_name : "'NULL'"));
            DBUG_ASSERT(share != 0);
          }
          // assert that there is consistancy between gci op list
          // and event list
          {
            Uint32 iter= 0;
            const NdbEventOperation *gci_op;
            Uint32 event_types;
            while ((gci_op= i_ndb->getGCIEventOperations(&iter, &event_types))
                   != NULL)
            {
              if (gci_op == pOp)
                break;
            }
            DBUG_ASSERT(gci_op == pOp);
            DBUG_ASSERT((event_types & pOp->getEventType()) != 0);
          }
#endif
          if ((unsigned) pOp->getEventType() <
              (unsigned) NDBEVENT::TE_FIRST_NON_DATA_EVENT)
            ndb_binlog_thread_handle_data_event(i_ndb, pOp, row, trans);
          else
          {
            // set injector_ndb database/schema from table internal name
            int ret __attribute__((unused))=
              i_ndb->setDatabaseAndSchemaName(pOp->getEvent()->getTable());
            DBUG_ASSERT(ret == 0);
            ndb_binlog_thread_handle_non_data_event(thd, i_ndb, pOp, row);
            // reset to catch errors
            i_ndb->setDatabaseName("");
            DBUG_PRINT("info", ("s_ndb first: %s", s_ndb->getEventOperation() ?
                                s_ndb->getEventOperation()->getEvent()->getTable()->getName() :
                                "<empty>"));
            DBUG_PRINT("info", ("i_ndb first: %s", i_ndb->getEventOperation() ?
                                i_ndb->getEventOperation()->getEvent()->getTable()->getName() :
                                "<empty>"));
            if (i_ndb->getEventOperation() == NULL &&
                s_ndb->getEventOperation() == NULL &&
                do_ndbcluster_binlog_close_connection == BCCC_running)
            {
              DBUG_PRINT("info", ("do_ndbcluster_binlog_close_connection= BCCC_restart"));
              do_ndbcluster_binlog_close_connection= BCCC_restart;
              if (ndb_latest_received_binlog_epoch < *p_latest_trans_gci && ndb_binlog_running)
              {
                sql_print_error("NDB Binlog: latest transaction in epoch %lu not in binlog "
                                "as latest received epoch is %lu",
                                (ulong) *p_latest_trans_gci,
                                (ulong) ndb_latest_received_binlog_epoch);
              }
            }
          }

          pOp= i_ndb->nextEvent();
        } while (pOp && pOp->getGCI() == gci);

        /*
          note! pOp is not referring to an event in the next epoch
          or is == 0
        */
#ifdef RUN_NDB_BINLOG_TIMER
        write_timer.stop();
#endif

        if (trans.good())
        {
          //DBUG_ASSERT(row.n_inserts || row.n_updates || row.n_deletes);
          thd->proc_info= "Committing events to binlog";
          injector::transaction::binlog_pos start= trans.start_pos();
          if (int r= trans.commit())
          {
            sql_print_error("NDB Binlog: "
                            "Error during COMMIT of GCI. Error: %d",
                            r);
            /* TODO: Further handling? */
          }
          row.gci= gci;
          row.master_log_file= start.file_name();
          row.master_log_pos= start.file_pos();

          DBUG_PRINT("info", ("COMMIT gci: %lu", (ulong) gci));
          if (ndb_update_ndb_binlog_index)
            ndb_add_ndb_binlog_index(thd, &row);
          ndb_latest_applied_binlog_epoch= gci;
        }
        ndb_latest_handled_binlog_epoch= gci;
#ifdef RUN_NDB_BINLOG_TIMER
        gci_timer.stop();
        sql_print_information("gci %ld event_count %d write time "
                              "%ld(%d e/s), total time %ld(%d e/s)",
                              (ulong)gci, event_count,
                              write_timer.elapsed_ms(),
                              (1000*event_count) / write_timer.elapsed_ms(),
                              gci_timer.elapsed_ms(),
                              (1000*event_count) / gci_timer.elapsed_ms());
#endif
      }
    }

    ndb_binlog_thread_handle_schema_event_post_epoch(thd,
                                                     &post_epoch_log_list,
                                                     &post_epoch_unlock_list);
    free_root(&mem_root, MYF(0));
    *root_ptr= old_root;
    ndb_latest_handled_binlog_epoch= ndb_latest_received_binlog_epoch;
  }
  if (do_ndbcluster_binlog_close_connection == BCCC_restart)
  {
    ndb_binlog_tables_inited= FALSE;
    trans_commit_stmt(thd);
    close_thread_tables(thd);
    thd->mdl_context.release_transactional_locks();
    ndb_binlog_index= 0;
    goto restart;
  }
err:
  sql_print_information("Stopping Cluster Binlog");
  DBUG_PRINT("info",("Shutting down cluster binlog thread"));
  thd->proc_info= "Shutting down";
  thd->stmt_da->can_overwrite_status= TRUE;
  thd->is_error() ? trans_rollback_stmt(thd) : trans_commit_stmt(thd);
  thd->stmt_da->can_overwrite_status= FALSE;
  close_thread_tables(thd);
  thd->mdl_context.release_transactional_locks();
  mysql_mutex_lock(&injector_mutex);
  /* don't mess with the injector_ndb anymore from other threads */
  injector_thd= 0;
  injector_ndb= 0;
  p_latest_trans_gci= 0;
  schema_ndb= 0;
  mysql_mutex_unlock(&injector_mutex);
  thd->db= 0; // as not to try to free memory

  if (ndb_apply_status_share)
  {
    /* ndb_share reference binlog extra free */
    DBUG_PRINT("NDB_SHARE", ("%s binlog extra free  use_count: %u",
                             ndb_apply_status_share->key,
                             ndb_apply_status_share->use_count));
    free_share(&ndb_apply_status_share);
    ndb_apply_status_share= 0;
  }
  if (ndb_schema_share)
  {
    /* begin protect ndb_schema_share */
    mysql_mutex_lock(&ndb_schema_share_mutex);
    /* ndb_share reference binlog extra free */
    DBUG_PRINT("NDB_SHARE", ("%s binlog extra free  use_count: %u",
                             ndb_schema_share->key,
                             ndb_schema_share->use_count));
    free_share(&ndb_schema_share);
    ndb_schema_share= 0;
    ndb_binlog_tables_inited= 0;
    mysql_mutex_unlock(&ndb_schema_share_mutex);
    /* end protect ndb_schema_share */
  }

  /* remove all event operations */
  if (s_ndb)
  {
    NdbEventOperation *op;
    DBUG_PRINT("info",("removing all event operations"));
    while ((op= s_ndb->getEventOperation()))
    {
      DBUG_ASSERT(! IS_NDB_BLOB_PREFIX(op->getEvent()->getTable()->getName()));
      DBUG_PRINT("info",("removing event operation on %s",
                         op->getEvent()->getName()));
      NDB_SHARE *share= (NDB_SHARE*) op->getCustomData();
      DBUG_ASSERT(share != 0);
      DBUG_ASSERT(share->op == op ||
                  share->op_old == op);
      share->op= share->op_old= 0;
      /* ndb_share reference binlog free */
      DBUG_PRINT("NDB_SHARE", ("%s binlog free  use_count: %u",
                               share->key, share->use_count));
      free_share(&share);
      s_ndb->dropEventOperation(op);
    }
    delete s_ndb;
    s_ndb= 0;
  }
  if (i_ndb)
  {
    NdbEventOperation *op;
    DBUG_PRINT("info",("removing all event operations"));
    while ((op= i_ndb->getEventOperation()))
    {
      DBUG_ASSERT(! IS_NDB_BLOB_PREFIX(op->getEvent()->getTable()->getName()));
      DBUG_PRINT("info",("removing event operation on %s",
                         op->getEvent()->getName()));
      NDB_SHARE *share= (NDB_SHARE*) op->getCustomData();
      DBUG_ASSERT(share != 0);
      DBUG_ASSERT(share->op == op ||
                  share->op_old == op);
      share->op= share->op_old= 0;
      /* ndb_share reference binlog free */
      DBUG_PRINT("NDB_SHARE", ("%s binlog free  use_count: %u",
                               share->key, share->use_count));
      free_share(&share);
      i_ndb->dropEventOperation(op);
    }
    delete i_ndb;
    i_ndb= 0;
  }

  my_hash_free(&ndb_schema_objects);

  net_end(&thd->net);
  thd->cleanup();
  delete thd;

  ndb_binlog_thread_running= -1;
  ndb_binlog_running= FALSE;
  mysql_cond_signal(&injector_cond);

  DBUG_PRINT("exit", ("ndb_binlog_thread"));

  DBUG_LEAVE;                               // Must match DBUG_ENTER()
  my_thread_end();
  pthread_exit(0);
  return NULL;                              // Avoid compiler warnings
}

bool
ndbcluster_show_status_binlog(THD* thd, stat_print_fn *stat_print,
                              enum ha_stat_type stat_type)
{
  char buf[IO_SIZE];
  uint buflen;
  ulonglong ndb_latest_epoch= 0;
  DBUG_ENTER("ndbcluster_show_status_binlog");
  
  mysql_mutex_lock(&injector_mutex);
  if (injector_ndb)
  {
    char buff1[22],buff2[22],buff3[22],buff4[22],buff5[22];
    ndb_latest_epoch= injector_ndb->getLatestGCI();
    mysql_mutex_unlock(&injector_mutex);

    buflen=
      snprintf(buf, sizeof(buf),
               "latest_epoch=%s, "
               "latest_trans_epoch=%s, "
               "latest_received_binlog_epoch=%s, "
               "latest_handled_binlog_epoch=%s, "
               "latest_applied_binlog_epoch=%s",
               llstr(ndb_latest_epoch, buff1),
               llstr(*p_latest_trans_gci, buff2),
               llstr(ndb_latest_received_binlog_epoch, buff3),
               llstr(ndb_latest_handled_binlog_epoch, buff4),
               llstr(ndb_latest_applied_binlog_epoch, buff5));
    if (stat_print(thd, ndbcluster_hton_name, ndbcluster_hton_name_length,
                   "binlog", strlen("binlog"),
                   buf, buflen))
      DBUG_RETURN(TRUE);
  }
  else
    mysql_mutex_unlock(&injector_mutex);
  DBUG_RETURN(FALSE);
}

#endif /* HAVE_NDB_BINLOG */
#endif<|MERGE_RESOLUTION|>--- conflicted
+++ resolved
@@ -1,8 +1,4 @@
-<<<<<<< HEAD
-/* Copyright (C) 2000-2003 MySQL AB, 2008-2009 Sun Microsystems, Inc
-=======
 /* Copyright (c) 2000, 2011, Oracle and/or its affiliates. All rights reserved.
->>>>>>> 25221ccc
 
   This program is free software; you can redistribute it and/or modify
   it under the terms of the GNU General Public License as published by
@@ -1228,15 +1224,11 @@
   }
 
   if (ndb_error)
-<<<<<<< HEAD
-    push_warning_printf(thd, MYSQL_ERROR::WARN_LEVEL_WARN,
-=======
   {
     char buf[1024];
     my_snprintf(buf, sizeof(buf), "Could not release lock on '%s.%s'",
                 db, table_name);
-    push_warning_printf(thd, MYSQL_ERROR::WARN_LEVEL_ERROR,
->>>>>>> 25221ccc
+    push_warning_printf(thd, MYSQL_ERROR::WARN_LEVEL_WARN,
                         ER_GET_ERRMSG, ER(ER_GET_ERRMSG),
                         ndb_error->code, ndb_error->message, buf);
   }
