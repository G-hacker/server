/* Copyright (C) 2000-2003 MySQL AB

  This program is free software; you can redistribute it and/or modify
  it under the terms of the GNU General Public License as published by
  the Free Software Foundation; either version 2 of the License, or
  (at your option) any later version.

  This program is distributed in the hope that it will be useful,
  but WITHOUT ANY WARRANTY; without even the implied warranty of
  MERCHANTABILITY or FITNESS FOR A PARTICULAR PURPOSE.  See the
  GNU General Public License for more details.

  You should have received a copy of the GNU General Public License
  along with this program; if not, write to the Free Software
  Foundation, Inc., 59 Temple Place, Suite 330, Boston, MA  02111-1307  USA 
*/

/*
  This file defines the NDB Cluster handler: the interface between MySQL and
  NDB Cluster
*/

#ifdef __GNUC__
#pragma implementation                          // gcc: Class implementation
#endif

#include "mysql_priv.h"

#ifdef HAVE_NDBCLUSTER_DB
#include <my_dir.h>
#include "ha_ndbcluster.h"
#include <ndbapi/NdbApi.hpp>
#include <ndbapi/NdbScanFilter.hpp>

// options from from mysqld.cc
extern my_bool opt_ndb_optimized_node_selection;
extern const char *opt_ndbcluster_connectstring;

// Default value for parallelism
static const int parallelism= 240;

// Default value for max number of transactions
// createable against NDB from this handler
static const int max_transactions= 256;

static const char *ha_ndb_ext=".ndb";

#define NDB_HIDDEN_PRIMARY_KEY_LENGTH 8


#define ERR_PRINT(err) \
  DBUG_PRINT("error", ("%d  message: %s", err.code, err.message))

#define ERR_RETURN(err)		         \
{				         \
  ERR_PRINT(err);		         \
  DBUG_RETURN(ndb_to_mysql_error(&err)); \
}

// Typedefs for long names
typedef NdbDictionary::Column NDBCOL;
typedef NdbDictionary::Table NDBTAB;
typedef NdbDictionary::Index  NDBINDEX;
typedef NdbDictionary::Dictionary  NDBDICT;

bool ndbcluster_inited= FALSE;

static Ndb* g_ndb= NULL;
static Ndb_cluster_connection* g_ndb_cluster_connection= NULL;

// Handler synchronization
pthread_mutex_t ndbcluster_mutex;

// Table lock handling
static HASH ndbcluster_open_tables;

static byte *ndbcluster_get_key(NDB_SHARE *share,uint *length,
                                my_bool not_used __attribute__((unused)));
static NDB_SHARE *get_share(const char *table_name);
static void free_share(NDB_SHARE *share);

static int packfrm(const void *data, uint len, const void **pack_data, uint *pack_len);
static int unpackfrm(const void **data, uint *len,
		     const void* pack_data);

static int ndb_get_table_statistics(Ndb*, const char *, 
				    Uint64* rows, Uint64* commits);


/*
  Dummy buffer to read zero pack_length fields
  which are mapped to 1 char
*/
static byte dummy_buf[1];

/*
  Error handling functions
*/

struct err_code_mapping
{
  int ndb_err;
  int my_err;
  int show_warning;
};

static const err_code_mapping err_map[]= 
{
  { 626, HA_ERR_KEY_NOT_FOUND, 0 },
  { 630, HA_ERR_FOUND_DUPP_KEY, 0 },
  { 893, HA_ERR_FOUND_DUPP_KEY, 0 },
  { 721, HA_ERR_TABLE_EXIST, 1 },
  { 4244, HA_ERR_TABLE_EXIST, 1 },

  { 709, HA_ERR_NO_SUCH_TABLE, 1 },

  { 266, HA_ERR_LOCK_WAIT_TIMEOUT, 1 },
  { 274, HA_ERR_LOCK_WAIT_TIMEOUT, 1 },
  { 296, HA_ERR_LOCK_WAIT_TIMEOUT, 1 },
  { 297, HA_ERR_LOCK_WAIT_TIMEOUT, 1 },
  { 237, HA_ERR_LOCK_WAIT_TIMEOUT, 1 },

  { 623, HA_ERR_RECORD_FILE_FULL, 1 },
  { 624, HA_ERR_RECORD_FILE_FULL, 1 },
  { 625, HA_ERR_RECORD_FILE_FULL, 1 },
  { 826, HA_ERR_RECORD_FILE_FULL, 1 },
  { 827, HA_ERR_RECORD_FILE_FULL, 1 },
  { 832, HA_ERR_RECORD_FILE_FULL, 1 },

  { 0, 1, 0 },

  { -1, -1, 1 }
};


static int ndb_to_mysql_error(const NdbError *err)
{
  uint i;
  for (i=0; err_map[i].ndb_err != err->code && err_map[i].my_err != -1; i++);
  if (err_map[i].show_warning)
  {
    // Push the NDB error message as warning
    push_warning_printf(current_thd, MYSQL_ERROR::WARN_LEVEL_ERROR,
			ER_GET_ERRMSG, ER(ER_GET_ERRMSG),
			err->code, err->message, "NDB");
  }
  if (err_map[i].my_err == -1)
    return err->code;
  return err_map[i].my_err;
}



inline
int execute_no_commit(ha_ndbcluster *h, NdbConnection *trans)
{
  int m_batch_execute= 0;
#ifdef NOT_USED
  if (m_batch_execute)
    return 0;
#endif
  return trans->execute(NoCommit,AbortOnError,h->m_force_send);
}

inline
int execute_commit(ha_ndbcluster *h, NdbConnection *trans)
{
  int m_batch_execute= 0;
#ifdef NOT_USED
  if (m_batch_execute)
    return 0;
#endif
  return trans->execute(Commit,AbortOnError,h->m_force_send);
}

inline
int execute_commit(THD *thd, NdbConnection *trans)
{
  int m_batch_execute= 0;
#ifdef NOT_USED
  if (m_batch_execute)
    return 0;
#endif
  return trans->execute(Commit,AbortOnError,thd->variables.ndb_force_send);
}

inline
int execute_no_commit_ie(ha_ndbcluster *h, NdbConnection *trans)
{
  int m_batch_execute= 0;
#ifdef NOT_USED
  if (m_batch_execute)
    return 0;
#endif
  return trans->execute(NoCommit, AO_IgnoreError,h->m_force_send);
}

/*
  Place holder for ha_ndbcluster thread specific data
*/

Thd_ndb::Thd_ndb()
{
  ndb= new Ndb(g_ndb_cluster_connection, "");
  lock_count= 0;
  count= 0;
  error= 0;
}

Thd_ndb::~Thd_ndb()
{
  if (ndb)
    delete ndb;
  ndb= 0;
}

inline
Ndb *ha_ndbcluster::get_ndb()
{
  return ((Thd_ndb*)current_thd->transaction.thd_ndb)->ndb;
}

/*
 * manage uncommitted insert/deletes during transactio to get records correct
 */

struct Ndb_local_table_statistics {
  int no_uncommitted_rows_count;
  ulong last_count;
  ha_rows records;
};

void ha_ndbcluster::set_rec_per_key()
{
  DBUG_ENTER("ha_ndbcluster::get_status_const");
  for (uint i=0 ; i < table->keys ; i++)
  {
    table->key_info[i].rec_per_key[table->key_info[i].key_parts-1]= 1;
  }
  DBUG_VOID_RETURN;
}

void ha_ndbcluster::records_update()
{
  if (m_ha_not_exact_count)
    return;
  DBUG_ENTER("ha_ndbcluster::records_update");
  struct Ndb_local_table_statistics *info= 
    (struct Ndb_local_table_statistics *)m_table_info;
  DBUG_PRINT("info", ("id=%d, no_uncommitted_rows_count=%d",
		      ((const NDBTAB *)m_table)->getTableId(),
		      info->no_uncommitted_rows_count));
  //  if (info->records == ~(ha_rows)0)
  {
    Ndb *ndb= get_ndb();
    Uint64 rows;
    if(ndb_get_table_statistics(ndb, m_tabname, &rows, 0) == 0){
      info->records= rows;
    }
  }
  {
    THD *thd= current_thd;
    if (((Thd_ndb*)(thd->transaction.thd_ndb))->error)
      info->no_uncommitted_rows_count= 0;
  }
  records= info->records+ info->no_uncommitted_rows_count;
  DBUG_VOID_RETURN;
}

void ha_ndbcluster::no_uncommitted_rows_execute_failure()
{
  if (m_ha_not_exact_count)
    return;
  DBUG_ENTER("ha_ndbcluster::no_uncommitted_rows_execute_failure");
  THD *thd= current_thd;
  ((Thd_ndb*)(thd->transaction.thd_ndb))->error= 1;
  DBUG_VOID_RETURN;
}

void ha_ndbcluster::no_uncommitted_rows_init(THD *thd)
{
  if (m_ha_not_exact_count)
    return;
  DBUG_ENTER("ha_ndbcluster::no_uncommitted_rows_init");
  struct Ndb_local_table_statistics *info= 
    (struct Ndb_local_table_statistics *)m_table_info;
  Thd_ndb *thd_ndb= (Thd_ndb *)thd->transaction.thd_ndb;
  if (info->last_count != thd_ndb->count)
  {
    info->last_count = thd_ndb->count;
    info->no_uncommitted_rows_count= 0;
    info->records= ~(ha_rows)0;
    DBUG_PRINT("info", ("id=%d, no_uncommitted_rows_count=%d",
			((const NDBTAB *)m_table)->getTableId(),
			info->no_uncommitted_rows_count));
  }
  DBUG_VOID_RETURN;
}

void ha_ndbcluster::no_uncommitted_rows_update(int c)
{
  if (m_ha_not_exact_count)
    return;
  DBUG_ENTER("ha_ndbcluster::no_uncommitted_rows_update");
  struct Ndb_local_table_statistics *info=
    (struct Ndb_local_table_statistics *)m_table_info;
  info->no_uncommitted_rows_count+= c;
  DBUG_PRINT("info", ("id=%d, no_uncommitted_rows_count=%d",
		      ((const NDBTAB *)m_table)->getTableId(),
		      info->no_uncommitted_rows_count));
  DBUG_VOID_RETURN;
}

void ha_ndbcluster::no_uncommitted_rows_reset(THD *thd)
{
  if (m_ha_not_exact_count)
    return;
  DBUG_ENTER("ha_ndbcluster::no_uncommitted_rows_reset");
  ((Thd_ndb*)(thd->transaction.thd_ndb))->count++;
  ((Thd_ndb*)(thd->transaction.thd_ndb))->error= 0;
  DBUG_VOID_RETURN;
}

/*
  Take care of the error that occured in NDB
  
  RETURN
    0	No error
    #   The mapped error code
*/

void ha_ndbcluster::invalidateDictionaryCache()
{
  NDBDICT *dict= get_ndb()->getDictionary();
  DBUG_PRINT("info", ("invalidating %s", m_tabname));
  dict->invalidateTable(m_tabname);
  table->version=0L;			/* Free when thread is ready */
  /* Invalidate indexes */
  for (uint i= 0; i < table->keys; i++)
  {
    NDBINDEX *index = (NDBINDEX *) m_index[i].index;
    NDBINDEX *unique_index = (NDBINDEX *) m_index[i].unique_index;
    NDB_INDEX_TYPE idx_type= m_index[i].type;

    switch(idx_type) {
    case(PRIMARY_KEY_ORDERED_INDEX):
    case(ORDERED_INDEX):
      dict->invalidateIndex(index->getName(), m_tabname);
      break;      
    case(UNIQUE_ORDERED_INDEX):
      dict->invalidateIndex(index->getName(), m_tabname);
    case(UNIQUE_INDEX):
      dict->invalidateIndex(unique_index->getName(), m_tabname);
      break;
    case(PRIMARY_KEY_INDEX):
    case(UNDEFINED_INDEX):
      break;
    }
  }
}

int ha_ndbcluster::ndb_err(NdbConnection *trans)
{
  int res;
  NdbError err= trans->getNdbError();
  DBUG_ENTER("ndb_err");
  
  ERR_PRINT(err);
  switch (err.classification) {
  case NdbError::SchemaError:
  {
    invalidateDictionaryCache();

    if (err.code==284)
    {
      /*
         Check if the table is _really_ gone or if the table has
         been alterend and thus changed table id
       */
      NDBDICT *dict= get_ndb()->getDictionary();
      DBUG_PRINT("info", ("Check if table %s is really gone", m_tabname));
      if (!(dict->getTable(m_tabname)))
      {
        err= dict->getNdbError();
        DBUG_PRINT("info", ("Table not found, error: %d", err.code));
        if (err.code != 709)
          DBUG_RETURN(1);
      }
      else
      {
        DBUG_PRINT("info", ("Table exist but must have changed"));
        /* In 5.0, this should be replaced with a mapping to a mysql error */
        my_printf_error(ER_UNKNOWN_ERROR,
                        "Table definition has changed, "\
                        "please retry transaction",
                        MYF(0));
        DBUG_RETURN(1);
      }
    }
    break;
  }
  default:
    break;
  }
  res= ndb_to_mysql_error(&err);
  DBUG_PRINT("info", ("transformed ndbcluster error %d to mysql error %d", 
		      err.code, res));
  if (res == HA_ERR_FOUND_DUPP_KEY)
    m_dupkey= table->primary_key;
  
  DBUG_RETURN(res);
}


/*
  Override the default get_error_message in order to add the 
  error message of NDB 
 */

bool ha_ndbcluster::get_error_message(int error, 
				      String *buf)
{
  DBUG_ENTER("ha_ndbcluster::get_error_message");
  DBUG_PRINT("enter", ("error: %d", error));

  Ndb *ndb= get_ndb();
  if (!ndb)
    DBUG_RETURN(FALSE);

  const NdbError err= ndb->getNdbError(error);
  bool temporary= err.status==NdbError::TemporaryError;
  buf->set(err.message, strlen(err.message), &my_charset_bin);
  DBUG_PRINT("exit", ("message: %s, temporary: %d", buf->ptr(), temporary));
  DBUG_RETURN(temporary);
}


/*
  Check if type is supported by NDB.
  TODO Use this once in open(), not in every operation

*/

static inline bool ndb_supported_type(enum_field_types type)
{
  switch (type) {
  case MYSQL_TYPE_DECIMAL:    
  case MYSQL_TYPE_TINY:        
  case MYSQL_TYPE_SHORT:
  case MYSQL_TYPE_LONG:
  case MYSQL_TYPE_INT24:       
  case MYSQL_TYPE_LONGLONG:
  case MYSQL_TYPE_FLOAT:
  case MYSQL_TYPE_DOUBLE:
  case MYSQL_TYPE_TIMESTAMP:
  case MYSQL_TYPE_DATETIME:    
  case MYSQL_TYPE_DATE:
  case MYSQL_TYPE_NEWDATE:
  case MYSQL_TYPE_TIME:        
  case MYSQL_TYPE_YEAR:        
  case MYSQL_TYPE_STRING:      
  case MYSQL_TYPE_VAR_STRING:
  case MYSQL_TYPE_TINY_BLOB:
  case MYSQL_TYPE_BLOB:    
  case MYSQL_TYPE_MEDIUM_BLOB:   
  case MYSQL_TYPE_LONG_BLOB:  
  case MYSQL_TYPE_ENUM:
  case MYSQL_TYPE_SET:         
    return TRUE;
  case MYSQL_TYPE_NULL:   
  case MYSQL_TYPE_GEOMETRY:
    break;
  }
  return FALSE;
}


/*
  Instruct NDB to set the value of the hidden primary key
*/

bool ha_ndbcluster::set_hidden_key(NdbOperation *ndb_op,
				   uint fieldnr, const byte *field_ptr)
{
  DBUG_ENTER("set_hidden_key");
  DBUG_RETURN(ndb_op->equal(fieldnr, (char*)field_ptr,
			    NDB_HIDDEN_PRIMARY_KEY_LENGTH) != 0);
}


/*
  Instruct NDB to set the value of one primary key attribute
*/

int ha_ndbcluster::set_ndb_key(NdbOperation *ndb_op, Field *field,
                               uint fieldnr, const byte *field_ptr)
{
  uint32 pack_len= field->pack_length();
  DBUG_ENTER("set_ndb_key");
  DBUG_PRINT("enter", ("%d: %s, ndb_type: %u, len=%d", 
                       fieldnr, field->field_name, field->type(),
                       pack_len));
  DBUG_DUMP("key", (char*)field_ptr, pack_len);
  
  if (ndb_supported_type(field->type()))
  {
    if (! (field->flags & BLOB_FLAG))
      // Common implementation for most field types
      DBUG_RETURN(ndb_op->equal(fieldnr, (char*) field_ptr, pack_len) != 0);
  }
  // Unhandled field types
  DBUG_PRINT("error", ("Field type %d not supported", field->type()));
  DBUG_RETURN(2);
}


/*
 Instruct NDB to set the value of one attribute
*/

int ha_ndbcluster::set_ndb_value(NdbOperation *ndb_op, Field *field, 
                                 uint fieldnr, bool *set_blob_value)
{
  const byte* field_ptr= field->ptr;
  uint32 pack_len=  field->pack_length();
  DBUG_ENTER("set_ndb_value");
  DBUG_PRINT("enter", ("%d: %s, type: %u, len=%d, is_null=%s", 
                       fieldnr, field->field_name, field->type(), 
                       pack_len, field->is_null()?"Y":"N"));
  DBUG_DUMP("value", (char*) field_ptr, pack_len);

  if (ndb_supported_type(field->type()))
  {
    // ndb currently does not support size 0
    const byte *empty_field= "";
    if (pack_len == 0)
    {
      pack_len= 1;
      field_ptr= empty_field;
    }
    if (! (field->flags & BLOB_FLAG))
    {
      if (field->is_null())
        // Set value to NULL
        DBUG_RETURN((ndb_op->setValue(fieldnr, (char*)NULL, pack_len) != 0));
      // Common implementation for most field types
      DBUG_RETURN(ndb_op->setValue(fieldnr, (char*)field_ptr, pack_len) != 0);
    }

    // Blob type
    NdbBlob *ndb_blob= ndb_op->getBlobHandle(fieldnr);
    if (ndb_blob != NULL)
    {
      if (field->is_null())
        DBUG_RETURN(ndb_blob->setNull() != 0);

      Field_blob *field_blob= (Field_blob*)field;

      // Get length and pointer to data
      uint32 blob_len= field_blob->get_length(field_ptr);
      char* blob_ptr= NULL;
      field_blob->get_ptr(&blob_ptr);

      // Looks like NULL ptr signals length 0 blob
      if (blob_ptr == NULL) {
        DBUG_ASSERT(blob_len == 0);
        blob_ptr= (char*)"";
      }

      DBUG_PRINT("value", ("set blob ptr=%x len=%u",
                           (unsigned)blob_ptr, blob_len));
      DBUG_DUMP("value", (char*)blob_ptr, min(blob_len, 26));

      if (set_blob_value)
	*set_blob_value= TRUE;
      // No callback needed to write value
      DBUG_RETURN(ndb_blob->setValue(blob_ptr, blob_len) != 0);
    }
    DBUG_RETURN(1);
  }
  // Unhandled field types
  DBUG_PRINT("error", ("Field type %d not supported", field->type()));
  DBUG_RETURN(2);
}


/*
  Callback to read all blob values.
  - not done in unpack_record because unpack_record is valid
    after execute(Commit) but reading blobs is not
  - may only generate read operations; they have to be executed
    somewhere before the data is available
  - due to single buffer for all blobs, we let the last blob
    process all blobs (last so that all are active)
  - null bit is still set in unpack_record
  - TODO allocate blob part aligned buffers
*/

NdbBlob::ActiveHook g_get_ndb_blobs_value;

int g_get_ndb_blobs_value(NdbBlob *ndb_blob, void *arg)
{
  DBUG_ENTER("g_get_ndb_blobs_value");
  if (ndb_blob->blobsNextBlob() != NULL)
    DBUG_RETURN(0);
  ha_ndbcluster *ha= (ha_ndbcluster *)arg;
  DBUG_RETURN(ha->get_ndb_blobs_value(ndb_blob));
}

int ha_ndbcluster::get_ndb_blobs_value(NdbBlob *last_ndb_blob)
{
  DBUG_ENTER("get_ndb_blobs_value");

  // Field has no field number so cannot use TABLE blob_field
  // Loop twice, first only counting total buffer size
  for (int loop= 0; loop <= 1; loop++)
  {
    uint32 offset= 0;
    for (uint i= 0; i < table->fields; i++)
    {
      Field *field= table->field[i];
      NdbValue value= m_value[i];
      if (value.ptr != NULL && (field->flags & BLOB_FLAG))
      {
        Field_blob *field_blob= (Field_blob *)field;
        NdbBlob *ndb_blob= value.blob;
        Uint64 blob_len= 0;
        if (ndb_blob->getLength(blob_len) != 0)
          DBUG_RETURN(-1);
        // Align to Uint64
        uint32 blob_size= blob_len;
        if (blob_size % 8 != 0)
          blob_size+= 8 - blob_size % 8;
        if (loop == 1)
        {
          char *buf= m_blobs_buffer + offset;
          uint32 len= 0xffffffff;  // Max uint32
          DBUG_PRINT("value", ("read blob ptr=%x len=%u",
                               (UintPtr)buf, (uint)blob_len));
          if (ndb_blob->readData(buf, len) != 0)
            DBUG_RETURN(-1);
          DBUG_ASSERT(len == blob_len);
          field_blob->set_ptr(len, buf);
        }
        offset+= blob_size;
      }
    }
    if (loop == 0 && offset > m_blobs_buffer_size)
    {
      my_free(m_blobs_buffer, MYF(MY_ALLOW_ZERO_PTR));
      m_blobs_buffer_size= 0;
      DBUG_PRINT("value", ("allocate blobs buffer size %u", offset));
      m_blobs_buffer= my_malloc(offset, MYF(MY_WME));
      if (m_blobs_buffer == NULL)
        DBUG_RETURN(-1);
      m_blobs_buffer_size= offset;
    }
  }
  DBUG_RETURN(0);
}


/*
  Instruct NDB to fetch one field
  - data is read directly into buffer provided by field
    if field is NULL, data is read into memory provided by NDBAPI
*/

int ha_ndbcluster::get_ndb_value(NdbOperation *ndb_op, Field *field,
                                 uint fieldnr, byte* buf)
{
  DBUG_ENTER("get_ndb_value");
  DBUG_PRINT("enter", ("fieldnr: %d flags: %o", fieldnr,
                       (int)(field != NULL ? field->flags : 0)));

  if (field != NULL)
  {
    DBUG_ASSERT(buf);
    if (ndb_supported_type(field->type()))
    {
      DBUG_ASSERT(field->ptr != NULL);
      if (! (field->flags & BLOB_FLAG))
      {	
	byte *field_buf;
	if (field->pack_length() != 0)
	  field_buf= buf + (field->ptr - table->record[0]);
	else
	  field_buf= dummy_buf;
        m_value[fieldnr].rec= ndb_op->getValue(fieldnr, 
					       field_buf);
        DBUG_RETURN(m_value[fieldnr].rec == NULL);
      }

      // Blob type
      NdbBlob *ndb_blob= ndb_op->getBlobHandle(fieldnr);
      m_value[fieldnr].blob= ndb_blob;
      if (ndb_blob != NULL)
      {
        // Set callback
        void *arg= (void *)this;
        DBUG_RETURN(ndb_blob->setActiveHook(g_get_ndb_blobs_value, arg) != 0);
      }
      DBUG_RETURN(1);
    }
    // Unhandled field types
    DBUG_PRINT("error", ("Field type %d not supported", field->type()));
    DBUG_RETURN(2);
  }

  // Used for hidden key only
  m_value[fieldnr].rec= ndb_op->getValue(fieldnr, NULL);
  DBUG_RETURN(m_value[fieldnr].rec == NULL);
}


/*
  Check if any set or get of blob value in current query.
*/
bool ha_ndbcluster::uses_blob_value(bool all_fields)
{
  if (table->blob_fields == 0)
    return FALSE;
  if (all_fields)
    return TRUE;
  {
    uint no_fields= table->fields;
    int i;
    THD *thd= table->in_use;
    // They always put blobs at the end..
    for (i= no_fields - 1; i >= 0; i--)
    {
      Field *field= table->field[i];
      if (thd->query_id == field->query_id)
      {
        return TRUE;
      }
    }
  }
  return FALSE;
}


/*
  Get metadata for this table from NDB 

  IMPLEMENTATION
    - check that frm-file on disk is equal to frm-file
      of table accessed in NDB
*/

int ha_ndbcluster::get_metadata(const char *path)
{
  Ndb *ndb= get_ndb();
  NDBDICT *dict= ndb->getDictionary();
  const NDBTAB *tab;
  int error;
  bool invalidating_ndb_table= FALSE;

  DBUG_ENTER("get_metadata");
  DBUG_PRINT("enter", ("m_tabname: %s, path: %s", m_tabname, path));

  do {
    const void *data, *pack_data;
    uint length, pack_length;

    if (!(tab= dict->getTable(m_tabname)))
      ERR_RETURN(dict->getNdbError());
    DBUG_PRINT("info", ("Table schema version: %d", tab->getObjectVersion()));
    /*
      Compare FrmData in NDB with frm file from disk.
    */
    error= 0;
    if (readfrm(path, &data, &length) ||
	packfrm(data, length, &pack_data, &pack_length))
    {
      my_free((char*)data, MYF(MY_ALLOW_ZERO_PTR));
      my_free((char*)pack_data, MYF(MY_ALLOW_ZERO_PTR));
      DBUG_RETURN(1);
    }
    
    if ((pack_length != tab->getFrmLength()) || 
	(memcmp(pack_data, tab->getFrmData(), pack_length)))
    {
      if (!invalidating_ndb_table)
      {
	DBUG_PRINT("info", ("Invalidating table"));
        invalidateDictionaryCache();
	invalidating_ndb_table= TRUE;
      }
      else
      {
	DBUG_PRINT("error", 
		   ("metadata, pack_length: %d getFrmLength: %d memcmp: %d", 
		    pack_length, tab->getFrmLength(),
		    memcmp(pack_data, tab->getFrmData(), pack_length)));      
	DBUG_DUMP("pack_data", (char*)pack_data, pack_length);
	DBUG_DUMP("frm", (char*)tab->getFrmData(), tab->getFrmLength());
	error= 3;
	invalidating_ndb_table= FALSE;
      }
    }
    else
    {
      invalidating_ndb_table= FALSE;
    }
    my_free((char*)data, MYF(0));
    my_free((char*)pack_data, MYF(0));
  } while (invalidating_ndb_table);

  if (error)
    DBUG_RETURN(error);
  
  m_tableVersion= tab->getObjectVersion();
  m_table= (void *)tab; 
  m_table_info= NULL; // Set in external lock
  
  DBUG_RETURN(build_index_list(ndb, table, ILBP_OPEN));
}

static int fix_unique_index_attr_order(NDB_INDEX_DATA &data,
				       const NDBINDEX *index,
				       KEY *key_info)
{
  DBUG_ENTER("fix_unique_index_attr_order");
  unsigned sz= index->getNoOfIndexColumns();

  if (data.unique_index_attrid_map)
    my_free((char*)data.unique_index_attrid_map, MYF(0));
  data.unique_index_attrid_map= (unsigned char*)my_malloc(sz,MYF(MY_WME));

  KEY_PART_INFO* key_part= key_info->key_part;
  KEY_PART_INFO* end= key_part+key_info->key_parts;
  DBUG_ASSERT(key_info->key_parts == sz);
  for (unsigned i= 0; key_part != end; key_part++, i++) 
  {
    const char *field_name= key_part->field->field_name;
    unsigned name_sz= strlen(field_name);
    if (name_sz >= NDB_MAX_ATTR_NAME_SIZE)
      name_sz= NDB_MAX_ATTR_NAME_SIZE-1;
#ifndef DBUG_OFF
   data.unique_index_attrid_map[i]= 255;
#endif
    for (unsigned j= 0; j < sz; j++)
    {
      const NDBCOL *c= index->getColumn(j);
      if (strncmp(field_name, c->getName(), name_sz) == 0)
      {
	data.unique_index_attrid_map[i]= j;
	break;
      }
    }
    DBUG_ASSERT(data.unique_index_attrid_map[i] != 255);
  }
  DBUG_RETURN(0);
}

int ha_ndbcluster::build_index_list(Ndb *ndb, TABLE *tab, enum ILBP phase)
{
  uint i;
  int error= 0;
  const char *name, *index_name;
  char unique_index_name[FN_LEN];
  static const char* unique_suffix= "$unique";
  KEY* key_info= tab->key_info;
  const char **key_name= tab->keynames.type_names;
  NDBDICT *dict= ndb->getDictionary();
  DBUG_ENTER("build_index_list");
  
  // Save information about all known indexes
  for (i= 0; i < tab->keys; i++, key_info++, key_name++)
  {
    index_name= *key_name;
    NDB_INDEX_TYPE idx_type= get_index_type_from_table(i);
    m_index[i].type= idx_type;
    if (idx_type == UNIQUE_ORDERED_INDEX || idx_type == UNIQUE_INDEX)
    {
      strxnmov(unique_index_name, FN_LEN, index_name, unique_suffix, NullS);
      DBUG_PRINT("info", ("Created unique index name \'%s\' for index %d",
			  unique_index_name, i));
    }
    // Create secondary indexes if in create phase
    if (phase == ILBP_CREATE)
    {
      DBUG_PRINT("info", ("Creating index %u: %s", i, index_name));      
      switch (idx_type){
	
      case PRIMARY_KEY_INDEX:
	// Do nothing, already created
	break;
      case PRIMARY_KEY_ORDERED_INDEX:
	error= create_ordered_index(index_name, key_info);
	break;
      case UNIQUE_ORDERED_INDEX:
	if (!(error= create_ordered_index(index_name, key_info)))
	  error= create_unique_index(unique_index_name, key_info);
	break;
      case UNIQUE_INDEX:
	if (!(error= check_index_fields_not_null(i)))
	  error= create_unique_index(unique_index_name, key_info);
	break;
      case ORDERED_INDEX:
	error= create_ordered_index(index_name, key_info);
	break;
      default:
	DBUG_ASSERT(FALSE);
	break;
      }
      if (error)
      {
	DBUG_PRINT("error", ("Failed to create index %u", i));
	drop_table();
	break;
      }
    }
    // Add handles to index objects
    if (idx_type != PRIMARY_KEY_INDEX && idx_type != UNIQUE_INDEX)
    {
      DBUG_PRINT("info", ("Get handle to index %s", index_name));
      const NDBINDEX *index= dict->getIndex(index_name, m_tabname);
      if (!index) DBUG_RETURN(1);
      m_index[i].index= (void *) index;
    }
    if (idx_type == UNIQUE_ORDERED_INDEX || idx_type == UNIQUE_INDEX)
    {
      DBUG_PRINT("info", ("Get handle to unique_index %s", unique_index_name));
      const NDBINDEX *index= dict->getIndex(unique_index_name, m_tabname);
      if (!index) DBUG_RETURN(1);
      m_index[i].unique_index= (void *) index;
      error= fix_unique_index_attr_order(m_index[i], index, key_info);
    }
  }
  
  DBUG_RETURN(error);
}


/*
  Decode the type of an index from information 
  provided in table object
*/
NDB_INDEX_TYPE ha_ndbcluster::get_index_type_from_table(uint inx) const
{
  bool is_hash_index=  (table->key_info[inx].algorithm == HA_KEY_ALG_HASH);
  if (inx == table->primary_key)
    return is_hash_index ? PRIMARY_KEY_INDEX : PRIMARY_KEY_ORDERED_INDEX;
  else
    return ((table->key_info[inx].flags & HA_NOSAME) ? 
	    (is_hash_index ? UNIQUE_INDEX : UNIQUE_ORDERED_INDEX) :
	    ORDERED_INDEX);
} 

int ha_ndbcluster::check_index_fields_not_null(uint inx)
{
  KEY* key_info= table->key_info + inx;
  KEY_PART_INFO* key_part= key_info->key_part;
  KEY_PART_INFO* end= key_part+key_info->key_parts;
  DBUG_ENTER("check_index_fields_not_null");
  
  for (; key_part != end; key_part++) 
    {
      Field* field= key_part->field;
      if (field->maybe_null())
      {
	my_printf_error(ER_NULL_COLUMN_IN_INDEX,ER(ER_NULL_COLUMN_IN_INDEX),
			MYF(0),field->field_name);
	DBUG_RETURN(ER_NULL_COLUMN_IN_INDEX);
      }
    }
  
  DBUG_RETURN(0);
}

void ha_ndbcluster::release_metadata()
{
  uint i;

  DBUG_ENTER("release_metadata");
  DBUG_PRINT("enter", ("m_tabname: %s", m_tabname));

  m_table= NULL;
  m_table_info= NULL;

  // Release index list 
  for (i= 0; i < MAX_KEY; i++)
  {
    m_index[i].unique_index= NULL;      
    m_index[i].index= NULL;      
    if (m_index[i].unique_index_attrid_map)
    {
      my_free((char *)m_index[i].unique_index_attrid_map, MYF(0));
      m_index[i].unique_index_attrid_map= NULL;
    }
  }

  DBUG_VOID_RETURN;
}

int ha_ndbcluster::get_ndb_lock_type(enum thr_lock_type type)
{
  if (type >= TL_WRITE_ALLOW_WRITE)
    return NdbOperation::LM_Exclusive;
  else if (uses_blob_value(m_retrieve_all_fields))
    return NdbOperation::LM_Read;
  else
    return NdbOperation::LM_CommittedRead;
}

static const ulong index_type_flags[]=
{
  /* UNDEFINED_INDEX */
  0,                         

  /* PRIMARY_KEY_INDEX */
  HA_ONLY_WHOLE_INDEX, 

  /* PRIMARY_KEY_ORDERED_INDEX */
  /* 
     Enable HA_KEYREAD_ONLY when "sorted" indexes are supported, 
     thus ORDERD BY clauses can be optimized by reading directly 
     through the index.
  */
  // HA_KEYREAD_ONLY | 
  HA_READ_NEXT |
  HA_READ_RANGE |
  HA_READ_ORDER,

  /* UNIQUE_INDEX */
  HA_ONLY_WHOLE_INDEX,

  /* UNIQUE_ORDERED_INDEX */
  HA_READ_NEXT |
  HA_READ_RANGE |
  HA_READ_ORDER,

  /* ORDERED_INDEX */
  HA_READ_NEXT |
  HA_READ_RANGE |
  HA_READ_ORDER
};

static const int index_flags_size= sizeof(index_type_flags)/sizeof(ulong);

inline NDB_INDEX_TYPE ha_ndbcluster::get_index_type(uint idx_no) const
{
  DBUG_ASSERT(idx_no < MAX_KEY);
  return m_index[idx_no].type;
}


/*
  Get the flags for an index

  RETURN
    flags depending on the type of the index.
*/

inline ulong ha_ndbcluster::index_flags(uint idx_no, uint part,
                                        bool all_parts) const 
{ 
  DBUG_ENTER("index_flags");
  DBUG_PRINT("info", ("idx_no: %d", idx_no));
  DBUG_ASSERT(get_index_type_from_table(idx_no) < index_flags_size);
  DBUG_RETURN(index_type_flags[get_index_type_from_table(idx_no)]);
}


int ha_ndbcluster::set_primary_key(NdbOperation *op, const byte *key)
{
  KEY* key_info= table->key_info + table->primary_key;
  KEY_PART_INFO* key_part= key_info->key_part;
  KEY_PART_INFO* end= key_part+key_info->key_parts;
  DBUG_ENTER("set_primary_key");

  for (; key_part != end; key_part++) 
  {
    Field* field= key_part->field;
    if (set_ndb_key(op, field, 
		    key_part->fieldnr-1, key))
      ERR_RETURN(op->getNdbError());
    key += key_part->length;
  }
  DBUG_RETURN(0);
}


int ha_ndbcluster::set_primary_key_from_old_data(NdbOperation *op, const byte *old_data)
{
  KEY* key_info= table->key_info + table->primary_key;
  KEY_PART_INFO* key_part= key_info->key_part;
  KEY_PART_INFO* end= key_part+key_info->key_parts;
  DBUG_ENTER("set_primary_key_from_old_data");

  for (; key_part != end; key_part++) 
  {
    Field* field= key_part->field;
    if (set_ndb_key(op, field, 
		    key_part->fieldnr-1, old_data+key_part->offset))
      ERR_RETURN(op->getNdbError());
  }
  DBUG_RETURN(0);
}


int ha_ndbcluster::set_primary_key(NdbOperation *op)
{
  DBUG_ENTER("set_primary_key");
  KEY* key_info= table->key_info + table->primary_key;
  KEY_PART_INFO* key_part= key_info->key_part;
  KEY_PART_INFO* end= key_part+key_info->key_parts;

  for (; key_part != end; key_part++) 
  {
    Field* field= key_part->field;
    if (set_ndb_key(op, field, 
                    key_part->fieldnr-1, field->ptr))
      ERR_RETURN(op->getNdbError());
  }
  DBUG_RETURN(0);
}


/*
  Read one record from NDB using primary key
*/

int ha_ndbcluster::pk_read(const byte *key, uint key_len, byte *buf) 
{
  uint no_fields= table->fields, i;
  NdbConnection *trans= m_active_trans;
  NdbOperation *op;
  THD *thd= current_thd;
  DBUG_ENTER("pk_read");
  DBUG_PRINT("enter", ("key_len: %u", key_len));
  DBUG_DUMP("key", (char*)key, key_len);

  NdbOperation::LockMode lm=
    (NdbOperation::LockMode)get_ndb_lock_type(m_lock.type);
  if (!(op= trans->getNdbOperation((const NDBTAB *) m_table)) || 
      op->readTuple(lm) != 0)
    ERR_RETURN(trans->getNdbError());

  if (table->primary_key == MAX_KEY) 
  {
    // This table has no primary key, use "hidden" primary key
    DBUG_PRINT("info", ("Using hidden key"));
    DBUG_DUMP("key", (char*)key, 8);    
    if (set_hidden_key(op, no_fields, key))
      ERR_RETURN(trans->getNdbError());

    // Read key at the same time, for future reference
    if (get_ndb_value(op, NULL, no_fields, NULL))
      ERR_RETURN(trans->getNdbError());
  } 
  else 
  {
    int res;
    if ((res= set_primary_key(op, key)))
      return res;
  }
  
  // Read all wanted non-key field(s) unless HA_EXTRA_RETRIEVE_ALL_COLS
  for (i= 0; i < no_fields; i++) 
  {
    Field *field= table->field[i];
    if ((thd->query_id == field->query_id) ||
	m_retrieve_all_fields ||
	(field->flags & PRI_KEY_FLAG) && m_retrieve_primary_key)
    {
      if (get_ndb_value(op, field, i, buf))
	ERR_RETURN(trans->getNdbError());
    }
    else
    {
      // Attribute was not to be read
      m_value[i].ptr= NULL;
    }
  }
  
  if (execute_no_commit_ie(this,trans) != 0) 
  {
    table->status= STATUS_NOT_FOUND;
    DBUG_RETURN(ndb_err(trans));
  }

  // The value have now been fetched from NDB  
  unpack_record(buf);
  table->status= 0;     
  DBUG_RETURN(0);
}


/*
  Read one complementing record from NDB using primary key from old_data
*/

int ha_ndbcluster::complemented_pk_read(const byte *old_data, byte *new_data)
{
  uint no_fields= table->fields, i;
  NdbConnection *trans= m_active_trans;
  NdbOperation *op;
  THD *thd= current_thd;
  DBUG_ENTER("complemented_pk_read");

  if (m_retrieve_all_fields)
    // We have allready retrieved all fields, nothing to complement
    DBUG_RETURN(0);

  NdbOperation::LockMode lm=
    (NdbOperation::LockMode)get_ndb_lock_type(m_lock.type);
  if (!(op= trans->getNdbOperation((const NDBTAB *) m_table)) || 
      op->readTuple(lm) != 0)
    ERR_RETURN(trans->getNdbError());

    int res;
    if ((res= set_primary_key_from_old_data(op, old_data)))
      ERR_RETURN(trans->getNdbError());
    
  // Read all unreferenced non-key field(s)
  for (i= 0; i < no_fields; i++) 
  {
    Field *field= table->field[i];
    if (!(field->flags & PRI_KEY_FLAG) &&
	(thd->query_id != field->query_id))
    {
      if (get_ndb_value(op, field, i, new_data))
	ERR_RETURN(trans->getNdbError());
    }
  }
  
  if (execute_no_commit(this,trans) != 0) 
  {
    table->status= STATUS_NOT_FOUND;
    DBUG_RETURN(ndb_err(trans));
  }

  // The value have now been fetched from NDB  
  unpack_record(new_data);
  table->status= 0;     
  DBUG_RETURN(0);
}

/*
  Peek to check if a particular row already exists
*/

int ha_ndbcluster::peek_row()
{
  NdbConnection *trans= m_active_trans;
  NdbOperation *op;
  THD *thd= current_thd;
  DBUG_ENTER("peek_row");
                                                                                
  NdbOperation::LockMode lm=
    (NdbOperation::LockMode)get_ndb_lock_type(m_lock.type);
  if (!(op= trans->getNdbOperation((const NDBTAB *) m_table)) ||
      op->readTuple(lm) != 0)
    ERR_RETURN(trans->getNdbError());
                                                                                
  int res;
  if ((res= set_primary_key(op)))
    ERR_RETURN(trans->getNdbError());
                                                                                
  if (execute_no_commit_ie(this,trans) != 0)
    {
      table->status= STATUS_NOT_FOUND;
      DBUG_RETURN(ndb_err(trans));
    }                                                                                
  DBUG_RETURN(0);
}

/*
  Read one record from NDB using unique secondary index
*/

int ha_ndbcluster::unique_index_read(const byte *key,
				     uint key_len, byte *buf)
{
  NdbConnection *trans= m_active_trans;
  NdbIndexOperation *op;
  THD *thd= current_thd;
  byte *key_ptr;
  KEY* key_info;
  KEY_PART_INFO *key_part, *end;
  uint i;
  DBUG_ENTER("unique_index_read");
  DBUG_PRINT("enter", ("key_len: %u, index: %u", key_len, active_index));
  DBUG_DUMP("key", (char*)key, key_len);
  
  NdbOperation::LockMode lm=
    (NdbOperation::LockMode)get_ndb_lock_type(m_lock.type);
  if (!(op= trans->getNdbIndexOperation((NDBINDEX *) 
					m_index[active_index].unique_index, 
                                        (const NDBTAB *) m_table)) ||
      op->readTuple(lm) != 0)
    ERR_RETURN(trans->getNdbError());
  
  // Set secondary index key(s)
  key_ptr= (byte *) key;
  key_info= table->key_info + active_index;
  DBUG_ASSERT(key_info->key_length == key_len);
  end= (key_part= key_info->key_part) + key_info->key_parts;

  for (i= 0; key_part != end; key_part++, i++) 
  {
    if (set_ndb_key(op, key_part->field,
		    m_index[active_index].unique_index_attrid_map[i], 
		    key_part->null_bit ? key_ptr + 1 : key_ptr))
      ERR_RETURN(trans->getNdbError());
    key_ptr+= key_part->store_length;
  }

  // Get non-index attribute(s)
  for (i= 0; i < table->fields; i++) 
  {
    Field *field= table->field[i];
    if ((thd->query_id == field->query_id) ||
        (field->flags & PRI_KEY_FLAG)) // && m_retrieve_primary_key ??
    {
      if (get_ndb_value(op, field, i, buf))
        ERR_RETURN(op->getNdbError());
    }
    else
    {
      // Attribute was not to be read
      m_value[i].ptr= NULL;
    }
  }

  if (execute_no_commit_ie(this,trans) != 0) 
  {
    table->status= STATUS_NOT_FOUND;
    DBUG_RETURN(ndb_err(trans));
  }
  // The value have now been fetched from NDB
  unpack_record(buf);
  table->status= 0;
  DBUG_RETURN(0);
}

/*
  Get the next record of a started scan. Try to fetch
  it locally from NdbApi cached records if possible, 
  otherwise ask NDB for more.

  NOTE
  If this is a update/delete make sure to not contact 
  NDB before any pending ops have been sent to NDB.

*/

inline int ha_ndbcluster::next_result(byte *buf)
{  
  int check;
  NdbConnection *trans= m_active_trans;
  NdbResultSet *cursor= m_active_cursor; 
  DBUG_ENTER("next_result");

  if (!cursor)
    DBUG_RETURN(HA_ERR_END_OF_FILE);
    
  /* 
     If this an update or delete, call nextResult with false
     to process any records already cached in NdbApi
  */
  bool contact_ndb= m_lock.type < TL_WRITE_ALLOW_WRITE;
  do {
    DBUG_PRINT("info", ("Call nextResult, contact_ndb: %d", contact_ndb));
    /*
      We can only handle one tuple with blobs at a time.
    */
    if (m_ops_pending && m_blobs_pending)
    {
      if (execute_no_commit(this,trans) != 0)
	DBUG_RETURN(ndb_err(trans));
      m_ops_pending= 0;
      m_blobs_pending= FALSE;
    }
    check= cursor->nextResult(contact_ndb, m_force_send);
    if (check == 0)
    {
      // One more record found
      DBUG_PRINT("info", ("One more record found"));    

      unpack_record(buf);
      table->status= 0;
      DBUG_RETURN(0);
    } 
    else if (check == 1 || check == 2)
    {
      // 1: No more records
      // 2: No more cached records

      /*
	Before fetching more rows and releasing lock(s),
	all pending update or delete operations should 
	be sent to NDB
      */
      DBUG_PRINT("info", ("ops_pending: %d", m_ops_pending));    
      if (m_ops_pending)
      {
	//	if (current_thd->transaction.on)
	if (m_transaction_on)
	{
	  if (execute_no_commit(this,trans) != 0)
	    DBUG_RETURN(ndb_err(trans));
	}
	else
	{
	  if  (execute_commit(this,trans) != 0)
	    DBUG_RETURN(ndb_err(trans));
	  int res= trans->restart();
	  DBUG_ASSERT(res == 0);
	}
	m_ops_pending= 0;
      }
      
      contact_ndb= (check == 2);
    }
  } while (check == 2);
    
  table->status= STATUS_NOT_FOUND;
  if (check == -1)
    DBUG_RETURN(ndb_err(trans));

  // No more records
  DBUG_PRINT("info", ("No more records"));
  DBUG_RETURN(HA_ERR_END_OF_FILE);
}

/*
  Set bounds for ordered index scan.
*/

int ha_ndbcluster::set_bounds(NdbIndexScanOperation *op,
			      const key_range *keys[2])
{
  const KEY *const key_info= table->key_info + active_index;
  const uint key_parts= key_info->key_parts;
  uint key_tot_len[2];
  uint tot_len;
  uint i, j;

  DBUG_ENTER("set_bounds");
  DBUG_PRINT("info", ("key_parts=%d", key_parts));

  for (j= 0; j <= 1; j++)
  {
    const key_range *key= keys[j];
    if (key != NULL)
    {
      // for key->flag see ha_rkey_function
      DBUG_PRINT("info", ("key %d length=%d flag=%d",
                          j, key->length, key->flag));
      key_tot_len[j]= key->length;
    }
    else
    {
      DBUG_PRINT("info", ("key %d not present", j));
      key_tot_len[j]= 0;
    }
  }
  tot_len= 0;

  for (i= 0; i < key_parts; i++)
  {
    KEY_PART_INFO *key_part= &key_info->key_part[i];
    Field *field= key_part->field;
    uint part_len= key_part->length;
    uint part_store_len= key_part->store_length;
    // Info about each key part
    struct part_st {
      bool part_last;
      const key_range *key;
      const byte *part_ptr;
      bool part_null;
      int bound_type;
      const char* bound_ptr;
    };
    struct part_st part[2];

    for (j= 0; j <= 1; j++)
    {
      struct part_st &p = part[j];
      p.key= NULL;
      p.bound_type= -1;
      if (tot_len < key_tot_len[j])
      {
        p.part_last= (tot_len + part_store_len >= key_tot_len[j]);
        p.key= keys[j];
        p.part_ptr= &p.key->key[tot_len];
        p.part_null= key_part->null_bit && *p.part_ptr;
        p.bound_ptr= (const char *)
          p.part_null ? 0 : key_part->null_bit ? p.part_ptr + 1 : p.part_ptr;

        if (j == 0)
        {
          switch (p.key->flag)
          {
            case HA_READ_KEY_EXACT:
              p.bound_type= NdbIndexScanOperation::BoundEQ;
              break;
            case HA_READ_KEY_OR_NEXT:
              p.bound_type= NdbIndexScanOperation::BoundLE;
              break;
            case HA_READ_AFTER_KEY:
              if (! p.part_last)
                p.bound_type= NdbIndexScanOperation::BoundLE;
              else
                p.bound_type= NdbIndexScanOperation::BoundLT;
              break;
            default:
              break;
          }
        }
        if (j == 1) {
          switch (p.key->flag)
          {
            case HA_READ_BEFORE_KEY:
              if (! p.part_last)
                p.bound_type= NdbIndexScanOperation::BoundGE;
              else
                p.bound_type= NdbIndexScanOperation::BoundGT;
              break;
            case HA_READ_AFTER_KEY:     // weird
              p.bound_type= NdbIndexScanOperation::BoundGE;
              break;
            default:
              break;
          }
        }

        if (p.bound_type == -1)
        {
          DBUG_PRINT("error", ("key %d unknown flag %d", j, p.key->flag));
          DBUG_ASSERT(false);
          // Stop setting bounds but continue with what we have
          DBUG_RETURN(0);
        }
      }
    }

    // Seen with e.g. b = 1 and c > 1
    if (part[0].bound_type == NdbIndexScanOperation::BoundLE &&
        part[1].bound_type == NdbIndexScanOperation::BoundGE &&
        memcmp(part[0].part_ptr, part[1].part_ptr, part_store_len) == 0)
    {
      DBUG_PRINT("info", ("replace LE/GE pair by EQ"));
      part[0].bound_type= NdbIndexScanOperation::BoundEQ;
      part[1].bound_type= -1;
    }
    // Not seen but was in previous version
    if (part[0].bound_type == NdbIndexScanOperation::BoundEQ &&
        part[1].bound_type == NdbIndexScanOperation::BoundGE &&
        memcmp(part[0].part_ptr, part[1].part_ptr, part_store_len) == 0)
    {
      DBUG_PRINT("info", ("remove GE from EQ/GE pair"));
      part[1].bound_type= -1;
    }

    for (j= 0; j <= 1; j++)
    {
      struct part_st &p = part[j];
      // Set bound if not done with this key
      if (p.key != NULL)
      {
        DBUG_PRINT("info", ("key %d:%d offset=%d length=%d last=%d bound=%d",
                            j, i, tot_len, part_len, p.part_last, p.bound_type));
        DBUG_DUMP("info", (const char*)p.part_ptr, part_store_len);

        // Set bound if not cancelled via type -1
        if (p.bound_type != -1)
	{
          if (op->setBound(i, p.bound_type, p.bound_ptr))
            ERR_RETURN(op->getNdbError());
	}
      }
    }

    tot_len+= part_store_len;
  }
  DBUG_RETURN(0);
}

inline 
int ha_ndbcluster::define_read_attrs(byte* buf, NdbOperation* op)
{
  uint i;
  THD *thd= current_thd;
  NdbConnection *trans= m_active_trans;

  DBUG_ENTER("define_read_attrs");  

  // Define attributes to read
  for (i= 0; i < table->fields; i++) 
  {
    Field *field= table->field[i];
    if ((thd->query_id == field->query_id) ||
	(field->flags & PRI_KEY_FLAG) || 
	m_retrieve_all_fields)
    {      
      if (get_ndb_value(op, field, i, buf))
	ERR_RETURN(op->getNdbError());
    } 
    else 
    {
      m_value[i].ptr= NULL;
    }
  }
    
  if (table->primary_key == MAX_KEY) 
  {
    DBUG_PRINT("info", ("Getting hidden key"));
    // Scanning table with no primary key
    int hidden_no= table->fields;      
#ifndef DBUG_OFF
    const NDBTAB *tab= (const NDBTAB *) m_table;    
    if (!tab->getColumn(hidden_no))
      DBUG_RETURN(1);
#endif
    if (get_ndb_value(op, NULL, hidden_no, NULL))
      ERR_RETURN(op->getNdbError());
  }

  if (execute_no_commit(this,trans) != 0)
    DBUG_RETURN(ndb_err(trans));
  DBUG_PRINT("exit", ("Scan started successfully"));
  DBUG_RETURN(next_result(buf));
} 

/*
  Start ordered index scan in NDB
*/

int ha_ndbcluster::ordered_index_scan(const key_range *start_key,
				      const key_range *end_key,
				      bool sorted, byte* buf)
{  
  bool restart;
  NdbConnection *trans= m_active_trans;
  NdbResultSet *cursor;
  NdbIndexScanOperation *op;

  DBUG_ENTER("ordered_index_scan");
  DBUG_PRINT("enter", ("index: %u, sorted: %d", active_index, sorted));  
  DBUG_PRINT("enter", ("Starting new ordered scan on %s", m_tabname));

  // Check that sorted seems to be initialised
  DBUG_ASSERT(sorted == 0 || sorted == 1);
  
  if (m_active_cursor == 0)
  {
    restart= false;
    NdbOperation::LockMode lm=
      (NdbOperation::LockMode)get_ndb_lock_type(m_lock.type);
    if (!(op= trans->getNdbIndexScanOperation((NDBINDEX *)
					      m_index[active_index].index, 
					      (const NDBTAB *) m_table)) ||
	!(cursor= op->readTuples(lm, 0, parallelism, sorted)))
      ERR_RETURN(trans->getNdbError());
    m_active_cursor= cursor;
  } else {
    restart= true;
    op= (NdbIndexScanOperation*)m_active_cursor->getOperation();
    
    DBUG_ASSERT(op->getSorted() == sorted);
    DBUG_ASSERT(op->getLockMode() == 
		(NdbOperation::LockMode)get_ndb_lock_type(m_lock.type));
    if(op->reset_bounds(m_force_send))
      DBUG_RETURN(ndb_err(m_active_trans));
  }

  {
    const key_range *keys[2]= { start_key, end_key };
    int ret= set_bounds(op, keys);
    if (ret)
      DBUG_RETURN(ret);
  }

  if (!restart)
  {
    DBUG_RETURN(define_read_attrs(buf, op));
  }
  else
  {
    if (execute_no_commit(this,trans) != 0)
      DBUG_RETURN(ndb_err(trans));
    
    DBUG_RETURN(next_result(buf));
  }
} 

/*
  Start a filtered scan in NDB.

  NOTE
  This function is here as an example of how to start a
  filtered scan. It should be possible to replace full_table_scan 
  with this function and make a best effort attempt 
  at filtering out the irrelevant data by converting the "items" 
  into interpreted instructions.
  This would speed up table scans where there is a limiting WHERE clause
  that doesn't match any index in the table.

 */

int ha_ndbcluster::filtered_scan(const byte *key, uint key_len, 
				 byte *buf,
				 enum ha_rkey_function find_flag)
{  
  NdbConnection *trans= m_active_trans;
  NdbResultSet *cursor;
  NdbScanOperation *op;

  DBUG_ENTER("filtered_scan");
  DBUG_PRINT("enter", ("key_len: %u, index: %u", 
                       key_len, active_index));
  DBUG_DUMP("key", (char*)key, key_len);  
  DBUG_PRINT("info", ("Starting a new filtered scan on %s",
		      m_tabname));

  NdbOperation::LockMode lm=
    (NdbOperation::LockMode)get_ndb_lock_type(m_lock.type);
  if (!(op= trans->getNdbScanOperation((const NDBTAB *) m_table)) ||
      !(cursor= op->readTuples(lm, 0, parallelism)))
    ERR_RETURN(trans->getNdbError());
  m_active_cursor= cursor;
  
  {
    // Start scan filter
    NdbScanFilter sf(op);
    sf.begin();
      
    // Set filter using the supplied key data
    byte *key_ptr= (byte *) key;    
    uint tot_len= 0;
    KEY* key_info= table->key_info + active_index;
    for (uint k= 0; k < key_info->key_parts; k++) 
    {
      KEY_PART_INFO* key_part= key_info->key_part+k;
      Field* field= key_part->field;
      uint ndb_fieldnr= key_part->fieldnr-1;
      DBUG_PRINT("key_part", ("fieldnr: %d", ndb_fieldnr));
      //const NDBCOL *col= ((const NDBTAB *) m_table)->getColumn(ndb_fieldnr);
      uint32 field_len=  field->pack_length();
      DBUG_DUMP("key", (char*)key, field_len);
	
      DBUG_PRINT("info", ("Column %s, type: %d, len: %d", 
			  field->field_name, field->real_type(), field_len));
	
      // Define scan filter
      if (field->real_type() == MYSQL_TYPE_STRING)
	sf.eq(ndb_fieldnr, key_ptr, field_len);
      else 
      {
	if (field_len == 8)
	  sf.eq(ndb_fieldnr, (Uint64)*key_ptr);
	else if (field_len <= 4)
	  sf.eq(ndb_fieldnr, (Uint32)*key_ptr);
	else 
	  DBUG_RETURN(1);
      }
	
      key_ptr += field_len;
      tot_len += field_len;
	
      if (tot_len >= key_len)
	break;
    }
    // End scan filter
    sf.end();
  }

  DBUG_RETURN(define_read_attrs(buf, op));
} 


/*
  Start full table scan in NDB
 */

int ha_ndbcluster::full_table_scan(byte *buf)
{
  uint i;
  NdbResultSet *cursor;
  NdbScanOperation *op;
  NdbConnection *trans= m_active_trans;

  DBUG_ENTER("full_table_scan");  
  DBUG_PRINT("enter", ("Starting new scan on %s", m_tabname));

  NdbOperation::LockMode lm=
    (NdbOperation::LockMode)get_ndb_lock_type(m_lock.type);
  if (!(op=trans->getNdbScanOperation((const NDBTAB *) m_table)) ||
      !(cursor= op->readTuples(lm, 0, parallelism)))
    ERR_RETURN(trans->getNdbError());
  m_active_cursor= cursor;
  DBUG_RETURN(define_read_attrs(buf, op));
}

/*
  Insert one record into NDB
*/
int ha_ndbcluster::write_row(byte *record)
{
  bool has_auto_increment;
  uint i;
  NdbConnection *trans= m_active_trans;
  NdbOperation *op;
  int res;
  DBUG_ENTER("write_row");

  if(m_ignore_dup_key && table->primary_key != MAX_KEY)
  {
    int peek_res= peek_row();
    
    if (!peek_res) 
    {
      m_dupkey= table->primary_key;
      DBUG_RETURN(HA_ERR_FOUND_DUPP_KEY);
    }
    if (peek_res != HA_ERR_KEY_NOT_FOUND)
      DBUG_RETURN(peek_res);
  }
  
  statistic_increment(ha_write_count,&LOCK_status);
  if (table->timestamp_field_type & TIMESTAMP_AUTO_SET_ON_INSERT)
    table->timestamp_field->set_time();
  has_auto_increment= (table->next_number_field && record == table->record[0]);

  if (!(op= trans->getNdbOperation((const NDBTAB *) m_table)))
    ERR_RETURN(trans->getNdbError());

  res= (m_use_write) ? op->writeTuple() :op->insertTuple(); 
  if (res != 0)
    ERR_RETURN(trans->getNdbError());  
 
  if (table->primary_key == MAX_KEY) 
  {
    // Table has hidden primary key
    Ndb *ndb= get_ndb();
    Uint64 auto_value= ndb->getAutoIncrementValue((const NDBTAB *) m_table);
    if (set_hidden_key(op, table->fields, (const byte*)&auto_value))
      ERR_RETURN(op->getNdbError());
  } 
  else 
  {
    int res;

    if (has_auto_increment) 
    {
      m_skip_auto_increment= FALSE;
      update_auto_increment();
      m_skip_auto_increment= !auto_increment_column_changed;
    }

    if ((res= set_primary_key(op)))
      return res;
  }

  // Set non-key attribute(s)
  bool set_blob_value= FALSE;
  for (i= 0; i < table->fields; i++) 
  {
    Field *field= table->field[i];
    if (!(field->flags & PRI_KEY_FLAG) &&
	set_ndb_value(op, field, i, &set_blob_value))
    {
      m_skip_auto_increment= TRUE;
      ERR_RETURN(op->getNdbError());
    }
  }

  /*
    Execute write operation
    NOTE When doing inserts with many values in 
    each INSERT statement it should not be necessary
    to NoCommit the transaction between each row.
    Find out how this is detected!
  */
  m_rows_inserted++;
  no_uncommitted_rows_update(1);
  m_bulk_insert_not_flushed= TRUE;
  if ((m_rows_to_insert == (ha_rows) 1) || 
      ((m_rows_inserted % m_bulk_insert_rows) == 0) ||
      set_blob_value)
  {
    THD *thd= current_thd;
    // Send rows to NDB
    DBUG_PRINT("info", ("Sending inserts to NDB, "\
			"rows_inserted:%d, bulk_insert_rows: %d", 
			(int)m_rows_inserted, (int)m_bulk_insert_rows));

    m_bulk_insert_not_flushed= FALSE;
    //    if (thd->transaction.on)
    if (m_transaction_on)
    {
      if (execute_no_commit(this,trans) != 0)
      {
	m_skip_auto_increment= TRUE;
	no_uncommitted_rows_execute_failure();
	DBUG_RETURN(ndb_err(trans));
      }
    }
    else
    {
      if (execute_commit(this,trans) != 0)
      {
	m_skip_auto_increment= TRUE;
	no_uncommitted_rows_execute_failure();
	DBUG_RETURN(ndb_err(trans));
      }
      int res= trans->restart();
      DBUG_ASSERT(res == 0);
    }
  }
  if ((has_auto_increment) && (m_skip_auto_increment))
  {
    Ndb *ndb= get_ndb();
    Uint64 next_val= (Uint64) table->next_number_field->val_int() + 1;
    DBUG_PRINT("info", 
	       ("Trying to set next auto increment value to %lu",
                (ulong) next_val));
    if (ndb->setAutoIncrementValue((const NDBTAB *) m_table, next_val, TRUE))
      DBUG_PRINT("info", 
		 ("Setting next auto increment value to %u", next_val));  
  }
  m_skip_auto_increment= TRUE;

  DBUG_RETURN(0);
}


/* Compare if a key in a row has changed */

int ha_ndbcluster::key_cmp(uint keynr, const byte * old_row,
			   const byte * new_row)
{
  KEY_PART_INFO *key_part=table->key_info[keynr].key_part;
  KEY_PART_INFO *end=key_part+table->key_info[keynr].key_parts;

  for (; key_part != end ; key_part++)
  {
    if (key_part->null_bit)
    {
      if ((old_row[key_part->null_offset] & key_part->null_bit) !=
	  (new_row[key_part->null_offset] & key_part->null_bit))
	return 1;
    }
    if (key_part->key_part_flag & (HA_BLOB_PART | HA_VAR_LENGTH))
    {

      if (key_part->field->cmp_binary((char*) (old_row + key_part->offset),
				      (char*) (new_row + key_part->offset),
				      (ulong) key_part->length))
	return 1;
    }
    else
    {
      if (memcmp(old_row+key_part->offset, new_row+key_part->offset,
		 key_part->length))
	return 1;
    }
  }
  return 0;
}

/*
  Update one record in NDB using primary key
*/

int ha_ndbcluster::update_row(const byte *old_data, byte *new_data)
{
  THD *thd= current_thd;
  NdbConnection *trans= m_active_trans;
  NdbResultSet* cursor= m_active_cursor;
  NdbOperation *op;
  uint i;
  DBUG_ENTER("update_row");
  
  statistic_increment(ha_update_count,&LOCK_status);
  if (table->timestamp_field_type & TIMESTAMP_AUTO_SET_ON_UPDATE)
  {
    table->timestamp_field->set_time();
    // Set query_id so that field is really updated
    table->timestamp_field->query_id= thd->query_id;
  }

  /* Check for update of primary key for special handling */  
  if ((table->primary_key != MAX_KEY) &&
      (key_cmp(table->primary_key, old_data, new_data)))
  {
    int read_res, insert_res, delete_res;

    DBUG_PRINT("info", ("primary key update, doing pk read+insert+delete"));
    // Get all old fields, since we optimize away fields not in query
    read_res= complemented_pk_read(old_data, new_data);
    if (read_res)
    {
      DBUG_PRINT("info", ("pk read failed"));
      DBUG_RETURN(read_res);
    }
    // Insert new row
    insert_res= write_row(new_data);
    if (insert_res)
    {
      DBUG_PRINT("info", ("insert failed"));
      DBUG_RETURN(insert_res);
    }
    // Delete old row
    DBUG_PRINT("info", ("insert succeded"));
    m_primary_key_update= TRUE;
    delete_res= delete_row(old_data);
    m_primary_key_update= FALSE;
    if (delete_res)
    {
      DBUG_PRINT("info", ("delete failed"));
      // Undo write_row(new_data)
      DBUG_RETURN(delete_row(new_data));
    }     
    DBUG_PRINT("info", ("insert+delete succeeded"));
    DBUG_RETURN(0);
  }

  if (cursor)
  {
    /*
      We are scanning records and want to update the record
      that was just found, call updateTuple on the cursor 
      to take over the lock to a new update operation
      And thus setting the primary key of the record from 
      the active record in cursor
    */
    DBUG_PRINT("info", ("Calling updateTuple on cursor"));
    if (!(op= cursor->updateTuple()))
      ERR_RETURN(trans->getNdbError());
    m_ops_pending++;
    if (uses_blob_value(FALSE))
      m_blobs_pending= TRUE;
  }
  else
  {  
    if (!(op= trans->getNdbOperation((const NDBTAB *) m_table)) ||
	op->updateTuple() != 0)
      ERR_RETURN(trans->getNdbError());  
    
    if (table->primary_key == MAX_KEY) 
    {
      // This table has no primary key, use "hidden" primary key
      DBUG_PRINT("info", ("Using hidden key"));
      
      // Require that the PK for this record has previously been 
      // read into m_value
      uint no_fields= table->fields;
      NdbRecAttr* rec= m_value[no_fields].rec;
      DBUG_ASSERT(rec);
      DBUG_DUMP("key", (char*)rec->aRef(), NDB_HIDDEN_PRIMARY_KEY_LENGTH);
      
      if (set_hidden_key(op, no_fields, rec->aRef()))
	ERR_RETURN(op->getNdbError());
    } 
    else 
    {
      int res;
      if ((res= set_primary_key_from_old_data(op, old_data)))
	DBUG_RETURN(res);
    }
  }

  // Set non-key attribute(s)
  for (i= 0; i < table->fields; i++) 
  {
    Field *field= table->field[i];
    if (((thd->query_id == field->query_id) || m_retrieve_all_fields) &&
        (!(field->flags & PRI_KEY_FLAG)) &&
	set_ndb_value(op, field, i))
      ERR_RETURN(op->getNdbError());
  }

  // Execute update operation
  if (!cursor && execute_no_commit(this,trans) != 0) {
    no_uncommitted_rows_execute_failure();
    DBUG_RETURN(ndb_err(trans));
  }
  
  DBUG_RETURN(0);
}


/*
  Delete one record from NDB, using primary key 
*/

int ha_ndbcluster::delete_row(const byte *record)
{
  NdbConnection *trans= m_active_trans;
  NdbResultSet* cursor= m_active_cursor;
  NdbOperation *op;
  DBUG_ENTER("delete_row");

  statistic_increment(ha_delete_count,&LOCK_status);

  if (cursor)
  {
    /*
      We are scanning records and want to delete the record
      that was just found, call deleteTuple on the cursor 
      to take over the lock to a new delete operation
      And thus setting the primary key of the record from 
      the active record in cursor
    */
    DBUG_PRINT("info", ("Calling deleteTuple on cursor"));
    if (cursor->deleteTuple() != 0)
      ERR_RETURN(trans->getNdbError());     
    m_ops_pending++;

    no_uncommitted_rows_update(-1);

    // If deleting from cursor, NoCommit will be handled in next_result
    DBUG_RETURN(0);
  }
  else
  {
    
    if (!(op=trans->getNdbOperation((const NDBTAB *) m_table)) || 
	op->deleteTuple() != 0)
      ERR_RETURN(trans->getNdbError());
    
    no_uncommitted_rows_update(-1);
    
    if (table->primary_key == MAX_KEY) 
    {
      // This table has no primary key, use "hidden" primary key
      DBUG_PRINT("info", ("Using hidden key"));
      uint no_fields= table->fields;
      NdbRecAttr* rec= m_value[no_fields].rec;
      DBUG_ASSERT(rec != NULL);
      
      if (set_hidden_key(op, no_fields, rec->aRef()))
	ERR_RETURN(op->getNdbError());
    } 
    else 
    {
      int res;
      if ((res= (m_primary_key_update ?
		 set_primary_key_from_old_data(op, record)
		 : set_primary_key(op))))
	  return res;  
    }
  }
  
  // Execute delete operation
  if (execute_no_commit(this,trans) != 0) {
    no_uncommitted_rows_execute_failure();
    DBUG_RETURN(ndb_err(trans));
  }
  DBUG_RETURN(0);
}
  
/*
  Unpack a record read from NDB 

  SYNOPSIS
    unpack_record()
    buf			Buffer to store read row

  NOTE
    The data for each row is read directly into the
    destination buffer. This function is primarily 
    called in order to check if any fields should be 
    set to null.
*/

void ha_ndbcluster::unpack_record(byte* buf)
{
  uint row_offset= (uint) (buf - table->record[0]);
  Field **field, **end;
  NdbValue *value= m_value;
  DBUG_ENTER("unpack_record");
  
  // Set null flag(s)
  bzero(buf, table->null_bytes);
  for (field= table->field, end= field+table->fields;
       field < end;
       field++, value++)
  {
    if ((*value).ptr)
    {
      if (! ((*field)->flags & BLOB_FLAG))
      {
        if ((*value).rec->isNULL())
         (*field)->set_null(row_offset);
      }
      else
      {
        NdbBlob* ndb_blob= (*value).blob;
        bool isNull= TRUE;
        int ret= ndb_blob->getNull(isNull);
        DBUG_ASSERT(ret == 0);
        if (isNull)
         (*field)->set_null(row_offset);
      }
    }
  }

#ifndef DBUG_OFF
  // Read and print all values that was fetched
  if (table->primary_key == MAX_KEY)
  {
    // Table with hidden primary key
    int hidden_no= table->fields;
    const NDBTAB *tab= (const NDBTAB *) m_table;
    const NDBCOL *hidden_col= tab->getColumn(hidden_no);
    NdbRecAttr* rec= m_value[hidden_no].rec;
    DBUG_ASSERT(rec);
    DBUG_PRINT("hidden", ("%d: %s \"%llu\"", hidden_no, 
                          hidden_col->getName(), rec->u_64_value()));
  } 
  print_results();
#endif
  DBUG_VOID_RETURN;
}

/*
  Utility function to print/dump the fetched field
 */

void ha_ndbcluster::print_results()
{
  const NDBTAB *tab= (const NDBTAB*) m_table;
  DBUG_ENTER("print_results");

#ifndef DBUG_OFF
  if (!_db_on_)
    DBUG_VOID_RETURN;
  
  for (uint f=0; f<table->fields;f++)
  {
    Field *field;
    const NDBCOL *col;
    NdbValue value;

    if (!(value= m_value[f]).ptr)
    {
      fprintf(DBUG_FILE, "Field %d was not read\n", f);
      continue;
    }
    field= table->field[f];
    DBUG_DUMP("field->ptr", (char*)field->ptr, field->pack_length());
    col= tab->getColumn(f);
    fprintf(DBUG_FILE, "%d: %s\t", f, col->getName());

    NdbBlob *ndb_blob= NULL;
    if (! (field->flags & BLOB_FLAG))
    {
      if (value.rec->isNULL())
      {
        fprintf(DBUG_FILE, "NULL\n");
        continue;
      }
    }
    else
    {
      ndb_blob= value.blob;
      bool isNull= TRUE;
      ndb_blob->getNull(isNull);
      if (isNull) {
        fprintf(DBUG_FILE, "NULL\n");
        continue;
      }
    }

    switch (col->getType()) {
    case NdbDictionary::Column::Tinyint: {
      char value= *field->ptr;
      fprintf(DBUG_FILE, "Tinyint\t%d", value);
      break;
    }
    case NdbDictionary::Column::Tinyunsigned: {
      unsigned char value= *field->ptr;
      fprintf(DBUG_FILE, "Tinyunsigned\t%u", value);
      break;
    }
    case NdbDictionary::Column::Smallint: {
      short value= *field->ptr;
      fprintf(DBUG_FILE, "Smallint\t%d", value);
      break;
    }
    case NdbDictionary::Column::Smallunsigned: {
      unsigned short value= *field->ptr;
      fprintf(DBUG_FILE, "Smallunsigned\t%u", value);
      break;
    }
    case NdbDictionary::Column::Mediumint: {
      byte value[3];
      memcpy(value, field->ptr, 3);
      fprintf(DBUG_FILE, "Mediumint\t%d,%d,%d", value[0], value[1], value[2]);
      break;
    }
    case NdbDictionary::Column::Mediumunsigned: {
      byte value[3];
      memcpy(value, field->ptr, 3);
      fprintf(DBUG_FILE, "Mediumunsigned\t%u,%u,%u", value[0], value[1], value[2]);
      break;
    }
    case NdbDictionary::Column::Int: {
      fprintf(DBUG_FILE, "Int\t%lld", field->val_int());
      break;
    }
    case NdbDictionary::Column::Unsigned: {
      Uint32 value= (Uint32) *field->ptr;
      fprintf(DBUG_FILE, "Unsigned\t%u", value);
      break;
    }
    case NdbDictionary::Column::Bigint: {
      Int64 value= (Int64) *field->ptr;
      fprintf(DBUG_FILE, "Bigint\t%lld", value);
      break;
    }
    case NdbDictionary::Column::Bigunsigned: {
      Uint64 value= (Uint64) *field->ptr;
      fprintf(DBUG_FILE, "Bigunsigned\t%llu", value);
      break;
    }
    case NdbDictionary::Column::Float: {
      float value= (float) *field->ptr;
      fprintf(DBUG_FILE, "Float\t%f", value);
      break;
    }
    case NdbDictionary::Column::Double: {
      double value= (double) *field->ptr;
      fprintf(DBUG_FILE, "Double\t%f", value);
      break;
    }
    case NdbDictionary::Column::Olddecimal: {
      char *value= field->ptr;
      fprintf(DBUG_FILE, "Olddecimal\t'%-*s'", field->pack_length(), value);
      break;
    }
    case NdbDictionary::Column::Olddecimalunsigned: {
      char *value= field->ptr;
      fprintf(DBUG_FILE, "Olddecimalunsigned\t'%-*s'", field->pack_length(), value);
      break;
    }
    case NdbDictionary::Column::Char:{
      const char *value= (char *) field->ptr;
      fprintf(DBUG_FILE, "Char\t'%.*s'", field->pack_length(), value);
      break;
    }
    case NdbDictionary::Column::Varchar:
    case NdbDictionary::Column::Binary:
    case NdbDictionary::Column::Varbinary: {
      const char *value= (char *) field->ptr;
      fprintf(DBUG_FILE, "Var\t'%.*s'", field->pack_length(), value);
      break;
    }
    case NdbDictionary::Column::Datetime: {
      Uint64 value= (Uint64) *field->ptr;
      fprintf(DBUG_FILE, "Datetime\t%llu", value);
      break;
    }
    case NdbDictionary::Column::Date: {
      Uint64 value= (Uint64) *field->ptr;
      fprintf(DBUG_FILE, "Date\t%llu", value);
      break;
    }
    case NdbDictionary::Column::Time: {
      Uint64 value= (Uint64) *field->ptr;
      fprintf(DBUG_FILE, "Time\t%llu", value);
      break;
    }
    case NdbDictionary::Column::Blob: {
      Uint64 len= 0;
      ndb_blob->getLength(len);
      fprintf(DBUG_FILE, "Blob\t[len=%u]", (unsigned)len);
      break;
    }
    case NdbDictionary::Column::Text: {
      Uint64 len= 0;
      ndb_blob->getLength(len);
      fprintf(DBUG_FILE, "Text\t[len=%u]", (unsigned)len);
      break;
    }
    case NdbDictionary::Column::Undefined:
      fprintf(DBUG_FILE, "Unknown type: %d", col->getType());
      break;
    }
    fprintf(DBUG_FILE, "\n");
    
  }
#endif
  DBUG_VOID_RETURN;
}


int ha_ndbcluster::index_init(uint index)
{
  DBUG_ENTER("index_init");
  DBUG_PRINT("enter", ("index: %u", index));
  DBUG_RETURN(handler::index_init(index));
}


int ha_ndbcluster::index_end()
{
  DBUG_ENTER("index_end");
  DBUG_RETURN(close_scan());
}

/**
 * Check if key contains null
 */
static
int
check_null_in_key(const KEY* key_info, const byte *key, uint key_len)
{
  KEY_PART_INFO *curr_part, *end_part;
  const byte* end_ptr = key + key_len;
  curr_part= key_info->key_part;
  end_part= curr_part + key_info->key_parts;
  

  for (; curr_part != end_part && key < end_ptr; curr_part++)
  {
    if(curr_part->null_bit && *key)
      return 1;

    key += curr_part->store_length;
  }
  return 0;
}

int ha_ndbcluster::index_read(byte *buf,
			      const byte *key, uint key_len, 
			      enum ha_rkey_function find_flag)
{
  DBUG_ENTER("index_read");
  DBUG_PRINT("enter", ("active_index: %u, key_len: %u, find_flag: %d", 
                       active_index, key_len, find_flag));

  int error;
  ndb_index_type type = get_index_type(active_index);
  const KEY* key_info = table->key_info+active_index;
  switch (type){
  case PRIMARY_KEY_ORDERED_INDEX:
  case PRIMARY_KEY_INDEX:
    if (find_flag == HA_READ_KEY_EXACT && key_info->key_length == key_len)
    {
      if(m_active_cursor && (error= close_scan()))
	DBUG_RETURN(error);
      DBUG_RETURN(pk_read(key, key_len, buf));
    }
    else if (type == PRIMARY_KEY_INDEX)
    {
      DBUG_RETURN(1);
    }
    break;
  case UNIQUE_ORDERED_INDEX:
  case UNIQUE_INDEX:
    if (find_flag == HA_READ_KEY_EXACT && key_info->key_length == key_len &&
	!check_null_in_key(key_info, key, key_len))
    {
      if(m_active_cursor && (error= close_scan()))
	DBUG_RETURN(error);
      DBUG_RETURN(unique_index_read(key, key_len, buf));
    }
    else if (type == UNIQUE_INDEX)
    {
      DBUG_RETURN(1);
    }
    break;
  case ORDERED_INDEX:
    break;
  default:
  case UNDEFINED_INDEX:
    DBUG_ASSERT(FALSE);
    DBUG_RETURN(1);
    break;
  }
  
  key_range start_key;
  start_key.key = key;
  start_key.length = key_len;
  start_key.flag = find_flag;
  error= ordered_index_scan(&start_key, 0, TRUE, buf);  
  DBUG_RETURN(error == HA_ERR_END_OF_FILE ? HA_ERR_KEY_NOT_FOUND : error);
}


int ha_ndbcluster::index_read_idx(byte *buf, uint index_no, 
			      const byte *key, uint key_len, 
			      enum ha_rkey_function find_flag)
{
  statistic_increment(ha_read_key_count,&LOCK_status);
  DBUG_ENTER("index_read_idx");
  DBUG_PRINT("enter", ("index_no: %u, key_len: %u", index_no, key_len));  
  index_init(index_no);  
  DBUG_RETURN(index_read(buf, key, key_len, find_flag));
}


int ha_ndbcluster::index_next(byte *buf)
{
  DBUG_ENTER("index_next");

  int error= 1;
  statistic_increment(ha_read_next_count,&LOCK_status);
  DBUG_RETURN(next_result(buf));
}


int ha_ndbcluster::index_prev(byte *buf)
{
  DBUG_ENTER("index_prev");
  statistic_increment(ha_read_prev_count,&LOCK_status);
  DBUG_RETURN(1);
}


int ha_ndbcluster::index_first(byte *buf)
{
  DBUG_ENTER("index_first");
  statistic_increment(ha_read_first_count,&LOCK_status);
  // Start the ordered index scan and fetch the first row

  // Only HA_READ_ORDER indexes get called by index_first
  DBUG_RETURN(ordered_index_scan(0, 0, TRUE, buf));
}


int ha_ndbcluster::index_last(byte *buf)
{
  DBUG_ENTER("index_last");
  statistic_increment(ha_read_last_count,&LOCK_status);
  int res;
  if((res= ordered_index_scan(0, 0, TRUE, buf)) == 0){
    NdbResultSet *cursor= m_active_cursor; 
    while((res= cursor->nextResult(TRUE, m_force_send)) == 0);
    if(res == 1){
      unpack_record(buf);
      table->status= 0;     
      DBUG_RETURN(0);
    }
  }
  DBUG_RETURN(res);
}


inline
int ha_ndbcluster::read_range_first_to_buf(const key_range *start_key,
					   const key_range *end_key,
					   bool eq_range, bool sorted,
					   byte* buf)
{
  KEY* key_info;
  int error= 1; 
  DBUG_ENTER("ha_ndbcluster::read_range_first_to_buf");
  DBUG_PRINT("info", ("eq_range: %d, sorted: %d", eq_range, sorted));

  switch (get_index_type(active_index)){
  case PRIMARY_KEY_ORDERED_INDEX:
  case PRIMARY_KEY_INDEX:
    key_info= table->key_info + active_index;
    if (start_key && 
	start_key->length == key_info->key_length &&
	start_key->flag == HA_READ_KEY_EXACT)
    {
      if(m_active_cursor && (error= close_scan()))
	DBUG_RETURN(error);
      error= pk_read(start_key->key, start_key->length, buf);      
      DBUG_RETURN(error == HA_ERR_KEY_NOT_FOUND ? HA_ERR_END_OF_FILE : error);
    }
    break;
  case UNIQUE_ORDERED_INDEX:
  case UNIQUE_INDEX:
    key_info= table->key_info + active_index;
    if (start_key && start_key->length == key_info->key_length &&
	start_key->flag == HA_READ_KEY_EXACT && 
	!check_null_in_key(key_info, start_key->key, start_key->length))
    {
      if(m_active_cursor && (error= close_scan()))
	DBUG_RETURN(error);
      error= unique_index_read(start_key->key, start_key->length, buf);
      DBUG_RETURN(error == HA_ERR_KEY_NOT_FOUND ? HA_ERR_END_OF_FILE : error);
    }
    break;
  default:
    break;
  }

  // Start the ordered index scan and fetch the first row
  error= ordered_index_scan(start_key, end_key, sorted, buf);
  DBUG_RETURN(error);
}


int ha_ndbcluster::read_range_first(const key_range *start_key,
				    const key_range *end_key,
				    bool eq_range, bool sorted)
{
  byte* buf= table->record[0];
  DBUG_ENTER("ha_ndbcluster::read_range_first");
  
  DBUG_RETURN(read_range_first_to_buf(start_key,
				      end_key,
				      eq_range, 
				      sorted,
				      buf));
}

int ha_ndbcluster::read_range_next()
{
  DBUG_ENTER("ha_ndbcluster::read_range_next");
  DBUG_RETURN(next_result(table->record[0]));
}


int ha_ndbcluster::rnd_init(bool scan)
{
  NdbResultSet *cursor= m_active_cursor;
  DBUG_ENTER("rnd_init");
  DBUG_PRINT("enter", ("scan: %d", scan));
  // Check if scan is to be restarted
  if (cursor)
  {
    if (!scan)
      DBUG_RETURN(1);
    int res= cursor->restart(m_force_send);
    DBUG_ASSERT(res == 0);
  }
  index_init(table->primary_key);
  DBUG_RETURN(0);
}

int ha_ndbcluster::close_scan()
{
  NdbResultSet *cursor= m_active_cursor;
  NdbConnection *trans= m_active_trans;
  DBUG_ENTER("close_scan");

  if (!cursor)
    DBUG_RETURN(1);

  
  if (m_ops_pending)
  {
    /*
      Take over any pending transactions to the 
      deleteing/updating transaction before closing the scan    
    */
    DBUG_PRINT("info", ("ops_pending: %d", m_ops_pending));    
    if (execute_no_commit(this,trans) != 0) {
      no_uncommitted_rows_execute_failure();
      DBUG_RETURN(ndb_err(trans));
    }
    m_ops_pending= 0;
  }
  
  cursor->close(m_force_send);
  m_active_cursor= NULL;
  DBUG_RETURN(0);
}

int ha_ndbcluster::rnd_end()
{
  DBUG_ENTER("rnd_end");
  DBUG_RETURN(close_scan());
}


int ha_ndbcluster::rnd_next(byte *buf)
{
  DBUG_ENTER("rnd_next");
  statistic_increment(ha_read_rnd_next_count, &LOCK_status);

  if (!m_active_cursor)
    DBUG_RETURN(full_table_scan(buf));
  DBUG_RETURN(next_result(buf));
}


/*
  An "interesting" record has been found and it's pk 
  retrieved by calling position
  Now it's time to read the record from db once 
  again
*/

int ha_ndbcluster::rnd_pos(byte *buf, byte *pos)
{
  DBUG_ENTER("rnd_pos");
  statistic_increment(ha_read_rnd_count,&LOCK_status);
  // The primary key for the record is stored in pos
  // Perform a pk_read using primary key "index"
  DBUG_RETURN(pk_read(pos, ref_length, buf));  
}


/*
  Store the primary key of this record in ref 
  variable, so that the row can be retrieved again later
  using "reference" in rnd_pos
*/

void ha_ndbcluster::position(const byte *record)
{
  KEY *key_info;
  KEY_PART_INFO *key_part;
  KEY_PART_INFO *end;
  byte *buff;
  DBUG_ENTER("position");

  if (table->primary_key != MAX_KEY) 
  {
    key_info= table->key_info + table->primary_key;
    key_part= key_info->key_part;
    end= key_part + key_info->key_parts;
    buff= ref;
    
    for (; key_part != end; key_part++) 
    {
      if (key_part->null_bit) {
        /* Store 0 if the key part is a NULL part */      
        if (record[key_part->null_offset]
            & key_part->null_bit) {
          *buff++= 1;
          continue;
        }      
        *buff++= 0;
      }
      memcpy(buff, record + key_part->offset, key_part->length);
      buff += key_part->length;
    }
  } 
  else 
  {
    // No primary key, get hidden key
    DBUG_PRINT("info", ("Getting hidden key"));
    int hidden_no= table->fields;
    NdbRecAttr* rec= m_value[hidden_no].rec;
    const NDBTAB *tab= (const NDBTAB *) m_table;  
    const NDBCOL *hidden_col= tab->getColumn(hidden_no);
    DBUG_ASSERT(hidden_col->getPrimaryKey() && 
                hidden_col->getAutoIncrement() &&
                rec != NULL && 
                ref_length == NDB_HIDDEN_PRIMARY_KEY_LENGTH);
    memcpy(ref, (const void*)rec->aRef(), ref_length);
  }
  
  DBUG_DUMP("ref", (char*)ref, ref_length);
  DBUG_VOID_RETURN;
}


void ha_ndbcluster::info(uint flag)
{
  DBUG_ENTER("info");
  DBUG_PRINT("enter", ("flag: %d", flag));
  
  if (flag & HA_STATUS_POS)
    DBUG_PRINT("info", ("HA_STATUS_POS"));
  if (flag & HA_STATUS_NO_LOCK)
    DBUG_PRINT("info", ("HA_STATUS_NO_LOCK"));
  if (flag & HA_STATUS_TIME)
    DBUG_PRINT("info", ("HA_STATUS_TIME"));
  if (flag & HA_STATUS_VARIABLE)
  {
    DBUG_PRINT("info", ("HA_STATUS_VARIABLE"));
    if (m_table_info)
    {
      if (m_ha_not_exact_count)
	records= 100;
      else
	records_update();
    }
    else
    {
      if ((my_errno= check_ndb_connection()))
        DBUG_VOID_RETURN;
      Ndb *ndb= get_ndb();
      Uint64 rows= 100;
      if (current_thd->variables.ndb_use_exact_count)
	ndb_get_table_statistics(ndb, m_tabname, &rows, 0);
      records= rows;
    }
  }
  if (flag & HA_STATUS_CONST)
  {
    DBUG_PRINT("info", ("HA_STATUS_CONST"));
    set_rec_per_key();
  }
  if (flag & HA_STATUS_ERRKEY)
  {
    DBUG_PRINT("info", ("HA_STATUS_ERRKEY"));
    errkey= m_dupkey;
  }
  if (flag & HA_STATUS_AUTO)
    DBUG_PRINT("info", ("HA_STATUS_AUTO"));
  DBUG_VOID_RETURN;
}


int ha_ndbcluster::extra(enum ha_extra_function operation)
{
  DBUG_ENTER("extra");
  switch (operation) {
  case HA_EXTRA_NORMAL:              /* Optimize for space (def) */
    DBUG_PRINT("info", ("HA_EXTRA_NORMAL"));
    break;
  case HA_EXTRA_QUICK:                 /* Optimize for speed */
    DBUG_PRINT("info", ("HA_EXTRA_QUICK"));
    break;
  case HA_EXTRA_RESET:                 /* Reset database to after open */
    DBUG_PRINT("info", ("HA_EXTRA_RESET"));
    break;
  case HA_EXTRA_CACHE:                 /* Cash record in HA_rrnd() */
    DBUG_PRINT("info", ("HA_EXTRA_CACHE"));
    break;
  case HA_EXTRA_NO_CACHE:              /* End cacheing of records (def) */
    DBUG_PRINT("info", ("HA_EXTRA_NO_CACHE"));
    break;
  case HA_EXTRA_NO_READCHECK:          /* No readcheck on update */
    DBUG_PRINT("info", ("HA_EXTRA_NO_READCHECK"));
    break;
  case HA_EXTRA_READCHECK:             /* Use readcheck (def) */
    DBUG_PRINT("info", ("HA_EXTRA_READCHECK"));
    break;
  case HA_EXTRA_KEYREAD:               /* Read only key to database */
    DBUG_PRINT("info", ("HA_EXTRA_KEYREAD"));
    break;
  case HA_EXTRA_NO_KEYREAD:            /* Normal read of records (def) */
    DBUG_PRINT("info", ("HA_EXTRA_NO_KEYREAD"));
    break;
  case HA_EXTRA_NO_USER_CHANGE:        /* No user is allowed to write */
    DBUG_PRINT("info", ("HA_EXTRA_NO_USER_CHANGE"));
    break;
  case HA_EXTRA_KEY_CACHE:
    DBUG_PRINT("info", ("HA_EXTRA_KEY_CACHE"));
    break;
  case HA_EXTRA_NO_KEY_CACHE:
    DBUG_PRINT("info", ("HA_EXTRA_NO_KEY_CACHE"));
    break;
  case HA_EXTRA_WAIT_LOCK:            /* Wait until file is avalably (def) */
    DBUG_PRINT("info", ("HA_EXTRA_WAIT_LOCK"));
    break;
  case HA_EXTRA_NO_WAIT_LOCK:         /* If file is locked, return quickly */
    DBUG_PRINT("info", ("HA_EXTRA_NO_WAIT_LOCK"));
    break;
  case HA_EXTRA_WRITE_CACHE:           /* Use write cache in ha_write() */
    DBUG_PRINT("info", ("HA_EXTRA_WRITE_CACHE"));
    break;
  case HA_EXTRA_FLUSH_CACHE:           /* flush write_record_cache */
    DBUG_PRINT("info", ("HA_EXTRA_FLUSH_CACHE"));
    break;
  case HA_EXTRA_NO_KEYS:               /* Remove all update of keys */
    DBUG_PRINT("info", ("HA_EXTRA_NO_KEYS"));
    break;
  case HA_EXTRA_KEYREAD_CHANGE_POS:         /* Keyread, but change pos */
    DBUG_PRINT("info", ("HA_EXTRA_KEYREAD_CHANGE_POS")); /* xxxxchk -r must be used */
    break;                                  
  case HA_EXTRA_REMEMBER_POS:          /* Remember pos for next/prev */
    DBUG_PRINT("info", ("HA_EXTRA_REMEMBER_POS"));
    break;
  case HA_EXTRA_RESTORE_POS:
    DBUG_PRINT("info", ("HA_EXTRA_RESTORE_POS"));
    break;
  case HA_EXTRA_REINIT_CACHE:          /* init cache from current record */
    DBUG_PRINT("info", ("HA_EXTRA_REINIT_CACHE"));
    break;
  case HA_EXTRA_FORCE_REOPEN:          /* Datafile have changed on disk */
    DBUG_PRINT("info", ("HA_EXTRA_FORCE_REOPEN"));
    break;
  case HA_EXTRA_FLUSH:                 /* Flush tables to disk */
    DBUG_PRINT("info", ("HA_EXTRA_FLUSH"));
    break;
  case HA_EXTRA_NO_ROWS:               /* Don't write rows */
    DBUG_PRINT("info", ("HA_EXTRA_NO_ROWS"));
    break;
  case HA_EXTRA_RESET_STATE:           /* Reset positions */
    DBUG_PRINT("info", ("HA_EXTRA_RESET_STATE"));
    break;
  case HA_EXTRA_IGNORE_DUP_KEY:       /* Dup keys don't rollback everything*/
    DBUG_PRINT("info", ("HA_EXTRA_IGNORE_DUP_KEY"));
    if (current_thd->lex->sql_command == SQLCOM_REPLACE)
    {
      DBUG_PRINT("info", ("Turning ON use of write instead of insert"));
      m_use_write= TRUE;
    } else 
    {
      DBUG_PRINT("info", ("Ignoring duplicate key"));
      m_ignore_dup_key= TRUE;
    }
    break;
  case HA_EXTRA_NO_IGNORE_DUP_KEY:
    DBUG_PRINT("info", ("HA_EXTRA_NO_IGNORE_DUP_KEY"));
    DBUG_PRINT("info", ("Turning OFF use of write instead of insert"));
    m_use_write= FALSE;
    m_ignore_dup_key= FALSE;
    break;
  case HA_EXTRA_RETRIEVE_ALL_COLS:    /* Retrieve all columns, not just those
					 where field->query_id is the same as
					 the current query id */
    DBUG_PRINT("info", ("HA_EXTRA_RETRIEVE_ALL_COLS"));
    m_retrieve_all_fields= TRUE;
    break;
  case HA_EXTRA_PREPARE_FOR_DELETE:
    DBUG_PRINT("info", ("HA_EXTRA_PREPARE_FOR_DELETE"));
    break;
  case HA_EXTRA_PREPARE_FOR_UPDATE:     /* Remove read cache if problems */
    DBUG_PRINT("info", ("HA_EXTRA_PREPARE_FOR_UPDATE"));
    break;
  case HA_EXTRA_PRELOAD_BUFFER_SIZE: 
    DBUG_PRINT("info", ("HA_EXTRA_PRELOAD_BUFFER_SIZE"));
    break;
  case HA_EXTRA_RETRIEVE_PRIMARY_KEY: 
    DBUG_PRINT("info", ("HA_EXTRA_RETRIEVE_PRIMARY_KEY"));
    m_retrieve_primary_key= TRUE;
    break;
  case HA_EXTRA_CHANGE_KEY_TO_UNIQUE: 
    DBUG_PRINT("info", ("HA_EXTRA_CHANGE_KEY_TO_UNIQUE"));
    break;
  case HA_EXTRA_CHANGE_KEY_TO_DUP: 
    DBUG_PRINT("info", ("HA_EXTRA_CHANGE_KEY_TO_DUP"));
    break;

  }
  
  DBUG_RETURN(0);
}

/* 
   Start of an insert, remember number of rows to be inserted, it will
   be used in write_row and get_autoincrement to send an optimal number
   of rows in each roundtrip to the server

   SYNOPSIS
   rows     number of rows to insert, 0 if unknown

*/

void ha_ndbcluster::start_bulk_insert(ha_rows rows)
{
  int bytes, batch;
  const NDBTAB *tab= (const NDBTAB *) m_table;    

  DBUG_ENTER("start_bulk_insert");
  DBUG_PRINT("enter", ("rows: %d", (int)rows));
  
<<<<<<< HEAD
  m_rows_inserted= 0;
  if (rows == 0)
=======
  m_rows_inserted= (ha_rows) 0;
  if (rows == (ha_rows) 0)
>>>>>>> 85cb634b
    /* We don't know how many will be inserted, guess */
    m_rows_to_insert= m_autoincrement_prefetch;
  else
    m_rows_to_insert= rows; 

  /* 
    Calculate how many rows that should be inserted
    per roundtrip to NDB. This is done in order to minimize the 
    number of roundtrips as much as possible. However performance will 
    degrade if too many bytes are inserted, thus it's limited by this 
    calculation.   
  */
  const int bytesperbatch= 8192;
  bytes= 12 + tab->getRowSizeInBytes() + 4 * tab->getNoOfColumns();
  batch= bytesperbatch/bytes;
  batch= batch == 0 ? 1 : batch;
  DBUG_PRINT("info", ("batch: %d, bytes: %d", batch, bytes));
  m_bulk_insert_rows= batch;

  DBUG_VOID_RETURN;
}

/*
  End of an insert
 */
int ha_ndbcluster::end_bulk_insert()
{
  int error= 0;

  DBUG_ENTER("end_bulk_insert");
  // Check if last inserts need to be flushed
  if (m_bulk_insert_not_flushed)
  {
    NdbConnection *trans= m_active_trans;
    // Send rows to NDB
    DBUG_PRINT("info", ("Sending inserts to NDB, "\
                        "rows_inserted:%d, bulk_insert_rows: %d", 
                        (int) m_rows_inserted, (int) m_bulk_insert_rows)); 
    m_bulk_insert_not_flushed= FALSE;
    if (execute_no_commit(this,trans) != 0) {
      no_uncommitted_rows_execute_failure();
      my_errno= error= ndb_err(trans);
    }
  }

  m_rows_inserted= (ha_rows) 0;
  m_rows_to_insert= (ha_rows) 1;
  DBUG_RETURN(error);
}


int ha_ndbcluster::extra_opt(enum ha_extra_function operation, ulong cache_size)
{
  DBUG_ENTER("extra_opt");
  DBUG_PRINT("enter", ("cache_size: %lu", cache_size));
  DBUG_RETURN(extra(operation));
}


int ha_ndbcluster::reset()
{
  DBUG_ENTER("reset");
  // Reset what?
  DBUG_RETURN(1);
}

static const char *ha_ndb_bas_exts[]= { ha_ndb_ext, NullS };
const char **ha_ndbcluster::bas_ext() const
{ return ha_ndb_bas_exts; }


/*
  How many seeks it will take to read through the table
  This is to be comparable to the number returned by records_in_range so
  that we can decide if we should scan the table or use keys.
*/

double ha_ndbcluster::scan_time()
{
  DBUG_ENTER("ha_ndbcluster::scan_time()");
  double res= rows2double(records*1000);
  DBUG_PRINT("exit", ("table: %s value: %f", 
		      m_tabname, res));
  DBUG_RETURN(res);
}


THR_LOCK_DATA **ha_ndbcluster::store_lock(THD *thd,
                                          THR_LOCK_DATA **to,
                                          enum thr_lock_type lock_type)
{
  DBUG_ENTER("store_lock");
  if (lock_type != TL_IGNORE && m_lock.type == TL_UNLOCK) 
  {

    /* If we are not doing a LOCK TABLE, then allow multiple
       writers */
    
    /* Since NDB does not currently have table locks
       this is treated as a ordinary lock */

    if ((lock_type >= TL_WRITE_ALLOW_WRITE &&
         lock_type <= TL_WRITE) && !thd->in_lock_tables)      
      lock_type= TL_WRITE_ALLOW_WRITE;
    
    /* In queries of type INSERT INTO t1 SELECT ... FROM t2 ...
       MySQL would use the lock TL_READ_NO_INSERT on t2, and that
       would conflict with TL_WRITE_ALLOW_WRITE, blocking all inserts
       to t2. Convert the lock to a normal read lock to allow
       concurrent inserts to t2. */
    
    if (lock_type == TL_READ_NO_INSERT && !thd->in_lock_tables)
      lock_type= TL_READ;
    
    m_lock.type=lock_type;
  }
  *to++= &m_lock;

  DBUG_PRINT("exit", ("lock_type: %d", lock_type));
  
  DBUG_RETURN(to);
}

#ifndef DBUG_OFF
#define PRINT_OPTION_FLAGS(t) { \
      if (t->options & OPTION_NOT_AUTOCOMMIT) \
        DBUG_PRINT("thd->options", ("OPTION_NOT_AUTOCOMMIT")); \
      if (t->options & OPTION_BEGIN) \
        DBUG_PRINT("thd->options", ("OPTION_BEGIN")); \
      if (t->options & OPTION_TABLE_LOCK) \
        DBUG_PRINT("thd->options", ("OPTION_TABLE_LOCK")); \
}
#else
#define PRINT_OPTION_FLAGS(t)
#endif


/*
  As MySQL will execute an external lock for every new table it uses
  we can use this to start the transactions.
  If we are in auto_commit mode we just need to start a transaction
  for the statement, this will be stored in transaction.stmt.
  If not, we have to start a master transaction if there doesn't exist
  one from before, this will be stored in transaction.all
 
  When a table lock is held one transaction will be started which holds
  the table lock and for each statement a hupp transaction will be started  
  If we are locking the table then:
  - save the NdbDictionary::Table for easy access
  - save reference to table statistics
  - refresh list of the indexes for the table if needed (if altered)
 */

int ha_ndbcluster::external_lock(THD *thd, int lock_type)
{
  int error=0;
  NdbConnection* trans= NULL;

  DBUG_ENTER("external_lock");
  /*
    Check that this handler instance has a connection
    set up to the Ndb object of thd
   */
  if (check_ndb_connection())
    DBUG_RETURN(1);
 
  Thd_ndb *thd_ndb= (Thd_ndb*)thd->transaction.thd_ndb;
  Ndb *ndb= thd_ndb->ndb;

  DBUG_PRINT("enter", ("transaction.thd_ndb->lock_count: %d", 
                       thd_ndb->lock_count));

  if (lock_type != F_UNLCK)
  {
    DBUG_PRINT("info", ("lock_type != F_UNLCK"));
    if (!thd_ndb->lock_count++)
    {
      PRINT_OPTION_FLAGS(thd);

      if (!(thd->options & (OPTION_NOT_AUTOCOMMIT | OPTION_BEGIN | OPTION_TABLE_LOCK))) 
      {
        // Autocommit transaction
        DBUG_ASSERT(!thd->transaction.stmt.ndb_tid);
        DBUG_PRINT("trans",("Starting transaction stmt"));      

        trans= ndb->startTransaction();
        if (trans == NULL)
          ERR_RETURN(ndb->getNdbError());
	no_uncommitted_rows_reset(thd);
        thd->transaction.stmt.ndb_tid= trans;
      } 
      else 
      { 
        if (!thd->transaction.all.ndb_tid)
	{
          // Not autocommit transaction
          // A "master" transaction ha not been started yet
          DBUG_PRINT("trans",("starting transaction, all"));
          
          trans= ndb->startTransaction();
          if (trans == NULL)
            ERR_RETURN(ndb->getNdbError());
	  no_uncommitted_rows_reset(thd);

          /*
            If this is the start of a LOCK TABLE, a table look 
            should be taken on the table in NDB
           
            Check if it should be read or write lock
           */
          if (thd->options & (OPTION_TABLE_LOCK))
	  {
            //lockThisTable();
            DBUG_PRINT("info", ("Locking the table..." ));
          }

          thd->transaction.all.ndb_tid= trans; 
        }
      }
    }
    /*
      This is the place to make sure this handler instance
      has a started transaction.
     
      The transaction is started by the first handler on which 
      MySQL Server calls external lock
     
      Other handlers in the same stmt or transaction should use 
      the same NDB transaction. This is done by setting up the m_active_trans
      pointer to point to the NDB transaction. 
     */

    // store thread specific data first to set the right context
    m_force_send=          thd->variables.ndb_force_send;
    m_ha_not_exact_count= !thd->variables.ndb_use_exact_count;
    m_autoincrement_prefetch= 
      (ha_rows) thd->variables.ndb_autoincrement_prefetch_sz;
    if (!thd->transaction.on)
      m_transaction_on= FALSE;
    else
      m_transaction_on= thd->variables.ndb_use_transactions;
    //     m_use_local_query_cache= thd->variables.ndb_use_local_query_cache;

    m_active_trans= thd->transaction.all.ndb_tid ? 
      (NdbConnection*)thd->transaction.all.ndb_tid:
      (NdbConnection*)thd->transaction.stmt.ndb_tid;
    DBUG_ASSERT(m_active_trans);
    // Start of transaction
    m_retrieve_all_fields= FALSE;
    m_retrieve_primary_key= FALSE;
    m_ops_pending= 0;    
    {
      NDBDICT *dict= ndb->getDictionary();
      const NDBTAB *tab;
      void *tab_info;
      if (!(tab= dict->getTable(m_tabname, &tab_info)))
	ERR_RETURN(dict->getNdbError());
      DBUG_PRINT("info", ("Table schema version: %d", tab->getObjectVersion()));
      if (m_table != (void *)tab || m_tableVersion != tab->getObjectVersion())
      {
        /*
          The table has been altered, refresh the index list
        */
        build_index_list(ndb, table, ILBP_OPEN);  
        m_table= (void *)tab;
        m_tableVersion = tab->getObjectVersion();
      }
      m_table_info= tab_info;
    }
    no_uncommitted_rows_init(thd);
  } 
  else 
  {
    DBUG_PRINT("info", ("lock_type == F_UNLCK"));
    if (!--thd_ndb->lock_count)
    {
      DBUG_PRINT("trans", ("Last external_lock"));
      PRINT_OPTION_FLAGS(thd);

      if (thd->transaction.stmt.ndb_tid)
      {
        /*
          Unlock is done without a transaction commit / rollback.
          This happens if the thread didn't update any rows
          We must in this case close the transaction to release resources
        */
        DBUG_PRINT("trans",("ending non-updating transaction"));
        ndb->closeTransaction(m_active_trans);
        thd->transaction.stmt.ndb_tid= 0;
      }
    }
    m_table= NULL;
    m_table_info= NULL;
    /*
      This is the place to make sure this handler instance
      no longer are connected to the active transaction.

      And since the handler is no longer part of the transaction 
      it can't have open cursors, ops or blobs pending.
    */
    m_active_trans= NULL;    

    if (m_active_cursor)
      DBUG_PRINT("warning", ("m_active_cursor != NULL"));
    m_active_cursor= NULL;

    if (m_blobs_pending)
      DBUG_PRINT("warning", ("blobs_pending != 0"));
    m_blobs_pending= 0;
    
    if (m_ops_pending)
      DBUG_PRINT("warning", ("ops_pending != 0L"));
    m_ops_pending= 0;
  }
  DBUG_RETURN(error);
}

/*
  When using LOCK TABLE's external_lock is only called when the actual
  TABLE LOCK is done.
  Under LOCK TABLES, each used tables will force a call to start_stmt.
  Ndb doesn't currently support table locks, and will do ordinary
  startTransaction for each transaction/statement.
*/

int ha_ndbcluster::start_stmt(THD *thd)
{
  int error=0;
  DBUG_ENTER("start_stmt");
  PRINT_OPTION_FLAGS(thd);

  NdbConnection *trans= (NdbConnection*)thd->transaction.stmt.ndb_tid;
  if (!trans){
    Ndb *ndb= ((Thd_ndb*)thd->transaction.thd_ndb)->ndb;
    DBUG_PRINT("trans",("Starting transaction stmt"));  
    
    NdbConnection *tablock_trans= 
      (NdbConnection*)thd->transaction.all.ndb_tid;
    DBUG_PRINT("info", ("tablock_trans: %x", (UintPtr)tablock_trans));
    DBUG_ASSERT(tablock_trans);
//    trans= ndb->hupp(tablock_trans);
    trans= ndb->startTransaction();
    if (trans == NULL)
      ERR_RETURN(ndb->getNdbError());
    no_uncommitted_rows_reset(thd);
    thd->transaction.stmt.ndb_tid= trans;
  }
  m_active_trans= trans;

  // Start of statement
  m_retrieve_all_fields= FALSE;
  m_retrieve_primary_key= FALSE;
  m_ops_pending= 0;    
  
  DBUG_RETURN(error);
}


/*
  Commit a transaction started in NDB 
 */

int ndbcluster_commit(THD *thd, void *ndb_transaction)
{
  int res= 0;
  Ndb *ndb= ((Thd_ndb*)thd->transaction.thd_ndb)->ndb;
  NdbConnection *trans= (NdbConnection*)ndb_transaction;

  DBUG_ENTER("ndbcluster_commit");
  DBUG_PRINT("transaction",("%s",
                            trans == thd->transaction.stmt.ndb_tid ? 
                            "stmt" : "all"));
  DBUG_ASSERT(ndb && trans);

  if (execute_commit(thd,trans) != 0)
  {
    const NdbError err= trans->getNdbError();
    const NdbOperation *error_op= trans->getNdbErrorOperation();
    ERR_PRINT(err);     
    res= ndb_to_mysql_error(&err);
    if (res != -1) 
      ndbcluster_print_error(res, error_op);
  }
  ndb->closeTransaction(trans);
  DBUG_RETURN(res);
}


/*
  Rollback a transaction started in NDB
 */

int ndbcluster_rollback(THD *thd, void *ndb_transaction)
{
  int res= 0;
  Ndb *ndb= ((Thd_ndb*)thd->transaction.thd_ndb)->ndb;
  NdbConnection *trans= (NdbConnection*)ndb_transaction;

  DBUG_ENTER("ndbcluster_rollback");
  DBUG_PRINT("transaction",("%s",
                            trans == thd->transaction.stmt.ndb_tid ? 
                            "stmt" : "all"));
  DBUG_ASSERT(ndb && trans);

  if (trans->execute(Rollback) != 0)
  {
    const NdbError err= trans->getNdbError();
    const NdbOperation *error_op= trans->getNdbErrorOperation();
    ERR_PRINT(err);     
    res= ndb_to_mysql_error(&err);
    if (res != -1) 
      ndbcluster_print_error(res, error_op);
  }
  ndb->closeTransaction(trans);
  DBUG_RETURN(0);
}


/*
  Define NDB column based on Field.
  Returns 0 or mysql error code.
  Not member of ha_ndbcluster because NDBCOL cannot be declared.
 */

static int create_ndb_column(NDBCOL &col,
                             Field *field,
                             HA_CREATE_INFO *info)
{
  // Set name
  {
    char truncated_field_name[NDB_MAX_ATTR_NAME_SIZE];
    strnmov(truncated_field_name,field->field_name,sizeof(truncated_field_name));
    truncated_field_name[sizeof(truncated_field_name)-1]= '\0';
    col.setName(truncated_field_name);
  }
  // Get char set
  CHARSET_INFO *cs= field->charset();
  // Set type and sizes
  const enum enum_field_types mysql_type= field->real_type();
  switch (mysql_type) {
  // Numeric types
  case MYSQL_TYPE_TINY:        
    if (field->flags & UNSIGNED_FLAG)
      col.setType(NDBCOL::Tinyunsigned);
    else
      col.setType(NDBCOL::Tinyint);
    col.setLength(1);
    break;
  case MYSQL_TYPE_SHORT:
    if (field->flags & UNSIGNED_FLAG)
      col.setType(NDBCOL::Smallunsigned);
    else
      col.setType(NDBCOL::Smallint);
    col.setLength(1);
    break;
  case MYSQL_TYPE_LONG:
    if (field->flags & UNSIGNED_FLAG)
      col.setType(NDBCOL::Unsigned);
    else
      col.setType(NDBCOL::Int);
    col.setLength(1);
    break;
  case MYSQL_TYPE_INT24:       
    if (field->flags & UNSIGNED_FLAG)
      col.setType(NDBCOL::Mediumunsigned);
    else
      col.setType(NDBCOL::Mediumint);
    col.setLength(1);
    break;
  case MYSQL_TYPE_LONGLONG:
    if (field->flags & UNSIGNED_FLAG)
      col.setType(NDBCOL::Bigunsigned);
    else
      col.setType(NDBCOL::Bigint);
    col.setLength(1);
    break;
  case MYSQL_TYPE_FLOAT:
    col.setType(NDBCOL::Float);
    col.setLength(1);
    break;
  case MYSQL_TYPE_DOUBLE:
    col.setType(NDBCOL::Double);
    col.setLength(1);
    break;
  case MYSQL_TYPE_DECIMAL:    
    {
      Field_decimal *f= (Field_decimal*)field;
      uint precision= f->pack_length();
      uint scale= f->decimals();
      if (field->flags & UNSIGNED_FLAG)
      {
        col.setType(NDBCOL::Olddecimalunsigned);
        precision-= (scale > 0);
      }
      else
      {
        col.setType(NDBCOL::Olddecimal);
        precision-= 1 + (scale > 0);
      }
      col.setPrecision(precision);
      col.setScale(scale);
      col.setLength(1);
    }
    break;
  // Date types
  case MYSQL_TYPE_DATETIME:    
    col.setType(NDBCOL::Datetime);
    col.setLength(1);
    break;
  case MYSQL_TYPE_DATE: // ?
    col.setType(NDBCOL::Char);
    col.setLength(field->pack_length());
    break;
  case MYSQL_TYPE_NEWDATE:
    col.setType(NDBCOL::Date);
    col.setLength(1);
    break;
  case MYSQL_TYPE_TIME:        
    col.setType(NDBCOL::Time);
    col.setLength(1);
    break;
  case MYSQL_TYPE_YEAR:
    col.setType(NDBCOL::Year);
    col.setLength(1);
    break;
  case MYSQL_TYPE_TIMESTAMP:
    col.setType(NDBCOL::Timestamp);
    col.setLength(1);
    break;
  // Char types
  case MYSQL_TYPE_STRING:      
    if (field->flags & BINARY_FLAG)
      col.setType(NDBCOL::Binary);
    else {
      col.setType(NDBCOL::Char);
      col.setCharset(cs);
    }
    if (field->pack_length() == 0)
      col.setLength(1); // currently ndb does not support size 0
    else
      col.setLength(field->pack_length());
    break;
  case MYSQL_TYPE_VAR_STRING:
    if (field->flags & BINARY_FLAG)
      col.setType(NDBCOL::Varbinary);
    else {
      col.setType(NDBCOL::Varchar);
      col.setCharset(cs);
    }
    col.setLength(field->pack_length());
    break;
  // Blob types (all come in as MYSQL_TYPE_BLOB)
  mysql_type_tiny_blob:
  case MYSQL_TYPE_TINY_BLOB:
    if (field->flags & BINARY_FLAG)
      col.setType(NDBCOL::Blob);
    else {
      col.setType(NDBCOL::Text);
      col.setCharset(cs);
    }
    col.setInlineSize(256);
    // No parts
    col.setPartSize(0);
    col.setStripeSize(0);
    break;
  mysql_type_blob:
  case MYSQL_TYPE_BLOB:    
    if (field->flags & BINARY_FLAG)
      col.setType(NDBCOL::Blob);
    else {
      col.setType(NDBCOL::Text);
      col.setCharset(cs);
    }
    // Use "<=" even if "<" is the exact condition
    if (field->max_length() <= (1 << 8))
      goto mysql_type_tiny_blob;
    else if (field->max_length() <= (1 << 16))
    {
      col.setInlineSize(256);
      col.setPartSize(2000);
      col.setStripeSize(16);
    }
    else if (field->max_length() <= (1 << 24))
      goto mysql_type_medium_blob;
    else
      goto mysql_type_long_blob;
    break;
  mysql_type_medium_blob:
  case MYSQL_TYPE_MEDIUM_BLOB:   
    if (field->flags & BINARY_FLAG)
      col.setType(NDBCOL::Blob);
    else {
      col.setType(NDBCOL::Text);
      col.setCharset(cs);
    }
    col.setInlineSize(256);
    col.setPartSize(4000);
    col.setStripeSize(8);
    break;
  mysql_type_long_blob:
  case MYSQL_TYPE_LONG_BLOB:  
    if (field->flags & BINARY_FLAG)
      col.setType(NDBCOL::Blob);
    else {
      col.setType(NDBCOL::Text);
      col.setCharset(cs);
    }
    col.setInlineSize(256);
    col.setPartSize(8000);
    col.setStripeSize(4);
    break;
  // Other types
  case MYSQL_TYPE_ENUM:
    col.setType(NDBCOL::Char);
    col.setLength(field->pack_length());
    break;
  case MYSQL_TYPE_SET:         
    col.setType(NDBCOL::Char);
    col.setLength(field->pack_length());
    break;
  case MYSQL_TYPE_NULL:        
  case MYSQL_TYPE_GEOMETRY:
    goto mysql_type_unsupported;
  mysql_type_unsupported:
  default:
    return HA_ERR_UNSUPPORTED;
  }
  // Set nullable and pk
  col.setNullable(field->maybe_null());
  col.setPrimaryKey(field->flags & PRI_KEY_FLAG);
  // Set autoincrement
  if (field->flags & AUTO_INCREMENT_FLAG) 
  {
    col.setAutoIncrement(TRUE);
    ulonglong value= info->auto_increment_value ?
      info->auto_increment_value : (ulonglong) 1;
    DBUG_PRINT("info", ("Autoincrement key, initial: %llu", value));
    col.setAutoIncrementInitialValue(value);
  }
  else
    col.setAutoIncrement(FALSE);
  return 0;
}

/*
  Create a table in NDB Cluster
 */

static void ndb_set_fragmentation(NDBTAB &tab, TABLE *form, uint pk_length)
{
  if (form->max_rows == (ha_rows) 0) /* default setting, don't set fragmentation */
    return;
  /**
   * get the number of fragments right
   */
  uint no_fragments;
  {
#if MYSQL_VERSION_ID >= 50000
    uint acc_row_size= 25 + /*safety margin*/ 2;
#else
    uint acc_row_size= pk_length*4;
    /* add acc overhead */
    if (pk_length <= 8)  /* main page will set the limit */
      acc_row_size+= 25 + /*safety margin*/ 2;
    else                /* overflow page will set the limit */
      acc_row_size+= 4 + /*safety margin*/ 4;
#endif
    ulonglong acc_fragment_size= 512*1024*1024;
    ulonglong max_rows= form->max_rows;
#if MYSQL_VERSION_ID >= 50100
    no_fragments= (max_rows*acc_row_size)/acc_fragment_size+1;
#else
    no_fragments= ((max_rows*acc_row_size)/acc_fragment_size+1
		   +1/*correct rounding*/)/2;
#endif
  }
  {
    uint no_nodes= g_ndb_cluster_connection->no_db_nodes();
    NDBTAB::FragmentType ftype;
    if (no_fragments > 2*no_nodes)
    {
      ftype= NDBTAB::FragAllLarge;
      if (no_fragments > 4*no_nodes)
	push_warning(current_thd, MYSQL_ERROR::WARN_LEVEL_WARN, ER_UNKNOWN_ERROR,
		     "Ndb might have problems storing the max amount of rows specified");
    }
    else if (no_fragments > no_nodes)
      ftype= NDBTAB::FragAllMedium;
    else
      ftype= NDBTAB::FragAllSmall;
    tab.setFragmentType(ftype);
  }
}

int ha_ndbcluster::create(const char *name, 
			  TABLE *form, 
			  HA_CREATE_INFO *info)
{
  NDBTAB tab;
  NDBCOL col;
  uint pack_length, length, i, pk_length= 0;
  const void *data, *pack_data;
  const char **key_names= form->keynames.type_names;
  char name2[FN_HEADLEN];
  bool create_from_engine= (info->table_options & HA_CREATE_FROM_ENGINE);
   
  DBUG_ENTER("create");
  DBUG_PRINT("enter", ("name: %s", name));
  fn_format(name2, name, "", "",2);       // Remove the .frm extension
  set_dbname(name2);
  set_tabname(name2);    

  if (create_from_engine)
  {
    /*
      Table alreay exists in NDB and frm file has been created by 
      caller.
      Do Ndb specific stuff, such as create a .ndb file
    */
    my_errno= write_ndb_file();
    DBUG_RETURN(my_errno);
  }

  DBUG_PRINT("table", ("name: %s", m_tabname));  
  tab.setName(m_tabname);
  tab.setLogging(!(info->options & HA_LEX_CREATE_TMP_TABLE));    
   
  // Save frm data for this table
  if (readfrm(name, &data, &length))
    DBUG_RETURN(1);
  if (packfrm(data, length, &pack_data, &pack_length))
    DBUG_RETURN(2);
  
  DBUG_PRINT("info", ("setFrm data=%x, len=%d", pack_data, pack_length));
  tab.setFrm(pack_data, pack_length);      
  my_free((char*)data, MYF(0));
  my_free((char*)pack_data, MYF(0));
  
  for (i= 0; i < form->fields; i++) 
  {
    Field *field= form->field[i];
    DBUG_PRINT("info", ("name: %s, type: %u, pack_length: %d", 
                        field->field_name, field->real_type(),
			field->pack_length()));
    if ((my_errno= create_ndb_column(col, field, info)))
      DBUG_RETURN(my_errno);
    tab.addColumn(col);
    if(col.getPrimaryKey())
      pk_length += (field->pack_length() + 3) / 4;
  }
  
  // No primary key, create shadow key as 64 bit, auto increment  
  if (form->primary_key == MAX_KEY) 
  {
    DBUG_PRINT("info", ("Generating shadow key"));
    col.setName("$PK");
    col.setType(NdbDictionary::Column::Bigunsigned);
    col.setLength(1);
    col.setNullable(FALSE);
    col.setPrimaryKey(TRUE);
    col.setAutoIncrement(TRUE);
    tab.addColumn(col);
    pk_length += 2;
  }
  
  // Make sure that blob tables don't have to big part size
  for (i= 0; i < form->fields; i++) 
  {
    /**
     * The extra +7 concists
     * 2 - words from pk in blob table
     * 5 - from extra words added by tup/dict??
     */
    switch (form->field[i]->real_type()) {
    case MYSQL_TYPE_BLOB:    
    case MYSQL_TYPE_MEDIUM_BLOB:   
    case MYSQL_TYPE_LONG_BLOB: 
    {
      NdbDictionary::Column * col = tab.getColumn(i);
      int size = pk_length + (col->getPartSize()+3)/4 + 7;
      if(size > NDB_MAX_TUPLE_SIZE_IN_WORDS && 
	 (pk_length+7) < NDB_MAX_TUPLE_SIZE_IN_WORDS)
      {
	size = NDB_MAX_TUPLE_SIZE_IN_WORDS - pk_length - 7;
	col->setPartSize(4*size);
      }
      /**
       * If size > NDB_MAX and pk_length+7 >= NDB_MAX
       *   then the table can't be created anyway, so skip
       *   changing part size, and have error later
       */ 
    }
    default:
      break;
    }
  }

  ndb_set_fragmentation(tab, form, pk_length);

  if ((my_errno= check_ndb_connection()))
    DBUG_RETURN(my_errno);
  
  // Create the table in NDB     
  Ndb *ndb= get_ndb();
  NDBDICT *dict= ndb->getDictionary();
  if (dict->createTable(tab) != 0) 
  {
    const NdbError err= dict->getNdbError();
    ERR_PRINT(err);
    my_errno= ndb_to_mysql_error(&err);
    DBUG_RETURN(my_errno);
  }
  DBUG_PRINT("info", ("Table %s/%s created successfully", 
                      m_dbname, m_tabname));

  // Create secondary indexes
  my_errno= build_index_list(ndb, form, ILBP_CREATE);

  if (!my_errno)
    my_errno= write_ndb_file();

  DBUG_RETURN(my_errno);
}


int ha_ndbcluster::create_ordered_index(const char *name, 
					KEY *key_info)
{
  DBUG_ENTER("create_ordered_index");
  DBUG_RETURN(create_index(name, key_info, FALSE));
}

int ha_ndbcluster::create_unique_index(const char *name, 
				       KEY *key_info)
{

  DBUG_ENTER("create_unique_index");
  DBUG_RETURN(create_index(name, key_info, TRUE));
}


/*
  Create an index in NDB Cluster
 */

int ha_ndbcluster::create_index(const char *name, 
				KEY *key_info,
				bool unique)
{
  Ndb *ndb= get_ndb();
  NdbDictionary::Dictionary *dict= ndb->getDictionary();
  KEY_PART_INFO *key_part= key_info->key_part;
  KEY_PART_INFO *end= key_part + key_info->key_parts;
  
  DBUG_ENTER("create_index");
  DBUG_PRINT("enter", ("name: %s ", name));

  NdbDictionary::Index ndb_index(name);
  if (unique)
    ndb_index.setType(NdbDictionary::Index::UniqueHashIndex);
  else 
  {
    ndb_index.setType(NdbDictionary::Index::OrderedIndex);
    // TODO Only temporary ordered indexes supported
    ndb_index.setLogging(FALSE); 
  }
  ndb_index.setTable(m_tabname);

  for (; key_part != end; key_part++) 
  {
    Field *field= key_part->field;
    DBUG_PRINT("info", ("attr: %s", field->field_name));
    {
      char truncated_field_name[NDB_MAX_ATTR_NAME_SIZE];
      strnmov(truncated_field_name,field->field_name,sizeof(truncated_field_name));
      truncated_field_name[sizeof(truncated_field_name)-1]= '\0';
      ndb_index.addColumnName(truncated_field_name);
    }
  }
  
  if (dict->createIndex(ndb_index))
    ERR_RETURN(dict->getNdbError());

  // Success
  DBUG_PRINT("info", ("Created index %s", name));
  DBUG_RETURN(0);  
}


/*
  Rename a table in NDB Cluster
*/

int ha_ndbcluster::rename_table(const char *from, const char *to)
{
  NDBDICT *dict;
  char new_tabname[FN_HEADLEN];
  const NDBTAB *orig_tab;
  int result;

  DBUG_ENTER("ha_ndbcluster::rename_table");
  DBUG_PRINT("info", ("Renaming %s to %s", from, to));
  set_dbname(from);
  set_tabname(from);
  set_tabname(to, new_tabname);

  if (check_ndb_connection())
    DBUG_RETURN(my_errno= HA_ERR_NO_CONNECTION);
  
  Ndb *ndb= get_ndb();
  dict= ndb->getDictionary();
  if (!(orig_tab= dict->getTable(m_tabname)))
    ERR_RETURN(dict->getNdbError());

  m_table= (void *)orig_tab;
  // Change current database to that of target table
  set_dbname(to);
  ndb->setDatabaseName(m_dbname);
  if (!(result= alter_table_name(new_tabname)))
  {
    // Rename .ndb file
    result= handler::rename_table(from, to);
  }

  DBUG_RETURN(result);
}


/*
  Rename a table in NDB Cluster using alter table
 */

int ha_ndbcluster::alter_table_name(const char *to)
{
  Ndb *ndb= get_ndb();
  NDBDICT *dict= ndb->getDictionary();
  const NDBTAB *orig_tab= (const NDBTAB *) m_table;
  int ret;
  DBUG_ENTER("alter_table_name_table");

  NdbDictionary::Table new_tab= *orig_tab;
  new_tab.setName(to);
  if (dict->alterTable(new_tab) != 0)
    ERR_RETURN(dict->getNdbError());

  m_table= NULL;
  m_table_info= NULL;
                                                                             
  DBUG_RETURN(0);
}


/*
  Delete a table from NDB Cluster
 */

int ha_ndbcluster::delete_table(const char *name)
{
  DBUG_ENTER("delete_table");
  DBUG_PRINT("enter", ("name: %s", name));
  set_dbname(name);
  set_tabname(name);
  
  if (check_ndb_connection())
    DBUG_RETURN(HA_ERR_NO_CONNECTION);
  // Remove .ndb file
  handler::delete_table(name);
  DBUG_RETURN(drop_table());
}


/*
  Drop a table in NDB Cluster
 */

int ha_ndbcluster::drop_table()
{
  Ndb *ndb= get_ndb();
  NdbDictionary::Dictionary *dict= ndb->getDictionary();
  
  DBUG_ENTER("drop_table");
  DBUG_PRINT("enter", ("Deleting %s", m_tabname));
  
  if (dict->dropTable(m_tabname)) 
  {
    const NdbError err= dict->getNdbError();
    if (err.code == 709)
      ; // 709: No such table existed
    else 
      ERR_RETURN(dict->getNdbError());
  }  
  release_metadata();
  DBUG_RETURN(0);
}


/*
  Drop a database in NDB Cluster
 */

int ndbcluster_drop_database(const char *path)
{
  DBUG_ENTER("ndbcluster_drop_database");
  // TODO drop all tables for this database
  DBUG_RETURN(1);
}


longlong ha_ndbcluster::get_auto_increment()
{  
  DBUG_ENTER("get_auto_increment");
  DBUG_PRINT("enter", ("m_tabname: %s", m_tabname));
  Ndb *ndb= get_ndb();
  
  if (m_rows_inserted > m_rows_to_insert)
    /* We guessed too low */
    m_rows_to_insert+= m_autoincrement_prefetch;
  int cache_size= 
    (int)
    (m_rows_to_insert - m_rows_inserted < m_autoincrement_prefetch) ?
    m_rows_to_insert - m_rows_inserted 
    : (m_rows_to_insert > m_autoincrement_prefetch) ? 
    m_rows_to_insert 
    : m_autoincrement_prefetch;
  Uint64 auto_value= 
    (m_skip_auto_increment) ? 
    ndb->readAutoIncrementValue((const NDBTAB *) m_table)
    : ndb->getAutoIncrementValue((const NDBTAB *) m_table, cache_size);
  DBUG_RETURN((longlong)auto_value);
}


/*
  Constructor for the NDB Cluster table handler 
 */

ha_ndbcluster::ha_ndbcluster(TABLE *table_arg):
  handler(table_arg),
  m_active_trans(NULL),
  m_active_cursor(NULL),
  m_table(NULL),
  m_tableVersion(-1),
  m_table_info(NULL),
  m_table_flags(HA_REC_NOT_IN_SEQ |
		HA_NULL_IN_KEY |
		HA_AUTO_PART_KEY |
		HA_NO_PREFIX_CHAR_KEYS),
  m_share(0),
  m_use_write(FALSE),
  m_ignore_dup_key(FALSE),
  m_primary_key_update(FALSE),
  m_retrieve_all_fields(FALSE),
  m_retrieve_primary_key(FALSE),
  m_rows_to_insert((ha_rows) 1),
  m_rows_inserted((ha_rows) 0),
  m_bulk_insert_rows((ha_rows) 1024),
  m_bulk_insert_not_flushed(FALSE),
  m_ops_pending(0),
  m_skip_auto_increment(TRUE),
  m_blobs_pending(0),
  m_blobs_buffer(0),
  m_blobs_buffer_size(0),
  m_dupkey((uint) -1),
  m_ha_not_exact_count(FALSE),
  m_force_send(TRUE),
  m_autoincrement_prefetch((ha_rows) 32),
  m_transaction_on(TRUE),
  m_use_local_query_cache(FALSE)
{ 
  int i;
  
  DBUG_ENTER("ha_ndbcluster");

  m_tabname[0]= '\0';
  m_dbname[0]= '\0';

  records= ~(ha_rows)0; // uninitialized
  block_size= 1024;

  for (i= 0; i < MAX_KEY; i++)
  {
    m_index[i].type= UNDEFINED_INDEX;
    m_index[i].unique_index= NULL;
    m_index[i].index= NULL;
    m_index[i].unique_index_attrid_map= NULL;
  }

  DBUG_VOID_RETURN;
}


/*
  Destructor for NDB Cluster table handler
 */

ha_ndbcluster::~ha_ndbcluster() 
{
  DBUG_ENTER("~ha_ndbcluster");

  if (m_share)
    free_share(m_share);
  release_metadata();
  my_free(m_blobs_buffer, MYF(MY_ALLOW_ZERO_PTR));
  m_blobs_buffer= 0;

  // Check for open cursor/transaction
  if (m_active_cursor) {
  }
  DBUG_ASSERT(m_active_cursor == NULL);
  if (m_active_trans) {
  }
  DBUG_ASSERT(m_active_trans == NULL);

  DBUG_VOID_RETURN;
}


/*
  Open a table for further use
  - fetch metadata for this table from NDB
  - check that table exists
*/

int ha_ndbcluster::open(const char *name, int mode, uint test_if_locked)
{
  int res;
  KEY *key;
  DBUG_ENTER("open");
  DBUG_PRINT("enter", ("name: %s mode: %d test_if_locked: %d",
                       name, mode, test_if_locked));
  
  // Setup ref_length to make room for the whole 
  // primary key to be written in the ref variable
  
  if (table->primary_key != MAX_KEY) 
  {
    key= table->key_info+table->primary_key;
    ref_length= key->key_length;
    DBUG_PRINT("info", (" ref_length: %d", ref_length));
  }
  // Init table lock structure 
  if (!(m_share=get_share(name)))
    DBUG_RETURN(1);
  thr_lock_data_init(&m_share->lock,&m_lock,(void*) 0);
  
  set_dbname(name);
  set_tabname(name);
  
  if (check_ndb_connection()) {
    free_share(m_share); m_share= 0;
    DBUG_RETURN(HA_ERR_NO_CONNECTION);
  }
  
  res= get_metadata(name);
  if (!res)
    info(HA_STATUS_VARIABLE | HA_STATUS_CONST);

  DBUG_RETURN(res);
}


/*
  Close the table
  - release resources setup by open()
 */

int ha_ndbcluster::close(void)
{
  DBUG_ENTER("close");  
  free_share(m_share); m_share= 0;
  release_metadata();
  DBUG_RETURN(0);
}


Thd_ndb* ha_ndbcluster::seize_thd_ndb()
{
  Thd_ndb *thd_ndb;
  DBUG_ENTER("seize_thd_ndb");

  thd_ndb= new Thd_ndb();
  thd_ndb->ndb->getDictionary()->set_local_table_data_size(
    sizeof(Ndb_local_table_statistics)
    );
  if (thd_ndb->ndb->init(max_transactions) != 0)
  {
    ERR_PRINT(thd_ndb->ndb->getNdbError());
    /*
      TODO 
      Alt.1 If init fails because to many allocated Ndb 
      wait on condition for a Ndb object to be released.
      Alt.2 Seize/release from pool, wait until next release 
    */
    delete thd_ndb;
    thd_ndb= NULL;
  }
  DBUG_RETURN(thd_ndb);
}


void ha_ndbcluster::release_thd_ndb(Thd_ndb* thd_ndb)
{
  DBUG_ENTER("release_thd_ndb");
  delete thd_ndb;
  DBUG_VOID_RETURN;
}


/*
  If this thread already has a Thd_ndb object allocated
  in current THD, reuse it. Otherwise
  seize a Thd_ndb object, assign it to current THD and use it.
 
*/

Ndb* check_ndb_in_thd(THD* thd)
{
  DBUG_ENTER("check_ndb_in_thd");
  Thd_ndb *thd_ndb= (Thd_ndb*)thd->transaction.thd_ndb;
  
  if (!thd_ndb)
  {
    if (!(thd_ndb= ha_ndbcluster::seize_thd_ndb()))
      DBUG_RETURN(NULL);
    thd->transaction.thd_ndb= thd_ndb;
  }
  DBUG_RETURN(thd_ndb->ndb);
}



int ha_ndbcluster::check_ndb_connection()
{
  THD* thd= current_thd;
  Ndb *ndb;
  DBUG_ENTER("check_ndb_connection");
  
  if (!(ndb= check_ndb_in_thd(thd)))
    DBUG_RETURN(HA_ERR_NO_CONNECTION);
  ndb->setDatabaseName(m_dbname);
  DBUG_RETURN(0);
}


void ndbcluster_close_connection(THD *thd)
{
  Thd_ndb *thd_ndb= (Thd_ndb*)thd->transaction.thd_ndb;
  DBUG_ENTER("ndbcluster_close_connection");
  if (thd_ndb)
  {
    ha_ndbcluster::release_thd_ndb(thd_ndb);
    thd->transaction.thd_ndb= NULL;
  }
  DBUG_VOID_RETURN;
}


/*
  Try to discover one table from NDB
 */

int ndbcluster_discover(THD* thd, const char *db, const char *name,
			const void** frmblob, uint* frmlen)
{
  uint len;
  const void* data;
  const NDBTAB* tab;
  Ndb* ndb;
  DBUG_ENTER("ndbcluster_discover");
  DBUG_PRINT("enter", ("db: %s, name: %s", db, name)); 

  if (!(ndb= check_ndb_in_thd(thd)))
    DBUG_RETURN(HA_ERR_NO_CONNECTION);  
  ndb->setDatabaseName(db);

  NDBDICT* dict= ndb->getDictionary();
  dict->set_local_table_data_size(sizeof(Ndb_local_table_statistics));
  dict->invalidateTable(name);
  if (!(tab= dict->getTable(name)))
  {    
    const NdbError err= dict->getNdbError();
    if (err.code == 709)
      DBUG_RETURN(1);
    ERR_RETURN(err);
  }
  
  DBUG_PRINT("info", ("Found table %s", tab->getName()));
  
  len= tab->getFrmLength();  
  if (len == 0 || tab->getFrmData() == NULL)
  {
    DBUG_PRINT("No frm data found",
               ("Table is probably created via NdbApi")); 
    DBUG_RETURN(2);
  }
  
  if (unpackfrm(&data, &len, tab->getFrmData()))
    DBUG_RETURN(3);

  *frmlen= len;
  *frmblob= data;
  
  DBUG_RETURN(0);
}

/*
  Check if a table exists in NDB
   
 */

int ndbcluster_table_exists(THD* thd, const char *db, const char *name)
{
  uint len;
  const void* data;
  const NDBTAB* tab;
  Ndb* ndb;
  DBUG_ENTER("ndbcluster_table_exists");
  DBUG_PRINT("enter", ("db: %s, name: %s", db, name)); 

  if (!(ndb= check_ndb_in_thd(thd)))
    DBUG_RETURN(HA_ERR_NO_CONNECTION);  
  ndb->setDatabaseName(db);

  NDBDICT* dict= ndb->getDictionary();
  dict->set_local_table_data_size(sizeof(Ndb_local_table_statistics));
  dict->invalidateTable(name);
  if (!(tab= dict->getTable(name)))
  {    
    const NdbError err= dict->getNdbError();
    if (err.code == 709)
      DBUG_RETURN(0);
    ERR_RETURN(err);
  }
  
  DBUG_PRINT("info", ("Found table %s", tab->getName()));
  DBUG_RETURN(1);
}



extern "C" byte* tables_get_key(const char *entry, uint *length,
				my_bool not_used __attribute__((unused)))
{
  *length= strlen(entry);
  return (byte*) entry;
}


int ndbcluster_find_files(THD *thd,const char *db,const char *path,
			  const char *wild, bool dir, List<char> *files)
{
  DBUG_ENTER("ndbcluster_find_files");
  DBUG_PRINT("enter", ("db: %s", db));
  { // extra bracket to avoid gcc 2.95.3 warning
  uint i;
  Ndb* ndb;
  char name[FN_REFLEN];
  HASH ndb_tables, ok_tables;
  NdbDictionary::Dictionary::List list;

  if (!(ndb= check_ndb_in_thd(thd)))
    DBUG_RETURN(HA_ERR_NO_CONNECTION);

  if (dir)
    DBUG_RETURN(0); // Discover of databases not yet supported

  // List tables in NDB
  NDBDICT *dict= ndb->getDictionary();
  if (dict->listObjects(list, 
			NdbDictionary::Object::UserTable) != 0)
    ERR_RETURN(dict->getNdbError());

  if (hash_init(&ndb_tables, system_charset_info,list.count,0,0,
		(hash_get_key)tables_get_key,0,0))
  {
    DBUG_PRINT("error", ("Failed to init HASH ndb_tables"));
    DBUG_RETURN(-1);
  }

  if (hash_init(&ok_tables, system_charset_info,32,0,0,
		(hash_get_key)tables_get_key,0,0))
  {
    DBUG_PRINT("error", ("Failed to init HASH ok_tables"));
    hash_free(&ndb_tables);
    DBUG_RETURN(-1);
  }  

  for (i= 0 ; i < list.count ; i++)
  {
    NdbDictionary::Dictionary::List::Element& t= list.elements[i];
    DBUG_PRINT("info", ("Found %s/%s in NDB", t.database, t.name));     

    // Add only tables that belongs to db
    if (my_strcasecmp(system_charset_info, t.database, db))
      continue;

    // Apply wildcard to list of tables in NDB
    if (wild)
    {
      if (lower_case_table_names)
      {
	if (wild_case_compare(files_charset_info, t.name, wild))
	  continue;
      }
      else if (wild_compare(t.name,wild,0))
	continue;
    }
    DBUG_PRINT("info", ("Inserting %s into ndb_tables hash", t.name));     
    my_hash_insert(&ndb_tables, (byte*)thd->strdup(t.name));
  }

  char *file_name;
  List_iterator<char> it(*files);
  List<char> delete_list;
  while ((file_name=it++))
  {
    DBUG_PRINT("info", ("%s", file_name));     
    if (hash_search(&ndb_tables, file_name, strlen(file_name)))
    {
      DBUG_PRINT("info", ("%s existed in NDB _and_ on disk ", file_name));
      // File existed in NDB and as frm file, put in ok_tables list
      my_hash_insert(&ok_tables, (byte*)file_name);
      continue;
    }
    
    // File is not in NDB, check for .ndb file with this name
    (void)strxnmov(name, FN_REFLEN, 
		   mysql_data_home,"/",db,"/",file_name,ha_ndb_ext,NullS);
    DBUG_PRINT("info", ("Check access for %s", name));
    if (access(name, F_OK))
    {
      DBUG_PRINT("info", ("%s did not exist on disk", name));     
      // .ndb file did not exist on disk, another table type
      continue;
    }

    DBUG_PRINT("info", ("%s existed on disk", name));     
    // The .ndb file exists on disk, but it's not in list of tables in ndb
    // Verify that handler agrees table is gone.
    if (ndbcluster_table_exists(thd, db, file_name) == 0)    
    {
      DBUG_PRINT("info", ("NDB says %s does not exists", file_name));     
      it.remove();
      // Put in list of tables to remove from disk
      delete_list.push_back(thd->strdup(file_name));
    }
  }

  // Check for new files to discover
  DBUG_PRINT("info", ("Checking for new files to discover"));       
  List<char> create_list;
  for (i= 0 ; i < ndb_tables.records ; i++)
  {
    file_name= hash_element(&ndb_tables, i);
    if (!hash_search(&ok_tables, file_name, strlen(file_name)))
    {
      DBUG_PRINT("info", ("%s must be discovered", file_name));       
      // File is in list of ndb tables and not in ok_tables
      // This table need to be created
      create_list.push_back(thd->strdup(file_name));
    }
  }

  // Lock mutex before deleting and creating frm files
  pthread_mutex_lock(&LOCK_open);

  if (!global_read_lock)
  {
    // Delete old files
    List_iterator_fast<char> it3(delete_list);
    while ((file_name=it3++))
    {  
      DBUG_PRINT("info", ("Remove table %s/%s",db, file_name ));
      // Delete the table and all related files
      TABLE_LIST table_list;
      bzero((char*) &table_list,sizeof(table_list));
      table_list.db= (char*) db;
      table_list.alias=table_list.real_name=(char*)file_name;
      (void)mysql_rm_table_part2(thd, &table_list, 
				 /* if_exists */ TRUE, 
				 /* drop_temporary */ FALSE, 
				 /* dont_log_query*/ TRUE);
    }
  }

  // Create new files
  List_iterator_fast<char> it2(create_list);
  while ((file_name=it2++))
  {  
    DBUG_PRINT("info", ("Table %s need discovery", name));
    if (ha_create_table_from_engine(thd, db, file_name, TRUE) == 0)
      files->push_back(thd->strdup(file_name)); 
  }

  pthread_mutex_unlock(&LOCK_open);      
  
  hash_free(&ok_tables);
  hash_free(&ndb_tables);
  } // extra bracket to avoid gcc 2.95.3 warning
  DBUG_RETURN(0);    
}


/*
  Initialise all gloal variables before creating 
  a NDB Cluster table handler
 */

bool ndbcluster_init()
{
  int res;
  DBUG_ENTER("ndbcluster_init");
  // Set connectstring if specified
  if (opt_ndbcluster_connectstring != 0)
    DBUG_PRINT("connectstring", ("%s", opt_ndbcluster_connectstring));     
  if ((g_ndb_cluster_connection=
       new Ndb_cluster_connection(opt_ndbcluster_connectstring)) == 0)
  {
    DBUG_PRINT("error",("Ndb_cluster_connection(%s)",
			opt_ndbcluster_connectstring));
    goto ndbcluster_init_error;
  }

  g_ndb_cluster_connection->set_optimized_node_selection
    (opt_ndb_optimized_node_selection);

  // Create a Ndb object to open the connection  to NDB
  g_ndb= new Ndb(g_ndb_cluster_connection, "sys");
  g_ndb->getDictionary()->set_local_table_data_size(sizeof(Ndb_local_table_statistics));
  if (g_ndb->init() != 0)
  {
    ERR_PRINT (g_ndb->getNdbError());
    goto ndbcluster_init_error;
  }

  if ((res= g_ndb_cluster_connection->connect(0,0,0)) == 0)
  {
    DBUG_PRINT("info",("NDBCLUSTER storage engine at %s on port %d",
		       g_ndb_cluster_connection->get_connected_host(),
		       g_ndb_cluster_connection->get_connected_port()));
    g_ndb_cluster_connection->wait_until_ready(10,3);
  } 
  else if(res == 1)
  {
    if (g_ndb_cluster_connection->start_connect_thread()) {
      DBUG_PRINT("error", ("g_ndb_cluster_connection->start_connect_thread()"));
      goto ndbcluster_init_error;
    }
    {
      char buf[1024];
      DBUG_PRINT("info",("NDBCLUSTER storage engine not started, will connect using %s",
			 g_ndb_cluster_connection->get_connectstring(buf,sizeof(buf))));
    }
  }
  else
  {
    DBUG_ASSERT(res == -1);
    DBUG_PRINT("error", ("permanent error"));
    goto ndbcluster_init_error;
  }
  
  (void) hash_init(&ndbcluster_open_tables,system_charset_info,32,0,0,
                   (hash_get_key) ndbcluster_get_key,0,0);
  pthread_mutex_init(&ndbcluster_mutex,MY_MUTEX_INIT_FAST);

  ndbcluster_inited= 1;
#ifdef USE_DISCOVER_ON_STARTUP
  if (ndb_discover_tables() != 0)
    goto ndbcluster_init_error;    
#endif
  DBUG_RETURN(FALSE);
 ndbcluster_init_error:
  ndbcluster_end();
  DBUG_RETURN(TRUE);
}


/*
  End use of the NDB Cluster table handler
  - free all global variables allocated by 
    ndcluster_init()
*/

bool ndbcluster_end()
{
  DBUG_ENTER("ndbcluster_end");
  if(g_ndb)
    delete g_ndb;
  g_ndb= NULL;
  if (g_ndb_cluster_connection)
    delete g_ndb_cluster_connection;
  g_ndb_cluster_connection= NULL;
  if (!ndbcluster_inited)
    DBUG_RETURN(0);
  hash_free(&ndbcluster_open_tables);
  pthread_mutex_destroy(&ndbcluster_mutex);
  ndbcluster_inited= 0;
  DBUG_RETURN(0);
}

/*
  Static error print function called from
  static handler method ndbcluster_commit
  and ndbcluster_rollback
*/

void ndbcluster_print_error(int error, const NdbOperation *error_op)
{
  DBUG_ENTER("ndbcluster_print_error");
  TABLE tab;
  const char *tab_name= (error_op) ? error_op->getTableName() : "";
  tab.table_name= (char *) tab_name;
  ha_ndbcluster error_handler(&tab);
  tab.file= &error_handler;
  error_handler.print_error(error, MYF(0));
  DBUG_VOID_RETURN;
}

/*
  Set m_tabname from full pathname to table file 
 */

void ha_ndbcluster::set_tabname(const char *path_name)
{
  char *end, *ptr;
  
  /* Scan name from the end */
  end= strend(path_name)-1;
  ptr= end;
  while (ptr >= path_name && *ptr != '\\' && *ptr != '/') {
    ptr--;
  }
  uint name_len= end - ptr;
  memcpy(m_tabname, ptr + 1, end - ptr);
  m_tabname[name_len]= '\0';
#ifdef __WIN__
  /* Put to lower case */
  ptr= m_tabname;
  
  while (*ptr != '\0') {
    *ptr= tolower(*ptr);
    ptr++;
  }
#endif
}

/**
 * Set a given location from full pathname to table file
 *
 */
void
ha_ndbcluster::set_tabname(const char *path_name, char * tabname)
{
  char *end, *ptr;
  
  /* Scan name from the end */
  end= strend(path_name)-1;
  ptr= end;
  while (ptr >= path_name && *ptr != '\\' && *ptr != '/') {
    ptr--;
  }
  uint name_len= end - ptr;
  memcpy(tabname, ptr + 1, end - ptr);
  tabname[name_len]= '\0';
#ifdef __WIN__
  /* Put to lower case */
  ptr= tabname;
  
  while (*ptr != '\0') {
    *ptr= tolower(*ptr);
    ptr++;
  }
#endif
}


/*
  Set m_dbname from full pathname to table file
 
 */

void ha_ndbcluster::set_dbname(const char *path_name)
{
  char *end, *ptr;
  
  /* Scan name from the end */
  ptr= strend(path_name)-1;
  while (ptr >= path_name && *ptr != '\\' && *ptr != '/') {
    ptr--;
  }
  ptr--;
  end= ptr;
  while (ptr >= path_name && *ptr != '\\' && *ptr != '/') {
    ptr--;
  }
  uint name_len= end - ptr;
  memcpy(m_dbname, ptr + 1, name_len);
  m_dbname[name_len]= '\0';
#ifdef __WIN__
  /* Put to lower case */
  
  ptr= m_dbname;
  
  while (*ptr != '\0') {
    *ptr= tolower(*ptr);
    ptr++;
  }
#endif
}


ha_rows 
ha_ndbcluster::records_in_range(uint inx, key_range *min_key,
                                key_range *max_key)
{
  KEY *key_info= table->key_info + inx;
  uint key_length= key_info->key_length;
  NDB_INDEX_TYPE idx_type= get_index_type(inx);  

  DBUG_ENTER("records_in_range");
  // Prevent partial read of hash indexes by returning HA_POS_ERROR
  if ((idx_type == UNIQUE_INDEX || idx_type == PRIMARY_KEY_INDEX) &&
      ((min_key && min_key->length < key_length) ||
       (max_key && max_key->length < key_length)))
    DBUG_RETURN(HA_POS_ERROR);
  
  // Read from hash index with full key
  // This is a "const" table which returns only one record!      
  if ((idx_type != ORDERED_INDEX) &&
      ((min_key && min_key->length == key_length) || 
       (max_key && max_key->length == key_length)))
    DBUG_RETURN(1);
  
  DBUG_RETURN(10); /* Good guess when you don't know anything */
}

ulong ha_ndbcluster::table_flags(void) const
{
  if (m_ha_not_exact_count)
    return m_table_flags | HA_NOT_EXACT_COUNT;
  else
    return m_table_flags;
}
const char * ha_ndbcluster::table_type() const 
{
  return("ndbcluster");
}
uint ha_ndbcluster::max_supported_record_length() const
{ 
  return NDB_MAX_TUPLE_SIZE;
}
uint ha_ndbcluster::max_supported_keys() const
{
  return MAX_KEY;
}
uint ha_ndbcluster::max_supported_key_parts() const 
{
  return NDB_MAX_NO_OF_ATTRIBUTES_IN_KEY;
}
uint ha_ndbcluster::max_supported_key_length() const
{
  return NDB_MAX_KEY_SIZE;
}
bool ha_ndbcluster::low_byte_first() const
{ 
#ifdef WORDS_BIGENDIAN
  return FALSE;
#else
  return TRUE;
#endif
}
bool ha_ndbcluster::has_transactions()
{
  return m_transaction_on;
}
const char* ha_ndbcluster::index_type(uint key_number)
{
  switch (get_index_type(key_number)) {
  case ORDERED_INDEX:
  case UNIQUE_ORDERED_INDEX:
  case PRIMARY_KEY_ORDERED_INDEX:
    return "BTREE";
  case UNIQUE_INDEX:
  case PRIMARY_KEY_INDEX:
  default:
    return "HASH";
  }
}
uint8 ha_ndbcluster::table_cache_type()
{
  if (m_use_local_query_cache)
    return HA_CACHE_TBL_TRANSACT;
  else
    return HA_CACHE_TBL_NOCACHE;
}

/*
  Handling the shared NDB_SHARE structure that is needed to 
  provide table locking.
  It's also used for sharing data with other NDB handlers
  in the same MySQL Server. There is currently not much
  data we want to or can share.
 */

static byte* ndbcluster_get_key(NDB_SHARE *share,uint *length,
				my_bool not_used __attribute__((unused)))
{
  *length=share->table_name_length;
  return (byte*) share->table_name;
}

static NDB_SHARE* get_share(const char *table_name)
{
  NDB_SHARE *share;
  pthread_mutex_lock(&ndbcluster_mutex);
  uint length=(uint) strlen(table_name);
  if (!(share=(NDB_SHARE*) hash_search(&ndbcluster_open_tables,
                                       (byte*) table_name,
                                       length)))
  {
    if ((share=(NDB_SHARE *) my_malloc(sizeof(*share)+length+1,
                                       MYF(MY_WME | MY_ZEROFILL))))
    {
      share->table_name_length=length;
      share->table_name=(char*) (share+1);
      strmov(share->table_name,table_name);
      if (my_hash_insert(&ndbcluster_open_tables, (byte*) share))
      {
        pthread_mutex_unlock(&ndbcluster_mutex);
        my_free((gptr) share,0);
        return 0;
      }
      thr_lock_init(&share->lock);
      pthread_mutex_init(&share->mutex,MY_MUTEX_INIT_FAST);
    }
  }
  share->use_count++;
  pthread_mutex_unlock(&ndbcluster_mutex);
  return share;
}


static void free_share(NDB_SHARE *share)
{
  pthread_mutex_lock(&ndbcluster_mutex);
  if (!--share->use_count)
  {
    hash_delete(&ndbcluster_open_tables, (byte*) share);
    thr_lock_delete(&share->lock);
    pthread_mutex_destroy(&share->mutex);
    my_free((gptr) share, MYF(0));
  }
  pthread_mutex_unlock(&ndbcluster_mutex);
}



/*
  Internal representation of the frm blob
   
*/

struct frm_blob_struct 
{
  struct frm_blob_header 
  {
    uint ver;      // Version of header
    uint orglen;   // Original length of compressed data
    uint complen;  // Compressed length of data, 0=uncompressed
  } head;
  char data[1];  
};



static int packfrm(const void *data, uint len, 
		   const void **pack_data, uint *pack_len)
{
  int error;
  ulong org_len, comp_len;
  uint blob_len;
  frm_blob_struct* blob;
  DBUG_ENTER("packfrm");
  DBUG_PRINT("enter", ("data: %x, len: %d", data, len));
  
  error= 1;
  org_len= len;
  if (my_compress((byte*)data, &org_len, &comp_len))
    goto err;
  
  DBUG_PRINT("info", ("org_len: %d, comp_len: %d", org_len, comp_len));
  DBUG_DUMP("compressed", (char*)data, org_len);
  
  error= 2;
  blob_len= sizeof(frm_blob_struct::frm_blob_header)+org_len;
  if (!(blob= (frm_blob_struct*) my_malloc(blob_len,MYF(MY_WME))))
    goto err;
  
  // Store compressed blob in machine independent format
  int4store((char*)(&blob->head.ver), 1);
  int4store((char*)(&blob->head.orglen), comp_len);
  int4store((char*)(&blob->head.complen), org_len);
  
  // Copy frm data into blob, already in machine independent format
  memcpy(blob->data, data, org_len);  
  
  *pack_data= blob;
  *pack_len= blob_len;
  error= 0;
  
  DBUG_PRINT("exit", ("pack_data: %x, pack_len: %d", *pack_data, *pack_len));
err:
  DBUG_RETURN(error);
  
}


static int unpackfrm(const void **unpack_data, uint *unpack_len,
		    const void *pack_data)
{
   const frm_blob_struct *blob= (frm_blob_struct*)pack_data;
   byte *data;
   ulong complen, orglen, ver;
   DBUG_ENTER("unpackfrm");
   DBUG_PRINT("enter", ("pack_data: %x", pack_data));

   complen=	uint4korr((char*)&blob->head.complen);
   orglen=	uint4korr((char*)&blob->head.orglen);
   ver=		uint4korr((char*)&blob->head.ver);
 
   DBUG_PRINT("blob",("ver: %d complen: %d orglen: %d",
 		     ver,complen,orglen));
   DBUG_DUMP("blob->data", (char*) blob->data, complen);
 
   if (ver != 1)
     DBUG_RETURN(1);
   if (!(data= my_malloc(max(orglen, complen), MYF(MY_WME))))
     DBUG_RETURN(2);
   memcpy(data, blob->data, complen);
 
   if (my_uncompress(data, &complen, &orglen))
   {
     my_free((char*)data, MYF(0));
     DBUG_RETURN(3);
   }

   *unpack_data= data;
   *unpack_len= complen;

   DBUG_PRINT("exit", ("frmdata: %x, len: %d", *unpack_data, *unpack_len));

   DBUG_RETURN(0);
}

static 
int
ndb_get_table_statistics(Ndb* ndb, const char * table, 
			 Uint64* row_count, Uint64* commit_count)
{
  DBUG_ENTER("ndb_get_table_statistics");
  DBUG_PRINT("enter", ("table: %s", table));
  NdbConnection* pTrans= ndb->startTransaction();
  do 
  {
    if (pTrans == NULL)
      break;
      
    NdbScanOperation* pOp= pTrans->getNdbScanOperation(table);
    if (pOp == NULL)
      break;
    
    NdbResultSet* rs= pOp->readTuples(NdbOperation::LM_CommittedRead); 
    if (rs == 0)
      break;
    
    int check= pOp->interpret_exit_last_row();
    if (check == -1)
      break;
    
    Uint64 rows, commits;
    pOp->getValue(NdbDictionary::Column::ROW_COUNT, (char*)&rows);
    pOp->getValue(NdbDictionary::Column::COMMIT_COUNT, (char*)&commits);
    
    check= pTrans->execute(NoCommit, AbortOnError, TRUE);
    if (check == -1)
      break;
    
    Uint64 sum_rows= 0;
    Uint64 sum_commits= 0;
    while((check= rs->nextResult(TRUE, TRUE)) == 0)
    {
      sum_rows+= rows;
      sum_commits+= commits;
    }
    
    if (check == -1)
      break;

    rs->close(TRUE);

    ndb->closeTransaction(pTrans);
    if(row_count)
      * row_count= sum_rows;
    if(commit_count)
      * commit_count= sum_commits;
    DBUG_PRINT("exit", ("records: %u commits: %u", sum_rows, sum_commits));
    DBUG_RETURN(0);
  } while(0);

  ndb->closeTransaction(pTrans);
  DBUG_PRINT("exit", ("failed"));
  DBUG_RETURN(-1);
}

/*
  Create a .ndb file to serve as a placeholder indicating 
  that the table with this name is a ndb table
*/

int ha_ndbcluster::write_ndb_file()
{
  File file;
  bool error=1;
  char path[FN_REFLEN];
  
  DBUG_ENTER("write_ndb_file");
  DBUG_PRINT("enter", ("db: %s, name: %s", m_dbname, m_tabname));

  (void)strxnmov(path, FN_REFLEN, 
		 mysql_data_home,"/",m_dbname,"/",m_tabname,ha_ndb_ext,NullS);

  if ((file=my_create(path, CREATE_MODE,O_RDWR | O_TRUNC,MYF(MY_WME))) >= 0)
  {
    // It's an empty file
    error=0;
    my_close(file,MYF(0));
  }
  DBUG_RETURN(error);
}

#endif /* HAVE_NDBCLUSTER_DB */<|MERGE_RESOLUTION|>--- conflicted
+++ resolved
@@ -2945,13 +2945,8 @@
   DBUG_ENTER("start_bulk_insert");
   DBUG_PRINT("enter", ("rows: %d", (int)rows));
   
-<<<<<<< HEAD
-  m_rows_inserted= 0;
-  if (rows == 0)
-=======
   m_rows_inserted= (ha_rows) 0;
   if (rows == (ha_rows) 0)
->>>>>>> 85cb634b
     /* We don't know how many will be inserted, guess */
     m_rows_to_insert= m_autoincrement_prefetch;
   else
