/* Copyright (C) 2000-2003 MySQL AB

  This program is free software; you can redistribute it and/or modify
  it under the terms of the GNU General Public License as published by
  the Free Software Foundation; version 2 of the License.

  This program is distributed in the hope that it will be useful,
  but WITHOUT ANY WARRANTY; without even the implied warranty of
  MERCHANTABILITY or FITNESS FOR A PARTICULAR PURPOSE.  See the
  GNU General Public License for more details.

  You should have received a copy of the GNU General Public License
  along with this program; if not, write to the Free Software
  Foundation, Inc., 59 Temple Place, Suite 330, Boston, MA  02111-1307  USA
*/

/*
  This file defines the NDB Cluster handler: the interface between MySQL and
  NDB Cluster
*/

#ifdef USE_PRAGMA_IMPLEMENTATION
#pragma implementation				// gcc: Class implementation
#endif

#include "mysql_priv.h"
#include "rpl_mi.h"

#include <my_dir.h>
#ifdef WITH_NDBCLUSTER_STORAGE_ENGINE
#include "ha_ndbcluster.h"
#include <ndbapi/NdbApi.hpp>
#include "ha_ndbcluster_cond.h"
#include <../util/Bitmask.hpp>
#include <ndbapi/NdbIndexStat.hpp>

#include "ha_ndbcluster_binlog.h"
#include "ha_ndbcluster_tables.h"

#include <mysql/plugin.h>

#ifdef ndb_dynamite
#undef assert
#define assert(x) do { if(x) break; ::printf("%s %d: assert failed: %s\n", __FILE__, __LINE__, #x); ::fflush(stdout); ::signal(SIGABRT,SIG_DFL); ::abort(); ::kill(::getpid(),6); ::kill(::getpid(),9); } while (0)
#endif

// options from from mysqld.cc
extern my_bool opt_ndb_optimized_node_selection;
extern const char *opt_ndbcluster_connectstring;
extern ulong opt_ndb_cache_check_time;

// ndb interface initialization/cleanup
#ifdef  __cplusplus
extern "C" {
#endif
extern void ndb_init_internal();
extern void ndb_end_internal();
#ifdef  __cplusplus
}
#endif

const char *ndb_distribution_names[]= {"KEYHASH", "LINHASH", NullS};
TYPELIB ndb_distribution_typelib= { array_elements(ndb_distribution_names)-1,
                                    "", ndb_distribution_names, NULL };
const char *opt_ndb_distribution= ndb_distribution_names[ND_KEYHASH];
enum ndb_distribution opt_ndb_distribution_id= ND_KEYHASH;

// Default value for parallelism
static const int parallelism= 0;

// Default value for max number of transactions
// createable against NDB from this handler
static const int max_transactions= 3; // should really be 2 but there is a transaction to much allocated when loch table is used

static uint ndbcluster_partition_flags();
static uint ndbcluster_alter_table_flags(uint flags);
static int ndbcluster_init(void *);
static int ndbcluster_end(handlerton *hton, ha_panic_function flag);
static bool ndbcluster_show_status(handlerton *hton, THD*,
                                   stat_print_fn *,
                                   enum ha_stat_type);
static int ndbcluster_alter_tablespace(handlerton *hton,
                                       THD* thd, 
                                       st_alter_tablespace *info);
static int ndbcluster_fill_files_table(handlerton *hton,
                                       THD *thd, 
                                       TABLE_LIST *tables, 
                                       COND *cond);

handlerton *ndbcluster_hton;

static handler *ndbcluster_create_handler(handlerton *hton,
                                          TABLE_SHARE *table,
                                          MEM_ROOT *mem_root)
{
  return new (mem_root) ha_ndbcluster(hton, table);
}

static uint ndbcluster_partition_flags()
{
  return (HA_CAN_PARTITION | HA_CAN_UPDATE_PARTITION_KEY |
          HA_CAN_PARTITION_UNIQUE | HA_USE_AUTO_PARTITION);
}

static uint ndbcluster_alter_table_flags(uint flags)
{
  if (flags & ALTER_DROP_PARTITION)
    return 0;
  else
    return (HA_ONLINE_ADD_INDEX | HA_ONLINE_DROP_INDEX |
            HA_ONLINE_ADD_UNIQUE_INDEX | HA_ONLINE_DROP_UNIQUE_INDEX |
            HA_PARTITION_FUNCTION_SUPPORTED);

}

#define NDB_AUTO_INCREMENT_RETRIES 10

#define ERR_PRINT(err) \
  DBUG_PRINT("error", ("%d  message: %s", err.code, err.message))

#define ERR_RETURN(err)                  \
{                                        \
  const NdbError& tmp= err;              \
  set_ndb_err(current_thd, tmp);         \
  DBUG_RETURN(ndb_to_mysql_error(&tmp)); \
}

#define ERR_BREAK(err, code)             \
{                                        \
  const NdbError& tmp= err;              \
  set_ndb_err(current_thd, tmp);         \
  code= ndb_to_mysql_error(&tmp);        \
  break;                                 \
}

static int ndbcluster_inited= 0;
int ndbcluster_terminating= 0;

static Ndb* g_ndb= NULL;
Ndb_cluster_connection* g_ndb_cluster_connection= NULL;
uchar g_node_id_map[max_ndb_nodes];

// Handler synchronization
pthread_mutex_t ndbcluster_mutex;

// Table lock handling
HASH ndbcluster_open_tables;

static uchar *ndbcluster_get_key(NDB_SHARE *share, size_t *length,
                                my_bool not_used __attribute__((unused)));
#ifdef HAVE_NDB_BINLOG
static int rename_share(NDB_SHARE *share, const char *new_key);
#endif
static int ndb_get_table_statistics(ha_ndbcluster*, bool, Ndb*, const NDBTAB *, 
                                    struct Ndb_statistics *);


// Util thread variables
pthread_t ndb_util_thread;
int ndb_util_thread_running= 0;
pthread_mutex_t LOCK_ndb_util_thread;
pthread_cond_t COND_ndb_util_thread;
pthread_cond_t COND_ndb_util_ready;
pthread_handler_t ndb_util_thread_func(void *arg);
ulong ndb_cache_check_time;

/*
  Dummy buffer to read zero pack_length fields
  which are mapped to 1 char
*/
static uint32 dummy_buf;

/*
  Stats that can be retrieved from ndb
*/

struct Ndb_statistics {
  Uint64 row_count;
  Uint64 commit_count;
  Uint64 row_size;
  Uint64 fragment_memory;
};

/* Status variables shown with 'show status like 'Ndb%' */

static long ndb_cluster_node_id= 0;
static const char * ndb_connected_host= 0;
static long ndb_connected_port= 0;
static long ndb_number_of_replicas= 0;
long ndb_number_of_data_nodes= 0;
long ndb_number_of_ready_data_nodes= 0;
long ndb_connect_count= 0;

static int update_status_variables(Ndb_cluster_connection *c)
{
  ndb_cluster_node_id=         c->node_id();
  ndb_connected_port=          c->get_connected_port();
  ndb_connected_host=          c->get_connected_host();
  ndb_number_of_replicas=      0;
  ndb_number_of_ready_data_nodes= c->get_no_ready();
  ndb_number_of_data_nodes=     c->no_db_nodes();
  ndb_connect_count= c->get_connect_count();
  return 0;
}

SHOW_VAR ndb_status_variables[]= {
  {"cluster_node_id",        (char*) &ndb_cluster_node_id,         SHOW_LONG},
  {"config_from_host",         (char*) &ndb_connected_host,      SHOW_CHAR_PTR},
  {"config_from_port",         (char*) &ndb_connected_port,          SHOW_LONG},
//  {"number_of_replicas",     (char*) &ndb_number_of_replicas,      SHOW_LONG},
  {"number_of_data_nodes",(char*) &ndb_number_of_data_nodes, SHOW_LONG},
  {NullS, NullS, SHOW_LONG}
};

/*
  Error handling functions
*/

/* Note for merge: old mapping table, moved to storage/ndb/ndberror.c */

static int ndb_to_mysql_error(const NdbError *ndberr)
{
  /* read the mysql mapped error code */
  int error= ndberr->mysql_code;

  switch (error)
  {
    /* errors for which we do not add warnings, just return mapped error code
    */
  case HA_ERR_NO_SUCH_TABLE:
  case HA_ERR_KEY_NOT_FOUND:
    return error;

    /* Mapping missing, go with the ndb error code*/
  case -1:
    error= ndberr->code;
    break;
    /* Mapping exists, go with the mapped code */
  default:
    break;
  }

  /*
    Push the NDB error message as warning
    - Used to be able to use SHOW WARNINGS toget more info on what the error is
    - Used by replication to see if the error was temporary
  */
  if (ndberr->status == NdbError::TemporaryError)
    push_warning_printf(current_thd, MYSQL_ERROR::WARN_LEVEL_ERROR,
			ER_GET_TEMPORARY_ERRMSG, ER(ER_GET_TEMPORARY_ERRMSG),
			ndberr->code, ndberr->message, "NDB");
  else
    push_warning_printf(current_thd, MYSQL_ERROR::WARN_LEVEL_ERROR,
			ER_GET_ERRMSG, ER(ER_GET_ERRMSG),
			ndberr->code, ndberr->message, "NDB");
  return error;
}

int execute_no_commit_ignore_no_key(ha_ndbcluster *h, NdbTransaction *trans)
{
  if (trans->execute(NdbTransaction::NoCommit,
                     NdbOperation::AO_IgnoreError,
                     h->m_force_send) == -1)
    return -1;

  const NdbError &err= trans->getNdbError();
  if (err.classification != NdbError::NoError &&
      err.classification != NdbError::ConstraintViolation &&
      err.classification != NdbError::NoDataFound)
    return -1;

  return 0;
}

inline
int execute_no_commit(ha_ndbcluster *h, NdbTransaction *trans,
		      bool force_release)
{
  h->release_completed_operations(trans, force_release);
  return h->m_ignore_no_key ?
    execute_no_commit_ignore_no_key(h,trans) :
    trans->execute(NdbTransaction::NoCommit,
		   NdbOperation::AbortOnError,
		   h->m_force_send);
}

inline
int execute_commit(ha_ndbcluster *h, NdbTransaction *trans)
{
  return trans->execute(NdbTransaction::Commit,
                        NdbOperation::AbortOnError,
                        h->m_force_send);
}

inline
int execute_commit(THD *thd, NdbTransaction *trans)
{
  return trans->execute(NdbTransaction::Commit,
                        NdbOperation::AbortOnError,
                        thd->variables.ndb_force_send);
}

inline
int execute_no_commit_ie(ha_ndbcluster *h, NdbTransaction *trans,
			 bool force_release)
{
  h->release_completed_operations(trans, force_release);
  return trans->execute(NdbTransaction::NoCommit,
                        NdbOperation::AO_IgnoreError,
                        h->m_force_send);
}

/*
  Place holder for ha_ndbcluster thread specific data
*/
static
uchar *thd_ndb_share_get_key(THD_NDB_SHARE *thd_ndb_share, size_t *length,
                            my_bool not_used __attribute__((unused)))
{
  *length= sizeof(thd_ndb_share->key);
  return (uchar*) &thd_ndb_share->key;
}

Thd_ndb::Thd_ndb()
{
  ndb= new Ndb(g_ndb_cluster_connection, "");
  lock_count= 0;
  start_stmt_count= 0;
  count= 0;
  trans= NULL;
  m_error= FALSE;
  m_error_code= 0;
  query_state&= NDB_QUERY_NORMAL;
  options= 0;
  (void) hash_init(&open_tables, &my_charset_bin, 5, 0, 0,
                   (hash_get_key)thd_ndb_share_get_key, 0, 0);
}

Thd_ndb::~Thd_ndb()
{
  if (ndb)
  {
#ifndef DBUG_OFF
    Ndb::Free_list_usage tmp;
    tmp.m_name= 0;
    while (ndb->get_free_list_usage(&tmp))
    {
      uint leaked= (uint) tmp.m_created - tmp.m_free;
      if (leaked)
        fprintf(stderr, "NDB: Found %u %s%s that %s not been released\n",
                leaked, tmp.m_name,
                (leaked == 1)?"":"'s",
                (leaked == 1)?"has":"have");
    }
#endif
    delete ndb;
    ndb= NULL;
  }
  changed_tables.empty();
  hash_free(&open_tables);
}

void
Thd_ndb::init_open_tables()
{
  count= 0;
  m_error= FALSE;
  m_error_code= 0;
  my_hash_reset(&open_tables);
}

THD_NDB_SHARE *
Thd_ndb::get_open_table(THD *thd, const void *key)
{
  DBUG_ENTER("Thd_ndb::get_open_table");
  HASH_SEARCH_STATE state;
  THD_NDB_SHARE *thd_ndb_share=
    (THD_NDB_SHARE*)hash_first(&open_tables, (uchar *)&key, sizeof(key), &state);
  while (thd_ndb_share && thd_ndb_share->key != key)
    thd_ndb_share= (THD_NDB_SHARE*)hash_next(&open_tables, (uchar *)&key, sizeof(key), &state);
  if (thd_ndb_share == 0)
  {
    thd_ndb_share= (THD_NDB_SHARE *) alloc_root(&thd->transaction.mem_root,
                                                sizeof(THD_NDB_SHARE));
    if (!thd_ndb_share)
    {
      mem_alloc_error(sizeof(THD_NDB_SHARE));
      DBUG_RETURN(NULL);
    }
    thd_ndb_share->key= key;
    thd_ndb_share->stat.last_count= count;
    thd_ndb_share->stat.no_uncommitted_rows_count= 0;
    thd_ndb_share->stat.records= ~(ha_rows)0;
    my_hash_insert(&open_tables, (uchar *)thd_ndb_share);
  }
  else if (thd_ndb_share->stat.last_count != count)
  {
    thd_ndb_share->stat.last_count= count;
    thd_ndb_share->stat.no_uncommitted_rows_count= 0;
    thd_ndb_share->stat.records= ~(ha_rows)0;
  }
  DBUG_PRINT("exit", ("thd_ndb_share: 0x%lx  key: 0x%lx",
                      (long) thd_ndb_share, (long) key));
  DBUG_RETURN(thd_ndb_share);
}

inline
Ndb *ha_ndbcluster::get_ndb()
{
  return get_thd_ndb(current_thd)->ndb;
}

/*
 * manage uncommitted insert/deletes during transactio to get records correct
 */

void ha_ndbcluster::set_rec_per_key()
{
  DBUG_ENTER("ha_ndbcluster::get_status_const");
  for (uint i=0 ; i < table_share->keys ; i++)
  {
    table->key_info[i].rec_per_key[table->key_info[i].key_parts-1]= 1;
  }
  DBUG_VOID_RETURN;
}

ha_rows ha_ndbcluster::records()
{
  ha_rows retval;
  DBUG_ENTER("ha_ndbcluster::records");
  struct Ndb_local_table_statistics *local_info= m_table_info;
  DBUG_PRINT("info", ("id=%d, no_uncommitted_rows_count=%d",
                      ((const NDBTAB *)m_table)->getTableId(),
                      local_info->no_uncommitted_rows_count));

  Ndb *ndb= get_ndb();
  ndb->setDatabaseName(m_dbname);
  struct Ndb_statistics stat;
  if (ndb_get_table_statistics(this, TRUE, ndb, m_table, &stat) == 0)
  {
    retval= stat.row_count;
  }
  else
  {
    DBUG_RETURN(HA_POS_ERROR);
  }

  THD *thd= current_thd;
  if (get_thd_ndb(thd)->m_error)
    local_info->no_uncommitted_rows_count= 0;

  DBUG_RETURN(retval + local_info->no_uncommitted_rows_count);
}

int ha_ndbcluster::records_update()
{
  if (m_ha_not_exact_count)
    return 0;
  DBUG_ENTER("ha_ndbcluster::records_update");
  int result= 0;

  struct Ndb_local_table_statistics *local_info= m_table_info;
  DBUG_PRINT("info", ("id=%d, no_uncommitted_rows_count=%d",
                      ((const NDBTAB *)m_table)->getTableId(),
                      local_info->no_uncommitted_rows_count));
  {
    Ndb *ndb= get_ndb();
    struct Ndb_statistics stat;
    if (ndb->setDatabaseName(m_dbname))
    {
      return my_errno= HA_ERR_OUT_OF_MEM;
    }
    result= ndb_get_table_statistics(this, TRUE, ndb, m_table, &stat);
    if (result == 0)
    {
      stats.mean_rec_length= stat.row_size;
      stats.data_file_length= stat.fragment_memory;
      local_info->records= stat.row_count;
    }
  }
  {
    THD *thd= current_thd;
    if (get_thd_ndb(thd)->m_error)
      local_info->no_uncommitted_rows_count= 0;
  }
  if (result == 0)
    stats.records= local_info->records+ local_info->no_uncommitted_rows_count;
  DBUG_RETURN(result);
}

void ha_ndbcluster::no_uncommitted_rows_execute_failure()
{
  if (m_ha_not_exact_count)
    return;
  DBUG_ENTER("ha_ndbcluster::no_uncommitted_rows_execute_failure");
  get_thd_ndb(current_thd)->m_error= TRUE;
  get_thd_ndb(current_thd)->m_error_code= 0;
  DBUG_VOID_RETURN;
}

void ha_ndbcluster::no_uncommitted_rows_update(int c)
{
  if (m_ha_not_exact_count)
    return;
  DBUG_ENTER("ha_ndbcluster::no_uncommitted_rows_update");
  struct Ndb_local_table_statistics *local_info= m_table_info;
  local_info->no_uncommitted_rows_count+= c;
  DBUG_PRINT("info", ("id=%d, no_uncommitted_rows_count=%d",
                      ((const NDBTAB *)m_table)->getTableId(),
                      local_info->no_uncommitted_rows_count));
  DBUG_VOID_RETURN;
}

void ha_ndbcluster::no_uncommitted_rows_reset(THD *thd)
{
  if (m_ha_not_exact_count)
    return;
  DBUG_ENTER("ha_ndbcluster::no_uncommitted_rows_reset");
  Thd_ndb *thd_ndb= get_thd_ndb(thd);
  thd_ndb->count++;
  thd_ndb->m_error= FALSE;
  DBUG_VOID_RETURN;
}

/*
  Sets the latest ndb error code on the thd_ndb object such that it
  can be retrieved later to know which ndb error caused the handler
  error.
*/
static void set_ndb_err(THD *thd, const NdbError &err)
{
  DBUG_ENTER("set_ndb_err");
  ERR_PRINT(err);

  Thd_ndb *thd_ndb= get_thd_ndb(thd);
  if (thd_ndb == NULL)
    DBUG_VOID_RETURN;
#ifdef NOT_YET
  /*
    Check if error code is overwritten, in this case the original
    failure cause will be lost.  E.g. if 4350 error is given. So
    push a warning so that it can be detected which is the root
    error cause.
  */
  if (thd_ndb->m_query_id == thd->query_id &&
      thd_ndb->m_error_code != 0 &&
      thd_ndb->m_error_code != err.code)
  {
    char buf[FN_REFLEN];
    ndb_error_string(thd_ndb->m_error_code, buf, sizeof(buf));
    push_warning_printf(thd, MYSQL_ERROR::WARN_LEVEL_ERROR,
			ER_GET_ERRMSG, ER(ER_GET_ERRMSG),
			thd_ndb->m_error_code, buf, "NDB");
  }
#endif
  thd_ndb->m_query_id= thd->query_id;
  thd_ndb->m_error_code= err.code;
  DBUG_VOID_RETURN;
}

int ha_ndbcluster::ndb_err(NdbTransaction *trans)
{
  THD *thd= current_thd;
  int res;
  NdbError err= trans->getNdbError();
  DBUG_ENTER("ndb_err");
  
  set_ndb_err(thd, err);

  switch (err.classification) {
  case NdbError::SchemaError:
  {
    // TODO perhaps we need to do more here, invalidate also in the cache
    m_table->setStatusInvalid();
    /* Close other open handlers not used by any thread */
    TABLE_LIST table_list;
    bzero((char*) &table_list,sizeof(table_list));
    table_list.db= m_dbname;
    table_list.alias= table_list.table_name= m_tabname;
    close_cached_tables(thd, 0, &table_list);
    break;
  }
  default:
    break;
  }
  res= ndb_to_mysql_error(&err);
  DBUG_PRINT("info", ("transformed ndbcluster error %d to mysql error %d", 
                      err.code, res));
  if (res == HA_ERR_FOUND_DUPP_KEY)
  {
    char *error_data= err.details;
    uint dupkey= MAX_KEY;

    for (uint i= 0; i < MAX_KEY; i++)
    {
      if (m_index[i].type == UNIQUE_INDEX || 
          m_index[i].type == UNIQUE_ORDERED_INDEX)
      {
        const NDBINDEX *unique_index=
          (const NDBINDEX *) m_index[i].unique_index;
        if (unique_index &&
<<<<<<< HEAD
            (uint) unique_index->getObjectId() == error_data)
=======
            unique_index->getIndexTable() &&
            unique_index->getIndexTable()->getTableId() == (int) error_data)
>>>>>>> 6815cc09
        {
          dupkey= i;
          break;
        }
      }
    }
    if (m_rows_to_insert == 1)
    {
      /*
	We can only distinguish between primary and non-primary
	violations here, so we need to return MAX_KEY for non-primary
	to signal that key is unknown
      */
      m_dupkey= err.code == 630 ? table_share->primary_key : dupkey; 
    }
    else
    {
      /* We are batching inserts, offending key is not available */
      m_dupkey= (uint) -1;
    }
  }
  DBUG_RETURN(res);
}


/*
  Override the default get_error_message in order to add the 
  error message of NDB 
 */

bool ha_ndbcluster::get_error_message(int error, 
                                      String *buf)
{
  DBUG_ENTER("ha_ndbcluster::get_error_message");
  DBUG_PRINT("enter", ("error: %d", error));

  Ndb *ndb= check_ndb_in_thd(current_thd);
  if (!ndb)
    DBUG_RETURN(FALSE);

  const NdbError err= ndb->getNdbError(error);
  bool temporary= err.status==NdbError::TemporaryError;
  buf->set(err.message, strlen(err.message), &my_charset_bin);
  DBUG_PRINT("exit", ("message: %s, temporary: %d", buf->ptr(), temporary));
  DBUG_RETURN(temporary);
}


#ifndef DBUG_OFF
/*
  Check if type is supported by NDB.
*/

static bool ndb_supported_type(enum_field_types type)
{
  switch (type) {
  case MYSQL_TYPE_TINY:        
  case MYSQL_TYPE_SHORT:
  case MYSQL_TYPE_LONG:
  case MYSQL_TYPE_INT24:       
  case MYSQL_TYPE_LONGLONG:
  case MYSQL_TYPE_FLOAT:
  case MYSQL_TYPE_DOUBLE:
  case MYSQL_TYPE_DECIMAL:    
  case MYSQL_TYPE_NEWDECIMAL:
  case MYSQL_TYPE_TIMESTAMP:
  case MYSQL_TYPE_DATETIME:    
  case MYSQL_TYPE_DATE:
  case MYSQL_TYPE_NEWDATE:
  case MYSQL_TYPE_TIME:        
  case MYSQL_TYPE_YEAR:        
  case MYSQL_TYPE_STRING:      
  case MYSQL_TYPE_VAR_STRING:
  case MYSQL_TYPE_VARCHAR:
  case MYSQL_TYPE_TINY_BLOB:
  case MYSQL_TYPE_BLOB:    
  case MYSQL_TYPE_MEDIUM_BLOB:   
  case MYSQL_TYPE_LONG_BLOB:  
  case MYSQL_TYPE_ENUM:
  case MYSQL_TYPE_SET:         
  case MYSQL_TYPE_BIT:
  case MYSQL_TYPE_GEOMETRY:
    return TRUE;
  case MYSQL_TYPE_NULL:   
    break;
  }
  return FALSE;
}
#endif /* !DBUG_OFF */


/*
  Check if MySQL field type forces var part in ndb storage
*/
static bool field_type_forces_var_part(enum_field_types type)
{
  switch (type) {
  case MYSQL_TYPE_VAR_STRING:
  case MYSQL_TYPE_VARCHAR:
    return TRUE;
  case MYSQL_TYPE_TINY_BLOB:
  case MYSQL_TYPE_BLOB:
  case MYSQL_TYPE_MEDIUM_BLOB:
  case MYSQL_TYPE_LONG_BLOB:
  case MYSQL_TYPE_GEOMETRY:
    return FALSE;
  default:
    return FALSE;
  }
}

/*
  Instruct NDB to set the value of the hidden primary key
*/

bool ha_ndbcluster::set_hidden_key(NdbOperation *ndb_op,
                                   uint fieldnr, const uchar *field_ptr)
{
  DBUG_ENTER("set_hidden_key");
  DBUG_RETURN(ndb_op->equal(fieldnr, (char*)field_ptr) != 0);
}


/*
  Instruct NDB to set the value of one primary key attribute
*/

int ha_ndbcluster::set_ndb_key(NdbOperation *ndb_op, Field *field,
                               uint fieldnr, const uchar *field_ptr)
{
  uint32 pack_len= field->pack_length();
  DBUG_ENTER("set_ndb_key");
  DBUG_PRINT("enter", ("%d: %s, ndb_type: %u, len=%d", 
                       fieldnr, field->field_name, field->type(),
                       pack_len));
  DBUG_DUMP("key", field_ptr, pack_len);
  
  DBUG_ASSERT(ndb_supported_type(field->type()));
  DBUG_ASSERT(! (field->flags & BLOB_FLAG));
  // Common implementation for most field types
  DBUG_RETURN(ndb_op->equal(fieldnr, (char*) field_ptr, pack_len) != 0);
}


/*
 Instruct NDB to set the value of one attribute
*/

int ha_ndbcluster::set_ndb_value(NdbOperation *ndb_op, Field *field, 
                                 uint fieldnr, int row_offset,
                                 bool *set_blob_value)
{
  const uchar* field_ptr= field->ptr + row_offset;
  uint32 pack_len= field->pack_length();
  DBUG_ENTER("set_ndb_value");
  DBUG_PRINT("enter", ("%d: %s  type: %u  len=%d  is_null=%s", 
                       fieldnr, field->field_name, field->type(), 
                       pack_len, field->is_null(row_offset) ? "Y" : "N"));
  DBUG_DUMP("value", field_ptr, pack_len);

  DBUG_ASSERT(ndb_supported_type(field->type()));
  {
    // ndb currently does not support size 0
    uint32 empty_field;
    if (pack_len == 0)
    {
      pack_len= sizeof(empty_field);
      field_ptr= (uchar *)&empty_field;
      if (field->is_null(row_offset))
        empty_field= 0;
      else
        empty_field= 1;
    }
    if (! (field->flags & BLOB_FLAG))
    {
      if (field->type() != MYSQL_TYPE_BIT)
      {
        if (field->is_null(row_offset))
        {
          DBUG_PRINT("info", ("field is NULL"));
          // Set value to NULL
          DBUG_RETURN((ndb_op->setValue(fieldnr, (char*)NULL) != 0));
	}
        // Common implementation for most field types
        DBUG_RETURN(ndb_op->setValue(fieldnr, (char*)field_ptr) != 0);
      }
      else // if (field->type() == MYSQL_TYPE_BIT)
      {
        longlong bits= field->val_int();
 
        // Round up bit field length to nearest word boundry
        pack_len= ((pack_len + 3) >> 2) << 2;
        DBUG_ASSERT(pack_len <= 8);
        if (field->is_null(row_offset))
          // Set value to NULL
          DBUG_RETURN((ndb_op->setValue(fieldnr, (char*)NULL) != 0));
        DBUG_PRINT("info", ("bit field"));
        DBUG_DUMP("value", (uchar*)&bits, pack_len);
#ifdef WORDS_BIGENDIAN
        /* store lsw first */
        bits = ((bits >> 32) & 0x00000000FFFFFFFFLL)
          |    ((bits << 32) & 0xFFFFFFFF00000000LL);
#endif
        DBUG_RETURN(ndb_op->setValue(fieldnr, (char*)&bits) != 0);
      }
    }
    // Blob type
    NdbBlob *ndb_blob= ndb_op->getBlobHandle(fieldnr);
    if (ndb_blob != NULL)
    {
      if (field->is_null(row_offset))
        DBUG_RETURN(ndb_blob->setNull() != 0);

      Field_blob *field_blob= (Field_blob*)field;

      // Get length and pointer to data
      uint32 blob_len= field_blob->get_length(field_ptr);
      uchar* blob_ptr= NULL;
      field_blob->get_ptr(&blob_ptr);

      // Looks like NULL ptr signals length 0 blob
      if (blob_ptr == NULL) {
        DBUG_ASSERT(blob_len == 0);
        blob_ptr= (uchar*)"";
      }

      DBUG_PRINT("value", ("set blob ptr: 0x%lx  len: %u",
                           (long) blob_ptr, blob_len));
      DBUG_DUMP("value", blob_ptr, min(blob_len, 26));

      if (set_blob_value)
        *set_blob_value= TRUE;
      // No callback needed to write value
      DBUG_RETURN(ndb_blob->setValue(blob_ptr, blob_len) != 0);
    }
    DBUG_RETURN(1);
  }
}


/*
  Callback to read all blob values.
  - not done in unpack_record because unpack_record is valid
    after execute(Commit) but reading blobs is not
  - may only generate read operations; they have to be executed
    somewhere before the data is available
  - due to single buffer for all blobs, we let the last blob
    process all blobs (last so that all are active)
  - null bit is still set in unpack_record
  - TODO allocate blob part aligned buffers
*/

NdbBlob::ActiveHook g_get_ndb_blobs_value;

int g_get_ndb_blobs_value(NdbBlob *ndb_blob, void *arg)
{
  DBUG_ENTER("g_get_ndb_blobs_value");
  if (ndb_blob->blobsNextBlob() != NULL)
    DBUG_RETURN(0);
  ha_ndbcluster *ha= (ha_ndbcluster *)arg;
  int ret= get_ndb_blobs_value(ha->table, ha->m_value,
                               ha->m_blobs_buffer, ha->m_blobs_buffer_size,
                               ha->m_blobs_offset);
  DBUG_RETURN(ret);
}

/*
  This routine is shared by injector.  There is no common blobs buffer
  so the buffer and length are passed by reference.  Injector also
  passes a record pointer diff.
 */
int get_ndb_blobs_value(TABLE* table, NdbValue* value_array,
                        uchar*& buffer, uint& buffer_size,
                        my_ptrdiff_t ptrdiff)
{
  DBUG_ENTER("get_ndb_blobs_value");

  // Field has no field number so cannot use TABLE blob_field
  // Loop twice, first only counting total buffer size
  for (int loop= 0; loop <= 1; loop++)
  {
    uint32 offset= 0;
    for (uint i= 0; i < table->s->fields; i++)
    {
      Field *field= table->field[i];
      NdbValue value= value_array[i];
      if (! (field->flags & BLOB_FLAG))
        continue;
      if (value.blob == NULL)
      {
        DBUG_PRINT("info",("[%u] skipped", i));
        continue;
      }
      Field_blob *field_blob= (Field_blob *)field;
      NdbBlob *ndb_blob= value.blob;
      int isNull;
      if (ndb_blob->getNull(isNull) != 0)
        ERR_RETURN(ndb_blob->getNdbError());
      if (isNull == 0) {
        Uint64 len64= 0;
        if (ndb_blob->getLength(len64) != 0)
          ERR_RETURN(ndb_blob->getNdbError());
        // Align to Uint64
        uint32 size= len64;
        if (size % 8 != 0)
          size+= 8 - size % 8;
        if (loop == 1)
        {
          uchar *buf= buffer + offset;
          uint32 len= 0xffffffff;  // Max uint32
          if (ndb_blob->readData(buf, len) != 0)
            ERR_RETURN(ndb_blob->getNdbError());
          DBUG_PRINT("info", ("[%u] offset: %u  buf: 0x%lx  len=%u  [ptrdiff=%d]",
                              i, offset, (long) buf, len, (int)ptrdiff));
          DBUG_ASSERT(len == len64);
          // Ugly hack assumes only ptr needs to be changed
          field_blob->set_ptr_offset(ptrdiff, len, buf);
        }
        offset+= size;
      }
      else if (loop == 1) // undefined or null
      {
        // have to set length even in this case
        uchar *buf= buffer + offset; // or maybe NULL
        uint32 len= 0;
	field_blob->set_ptr_offset(ptrdiff, len, buf);
        DBUG_PRINT("info", ("[%u] isNull=%d", i, isNull));
      }
    }
    if (loop == 0 && offset > buffer_size)
    {
      my_free(buffer, MYF(MY_ALLOW_ZERO_PTR));
      buffer_size= 0;
      DBUG_PRINT("info", ("allocate blobs buffer size %u", offset));
      buffer= (uchar*) my_malloc(offset, MYF(MY_WME));
      if (buffer == NULL)
      {
        sql_print_error("ha_ndbcluster::get_ndb_blobs_value: "
                        "my_malloc(%u) failed", offset);
        DBUG_RETURN(-1);
      }
      buffer_size= offset;
    }
  }
  DBUG_RETURN(0);
}


/*
  Instruct NDB to fetch one field
  - data is read directly into buffer provided by field
    if field is NULL, data is read into memory provided by NDBAPI
*/

int ha_ndbcluster::get_ndb_value(NdbOperation *ndb_op, Field *field,
                                 uint fieldnr, uchar* buf)
{
  DBUG_ENTER("get_ndb_value");
  DBUG_PRINT("enter", ("fieldnr: %d flags: %o", fieldnr,
                       (int)(field != NULL ? field->flags : 0)));

  if (field != NULL)
  {
      DBUG_ASSERT(buf);
      DBUG_ASSERT(ndb_supported_type(field->type()));
      DBUG_ASSERT(field->ptr != NULL);
      if (! (field->flags & BLOB_FLAG))
      { 
        if (field->type() != MYSQL_TYPE_BIT)
        {
          uchar *field_buf;
          if (field->pack_length() != 0)
            field_buf= buf + (field->ptr - table->record[0]);
          else
            field_buf= (uchar *)&dummy_buf;
          m_value[fieldnr].rec= ndb_op->getValue(fieldnr, 
                                                 (char*) field_buf);
        }
        else // if (field->type() == MYSQL_TYPE_BIT)
        {
          m_value[fieldnr].rec= ndb_op->getValue(fieldnr);
        }
        DBUG_RETURN(m_value[fieldnr].rec == NULL);
      }

      // Blob type
      NdbBlob *ndb_blob= ndb_op->getBlobHandle(fieldnr);
      m_value[fieldnr].blob= ndb_blob;
      if (ndb_blob != NULL)
      {
        // Set callback
	m_blobs_offset= buf - (uchar*) table->record[0];
        void *arg= (void *)this;
        DBUG_RETURN(ndb_blob->setActiveHook(g_get_ndb_blobs_value, arg) != 0);
      }
      DBUG_RETURN(1);
  }

  // Used for hidden key only
  m_value[fieldnr].rec= ndb_op->getValue(fieldnr, (char*) m_ref);
  DBUG_RETURN(m_value[fieldnr].rec == NULL);
}

/*
  Instruct NDB to fetch the partition id (fragment id)
*/
int ha_ndbcluster::get_ndb_partition_id(NdbOperation *ndb_op)
{
  DBUG_ENTER("get_ndb_partition_id");
  DBUG_RETURN(ndb_op->getValue(NdbDictionary::Column::FRAGMENT, 
                               (char *)&m_part_id) == NULL);
}

/*
  Check if any set or get of blob value in current query.
*/

bool ha_ndbcluster::uses_blob_value()
{
  MY_BITMAP *bitmap;
  uint *blob_index, *blob_index_end;
  if (table_share->blob_fields == 0)
    return FALSE;

  bitmap= m_write_op ? table->write_set : table->read_set;
  blob_index=     table_share->blob_field;
  blob_index_end= blob_index + table_share->blob_fields;
  do
  {
    if (bitmap_is_set(bitmap, table->field[*blob_index]->field_index))
      return TRUE;
  } while (++blob_index != blob_index_end);
  return FALSE;
}


/*
  Get metadata for this table from NDB 

  IMPLEMENTATION
    - check that frm-file on disk is equal to frm-file
      of table accessed in NDB

  RETURN
    0    ok
    -2   Meta data has changed; Re-read data and try again
*/

int cmp_frm(const NDBTAB *ndbtab, const void *pack_data,
            uint pack_length)
{
  DBUG_ENTER("cmp_frm");
  /*
    Compare FrmData in NDB with frm file from disk.
  */
  if ((pack_length != ndbtab->getFrmLength()) || 
      (memcmp(pack_data, ndbtab->getFrmData(), pack_length)))
    DBUG_RETURN(1);
  DBUG_RETURN(0);
}

int ha_ndbcluster::get_metadata(const char *path)
{
  Ndb *ndb= get_ndb();
  NDBDICT *dict= ndb->getDictionary();
  const NDBTAB *tab;
  int error;
  DBUG_ENTER("get_metadata");
  DBUG_PRINT("enter", ("m_tabname: %s, path: %s", m_tabname, path));

  DBUG_ASSERT(m_table == NULL);
  DBUG_ASSERT(m_table_info == NULL);

  uchar *data= NULL, *pack_data= NULL;
  size_t length, pack_length;

  /*
    Compare FrmData in NDB with frm file from disk.
  */
  error= 0;
  if (readfrm(path, &data, &length) ||
      packfrm(data, length, &pack_data, &pack_length))
  {
    my_free(data, MYF(MY_ALLOW_ZERO_PTR));
    my_free(pack_data, MYF(MY_ALLOW_ZERO_PTR));
    DBUG_RETURN(1);
  }
    
  Ndb_table_guard ndbtab_g(dict, m_tabname);
  if (!(tab= ndbtab_g.get_table()))
    ERR_RETURN(dict->getNdbError());

  if (get_ndb_share_state(m_share) != NSS_ALTERED 
      && cmp_frm(tab, pack_data, pack_length))
  {
    DBUG_PRINT("error", 
               ("metadata, pack_length: %lu  getFrmLength: %d  memcmp: %d",
                (ulong) pack_length, tab->getFrmLength(),
                memcmp(pack_data, tab->getFrmData(), pack_length)));
    DBUG_DUMP("pack_data", (uchar*) pack_data, pack_length);
    DBUG_DUMP("frm", (uchar*) tab->getFrmData(), tab->getFrmLength());
    error= HA_ERR_TABLE_DEF_CHANGED;
  }
  my_free((char*)data, MYF(0));
  my_free((char*)pack_data, MYF(0));

  if (error)
    goto err;

  DBUG_PRINT("info", ("fetched table %s", tab->getName()));
  m_table= tab;
  if ((error= open_indexes(ndb, table, FALSE)) == 0)
  {
    ndbtab_g.release();
    DBUG_RETURN(0);
  }
err:
  ndbtab_g.invalidate();
  m_table= NULL;
  DBUG_RETURN(error);
}

static int fix_unique_index_attr_order(NDB_INDEX_DATA &data,
                                       const NDBINDEX *index,
                                       KEY *key_info)
{
  DBUG_ENTER("fix_unique_index_attr_order");
  unsigned sz= index->getNoOfIndexColumns();

  if (data.unique_index_attrid_map)
    my_free((char*)data.unique_index_attrid_map, MYF(0));
  data.unique_index_attrid_map= (uchar*)my_malloc(sz,MYF(MY_WME));
  if (data.unique_index_attrid_map == 0)
  {
    sql_print_error("fix_unique_index_attr_order: my_malloc(%u) failure",
                    (unsigned int)sz);
    DBUG_RETURN(HA_ERR_OUT_OF_MEM);
  }

  KEY_PART_INFO* key_part= key_info->key_part;
  KEY_PART_INFO* end= key_part+key_info->key_parts;
  DBUG_ASSERT(key_info->key_parts == sz);
  for (unsigned i= 0; key_part != end; key_part++, i++) 
  {
    const char *field_name= key_part->field->field_name;
#ifndef DBUG_OFF
   data.unique_index_attrid_map[i]= 255;
#endif
    for (unsigned j= 0; j < sz; j++)
    {
      const NDBCOL *c= index->getColumn(j);
      if (strcmp(field_name, c->getName()) == 0)
      {
        data.unique_index_attrid_map[i]= j;
        break;
      }
    }
    DBUG_ASSERT(data.unique_index_attrid_map[i] != 255);
  }
  DBUG_RETURN(0);
}

/*
  Create all the indexes for a table.
  If any index should fail to be created,
  the error is returned immediately
*/
int ha_ndbcluster::create_indexes(Ndb *ndb, TABLE *tab)
{
  uint i;
  int error= 0;
  const char *index_name;
  KEY* key_info= tab->key_info;
  const char **key_name= tab->s->keynames.type_names;
  DBUG_ENTER("ha_ndbcluster::create_indexes");

  for (i= 0; i < tab->s->keys; i++, key_info++, key_name++)
  {
    index_name= *key_name;
    NDB_INDEX_TYPE idx_type= get_index_type_from_table(i);
    error= create_index(index_name, key_info, idx_type, i);
    if (error)
    {
      DBUG_PRINT("error", ("Failed to create index %u", i));
      break;
    }
  }

  DBUG_RETURN(error);
}

static void ndb_init_index(NDB_INDEX_DATA &data)
{
  data.type= UNDEFINED_INDEX;
  data.status= UNDEFINED;
  data.unique_index= NULL;
  data.index= NULL;
  data.unique_index_attrid_map= NULL;
  data.index_stat=NULL;
  data.index_stat_cache_entries=0;
  data.index_stat_update_freq=0;
  data.index_stat_query_count=0;
}

static void ndb_clear_index(NDB_INDEX_DATA &data)
{
  if (data.unique_index_attrid_map)
  {
    my_free((char*)data.unique_index_attrid_map, MYF(0));
  }
  if (data.index_stat)
  {
    delete data.index_stat;
  }
  ndb_init_index(data);
}

/*
  Associate a direct reference to an index handle
  with an index (for faster access)
 */
int ha_ndbcluster::add_index_handle(THD *thd, NDBDICT *dict, KEY *key_info,
                                    const char *index_name, uint index_no)
{
  int error= 0;
  NDB_INDEX_TYPE idx_type= get_index_type_from_table(index_no);
  m_index[index_no].type= idx_type;
  DBUG_ENTER("ha_ndbcluster::add_index_handle");
  DBUG_PRINT("enter", ("table %s", m_tabname));

  if (idx_type != PRIMARY_KEY_INDEX && idx_type != UNIQUE_INDEX)
  {
    DBUG_PRINT("info", ("Get handle to index %s", index_name));
    const NDBINDEX *index;
    do
    {
      index= dict->getIndexGlobal(index_name, *m_table);
      if (!index)
        ERR_RETURN(dict->getNdbError());
      DBUG_PRINT("info", ("index: 0x%lx  id: %d  version: %d.%d  status: %d",
                          (long) index,
                          index->getObjectId(),
                          index->getObjectVersion() & 0xFFFFFF,
                          index->getObjectVersion() >> 24,
                          index->getObjectStatus()));
      DBUG_ASSERT(index->getObjectStatus() ==
                  NdbDictionary::Object::Retrieved);
      break;
    } while (1);
    m_index[index_no].index= index;
    // ordered index - add stats
    NDB_INDEX_DATA& d=m_index[index_no];
    delete d.index_stat;
    d.index_stat=NULL;
    if (thd->variables.ndb_index_stat_enable)
    {
      d.index_stat=new NdbIndexStat(index);
      d.index_stat_cache_entries=thd->variables.ndb_index_stat_cache_entries;
      d.index_stat_update_freq=thd->variables.ndb_index_stat_update_freq;
      d.index_stat_query_count=0;
      d.index_stat->alloc_cache(d.index_stat_cache_entries);
      DBUG_PRINT("info", ("index %s stat=on cache_entries=%u update_freq=%u",
                          index->getName(),
                          d.index_stat_cache_entries,
                          d.index_stat_update_freq));
    } else
    {
      DBUG_PRINT("info", ("index %s stat=off", index->getName()));
    }
  }
  if (idx_type == UNIQUE_ORDERED_INDEX || idx_type == UNIQUE_INDEX)
  {
    char unique_index_name[FN_LEN];
    static const char* unique_suffix= "$unique";
    m_has_unique_index= TRUE;
    strxnmov(unique_index_name, FN_LEN, index_name, unique_suffix, NullS);
    DBUG_PRINT("info", ("Get handle to unique_index %s", unique_index_name));
    const NDBINDEX *index;
    do
    {
      index= dict->getIndexGlobal(unique_index_name, *m_table);
      if (!index)
        ERR_RETURN(dict->getNdbError());
      DBUG_PRINT("info", ("index: 0x%lx  id: %d  version: %d.%d  status: %d",
                          (long) index,
                          index->getObjectId(),
                          index->getObjectVersion() & 0xFFFFFF,
                          index->getObjectVersion() >> 24,
                          index->getObjectStatus()));
      DBUG_ASSERT(index->getObjectStatus() ==
                  NdbDictionary::Object::Retrieved);
      break;
    } while (1);
    m_index[index_no].unique_index= index;
    error= fix_unique_index_attr_order(m_index[index_no], index, key_info);
  }
  if (!error)
    m_index[index_no].status= ACTIVE;
  
  DBUG_RETURN(error);
}

/*
  Associate index handles for each index of a table
*/
int ha_ndbcluster::open_indexes(Ndb *ndb, TABLE *tab, bool ignore_error)
{
  uint i;
  int error= 0;
  THD *thd=current_thd;
  NDBDICT *dict= ndb->getDictionary();
  KEY* key_info= tab->key_info;
  const char **key_name= tab->s->keynames.type_names;
  DBUG_ENTER("ha_ndbcluster::open_indexes");
  m_has_unique_index= FALSE;
  for (i= 0; i < tab->s->keys; i++, key_info++, key_name++)
  {
    if ((error= add_index_handle(thd, dict, key_info, *key_name, i)))
      if (ignore_error)
        m_index[i].index= m_index[i].unique_index= NULL;
      else
        break;
    m_index[i].null_in_unique_index= FALSE;
    if (check_index_fields_not_null(key_info))
      m_index[i].null_in_unique_index= TRUE;
  }

  if (error && !ignore_error)
  {
    while (i > 0)
    {
      i--;
      if (m_index[i].index)
      {
         dict->removeIndexGlobal(*m_index[i].index, 1);
         m_index[i].index= NULL;
      }
      if (m_index[i].unique_index)
      {
         dict->removeIndexGlobal(*m_index[i].unique_index, 1);
         m_index[i].unique_index= NULL;
      }
    }
  }

  DBUG_ASSERT(error == 0 || error == 4243);

  DBUG_RETURN(error);
}

/*
  Renumber indexes in index list by shifting out
  indexes that are to be dropped
 */
void ha_ndbcluster::renumber_indexes(Ndb *ndb, TABLE *tab)
{
  uint i;
  const char *index_name;
  KEY* key_info= tab->key_info;
  const char **key_name= tab->s->keynames.type_names;
  DBUG_ENTER("ha_ndbcluster::renumber_indexes");
  
  for (i= 0; i < tab->s->keys; i++, key_info++, key_name++)
  {
    index_name= *key_name;
    NDB_INDEX_TYPE idx_type= get_index_type_from_table(i);
    m_index[i].type= idx_type;
    if (m_index[i].status == TO_BE_DROPPED) 
    {
      DBUG_PRINT("info", ("Shifting index %s(%i) out of the list", 
                          index_name, i));
      NDB_INDEX_DATA tmp;
      uint j= i + 1;
      // Shift index out of list
      while(j != MAX_KEY && m_index[j].status != UNDEFINED)
      {
        tmp=  m_index[j - 1];
        m_index[j - 1]= m_index[j];
        m_index[j]= tmp;
        j++;
      }
    }
  }

  DBUG_VOID_RETURN;
}

/*
  Drop all indexes that are marked for deletion
*/
int ha_ndbcluster::drop_indexes(Ndb *ndb, TABLE *tab)
{
  uint i;
  int error= 0;
  const char *index_name;
  KEY* key_info= tab->key_info;
  NDBDICT *dict= ndb->getDictionary();
  DBUG_ENTER("ha_ndbcluster::drop_indexes");
  
  for (i= 0; i < tab->s->keys; i++, key_info++)
  {
    NDB_INDEX_TYPE idx_type= get_index_type_from_table(i);
    m_index[i].type= idx_type;
    if (m_index[i].status == TO_BE_DROPPED)
    {
      const NdbDictionary::Index *index= m_index[i].index;
      const NdbDictionary::Index *unique_index= m_index[i].unique_index;
      
      if (index)
      {
        index_name= index->getName();
        DBUG_PRINT("info", ("Dropping index %u: %s", i, index_name));  
        // Drop ordered index from ndb
        error= dict->dropIndexGlobal(*index);
        if (!error)
        {
          dict->removeIndexGlobal(*index, 1);
          m_index[i].index= NULL;
        }
      }
      if (!error && unique_index)
      {
        index_name= unique_index->getName();
        DBUG_PRINT("info", ("Dropping unique index %u: %s", i, index_name));
        // Drop unique index from ndb
        error= dict->dropIndexGlobal(*unique_index);
        if (!error)
        {
          dict->removeIndexGlobal(*unique_index, 1);
          m_index[i].unique_index= NULL;
        }
      }
      if (error)
        DBUG_RETURN(error);
      ndb_clear_index(m_index[i]);
      continue;
    }
  }
  
  DBUG_RETURN(error);
}

/*
  Decode the type of an index from information 
  provided in table object
*/
NDB_INDEX_TYPE ha_ndbcluster::get_index_type_from_table(uint inx) const
{
  return get_index_type_from_key(inx, table_share->key_info,
                                 inx == table_share->primary_key);
}

NDB_INDEX_TYPE ha_ndbcluster::get_index_type_from_key(uint inx,
                                                      KEY *key_info,
                                                      bool primary) const
{
  bool is_hash_index=  (key_info[inx].algorithm == 
                        HA_KEY_ALG_HASH);
  if (primary)
    return is_hash_index ? PRIMARY_KEY_INDEX : PRIMARY_KEY_ORDERED_INDEX;
  
  return ((key_info[inx].flags & HA_NOSAME) ? 
          (is_hash_index ? UNIQUE_INDEX : UNIQUE_ORDERED_INDEX) :
          ORDERED_INDEX);
} 

bool ha_ndbcluster::check_index_fields_not_null(KEY* key_info)
{
  KEY_PART_INFO* key_part= key_info->key_part;
  KEY_PART_INFO* end= key_part+key_info->key_parts;
  DBUG_ENTER("ha_ndbcluster::check_index_fields_not_null");
  
  for (; key_part != end; key_part++) 
    {
      Field* field= key_part->field;
      if (field->maybe_null())
	DBUG_RETURN(TRUE);
    }
  
  DBUG_RETURN(FALSE);
}

void ha_ndbcluster::release_metadata(THD *thd, Ndb *ndb)
{
  uint i;

  DBUG_ENTER("release_metadata");
  DBUG_PRINT("enter", ("m_tabname: %s", m_tabname));

  NDBDICT *dict= ndb->getDictionary();
  int invalidate_indexes= 0;
  if (thd && thd->lex && thd->lex->sql_command == SQLCOM_FLUSH)
  {
    invalidate_indexes = 1;
  }
  if (m_table != NULL)
  {
    if (m_table->getObjectStatus() == NdbDictionary::Object::Invalid)
      invalidate_indexes= 1;
    dict->removeTableGlobal(*m_table, invalidate_indexes);
  }
  // TODO investigate
  DBUG_ASSERT(m_table_info == NULL);
  m_table_info= NULL;

  // Release index list 
  for (i= 0; i < MAX_KEY; i++)
  {
    if (m_index[i].unique_index)
    {
      DBUG_ASSERT(m_table != NULL);
      dict->removeIndexGlobal(*m_index[i].unique_index, invalidate_indexes);
    }
    if (m_index[i].index)
    {
      DBUG_ASSERT(m_table != NULL);
      dict->removeIndexGlobal(*m_index[i].index, invalidate_indexes);
    }
    ndb_clear_index(m_index[i]);
  }

  m_table= NULL;
  DBUG_VOID_RETURN;
}

int ha_ndbcluster::get_ndb_lock_type(enum thr_lock_type type)
{
  if (type >= TL_WRITE_ALLOW_WRITE)
    return NdbOperation::LM_Exclusive;
  if (type ==  TL_READ_WITH_SHARED_LOCKS ||
      uses_blob_value())
    return NdbOperation::LM_Read;
  return NdbOperation::LM_CommittedRead;
}

static const ulong index_type_flags[]=
{
  /* UNDEFINED_INDEX */
  0,                         

  /* PRIMARY_KEY_INDEX */
  HA_ONLY_WHOLE_INDEX, 

  /* PRIMARY_KEY_ORDERED_INDEX */
  /* 
     Enable HA_KEYREAD_ONLY when "sorted" indexes are supported, 
     thus ORDERD BY clauses can be optimized by reading directly 
     through the index.
  */
  // HA_KEYREAD_ONLY | 
  HA_READ_NEXT |
  HA_READ_PREV |
  HA_READ_RANGE |
  HA_READ_ORDER,

  /* UNIQUE_INDEX */
  HA_ONLY_WHOLE_INDEX,

  /* UNIQUE_ORDERED_INDEX */
  HA_READ_NEXT |
  HA_READ_PREV |
  HA_READ_RANGE |
  HA_READ_ORDER,

  /* ORDERED_INDEX */
  HA_READ_NEXT |
  HA_READ_PREV |
  HA_READ_RANGE |
  HA_READ_ORDER
};

static const int index_flags_size= sizeof(index_type_flags)/sizeof(ulong);

inline NDB_INDEX_TYPE ha_ndbcluster::get_index_type(uint idx_no) const
{
  DBUG_ASSERT(idx_no < MAX_KEY);
  return m_index[idx_no].type;
}

inline bool ha_ndbcluster::has_null_in_unique_index(uint idx_no) const
{
  DBUG_ASSERT(idx_no < MAX_KEY);
  return m_index[idx_no].null_in_unique_index;
}


/*
  Get the flags for an index

  RETURN
    flags depending on the type of the index.
*/

inline ulong ha_ndbcluster::index_flags(uint idx_no, uint part,
                                        bool all_parts) const 
{ 
  DBUG_ENTER("ha_ndbcluster::index_flags");
  DBUG_PRINT("enter", ("idx_no: %u", idx_no));
  DBUG_ASSERT(get_index_type_from_table(idx_no) < index_flags_size);
  DBUG_RETURN(index_type_flags[get_index_type_from_table(idx_no)] | 
              HA_KEY_SCAN_NOT_ROR);
}

static void shrink_varchar(Field* field, const uchar* & ptr, uchar* buf)
{
  if (field->type() == MYSQL_TYPE_VARCHAR && ptr != NULL) {
    Field_varstring* f= (Field_varstring*)field;
    if (f->length_bytes == 1) {
      uint pack_len= field->pack_length();
      DBUG_ASSERT(1 <= pack_len && pack_len <= 256);
      if (ptr[1] == 0) {
        buf[0]= ptr[0];
      } else {
        DBUG_ASSERT(FALSE);
        buf[0]= 255;
      }
      memmove(buf + 1, ptr + 2, pack_len - 1);
      ptr= buf;
    }
  }
}

int ha_ndbcluster::set_primary_key(NdbOperation *op, const uchar *key)
{
  KEY* key_info= table->key_info + table_share->primary_key;
  KEY_PART_INFO* key_part= key_info->key_part;
  KEY_PART_INFO* end= key_part+key_info->key_parts;
  DBUG_ENTER("set_primary_key");

  for (; key_part != end; key_part++) 
  {
    Field* field= key_part->field;
    const uchar* ptr= key;
    uchar buf[256];
    shrink_varchar(field, ptr, buf);
    if (set_ndb_key(op, field, 
                    key_part->fieldnr-1, ptr))
      ERR_RETURN(op->getNdbError());
    key += key_part->store_length;
  }
  DBUG_RETURN(0);
}


int ha_ndbcluster::set_primary_key_from_record(NdbOperation *op, const uchar *record)
{
  KEY* key_info= table->key_info + table_share->primary_key;
  KEY_PART_INFO* key_part= key_info->key_part;
  KEY_PART_INFO* end= key_part+key_info->key_parts;
  DBUG_ENTER("set_primary_key_from_record");

  for (; key_part != end; key_part++) 
  {
    Field* field= key_part->field;
    if (set_ndb_key(op, field, 
		    key_part->fieldnr-1, record+key_part->offset))
      ERR_RETURN(op->getNdbError());
  }
  DBUG_RETURN(0);
}

bool ha_ndbcluster::check_index_fields_in_write_set(uint keyno)
{
  KEY* key_info= table->key_info + keyno;
  KEY_PART_INFO* key_part= key_info->key_part;
  KEY_PART_INFO* end= key_part+key_info->key_parts;
  uint i;
  DBUG_ENTER("check_index_fields_in_write_set");

  for (i= 0; key_part != end; key_part++, i++)
  {
    Field* field= key_part->field;
    if (!bitmap_is_set(table->write_set, field->field_index))
    {
      DBUG_RETURN(false);
    }
  }

  DBUG_RETURN(true);
}

int ha_ndbcluster::set_index_key_from_record(NdbOperation *op, 
                                             const uchar *record, uint keyno)
{
  KEY* key_info= table->key_info + keyno;
  KEY_PART_INFO* key_part= key_info->key_part;
  KEY_PART_INFO* end= key_part+key_info->key_parts;
  uint i;
  DBUG_ENTER("set_index_key_from_record");
                                                                                
  for (i= 0; key_part != end; key_part++, i++)
  {
    Field* field= key_part->field;
    if (set_ndb_key(op, field, m_index[keyno].unique_index_attrid_map[i],
                    record+key_part->offset))
      ERR_RETURN(m_active_trans->getNdbError());
  }
  DBUG_RETURN(0);
}

int 
ha_ndbcluster::set_index_key(NdbOperation *op, 
                             const KEY *key_info, 
                             const uchar * key_ptr)
{
  DBUG_ENTER("ha_ndbcluster::set_index_key");
  uint i;
  KEY_PART_INFO* key_part= key_info->key_part;
  KEY_PART_INFO* end= key_part+key_info->key_parts;
  
  for (i= 0; key_part != end; key_part++, i++) 
  {
    Field* field= key_part->field;
    const uchar* ptr= key_part->null_bit ? key_ptr + 1 : key_ptr;
    uchar buf[256];
    shrink_varchar(field, ptr, buf);
    if (set_ndb_key(op, field, m_index[active_index].unique_index_attrid_map[i], ptr))
      ERR_RETURN(m_active_trans->getNdbError());
    key_ptr+= key_part->store_length;
  }
  DBUG_RETURN(0);
}

inline 
int ha_ndbcluster::define_read_attrs(uchar* buf, NdbOperation* op)
{
  uint i;
  DBUG_ENTER("define_read_attrs");  

  // Define attributes to read
  for (i= 0; i < table_share->fields; i++) 
  {
    Field *field= table->field[i];
    if (bitmap_is_set(table->read_set, i) ||
        ((field->flags & PRI_KEY_FLAG)))
    {      
      if (get_ndb_value(op, field, i, buf))
        ERR_RETURN(op->getNdbError());
    } 
    else
    {
      m_value[i].ptr= NULL;
    }
  }
    
  if (table_share->primary_key == MAX_KEY) 
  {
    DBUG_PRINT("info", ("Getting hidden key"));
    // Scanning table with no primary key
    int hidden_no= table_share->fields;      
#ifndef DBUG_OFF
    const NDBTAB *tab= (const NDBTAB *) m_table;    
    if (!tab->getColumn(hidden_no))
      DBUG_RETURN(1);
#endif
    if (get_ndb_value(op, NULL, hidden_no, NULL))
      ERR_RETURN(op->getNdbError());
  }
  DBUG_RETURN(0);
} 


/*
  Read one record from NDB using primary key
*/

int ha_ndbcluster::pk_read(const uchar *key, uint key_len, uchar *buf,
                           uint32 part_id)
{
  uint no_fields= table_share->fields;
  NdbConnection *trans= m_active_trans;
  NdbOperation *op;

  int res;
  DBUG_ENTER("pk_read");
  DBUG_PRINT("enter", ("key_len: %u", key_len));
  DBUG_DUMP("key", key, key_len);
  m_write_op= FALSE;

  NdbOperation::LockMode lm=
    (NdbOperation::LockMode)get_ndb_lock_type(m_lock.type);
  if (!(op= trans->getNdbOperation((const NDBTAB *) m_table)) || 
      op->readTuple(lm) != 0)
    ERR_RETURN(trans->getNdbError());
  
  if (table_share->primary_key == MAX_KEY) 
  {
    // This table has no primary key, use "hidden" primary key
    DBUG_PRINT("info", ("Using hidden key"));
    DBUG_DUMP("key", key, 8);    
    if (set_hidden_key(op, no_fields, key))
      ERR_RETURN(trans->getNdbError());
    
    // Read key at the same time, for future reference
    if (get_ndb_value(op, NULL, no_fields, NULL))
      ERR_RETURN(trans->getNdbError());
  } 
  else 
  {
    if ((res= set_primary_key(op, key)))
      return res;
  }
  
  if ((res= define_read_attrs(buf, op)))
    DBUG_RETURN(res);

  if (m_use_partition_function)
  {
    op->setPartitionId(part_id);
    // If table has user defined partitioning
    // and no indexes, we need to read the partition id
    // to support ORDER BY queries
    if (table_share->primary_key == MAX_KEY &&
        get_ndb_partition_id(op))
      ERR_RETURN(trans->getNdbError());
  }

  if ((res = execute_no_commit_ie(this,trans,FALSE)) != 0 ||
      op->getNdbError().code) 
  {
    table->status= STATUS_NOT_FOUND;
    DBUG_RETURN(ndb_err(trans));
  }

  // The value have now been fetched from NDB  
  unpack_record(buf);
  table->status= 0;     
  DBUG_RETURN(0);
}

/*
  Read one complementing record from NDB using primary key from old_data
  or hidden key
*/

int ha_ndbcluster::complemented_read(const uchar *old_data, uchar *new_data,
                                     uint32 old_part_id)
{
  uint no_fields= table_share->fields, i;
  NdbTransaction *trans= m_active_trans;
  NdbOperation *op;
  DBUG_ENTER("complemented_read");
  m_write_op= FALSE;

  if (bitmap_is_set_all(table->read_set))
  {
    // We have allready retrieved all fields, nothing to complement
    DBUG_RETURN(0);
  }

  NdbOperation::LockMode lm=
    (NdbOperation::LockMode)get_ndb_lock_type(m_lock.type);
  if (!(op= trans->getNdbOperation((const NDBTAB *) m_table)) || 
      op->readTuple(lm) != 0)
    ERR_RETURN(trans->getNdbError());
  if (table_share->primary_key != MAX_KEY) 
  {
    if (set_primary_key_from_record(op, old_data))
      ERR_RETURN(trans->getNdbError());
  } 
  else 
  {
    // This table has no primary key, use "hidden" primary key
    if (set_hidden_key(op, table->s->fields, m_ref))
      ERR_RETURN(op->getNdbError());
  }

  if (m_use_partition_function)
    op->setPartitionId(old_part_id);
  
  // Read all unreferenced non-key field(s)
  for (i= 0; i < no_fields; i++) 
  {
    Field *field= table->field[i];
    if (!((field->flags & PRI_KEY_FLAG) ||
          bitmap_is_set(table->read_set, i)) &&
        !bitmap_is_set(table->write_set, i))
    {
      if (get_ndb_value(op, field, i, new_data))
        ERR_RETURN(trans->getNdbError());
    }
  }
  
  if (execute_no_commit(this,trans,FALSE) != 0) 
  {
    table->status= STATUS_NOT_FOUND;
    DBUG_RETURN(ndb_err(trans));
  }

  // The value have now been fetched from NDB  
  unpack_record(new_data);
  table->status= 0;     

  /**
   * restore m_value
   */
  for (i= 0; i < no_fields; i++) 
  {
    Field *field= table->field[i];
    if (!((field->flags & PRI_KEY_FLAG) ||
          bitmap_is_set(table->read_set, i)))
    {
      m_value[i].ptr= NULL;
    }
  }
  
  DBUG_RETURN(0);
}

/*
 * Check that all operations between first and last all
 * have gotten the errcode
 * If checking for HA_ERR_KEY_NOT_FOUND then update m_dupkey
 * for all succeeding operations
 */
bool ha_ndbcluster::check_all_operations_for_error(NdbTransaction *trans,
                                                   const NdbOperation *first,
                                                   const NdbOperation *last,
                                                   uint errcode)
{
  const NdbOperation *op= first;
  DBUG_ENTER("ha_ndbcluster::check_all_operations_for_error");

  while(op)
  {
    NdbError err= op->getNdbError();
    if (err.status != NdbError::Success)
    {
      if (ndb_to_mysql_error(&err) != (int) errcode)
        DBUG_RETURN(FALSE);
      if (op == last) break;
      op= trans->getNextCompletedOperation(op);
    }
    else
    {
      // We found a duplicate
      if (op->getType() == NdbOperation::UniqueIndexAccess)
      {
        if (errcode == HA_ERR_KEY_NOT_FOUND)
        {
          NdbIndexOperation *iop= (NdbIndexOperation *) op;
          const NDBINDEX *index= iop->getIndex();
          // Find the key_no of the index
          for(uint i= 0; i<table->s->keys; i++)
          {
            if (m_index[i].unique_index == index)
            {
              m_dupkey= i;
              break;
            }
          }
        }
      }
      else
      {
        // Must have been primary key access
        DBUG_ASSERT(op->getType() == NdbOperation::PrimaryKeyAccess);
        if (errcode == HA_ERR_KEY_NOT_FOUND)
          m_dupkey= table->s->primary_key;
      }
      DBUG_RETURN(FALSE);      
    }
  }
  DBUG_RETURN(TRUE);
}


/**
 * Check if record contains any null valued columns that are part of a key
 */
static
int
check_null_in_record(const KEY* key_info, const uchar *record)
{
  KEY_PART_INFO *curr_part, *end_part;
  curr_part= key_info->key_part;
  end_part= curr_part + key_info->key_parts;

  while (curr_part != end_part)
  {
    if (curr_part->null_bit &&
        (record[curr_part->null_offset] & curr_part->null_bit))
      return 1;
    curr_part++;
  }
  return 0;
  /*
    We could instead pre-compute a bitmask in table_share with one bit for
    every null-bit in the key, and so check this just by OR'ing the bitmask
    with the null bitmap in the record.
    But not sure it's worth it.
  */
}

/*
 * Peek to check if any rows already exist with conflicting
 * primary key or unique index values
*/

int ha_ndbcluster::peek_indexed_rows(const uchar *record, 
                                     NDB_WRITE_OP write_op)
{
  NdbTransaction *trans= m_active_trans;
  NdbOperation *op;
  const NdbOperation *first, *last;
  uint i;
  int res;
  DBUG_ENTER("peek_indexed_rows");

  NdbOperation::LockMode lm=
      (NdbOperation::LockMode)get_ndb_lock_type(m_lock.type);
  first= NULL;
  if (write_op != NDB_UPDATE && table->s->primary_key != MAX_KEY)
  {
    /*
     * Fetch any row with colliding primary key
     */
    if (!(op= trans->getNdbOperation((const NDBTAB *) m_table)) ||
        op->readTuple(lm) != 0)
      ERR_RETURN(trans->getNdbError());
    
    first= op;
    if ((res= set_primary_key_from_record(op, record)))
      ERR_RETURN(trans->getNdbError());

    if (m_use_partition_function)
    {
      uint32 part_id;
      int error;
      longlong func_value;
      my_bitmap_map *old_map= dbug_tmp_use_all_columns(table, table->read_set);
      error= m_part_info->get_partition_id(m_part_info, &part_id, &func_value);
      dbug_tmp_restore_column_map(table->read_set, old_map);
      if (error)
      {
        m_part_info->err_value= func_value;
        DBUG_RETURN(error);
      }
      op->setPartitionId(part_id);
    }
  }
  /*
   * Fetch any rows with colliding unique indexes
   */
  KEY* key_info;
  KEY_PART_INFO *key_part, *end;
  for (i= 0, key_info= table->key_info; i < table->s->keys; i++, key_info++)
  {
    if (i != table->s->primary_key &&
        key_info->flags & HA_NOSAME)
    {
      /*
        A unique index is defined on table.
        We cannot look up a NULL field value in a unique index. But since
        keys with NULLs are not indexed, such rows cannot conflict anyway, so
        we just skip the index in this case.
      */
      if (check_null_in_record(key_info, record))
      {
        DBUG_PRINT("info", ("skipping check for key with NULL"));
        continue;
      } 
      if (write_op != NDB_INSERT && !check_index_fields_in_write_set(i))
      {
        DBUG_PRINT("info", ("skipping check for key %u not in write_set", i));
        continue;
      }
      NdbIndexOperation *iop;
      const NDBINDEX *unique_index = m_index[i].unique_index;
      key_part= key_info->key_part;
      end= key_part + key_info->key_parts;
      if (!(iop= trans->getNdbIndexOperation(unique_index, m_table)) ||
          iop->readTuple(lm) != 0)
        ERR_RETURN(trans->getNdbError());

      if (!first)
        first= iop;
      if ((res= set_index_key_from_record(iop, record, i)))
        ERR_RETURN(trans->getNdbError());
    }
  }
  last= trans->getLastDefinedOperation();
  if (first)
    res= execute_no_commit_ie(this,trans,FALSE);
  else
  {
    // Table has no keys
    table->status= STATUS_NOT_FOUND;
    DBUG_RETURN(HA_ERR_KEY_NOT_FOUND);
  }
  if (check_all_operations_for_error(trans, first, last, 
                                     HA_ERR_KEY_NOT_FOUND))
  {
    table->status= STATUS_NOT_FOUND;
    DBUG_RETURN(ndb_err(trans));
  } 
  else
  {
    DBUG_PRINT("info", ("m_dupkey %d", m_dupkey));
  }
  DBUG_RETURN(0);
}


/*
  Read one record from NDB using unique secondary index
*/

int ha_ndbcluster::unique_index_read(const uchar *key,
                                     uint key_len, uchar *buf)
{
  int res;
  NdbTransaction *trans= m_active_trans;
  NdbIndexOperation *op;
  DBUG_ENTER("ha_ndbcluster::unique_index_read");
  DBUG_PRINT("enter", ("key_len: %u, index: %u", key_len, active_index));
  DBUG_DUMP("key", key, key_len);
  
  NdbOperation::LockMode lm=
    (NdbOperation::LockMode)get_ndb_lock_type(m_lock.type);
  if (!(op= trans->getNdbIndexOperation(m_index[active_index].unique_index, 
                                        m_table)) ||
      op->readTuple(lm) != 0)
    ERR_RETURN(trans->getNdbError());
  
  // Set secondary index key(s)
  if ((res= set_index_key(op, table->key_info + active_index, key)))
    DBUG_RETURN(res);
  
  if ((res= define_read_attrs(buf, op)))
    DBUG_RETURN(res);

  if (execute_no_commit_ie(this,trans,FALSE) != 0 ||
      op->getNdbError().code) 
  {
    int err= ndb_err(trans);
    if(err==HA_ERR_KEY_NOT_FOUND)
      table->status= STATUS_NOT_FOUND;
    else
      table->status= STATUS_GARBAGE;

    DBUG_RETURN(err);
  }

  // The value have now been fetched from NDB
  unpack_record(buf);
  table->status= 0;
  DBUG_RETURN(0);
}

inline int ha_ndbcluster::fetch_next(NdbScanOperation* cursor)
{
  DBUG_ENTER("fetch_next");
  int local_check;
  NdbTransaction *trans= m_active_trans;
  
  if (m_lock_tuple)
  {
    /*
      Lock level m_lock.type either TL_WRITE_ALLOW_WRITE
      (SELECT FOR UPDATE) or TL_READ_WITH_SHARED_LOCKS (SELECT
      LOCK WITH SHARE MODE) and row was not explictly unlocked 
      with unlock_row() call
    */
      NdbConnection *con_trans= m_active_trans;
      NdbOperation *op;
      // Lock row
      DBUG_PRINT("info", ("Keeping lock on scanned row"));
      
      if (!(op= m_active_cursor->lockCurrentTuple()))
      {
        /* purecov: begin inspected */
	m_lock_tuple= FALSE;
	ERR_RETURN(con_trans->getNdbError());
        /* purecov: end */    
      }
      m_ops_pending++;
  }
  m_lock_tuple= FALSE;
  
  bool contact_ndb= m_lock.type < TL_WRITE_ALLOW_WRITE &&
                    m_lock.type != TL_READ_WITH_SHARED_LOCKS;;
  do {
    DBUG_PRINT("info", ("Call nextResult, contact_ndb: %d", contact_ndb));
    /*
      We can only handle one tuple with blobs at a time.
    */
    if (m_ops_pending && m_blobs_pending)
    {
      if (execute_no_commit(this,trans,FALSE) != 0)
        DBUG_RETURN(ndb_err(trans));
      m_ops_pending= 0;
      m_blobs_pending= FALSE;
    }
    
    if ((local_check= cursor->nextResult(contact_ndb, m_force_send)) == 0)
    {
      /*
	Explicitly lock tuple if "select for update" or
	"select lock in share mode"
      */
      m_lock_tuple= (m_lock.type == TL_WRITE_ALLOW_WRITE
		     || 
		     m_lock.type == TL_READ_WITH_SHARED_LOCKS);
      DBUG_RETURN(0);
    } 
    else if (local_check == 1 || local_check == 2)
    {
      // 1: No more records
      // 2: No more cached records
      
      /*
        Before fetching more rows and releasing lock(s),
        all pending update or delete operations should 
        be sent to NDB
      */
      DBUG_PRINT("info", ("ops_pending: %ld", (long) m_ops_pending));    
      if (m_ops_pending)
      {
        if (m_transaction_on)
        {
          if (execute_no_commit(this,trans,FALSE) != 0)
            DBUG_RETURN(-1);
        }
        else
        {
          if  (execute_commit(this,trans) != 0)
            DBUG_RETURN(-1);
          if (trans->restart() != 0)
          {
            DBUG_ASSERT(0);
            DBUG_RETURN(-1);
          }
        }
        m_ops_pending= 0;
      }
      contact_ndb= (local_check == 2);
    }
    else
    {
      DBUG_RETURN(-1);
    }
  } while (local_check == 2);

  DBUG_RETURN(1);
}

/*
  Get the next record of a started scan. Try to fetch
  it locally from NdbApi cached records if possible, 
  otherwise ask NDB for more.

  NOTE
  If this is a update/delete make sure to not contact 
  NDB before any pending ops have been sent to NDB.

*/

inline int ha_ndbcluster::next_result(uchar *buf)
{  
  int res;
  DBUG_ENTER("next_result");
    
  if (!m_active_cursor)
    DBUG_RETURN(HA_ERR_END_OF_FILE);
  
  if ((res= fetch_next(m_active_cursor)) == 0)
  {
    DBUG_PRINT("info", ("One more record found"));    
    
    unpack_record(buf);
    table->status= 0;
    DBUG_RETURN(0);
  }
  else if (res == 1)
  {
    // No more records
    table->status= STATUS_NOT_FOUND;
    
    DBUG_PRINT("info", ("No more records"));
    DBUG_RETURN(HA_ERR_END_OF_FILE);
  }
  else
  {
    DBUG_RETURN(ndb_err(m_active_trans));
  }
}

/*
  Set bounds for ordered index scan.
*/

int ha_ndbcluster::set_bounds(NdbIndexScanOperation *op,
                              uint inx,
                              bool rir,
                              const key_range *keys[2],
                              uint range_no)
{
  const KEY *const key_info= table->key_info + inx;
  const uint key_parts= key_info->key_parts;
  uint key_tot_len[2];
  uint tot_len;
  uint i, j;

  DBUG_ENTER("set_bounds");
  DBUG_PRINT("info", ("key_parts=%d", key_parts));

  for (j= 0; j <= 1; j++)
  {
    const key_range *key= keys[j];
    if (key != NULL)
    {
      // for key->flag see ha_rkey_function
      DBUG_PRINT("info", ("key %d length=%d flag=%d",
                          j, key->length, key->flag));
      key_tot_len[j]= key->length;
    }
    else
    {
      DBUG_PRINT("info", ("key %d not present", j));
      key_tot_len[j]= 0;
    }
  }
  tot_len= 0;

  for (i= 0; i < key_parts; i++)
  {
    KEY_PART_INFO *key_part= &key_info->key_part[i];
    Field *field= key_part->field;
#ifndef DBUG_OFF
    uint part_len= key_part->length;
#endif
    uint part_store_len= key_part->store_length;
    // Info about each key part
    struct part_st {
      bool part_last;
      const key_range *key;
      const uchar *part_ptr;
      bool part_null;
      int bound_type;
      const uchar* bound_ptr;
    };
    struct part_st part[2];

    for (j= 0; j <= 1; j++)
    {
      struct part_st &p= part[j];
      p.key= NULL;
      p.bound_type= -1;
      if (tot_len < key_tot_len[j])
      {
        p.part_last= (tot_len + part_store_len >= key_tot_len[j]);
        p.key= keys[j];
        p.part_ptr= &p.key->key[tot_len];
        p.part_null= key_part->null_bit && *p.part_ptr;
        p.bound_ptr= (const char *)
          p.part_null ? 0 : key_part->null_bit ? p.part_ptr + 1 : p.part_ptr;

        if (j == 0)
        {
          switch (p.key->flag)
          {
            case HA_READ_KEY_EXACT:
              if (! rir)
                p.bound_type= NdbIndexScanOperation::BoundEQ;
              else // differs for records_in_range
                p.bound_type= NdbIndexScanOperation::BoundLE;
              break;
            // ascending
            case HA_READ_KEY_OR_NEXT:
              p.bound_type= NdbIndexScanOperation::BoundLE;
              break;
            case HA_READ_AFTER_KEY:
              if (! p.part_last)
                p.bound_type= NdbIndexScanOperation::BoundLE;
              else
                p.bound_type= NdbIndexScanOperation::BoundLT;
              break;
            // descending
            case HA_READ_PREFIX_LAST:           // weird
              p.bound_type= NdbIndexScanOperation::BoundEQ;
              break;
            case HA_READ_PREFIX_LAST_OR_PREV:   // weird
              p.bound_type= NdbIndexScanOperation::BoundGE;
              break;
            case HA_READ_BEFORE_KEY:
              if (! p.part_last)
                p.bound_type= NdbIndexScanOperation::BoundGE;
              else
                p.bound_type= NdbIndexScanOperation::BoundGT;
              break;
            default:
              break;
          }
        }
        if (j == 1) {
          switch (p.key->flag)
          {
            // ascending
            case HA_READ_BEFORE_KEY:
              if (! p.part_last)
                p.bound_type= NdbIndexScanOperation::BoundGE;
              else
                p.bound_type= NdbIndexScanOperation::BoundGT;
              break;
            case HA_READ_AFTER_KEY:     // weird
              p.bound_type= NdbIndexScanOperation::BoundGE;
              break;
            default:
              break;
            // descending strangely sets no end key
          }
        }

        if (p.bound_type == -1)
        {
          DBUG_PRINT("error", ("key %d unknown flag %d", j, p.key->flag));
          DBUG_ASSERT(FALSE);
          // Stop setting bounds but continue with what we have
          DBUG_RETURN(op->end_of_bound(range_no));
        }
      }
    }

    // Seen with e.g. b = 1 and c > 1
    if (part[0].bound_type == NdbIndexScanOperation::BoundLE &&
        part[1].bound_type == NdbIndexScanOperation::BoundGE &&
        memcmp(part[0].part_ptr, part[1].part_ptr, part_store_len) == 0)
    {
      DBUG_PRINT("info", ("replace LE/GE pair by EQ"));
      part[0].bound_type= NdbIndexScanOperation::BoundEQ;
      part[1].bound_type= -1;
    }
    // Not seen but was in previous version
    if (part[0].bound_type == NdbIndexScanOperation::BoundEQ &&
        part[1].bound_type == NdbIndexScanOperation::BoundGE &&
        memcmp(part[0].part_ptr, part[1].part_ptr, part_store_len) == 0)
    {
      DBUG_PRINT("info", ("remove GE from EQ/GE pair"));
      part[1].bound_type= -1;
    }

    for (j= 0; j <= 1; j++)
    {
      struct part_st &p= part[j];
      // Set bound if not done with this key
      if (p.key != NULL)
      {
        DBUG_PRINT("info", ("key %d:%d  offset: %d  length: %d  last: %d  bound: %d",
                            j, i, tot_len, part_len, p.part_last, p.bound_type));
        DBUG_DUMP("info", p.part_ptr, part_store_len);

        // Set bound if not cancelled via type -1
        if (p.bound_type != -1)
        {
          const uchar* ptr= p.bound_ptr;
          uchar buf[256];
          shrink_varchar(field, ptr, buf);
          if (op->setBound(i, p.bound_type, ptr))
            ERR_RETURN(op->getNdbError());
        }
      }
    }

    tot_len+= part_store_len;
  }
  DBUG_RETURN(op->end_of_bound(range_no));
}

/*
  Start ordered index scan in NDB
*/

int ha_ndbcluster::ordered_index_scan(const key_range *start_key,
                                      const key_range *end_key,
                                      bool sorted, bool descending,
                                      uchar* buf, part_id_range *part_spec)
{  
  int res;
  bool restart;
  NdbTransaction *trans= m_active_trans;
  NdbIndexScanOperation *op;

  DBUG_ENTER("ha_ndbcluster::ordered_index_scan");
  DBUG_PRINT("enter", ("index: %u, sorted: %d, descending: %d",
             active_index, sorted, descending));  
  DBUG_PRINT("enter", ("Starting new ordered scan on %s", m_tabname));
  m_write_op= FALSE;

  // Check that sorted seems to be initialised
  DBUG_ASSERT(sorted == 0 || sorted == 1);
  
  if (m_active_cursor == 0)
  {
    restart= FALSE;
    NdbOperation::LockMode lm=
      (NdbOperation::LockMode)get_ndb_lock_type(m_lock.type);
   bool need_pk = (lm == NdbOperation::LM_Read);
    if (!(op= trans->getNdbIndexScanOperation(m_index[active_index].index, 
                                              m_table)) ||
        op->readTuples(lm, 0, parallelism, sorted, descending, FALSE, need_pk))
      ERR_RETURN(trans->getNdbError());
    if (m_use_partition_function && part_spec != NULL &&
        part_spec->start_part == part_spec->end_part)
      op->setPartitionId(part_spec->start_part);
    m_active_cursor= op;
  } else {
    restart= TRUE;
    op= (NdbIndexScanOperation*)m_active_cursor;
    
    if (m_use_partition_function && part_spec != NULL &&
        part_spec->start_part == part_spec->end_part)
      op->setPartitionId(part_spec->start_part);
    DBUG_ASSERT(op->getSorted() == sorted);
    DBUG_ASSERT(op->getLockMode() == 
                (NdbOperation::LockMode)get_ndb_lock_type(m_lock.type));
    if (op->reset_bounds(m_force_send))
      DBUG_RETURN(ndb_err(m_active_trans));
  }
  
  {
    const key_range *keys[2]= { start_key, end_key };
    res= set_bounds(op, active_index, FALSE, keys);
    if (res)
      DBUG_RETURN(res);
  }

  if (!restart)
  {
    if (m_cond && m_cond->generate_scan_filter(op))
      DBUG_RETURN(ndb_err(trans));

    if ((res= define_read_attrs(buf, op)))
    {
      DBUG_RETURN(res);
    }
    
    // If table has user defined partitioning
    // and no primary key, we need to read the partition id
    // to support ORDER BY queries
    if (m_use_partition_function &&
        (table_share->primary_key == MAX_KEY) && 
        (get_ndb_partition_id(op)))
      ERR_RETURN(trans->getNdbError());
  }

  if (execute_no_commit(this,trans,FALSE) != 0)
    DBUG_RETURN(ndb_err(trans));
  
  DBUG_RETURN(next_result(buf));
}

static
int
guess_scan_flags(NdbOperation::LockMode lm, 
		 const NDBTAB* tab, const MY_BITMAP* readset)
{
  int flags= 0;
  flags|= (lm == NdbOperation::LM_Read) ? NdbScanOperation::SF_KeyInfo : 0;
  if (tab->checkColumns(0, 0) & 2)
  {
    int ret = tab->checkColumns(readset->bitmap, no_bytes_in_map(readset));
    
    if (ret & 2)
    { // If disk columns...use disk scan
      flags |= NdbScanOperation::SF_DiskScan;
    }
    else if ((ret & 4) == 0 && (lm == NdbOperation::LM_Exclusive))
    {
      // If no mem column is set and exclusive...guess disk scan
      flags |= NdbScanOperation::SF_DiskScan;
    }
  }
  return flags;
}


/*
  Unique index scan in NDB (full table scan with scan filter)
 */

int ha_ndbcluster::unique_index_scan(const KEY* key_info, 
				     const uchar *key, 
				     uint key_len,
				     uchar *buf)
{
  int res;
  NdbScanOperation *op;
  NdbTransaction *trans= m_active_trans;
  part_id_range part_spec;

  DBUG_ENTER("unique_index_scan");  
  DBUG_PRINT("enter", ("Starting new scan on %s", m_tabname));

  NdbOperation::LockMode lm=
    (NdbOperation::LockMode)get_ndb_lock_type(m_lock.type);
  int flags= guess_scan_flags(lm, m_table, table->read_set);
  if (!(op=trans->getNdbScanOperation((const NDBTAB *) m_table)) ||
      op->readTuples(lm, flags, parallelism))
    ERR_RETURN(trans->getNdbError());
  m_active_cursor= op;

  if (m_use_partition_function)
  {
    part_spec.start_part= 0;
    part_spec.end_part= m_part_info->get_tot_partitions() - 1;
    prune_partition_set(table, &part_spec);
    DBUG_PRINT("info", ("part_spec.start_part = %u, part_spec.end_part = %u",
                        part_spec.start_part, part_spec.end_part));
    /*
      If partition pruning has found no partition in set
      we can return HA_ERR_END_OF_FILE
      If partition pruning has found exactly one partition in set
      we can optimize scan to run towards that partition only.
    */
    if (part_spec.start_part > part_spec.end_part)
    {
      DBUG_RETURN(HA_ERR_END_OF_FILE);
    }
    else if (part_spec.start_part == part_spec.end_part)
    {
      /*
        Only one partition is required to scan, if sorted is required we
        don't need it any more since output from one ordered partitioned
        index is always sorted.
      */
      m_active_cursor->setPartitionId(part_spec.start_part);
    }
    // If table has user defined partitioning
    // and no primary key, we need to read the partition id
    // to support ORDER BY queries
    if ((table_share->primary_key == MAX_KEY) && 
        (get_ndb_partition_id(op)))
      ERR_RETURN(trans->getNdbError());
  }
  if (!m_cond)
    m_cond= new ha_ndbcluster_cond;
  if (!m_cond)
  {
    my_errno= HA_ERR_OUT_OF_MEM;
    DBUG_RETURN(my_errno);
  }       
  if (m_cond->generate_scan_filter_from_key(op, key_info, key, key_len, buf))
    DBUG_RETURN(ndb_err(trans));
  if ((res= define_read_attrs(buf, op)))
    DBUG_RETURN(res);

  if (execute_no_commit(this,trans,FALSE) != 0)
    DBUG_RETURN(ndb_err(trans));
  DBUG_PRINT("exit", ("Scan started successfully"));
  DBUG_RETURN(next_result(buf));
}


/*
  Start full table scan in NDB
 */

int ha_ndbcluster::full_table_scan(uchar *buf)
{
  int res;
  NdbScanOperation *op;
  NdbTransaction *trans= m_active_trans;
  part_id_range part_spec;

  DBUG_ENTER("full_table_scan");  
  DBUG_PRINT("enter", ("Starting new scan on %s", m_tabname));
  m_write_op= FALSE;

  NdbOperation::LockMode lm=
    (NdbOperation::LockMode)get_ndb_lock_type(m_lock.type);
  int flags= guess_scan_flags(lm, m_table, table->read_set);
  if (!(op=trans->getNdbScanOperation(m_table)) ||
      op->readTuples(lm, flags, parallelism))
    ERR_RETURN(trans->getNdbError());
  m_active_cursor= op;

  if (m_use_partition_function)
  {
    part_spec.start_part= 0;
    part_spec.end_part= m_part_info->get_tot_partitions() - 1;
    prune_partition_set(table, &part_spec);
    DBUG_PRINT("info", ("part_spec.start_part: %u  part_spec.end_part: %u",
                        part_spec.start_part, part_spec.end_part));
    /*
      If partition pruning has found no partition in set
      we can return HA_ERR_END_OF_FILE
      If partition pruning has found exactly one partition in set
      we can optimize scan to run towards that partition only.
    */
    if (part_spec.start_part > part_spec.end_part)
    {
      DBUG_RETURN(HA_ERR_END_OF_FILE);
    }
    else if (part_spec.start_part == part_spec.end_part)
    {
      /*
        Only one partition is required to scan, if sorted is required we
        don't need it any more since output from one ordered partitioned
        index is always sorted.
      */
      m_active_cursor->setPartitionId(part_spec.start_part);
    }
    // If table has user defined partitioning
    // and no primary key, we need to read the partition id
    // to support ORDER BY queries
    if ((table_share->primary_key == MAX_KEY) && 
        (get_ndb_partition_id(op)))
      ERR_RETURN(trans->getNdbError());
  }

  if (m_cond && m_cond->generate_scan_filter(op))
    DBUG_RETURN(ndb_err(trans));
  if ((res= define_read_attrs(buf, op)))
    DBUG_RETURN(res);

  if (execute_no_commit(this,trans,FALSE) != 0)
    DBUG_RETURN(ndb_err(trans));
  DBUG_PRINT("exit", ("Scan started successfully"));
  DBUG_RETURN(next_result(buf));
}

int
ha_ndbcluster::set_auto_inc(Field *field)
{
  DBUG_ENTER("ha_ndbcluster::set_auto_inc");
 Ndb *ndb= get_ndb();
  bool read_bit= bitmap_is_set(table->read_set, field->field_index);
  bitmap_set_bit(table->read_set, field->field_index);
  Uint64 next_val= (Uint64) field->val_int() + 1;
  if (!read_bit)
    bitmap_clear_bit(table->read_set, field->field_index);
#ifndef DBUG_OFF
  char buff[22];
  DBUG_PRINT("info", 
             ("Trying to set next auto increment value to %s",
              llstr(next_val, buff)));
#endif
  Ndb_tuple_id_range_guard g(m_share);
  if (ndb->setAutoIncrementValue(m_table, g.range, next_val, TRUE)
      == -1)
    ERR_RETURN(ndb->getNdbError());
  DBUG_RETURN(0);
}

/*
  Insert one record into NDB
*/
int ha_ndbcluster::write_row(uchar *record)
{
  bool has_auto_increment;
  uint i;
  NdbTransaction *trans= m_active_trans;
  NdbOperation *op;
  int res;
  THD *thd= table->in_use;
  longlong func_value= 0;
  DBUG_ENTER("ha_ndbcluster::write_row");

  m_write_op= TRUE;
  has_auto_increment= (table->next_number_field && record == table->record[0]);
  if (table_share->primary_key != MAX_KEY)
  {
    /*
     * Increase any auto_incremented primary key
     */
    if (has_auto_increment) 
    {
      int error;

      m_skip_auto_increment= FALSE;
      if ((error= update_auto_increment()))
        DBUG_RETURN(error);
      m_skip_auto_increment= (insert_id_for_cur_row == 0);
    }
  }

  /*
   * If IGNORE the ignore constraint violations on primary and unique keys
   */
  if (!m_use_write && m_ignore_dup_key)
  {
    /*
      compare if expression with that in start_bulk_insert()
      start_bulk_insert will set parameters to ensure that each
      write_row is committed individually
    */
    int peek_res= peek_indexed_rows(record, NDB_INSERT);
    
    if (!peek_res) 
    {
      DBUG_RETURN(HA_ERR_FOUND_DUPP_KEY);
    }
    if (peek_res != HA_ERR_KEY_NOT_FOUND)
      DBUG_RETURN(peek_res);
  }

  ha_statistic_increment(&SSV::ha_write_count);
  if (table->timestamp_field_type & TIMESTAMP_AUTO_SET_ON_INSERT)
    table->timestamp_field->set_time();

  if (!(op= trans->getNdbOperation(m_table)))
    ERR_RETURN(trans->getNdbError());

  res= (m_use_write) ? op->writeTuple() :op->insertTuple(); 
  if (res != 0)
    ERR_RETURN(trans->getNdbError());  
 
  if (m_use_partition_function)
  {
    uint32 part_id;
    int error;
    my_bitmap_map *old_map= dbug_tmp_use_all_columns(table, table->read_set);
    error= m_part_info->get_partition_id(m_part_info, &part_id, &func_value);
    dbug_tmp_restore_column_map(table->read_set, old_map);
    if (error)
    {
      m_part_info->err_value= func_value;
      DBUG_RETURN(error);
    }
    op->setPartitionId(part_id);
  }

  if (table_share->primary_key == MAX_KEY) 
  {
    // Table has hidden primary key
    Ndb *ndb= get_ndb();
    Uint64 auto_value;
    uint retries= NDB_AUTO_INCREMENT_RETRIES;
    int retry_sleep= 30; /* 30 milliseconds, transaction */
    for (;;)
    {
      Ndb_tuple_id_range_guard g(m_share);
      if (ndb->getAutoIncrementValue(m_table, g.range, auto_value, 1) == -1)
      {
	if (--retries &&
	    ndb->getNdbError().status == NdbError::TemporaryError)
	{
	  my_sleep(retry_sleep);
	  continue;
	}
	ERR_RETURN(ndb->getNdbError());
      }
      break;
    }
    if (set_hidden_key(op, table_share->fields, (const uchar*)&auto_value))
      ERR_RETURN(op->getNdbError());
  } 
  else 
  {
    int error;
    if ((error= set_primary_key_from_record(op, record)))
      DBUG_RETURN(error);
  }

  // Set non-key attribute(s)
  bool set_blob_value= FALSE;
  my_bitmap_map *old_map= dbug_tmp_use_all_columns(table, table->read_set);
  for (i= 0; i < table_share->fields; i++) 
  {
    Field *field= table->field[i];
    if (!(field->flags & PRI_KEY_FLAG) &&
	(bitmap_is_set(table->write_set, i) || !m_use_write) &&
        set_ndb_value(op, field, i, record-table->record[0], &set_blob_value))
    {
      m_skip_auto_increment= TRUE;
      dbug_tmp_restore_column_map(table->read_set, old_map);
      ERR_RETURN(op->getNdbError());
    }
  }
  dbug_tmp_restore_column_map(table->read_set, old_map);

  if (m_use_partition_function)
  {
    /*
      We need to set the value of the partition function value in
      NDB since the NDB kernel doesn't have easy access to the function
      to calculate the value.
    */
    if (func_value >= INT_MAX32)
      func_value= INT_MAX32;
    uint32 part_func_value= (uint32)func_value;
    uint no_fields= table_share->fields;
    if (table_share->primary_key == MAX_KEY)
      no_fields++;
    op->setValue(no_fields, part_func_value);
  }

  if (unlikely(m_slow_path))
  {
    /*
      ignore TNTO_NO_LOGGING for slave thd.  It is used to indicate
      log-slave-updates option.  This is instead handled in the
      injector thread, by looking explicitly at the
      opt_log_slave_updates flag.
    */
    Thd_ndb *thd_ndb= get_thd_ndb(thd);
    if (thd->slave_thread)
      op->setAnyValue(thd->server_id);
    else if (thd_ndb->trans_options & TNTO_NO_LOGGING)
      op->setAnyValue(NDB_ANYVALUE_FOR_NOLOGGING);
  }
  m_rows_changed++;

  /*
    Execute write operation
    NOTE When doing inserts with many values in 
    each INSERT statement it should not be necessary
    to NoCommit the transaction between each row.
    Find out how this is detected!
  */
  m_rows_inserted++;
  no_uncommitted_rows_update(1);
  m_bulk_insert_not_flushed= TRUE;
  if ((m_rows_to_insert == (ha_rows) 1) || 
      ((m_rows_inserted % m_bulk_insert_rows) == 0) ||
      m_primary_key_update ||
      set_blob_value)
  {
    // Send rows to NDB
    DBUG_PRINT("info", ("Sending inserts to NDB, "\
                        "rows_inserted: %d  bulk_insert_rows: %d", 
                        (int)m_rows_inserted, (int)m_bulk_insert_rows));

    m_bulk_insert_not_flushed= FALSE;
    if (m_transaction_on)
    {
      if (execute_no_commit(this,trans,FALSE) != 0)
      {
        m_skip_auto_increment= TRUE;
        no_uncommitted_rows_execute_failure();
        DBUG_RETURN(ndb_err(trans));
      }
    }
    else
    {
      if (execute_commit(this,trans) != 0)
      {
        m_skip_auto_increment= TRUE;
        no_uncommitted_rows_execute_failure();
        DBUG_RETURN(ndb_err(trans));
      }
      if (trans->restart() != 0)
      {
        DBUG_ASSERT(0);
        DBUG_RETURN(-1);
      }
    }
  }
  if ((has_auto_increment) && (m_skip_auto_increment))
  {
    int ret_val;
    if ((ret_val= set_auto_inc(table->next_number_field)))
    {
      DBUG_RETURN(ret_val);
    }
  }
  m_skip_auto_increment= TRUE;

  DBUG_PRINT("exit",("ok"));
  DBUG_RETURN(0);
}


/* Compare if a key in a row has changed */

int ha_ndbcluster::key_cmp(uint keynr, const uchar * old_row,
                           const uchar * new_row)
{
  KEY_PART_INFO *key_part=table->key_info[keynr].key_part;
  KEY_PART_INFO *end=key_part+table->key_info[keynr].key_parts;

  for (; key_part != end ; key_part++)
  {
    if (key_part->null_bit)
    {
      if ((old_row[key_part->null_offset] & key_part->null_bit) !=
          (new_row[key_part->null_offset] & key_part->null_bit))
        return 1;
    }
    if (key_part->key_part_flag & (HA_BLOB_PART | HA_VAR_LENGTH_PART))
    {

      if (key_part->field->cmp_binary((old_row + key_part->offset),
                                      (new_row + key_part->offset),
                                      (ulong) key_part->length))
        return 1;
    }
    else
    {
      if (memcmp(old_row+key_part->offset, new_row+key_part->offset,
                 key_part->length))
        return 1;
    }
  }
  return 0;
}

/*
  Update one record in NDB using primary key
*/

int ha_ndbcluster::update_row(const uchar *old_data, uchar *new_data)
{
  THD *thd= table->in_use;
  NdbTransaction *trans= m_active_trans;
  NdbScanOperation* cursor= m_active_cursor;
  NdbOperation *op;
  uint i;
  uint32 old_part_id= 0, new_part_id= 0;
  int error;
  longlong func_value;
  bool pk_update= (table_share->primary_key != MAX_KEY &&
		   key_cmp(table_share->primary_key, old_data, new_data));
  DBUG_ENTER("update_row");
  m_write_op= TRUE;
  
  /*
   * If IGNORE the ignore constraint violations on primary and unique keys,
   * but check that it is not part of INSERT ... ON DUPLICATE KEY UPDATE
   */
  if (m_ignore_dup_key && (thd->lex->sql_command == SQLCOM_UPDATE ||
                           thd->lex->sql_command == SQLCOM_UPDATE_MULTI))
  {
    NDB_WRITE_OP write_op= (pk_update) ? NDB_PK_UPDATE : NDB_UPDATE;
    int peek_res= peek_indexed_rows(new_data, write_op);
    
    if (!peek_res) 
    {
      DBUG_RETURN(HA_ERR_FOUND_DUPP_KEY);
    }
    if (peek_res != HA_ERR_KEY_NOT_FOUND)
      DBUG_RETURN(peek_res);
  }

  ha_statistic_increment(&SSV::ha_update_count);
  if (table->timestamp_field_type & TIMESTAMP_AUTO_SET_ON_UPDATE)
  {
    table->timestamp_field->set_time();
    bitmap_set_bit(table->write_set, table->timestamp_field->field_index);
  }

  if (m_use_partition_function &&
      (error= get_parts_for_update(old_data, new_data, table->record[0],
                                   m_part_info, &old_part_id, &new_part_id,
                                   &func_value)))
  {
    m_part_info->err_value= func_value;
    DBUG_RETURN(error);
  }

  /*
   * Check for update of primary key or partition change
   * for special handling
   */  
  if (pk_update || old_part_id != new_part_id)
  {
    int read_res, insert_res, delete_res, undo_res;

    DBUG_PRINT("info", ("primary key update or partition change, "
                        "doing read+delete+insert"));
    // Get all old fields, since we optimize away fields not in query
    read_res= complemented_read(old_data, new_data, old_part_id);
    if (read_res)
    {
      DBUG_PRINT("info", ("read failed"));
      DBUG_RETURN(read_res);
    }
    // Delete old row
    m_primary_key_update= TRUE;
    delete_res= delete_row(old_data);
    m_primary_key_update= FALSE;
    if (delete_res)
    {
      DBUG_PRINT("info", ("delete failed"));
      DBUG_RETURN(delete_res);
    }     
    // Insert new row
    DBUG_PRINT("info", ("delete succeded"));
    m_primary_key_update= TRUE;
    /*
      If we are updating a primary key with auto_increment
      then we need to update the auto_increment counter
    */
    if (table->found_next_number_field &&
	bitmap_is_set(table->write_set, 
		      table->found_next_number_field->field_index) &&
        (error= set_auto_inc(table->found_next_number_field)))
    {
      DBUG_RETURN(error);
    }
    insert_res= write_row(new_data);
    m_primary_key_update= FALSE;
    if (insert_res)
    {
      DBUG_PRINT("info", ("insert failed"));
      if (trans->commitStatus() == NdbConnection::Started)
      {
        // Undo delete_row(old_data)
        m_primary_key_update= TRUE;
        undo_res= write_row((uchar *)old_data);
        if (undo_res)
          push_warning(current_thd, 
                       MYSQL_ERROR::WARN_LEVEL_WARN, 
                       undo_res, 
                       "NDB failed undoing delete at primary key update");
        m_primary_key_update= FALSE;
      }
      DBUG_RETURN(insert_res);
    }
    DBUG_PRINT("info", ("delete+insert succeeded"));
    DBUG_RETURN(0);
  }
  /*
    If we are updating a unique key with auto_increment
    then we need to update the auto_increment counter
   */
  if (table->found_next_number_field &&
      bitmap_is_set(table->write_set, 
		    table->found_next_number_field->field_index) &&
      (error= set_auto_inc(table->found_next_number_field)))
  {
    DBUG_RETURN(error);
  }
  if (cursor)
  {
    /*
      We are scanning records and want to update the record
      that was just found, call updateTuple on the cursor 
      to take over the lock to a new update operation
      And thus setting the primary key of the record from 
      the active record in cursor
    */
    DBUG_PRINT("info", ("Calling updateTuple on cursor"));
    if (!(op= cursor->updateCurrentTuple()))
      ERR_RETURN(trans->getNdbError());
    m_lock_tuple= FALSE;
    m_ops_pending++;
    if (uses_blob_value())
      m_blobs_pending= TRUE;
    if (m_use_partition_function)
      cursor->setPartitionId(new_part_id);
  }
  else
  {  
    if (!(op= trans->getNdbOperation(m_table)) ||
        op->updateTuple() != 0)
      ERR_RETURN(trans->getNdbError());  
    
    if (m_use_partition_function)
      op->setPartitionId(new_part_id);
    if (table_share->primary_key == MAX_KEY) 
    {
      // This table has no primary key, use "hidden" primary key
      DBUG_PRINT("info", ("Using hidden key"));
      
      // Require that the PK for this record has previously been 
      // read into m_ref
      DBUG_DUMP("key", m_ref, NDB_HIDDEN_PRIMARY_KEY_LENGTH);
      
      if (set_hidden_key(op, table->s->fields, m_ref))
        ERR_RETURN(op->getNdbError());
    } 
    else 
    {
      int res;
      if ((res= set_primary_key_from_record(op, old_data)))
        DBUG_RETURN(res);
    }
  }

  m_rows_changed++;

  // Set non-key attribute(s)
  my_bitmap_map *old_map= dbug_tmp_use_all_columns(table, table->read_set);
  for (i= 0; i < table_share->fields; i++) 
  {
    Field *field= table->field[i];
    if (bitmap_is_set(table->write_set, i) &&
        (!(field->flags & PRI_KEY_FLAG)) &&
        set_ndb_value(op, field, i, new_data - table->record[0]))
    {
      dbug_tmp_restore_column_map(table->read_set, old_map);
      ERR_RETURN(op->getNdbError());
    }
  }
  dbug_tmp_restore_column_map(table->read_set, old_map);

  if (m_use_partition_function)
  {
    if (func_value >= INT_MAX32)
      func_value= INT_MAX32;
    uint32 part_func_value= (uint32)func_value;
    uint no_fields= table_share->fields;
    if (table_share->primary_key == MAX_KEY)
      no_fields++;
    op->setValue(no_fields, part_func_value);
  }

  if (unlikely(m_slow_path))
  {
    /*
      ignore TNTO_NO_LOGGING for slave thd.  It is used to indicate
      log-slave-updates option.  This is instead handled in the
      injector thread, by looking explicitly at the
      opt_log_slave_updates flag.
    */
    Thd_ndb *thd_ndb= get_thd_ndb(thd);
    if (thd->slave_thread)
      op->setAnyValue(thd->server_id);
    else if (thd_ndb->trans_options & TNTO_NO_LOGGING)
      op->setAnyValue(NDB_ANYVALUE_FOR_NOLOGGING);
  }
  /*
    Execute update operation if we are not doing a scan for update
    and there exist UPDATE AFTER triggers
  */

  if ((!cursor || m_update_cannot_batch) && 
      execute_no_commit(this,trans,false) != 0) {
    no_uncommitted_rows_execute_failure();
    DBUG_RETURN(ndb_err(trans));
  }
  
  DBUG_RETURN(0);
}


/*
  Delete one record from NDB, using primary key 
*/

int ha_ndbcluster::delete_row(const uchar *record)
{
  THD *thd= table->in_use;
  NdbTransaction *trans= m_active_trans;
  NdbScanOperation* cursor= m_active_cursor;
  NdbOperation *op;
  uint32 part_id;
  int error;
  DBUG_ENTER("delete_row");
  m_write_op= TRUE;

  ha_statistic_increment(&SSV::ha_delete_count);
  m_rows_changed++;

  if (m_use_partition_function &&
      (error= get_part_for_delete(record, table->record[0], m_part_info,
                                  &part_id)))
  {
    DBUG_RETURN(error);
  }

  if (cursor)
  {
    /*
      We are scanning records and want to delete the record
      that was just found, call deleteTuple on the cursor 
      to take over the lock to a new delete operation
      And thus setting the primary key of the record from 
      the active record in cursor
    */
    DBUG_PRINT("info", ("Calling deleteTuple on cursor"));
    if (cursor->deleteCurrentTuple() != 0)
      ERR_RETURN(trans->getNdbError());     
    m_lock_tuple= FALSE;
    m_ops_pending++;

    if (m_use_partition_function)
      cursor->setPartitionId(part_id);

    no_uncommitted_rows_update(-1);

    if (unlikely(m_slow_path))
    {
      /*
        ignore TNTO_NO_LOGGING for slave thd.  It is used to indicate
        log-slave-updates option.  This is instead handled in the
        injector thread, by looking explicitly at the
        opt_log_slave_updates flag.
      */
      Thd_ndb *thd_ndb= get_thd_ndb(thd);
      if (thd->slave_thread)
        ((NdbOperation *)trans->getLastDefinedOperation())->
          setAnyValue(thd->server_id);
      else if (thd_ndb->trans_options & TNTO_NO_LOGGING)
        ((NdbOperation *)trans->getLastDefinedOperation())->
          setAnyValue(NDB_ANYVALUE_FOR_NOLOGGING);
    }
    if (!(m_primary_key_update || m_delete_cannot_batch))
      // If deleting from cursor, NoCommit will be handled in next_result
      DBUG_RETURN(0);
  }
  else
  {
    
    if (!(op=trans->getNdbOperation(m_table)) || 
        op->deleteTuple() != 0)
      ERR_RETURN(trans->getNdbError());
    
    if (m_use_partition_function)
      op->setPartitionId(part_id);

    no_uncommitted_rows_update(-1);
    
    if (table_share->primary_key == MAX_KEY) 
    {
      // This table has no primary key, use "hidden" primary key
      DBUG_PRINT("info", ("Using hidden key"));
      
      if (set_hidden_key(op, table->s->fields, m_ref))
        ERR_RETURN(op->getNdbError());
    } 
    else 
    {
      if ((error= set_primary_key_from_record(op, record)))
        DBUG_RETURN(error);
    }

    if (unlikely(m_slow_path))
    {
      /*
        ignore TNTO_NO_LOGGING for slave thd.  It is used to indicate
        log-slave-updates option.  This is instead handled in the
        injector thread, by looking explicitly at the
        opt_log_slave_updates flag.
      */
      Thd_ndb *thd_ndb= get_thd_ndb(thd);
      if (thd->slave_thread)
        op->setAnyValue(thd->server_id);
      else if (thd_ndb->trans_options & TNTO_NO_LOGGING)
        op->setAnyValue(NDB_ANYVALUE_FOR_NOLOGGING);
    }
  }

  // Execute delete operation
  if (execute_no_commit(this,trans,FALSE) != 0) {
    no_uncommitted_rows_execute_failure();
    DBUG_RETURN(ndb_err(trans));
  }
  DBUG_RETURN(0);
}
  
/*
  Unpack a record read from NDB 

  SYNOPSIS
    unpack_record()
    buf                 Buffer to store read row

  NOTE
    The data for each row is read directly into the
    destination buffer. This function is primarily 
    called in order to check if any fields should be 
    set to null.
*/

void ndb_unpack_record(TABLE *table, NdbValue *value,
                       MY_BITMAP *defined, uchar *buf)
{
  Field **p_field= table->field, *field= *p_field;
  my_ptrdiff_t row_offset= (my_ptrdiff_t) (buf - table->record[0]);
  my_bitmap_map *old_map= dbug_tmp_use_all_columns(table, table->write_set);
  DBUG_ENTER("ndb_unpack_record");

  /*
    Set the filler bits of the null byte, since they are
    not touched in the code below.
    
    The filler bits are the MSBs in the last null byte
  */ 
  if (table->s->null_bytes > 0)
       buf[table->s->null_bytes - 1]|= 256U - (1U <<
					       table->s->last_null_bit_pos);
  /*
    Set null flag(s)
  */
  for ( ; field;
       p_field++, value++, field= *p_field)
  {
    field->set_notnull(row_offset);       
    if ((*value).ptr)
    {
      if (!(field->flags & BLOB_FLAG))
      {
        int is_null= (*value).rec->isNULL();
        if (is_null)
        {
          if (is_null > 0)
          {
	    DBUG_PRINT("info",("[%u] NULL",
                               (*value).rec->getColumn()->getColumnNo()));
            field->set_null(row_offset);
          }
          else
          {
            DBUG_PRINT("info",("[%u] UNDEFINED",
                               (*value).rec->getColumn()->getColumnNo()));
            bitmap_clear_bit(defined,
                             (*value).rec->getColumn()->getColumnNo());
          }
        }
        else if (field->type() == MYSQL_TYPE_BIT)
        {
          Field_bit *field_bit= static_cast<Field_bit*>(field);

          /*
            Move internal field pointer to point to 'buf'.  Calling
            the correct member function directly since we know the
            type of the object.
           */
          field_bit->Field_bit::move_field_offset(row_offset);
          if (field->pack_length() < 5)
          {
            DBUG_PRINT("info", ("bit field H'%.8X", 
                                (*value).rec->u_32_value()));
            field_bit->Field_bit::store((longlong) (*value).rec->u_32_value(),
                                        FALSE);
          }
          else
          {
            DBUG_PRINT("info", ("bit field H'%.8X%.8X",
                                *(Uint32 *)(*value).rec->aRef(),
                                *((Uint32 *)(*value).rec->aRef()+1)));
#ifdef WORDS_BIGENDIAN
            /* lsw is stored first */
            Uint32 *buf= (Uint32 *)(*value).rec->aRef();
            field_bit->Field_bit::store((((longlong)*buf)
                                         & 0x000000000FFFFFFFFLL)
                                        |
                                        ((((longlong)*(buf+1)) << 32)
                                         & 0xFFFFFFFF00000000LL),
                                        TRUE);
#else
            field_bit->Field_bit::store((longlong)
                                        (*value).rec->u_64_value(), TRUE);
#endif
          }
          /*
            Move back internal field pointer to point to original
            value (usually record[0]).
           */
          field_bit->Field_bit::move_field_offset(-row_offset);
          DBUG_PRINT("info",("[%u] SET",
                             (*value).rec->getColumn()->getColumnNo()));
          DBUG_DUMP("info", field->ptr, field->pack_length());
        }
        else
        {
          DBUG_PRINT("info",("[%u] SET",
                             (*value).rec->getColumn()->getColumnNo()));
          DBUG_DUMP("info", field->ptr, field->pack_length());
        }
      }
      else
      {
        NdbBlob *ndb_blob= (*value).blob;
        uint col_no = ndb_blob->getColumn()->getColumnNo();
        int isNull;
        ndb_blob->getDefined(isNull);
        if (isNull == 1)
        {
          DBUG_PRINT("info",("[%u] NULL", col_no));
          field->set_null(row_offset);
        }
        else if (isNull == -1)
        {
          DBUG_PRINT("info",("[%u] UNDEFINED", col_no));
          bitmap_clear_bit(defined, col_no);
        }
        else
        {
#ifndef DBUG_OFF
          // pointer vas set in get_ndb_blobs_value
          Field_blob *field_blob= (Field_blob*)field;
          uchar *ptr;
          field_blob->get_ptr(&ptr, row_offset);
          uint32 len= field_blob->get_length(row_offset);
          DBUG_PRINT("info",("[%u] SET ptr: 0x%lx  len: %u",
                             col_no, (long) ptr, len));
#endif
        }
      }
    }
  }
  dbug_tmp_restore_column_map(table->write_set, old_map);
  DBUG_VOID_RETURN;
}

void ha_ndbcluster::unpack_record(uchar *buf)
{
  ndb_unpack_record(table, m_value, 0, buf);
#ifndef DBUG_OFF
  // Read and print all values that was fetched
  if (table_share->primary_key == MAX_KEY)
  {
    // Table with hidden primary key
    int hidden_no= table_share->fields;
    const NDBTAB *tab= m_table;
    char buff[22];
    const NDBCOL *hidden_col= tab->getColumn(hidden_no);
    const NdbRecAttr* rec= m_value[hidden_no].rec;
    DBUG_ASSERT(rec);
    DBUG_PRINT("hidden", ("%d: %s \"%s\"", hidden_no,
			  hidden_col->getName(),
                          llstr(rec->u_64_value(), buff)));
  }
  //DBUG_EXECUTE("value", print_results(););
#endif
}

/*
  Utility function to print/dump the fetched field
  to avoid unnecessary work, wrap in DBUG_EXECUTE as in:

    DBUG_EXECUTE("value", print_results(););
 */

void ha_ndbcluster::print_results()
{
  DBUG_ENTER("print_results");

#ifndef DBUG_OFF

  char buf_type[MAX_FIELD_WIDTH], buf_val[MAX_FIELD_WIDTH];
  String type(buf_type, sizeof(buf_type), &my_charset_bin);
  String val(buf_val, sizeof(buf_val), &my_charset_bin);
  for (uint f= 0; f < table_share->fields; f++)
  {
    /* Use DBUG_PRINT since DBUG_FILE cannot be filtered out */
    char buf[2000];
    Field *field;
    void* ptr;
    NdbValue value;

    buf[0]= 0;
    field= table->field[f];
    if (!(value= m_value[f]).ptr)
    {
      strmov(buf, "not read");
      goto print_value;
    }

    ptr= field->ptr;

    if (! (field->flags & BLOB_FLAG))
    {
      if (value.rec->isNULL())
      {
        strmov(buf, "NULL");
        goto print_value;
      }
      type.length(0);
      val.length(0);
      field->sql_type(type);
      field->val_str(&val);
      my_snprintf(buf, sizeof(buf), "%s %s", type.c_ptr(), val.c_ptr());
    }
    else
    {
      NdbBlob *ndb_blob= value.blob;
      bool isNull= TRUE;
      ndb_blob->getNull(isNull);
      if (isNull)
        strmov(buf, "NULL");
    }

print_value:
    DBUG_PRINT("value", ("%u,%s: %s", f, field->field_name, buf));
  }
#endif
  DBUG_VOID_RETURN;
}


int ha_ndbcluster::index_init(uint index, bool sorted)
{
  DBUG_ENTER("ha_ndbcluster::index_init");
  DBUG_PRINT("enter", ("index: %u  sorted: %d", index, sorted));
  active_index= index;
  m_sorted= sorted;
  /*
    Locks are are explicitly released in scan
    unless m_lock.type == TL_READ_HIGH_PRIORITY
    and no sub-sequent call to unlock_row()
  */
  m_lock_tuple= FALSE;
  DBUG_RETURN(0);
}


int ha_ndbcluster::index_end()
{
  DBUG_ENTER("ha_ndbcluster::index_end");
  DBUG_RETURN(close_scan());
}

/**
 * Check if key contains null
 */
static
int
check_null_in_key(const KEY* key_info, const uchar *key, uint key_len)
{
  KEY_PART_INFO *curr_part, *end_part;
  const uchar* end_ptr= key + key_len;
  curr_part= key_info->key_part;
  end_part= curr_part + key_info->key_parts;

  for (; curr_part != end_part && key < end_ptr; curr_part++)
  {
    if (curr_part->null_bit && *key)
      return 1;

    key += curr_part->store_length;
  }
  return 0;
}

int ha_ndbcluster::index_read(uchar *buf,
                              const uchar *key, uint key_len, 
                              enum ha_rkey_function find_flag)
{
  key_range start_key;
  bool descending= FALSE;
  DBUG_ENTER("ha_ndbcluster::index_read");
  DBUG_PRINT("enter", ("active_index: %u, key_len: %u, find_flag: %d", 
                       active_index, key_len, find_flag));

  start_key.key= key;
  start_key.length= key_len;
  start_key.flag= find_flag;
  descending= FALSE;
  switch (find_flag) {
  case HA_READ_KEY_OR_PREV:
  case HA_READ_BEFORE_KEY:
  case HA_READ_PREFIX_LAST:
  case HA_READ_PREFIX_LAST_OR_PREV:
    descending= TRUE;
    break;
  default:
    break;
  }
  DBUG_RETURN(read_range_first_to_buf(&start_key, 0, descending,
                                      m_sorted, buf));
}


int ha_ndbcluster::index_next(uchar *buf)
{
  DBUG_ENTER("ha_ndbcluster::index_next");
  ha_statistic_increment(&SSV::ha_read_next_count);
  DBUG_RETURN(next_result(buf));
}


int ha_ndbcluster::index_prev(uchar *buf)
{
  DBUG_ENTER("ha_ndbcluster::index_prev");
  ha_statistic_increment(&SSV::ha_read_prev_count);
  DBUG_RETURN(next_result(buf));
}


int ha_ndbcluster::index_first(uchar *buf)
{
  DBUG_ENTER("ha_ndbcluster::index_first");
  ha_statistic_increment(&SSV::ha_read_first_count);
  // Start the ordered index scan and fetch the first row

  // Only HA_READ_ORDER indexes get called by index_first
  DBUG_RETURN(ordered_index_scan(0, 0, TRUE, FALSE, buf, NULL));
}


int ha_ndbcluster::index_last(uchar *buf)
{
  DBUG_ENTER("ha_ndbcluster::index_last");
  ha_statistic_increment(&SSV::ha_read_last_count);
  DBUG_RETURN(ordered_index_scan(0, 0, TRUE, TRUE, buf, NULL));
}

int ha_ndbcluster::index_read_last(uchar * buf, const uchar * key, uint key_len)
{
  DBUG_ENTER("ha_ndbcluster::index_read_last");
  DBUG_RETURN(index_read(buf, key, key_len, HA_READ_PREFIX_LAST));
}

int ha_ndbcluster::read_range_first_to_buf(const key_range *start_key,
                                           const key_range *end_key,
                                           bool desc, bool sorted,
                                           uchar* buf)
{
  part_id_range part_spec;
  ndb_index_type type= get_index_type(active_index);
  const KEY* key_info= table->key_info+active_index;
  int error; 
  DBUG_ENTER("ha_ndbcluster::read_range_first_to_buf");
  DBUG_PRINT("info", ("desc: %d, sorted: %d", desc, sorted));

  if (m_use_partition_function)
  {
    get_partition_set(table, buf, active_index, start_key, &part_spec);
    DBUG_PRINT("info", ("part_spec.start_part: %u  part_spec.end_part: %u",
                        part_spec.start_part, part_spec.end_part));
    /*
      If partition pruning has found no partition in set
      we can return HA_ERR_END_OF_FILE
      If partition pruning has found exactly one partition in set
      we can optimize scan to run towards that partition only.
    */
    if (part_spec.start_part > part_spec.end_part)
    {
      DBUG_RETURN(HA_ERR_END_OF_FILE);
    }
    else if (part_spec.start_part == part_spec.end_part)
    {
      /*
        Only one partition is required to scan, if sorted is required we
        don't need it any more since output from one ordered partitioned
        index is always sorted.
      */
      sorted= FALSE;
    }
  }

  m_write_op= FALSE;
  switch (type){
  case PRIMARY_KEY_ORDERED_INDEX:
  case PRIMARY_KEY_INDEX:
    if (start_key && 
        start_key->length == key_info->key_length &&
        start_key->flag == HA_READ_KEY_EXACT)
    {
      if (m_active_cursor && (error= close_scan()))
        DBUG_RETURN(error);
      error= pk_read(start_key->key, start_key->length, buf,
		     part_spec.start_part);
      DBUG_RETURN(error == HA_ERR_KEY_NOT_FOUND ? HA_ERR_END_OF_FILE : error);
    }
    break;
  case UNIQUE_ORDERED_INDEX:
  case UNIQUE_INDEX:
    if (start_key && start_key->length == key_info->key_length &&
        start_key->flag == HA_READ_KEY_EXACT && 
        !check_null_in_key(key_info, start_key->key, start_key->length))
    {
      if (m_active_cursor && (error= close_scan()))
        DBUG_RETURN(error);

      error= unique_index_read(start_key->key, start_key->length, buf);
      DBUG_RETURN(error == HA_ERR_KEY_NOT_FOUND ? HA_ERR_END_OF_FILE : error);
    }
    else if (type == UNIQUE_INDEX)
      DBUG_RETURN(unique_index_scan(key_info, 
				    start_key->key, 
				    start_key->length, 
				    buf));
    break;
  default:
    break;
  }
  // Start the ordered index scan and fetch the first row
  DBUG_RETURN(ordered_index_scan(start_key, end_key, sorted, desc, buf,
                                 &part_spec));
}

int ha_ndbcluster::read_range_first(const key_range *start_key,
                                    const key_range *end_key,
                                    bool eq_r, bool sorted)
{
  uchar* buf= table->record[0];
  DBUG_ENTER("ha_ndbcluster::read_range_first");
  DBUG_RETURN(read_range_first_to_buf(start_key, end_key, FALSE,
                                      sorted, buf));
}

int ha_ndbcluster::read_range_next()
{
  DBUG_ENTER("ha_ndbcluster::read_range_next");
  DBUG_RETURN(next_result(table->record[0]));
}


int ha_ndbcluster::rnd_init(bool scan)
{
  NdbScanOperation *cursor= m_active_cursor;
  DBUG_ENTER("rnd_init");
  DBUG_PRINT("enter", ("scan: %d", scan));
  // Check if scan is to be restarted
  if (cursor)
  {
    if (!scan)
      DBUG_RETURN(1);
    if (cursor->restart(m_force_send) != 0)
    {
      DBUG_ASSERT(0);
      DBUG_RETURN(-1);
    }
  }
  index_init(table_share->primary_key, 0);
  DBUG_RETURN(0);
}

int ha_ndbcluster::close_scan()
{
  NdbTransaction *trans= m_active_trans;
  DBUG_ENTER("close_scan");

  m_multi_cursor= 0;
  if (!m_active_cursor && !m_multi_cursor)
    DBUG_RETURN(0);

  NdbScanOperation *cursor= m_active_cursor ? m_active_cursor : m_multi_cursor;

  if (m_lock_tuple)
  {
    /*
      Lock level m_lock.type either TL_WRITE_ALLOW_WRITE
      (SELECT FOR UPDATE) or TL_READ_WITH_SHARED_LOCKS (SELECT
      LOCK WITH SHARE MODE) and row was not explictly unlocked 
      with unlock_row() call
    */
      NdbOperation *op;
      // Lock row
      DBUG_PRINT("info", ("Keeping lock on scanned row"));
      
      if (!(op= cursor->lockCurrentTuple()))
      {
	m_lock_tuple= FALSE;
	ERR_RETURN(trans->getNdbError());
      }
      m_ops_pending++;      
  }
  m_lock_tuple= FALSE;
  if (m_ops_pending)
  {
    /*
      Take over any pending transactions to the 
      deleteing/updating transaction before closing the scan    
    */
    DBUG_PRINT("info", ("ops_pending: %ld", (long) m_ops_pending));    
    if (execute_no_commit(this,trans,FALSE) != 0) {
      no_uncommitted_rows_execute_failure();
      DBUG_RETURN(ndb_err(trans));
    }
    m_ops_pending= 0;
  }
  
  cursor->close(m_force_send, TRUE);
  m_active_cursor= m_multi_cursor= NULL;
  DBUG_RETURN(0);
}

int ha_ndbcluster::rnd_end()
{
  DBUG_ENTER("rnd_end");
  DBUG_RETURN(close_scan());
}


int ha_ndbcluster::rnd_next(uchar *buf)
{
  DBUG_ENTER("rnd_next");
  ha_statistic_increment(&SSV::ha_read_rnd_next_count);

  if (!m_active_cursor)
    DBUG_RETURN(full_table_scan(buf));
  DBUG_RETURN(next_result(buf));
}


/*
  An "interesting" record has been found and it's pk 
  retrieved by calling position
  Now it's time to read the record from db once 
  again
*/

int ha_ndbcluster::rnd_pos(uchar *buf, uchar *pos)
{
  DBUG_ENTER("rnd_pos");
  ha_statistic_increment(&SSV::ha_read_rnd_count);
  // The primary key for the record is stored in pos
  // Perform a pk_read using primary key "index"
  {
    part_id_range part_spec;
    uint key_length= ref_length;
    if (m_use_partition_function)
    {
      if (table_share->primary_key == MAX_KEY)
      {
        /*
          The partition id has been fetched from ndb
          and has been stored directly after the hidden key
        */
        DBUG_DUMP("key+part", pos, key_length);
        key_length= ref_length - sizeof(m_part_id);
        part_spec.start_part= part_spec.end_part= *(uint32 *)(pos + key_length);
      }
      else
      {
        key_range key_spec;
        KEY *key_info= table->key_info + table_share->primary_key;
        key_spec.key= pos;
        key_spec.length= key_length;
        key_spec.flag= HA_READ_KEY_EXACT;
        get_full_part_id_from_key(table, buf, key_info, 
                                  &key_spec, &part_spec);
        DBUG_ASSERT(part_spec.start_part == part_spec.end_part);
      }
      DBUG_PRINT("info", ("partition id %u", part_spec.start_part));
    }
    DBUG_DUMP("key", pos, key_length);
    DBUG_RETURN(pk_read(pos, key_length, buf, part_spec.start_part));
  }
}


/*
  Store the primary key of this record in ref 
  variable, so that the row can be retrieved again later
  using "reference" in rnd_pos
*/

void ha_ndbcluster::position(const uchar *record)
{
  KEY *key_info;
  KEY_PART_INFO *key_part;
  KEY_PART_INFO *end;
  uchar *buff;
  uint key_length;

  DBUG_ENTER("position");

  if (table_share->primary_key != MAX_KEY) 
  {
    key_length= ref_length;
    key_info= table->key_info + table_share->primary_key;
    key_part= key_info->key_part;
    end= key_part + key_info->key_parts;
    buff= ref;
    
    for (; key_part != end; key_part++) 
    {
      if (key_part->null_bit) {
        /* Store 0 if the key part is a NULL part */      
        if (record[key_part->null_offset]
            & key_part->null_bit) {
          *buff++= 1;
          continue;
        }      
        *buff++= 0;
      }

      size_t len = key_part->length;
      const uchar * ptr = record + key_part->offset;
      Field *field = key_part->field;
      if (field->type() ==  MYSQL_TYPE_VARCHAR)
      {
        if (((Field_varstring*)field)->length_bytes == 1)
        {
          /**
           * Keys always use 2 bytes length
           */
          buff[0] = ptr[0];
          buff[1] = 0;
          memcpy(buff+2, ptr + 1, len);
        }
        else
        {
          memcpy(buff, ptr, len + 2);
        }
        len += 2;
      }
      else
      {
        memcpy(buff, ptr, len);
      }
      buff += len;
    }
  } 
  else 
  {
    // No primary key, get hidden key
    DBUG_PRINT("info", ("Getting hidden key"));
    // If table has user defined partition save the partition id as well
    if(m_use_partition_function)
    {
      DBUG_PRINT("info", ("Saving partition id %u", m_part_id));
      key_length= ref_length - sizeof(m_part_id);
      memcpy(ref+key_length, (void *)&m_part_id, sizeof(m_part_id));
    }
    else
      key_length= ref_length;
#ifndef DBUG_OFF
    int hidden_no= table->s->fields;
    const NDBTAB *tab= m_table;  
    const NDBCOL *hidden_col= tab->getColumn(hidden_no);
    DBUG_ASSERT(hidden_col->getPrimaryKey() && 
                hidden_col->getAutoIncrement() &&
                key_length == NDB_HIDDEN_PRIMARY_KEY_LENGTH);
#endif
    memcpy(ref, m_ref, key_length);
  }
#ifndef DBUG_OFF
  if (table_share->primary_key == MAX_KEY && m_use_partition_function) 
    DBUG_DUMP("key+part", ref, key_length+sizeof(m_part_id));
#endif
  DBUG_DUMP("ref", ref, key_length);
  DBUG_VOID_RETURN;
}


int ha_ndbcluster::info(uint flag)
{
  int result= 0;
  DBUG_ENTER("info");
  DBUG_PRINT("enter", ("flag: %d", flag));
  
  if (flag & HA_STATUS_POS)
    DBUG_PRINT("info", ("HA_STATUS_POS"));
  if (flag & HA_STATUS_NO_LOCK)
    DBUG_PRINT("info", ("HA_STATUS_NO_LOCK"));
  if (flag & HA_STATUS_TIME)
    DBUG_PRINT("info", ("HA_STATUS_TIME"));
  if (flag & HA_STATUS_VARIABLE)
  {
    DBUG_PRINT("info", ("HA_STATUS_VARIABLE"));
    if (m_table_info)
    {
      if (m_ha_not_exact_count)
        stats.records= 100;
      else
	result= records_update();
    }
    else
    {
      if ((my_errno= check_ndb_connection()))
        DBUG_RETURN(my_errno);
      Ndb *ndb= get_ndb();
      ndb->setDatabaseName(m_dbname);
      struct Ndb_statistics stat;
      if (ndb->setDatabaseName(m_dbname))
      {
        DBUG_RETURN(my_errno= HA_ERR_OUT_OF_MEM);
      }
      if (current_thd->variables.ndb_use_exact_count &&
          (result= ndb_get_table_statistics(this, TRUE, ndb, m_table, &stat))
          == 0)
      {
        stats.mean_rec_length= stat.row_size;
        stats.data_file_length= stat.fragment_memory;
        stats.records= stat.row_count;
      }
      else
      {
        stats.mean_rec_length= 0;
        stats.records= 100;
      }
    }
  }
  if (flag & HA_STATUS_CONST)
  {
    DBUG_PRINT("info", ("HA_STATUS_CONST"));
    set_rec_per_key();
  }
  if (flag & HA_STATUS_ERRKEY)
  {
    DBUG_PRINT("info", ("HA_STATUS_ERRKEY"));
    errkey= m_dupkey;
  }
  if (flag & HA_STATUS_AUTO)
  {
    DBUG_PRINT("info", ("HA_STATUS_AUTO"));
    if (m_table && table->found_next_number_field)
    {
      if ((my_errno= check_ndb_connection()))
        DBUG_RETURN(my_errno);
      Ndb *ndb= get_ndb();
      Ndb_tuple_id_range_guard g(m_share);
      
      Uint64 auto_increment_value64;
      if (ndb->readAutoIncrementValue(m_table, g.range,
                                      auto_increment_value64) == -1)
      {
        const NdbError err= ndb->getNdbError();
        sql_print_error("Error %lu in readAutoIncrementValue(): %s",
                        (ulong) err.code, err.message);
        stats.auto_increment_value= ~(ulonglong)0;
      }
      else
        stats.auto_increment_value= (ulonglong)auto_increment_value64;
    }
  }

  if(result == -1)
    result= HA_ERR_NO_CONNECTION;

  DBUG_RETURN(result);
}


void ha_ndbcluster::get_dynamic_partition_info(PARTITION_INFO *stat_info,
                                               uint part_id)
{
  /* 
     This functions should be fixed. Suggested fix: to
     implement ndb function which retrives the statistics
     about ndb partitions.
  */
  bzero((char*) stat_info, sizeof(PARTITION_INFO));
  return;
}


int ha_ndbcluster::extra(enum ha_extra_function operation)
{
  DBUG_ENTER("extra");
  switch (operation) {
  case HA_EXTRA_IGNORE_DUP_KEY:       /* Dup keys don't rollback everything*/
    DBUG_PRINT("info", ("HA_EXTRA_IGNORE_DUP_KEY"));
    DBUG_PRINT("info", ("Ignoring duplicate key"));
    m_ignore_dup_key= TRUE;
    break;
  case HA_EXTRA_NO_IGNORE_DUP_KEY:
    DBUG_PRINT("info", ("HA_EXTRA_NO_IGNORE_DUP_KEY"));
    m_ignore_dup_key= FALSE;
    break;
  case HA_EXTRA_IGNORE_NO_KEY:
    DBUG_PRINT("info", ("HA_EXTRA_IGNORE_NO_KEY"));
    DBUG_PRINT("info", ("Turning on AO_IgnoreError at Commit/NoCommit"));
    m_ignore_no_key= TRUE;
    break;
  case HA_EXTRA_NO_IGNORE_NO_KEY:
    DBUG_PRINT("info", ("HA_EXTRA_NO_IGNORE_NO_KEY"));
    DBUG_PRINT("info", ("Turning on AO_IgnoreError at Commit/NoCommit"));
    m_ignore_no_key= FALSE;
    break;
  case HA_EXTRA_WRITE_CAN_REPLACE:
    DBUG_PRINT("info", ("HA_EXTRA_WRITE_CAN_REPLACE"));
    if (!m_has_unique_index ||
        current_thd->slave_thread) /* always set if slave, quick fix for bug 27378 */
    {
      DBUG_PRINT("info", ("Turning ON use of write instead of insert"));
      m_use_write= TRUE;
    }
    break;
  case HA_EXTRA_WRITE_CANNOT_REPLACE:
    DBUG_PRINT("info", ("HA_EXTRA_WRITE_CANNOT_REPLACE"));
    DBUG_PRINT("info", ("Turning OFF use of write instead of insert"));
    m_use_write= FALSE;
    break;
  case HA_EXTRA_DELETE_CANNOT_BATCH:
    DBUG_PRINT("info", ("HA_EXTRA_DELETE_CANNOT_BATCH"));
    m_delete_cannot_batch= TRUE;
    break;
  case HA_EXTRA_UPDATE_CANNOT_BATCH:
    DBUG_PRINT("info", ("HA_EXTRA_UPDATE_CANNOT_BATCH"));
    m_update_cannot_batch= TRUE;
    break;
  default:
    break;
  }
  
  DBUG_RETURN(0);
}


int ha_ndbcluster::reset()
{
  DBUG_ENTER("ha_ndbcluster::reset");
  if (m_cond)
  {
    m_cond->cond_clear();
  }

  /*
    Regular partition pruning will set the bitmap appropriately.
    Some queries like ALTER TABLE doesn't use partition pruning and
    thus the 'used_partitions' bitmap needs to be initialized
  */
  if (m_part_info)
    bitmap_set_all(&m_part_info->used_partitions);

  /* reset flags set by extra calls */
  m_ignore_dup_key= FALSE;
  m_use_write= FALSE;
  m_ignore_no_key= FALSE;
  m_delete_cannot_batch= FALSE;
  m_update_cannot_batch= FALSE;

  DBUG_RETURN(0);
}


/* 
   Start of an insert, remember number of rows to be inserted, it will
   be used in write_row and get_autoincrement to send an optimal number
   of rows in each roundtrip to the server

   SYNOPSIS
   rows     number of rows to insert, 0 if unknown

*/

void ha_ndbcluster::start_bulk_insert(ha_rows rows)
{
  int bytes, batch;
  const NDBTAB *tab= m_table;    

  DBUG_ENTER("start_bulk_insert");
  DBUG_PRINT("enter", ("rows: %d", (int)rows));
  
  m_rows_inserted= (ha_rows) 0;
  if (!m_use_write && m_ignore_dup_key)
  {
    /*
      compare if expression with that in write_row
      we have a situation where peek_indexed_rows() will be called
      so we cannot batch
    */
    DBUG_PRINT("info", ("Batching turned off as duplicate key is "
                        "ignored by using peek_row"));
    m_rows_to_insert= 1;
    m_bulk_insert_rows= 1;
    DBUG_VOID_RETURN;
  }
  if (rows == (ha_rows) 0)
  {
    /* We don't know how many will be inserted, guess */
    m_rows_to_insert= m_autoincrement_prefetch;
  }
  else
    m_rows_to_insert= rows; 

  /* 
    Calculate how many rows that should be inserted
    per roundtrip to NDB. This is done in order to minimize the 
    number of roundtrips as much as possible. However performance will 
    degrade if too many bytes are inserted, thus it's limited by this 
    calculation.   
  */
  const int bytesperbatch= 8192;
  bytes= 12 + tab->getRowSizeInBytes() + 4 * tab->getNoOfColumns();
  batch= bytesperbatch/bytes;
  batch= batch == 0 ? 1 : batch;
  DBUG_PRINT("info", ("batch: %d, bytes: %d", batch, bytes));
  m_bulk_insert_rows= batch;

  DBUG_VOID_RETURN;
}

/*
  End of an insert
 */
int ha_ndbcluster::end_bulk_insert()
{
  int error= 0;

  DBUG_ENTER("end_bulk_insert");
  // Check if last inserts need to be flushed
  if (m_bulk_insert_not_flushed)
  {
    NdbTransaction *trans= m_active_trans;
    // Send rows to NDB
    DBUG_PRINT("info", ("Sending inserts to NDB, "\
                        "rows_inserted: %d  bulk_insert_rows: %d", 
                        (int) m_rows_inserted, (int) m_bulk_insert_rows)); 
    m_bulk_insert_not_flushed= FALSE;
    if (m_transaction_on)
    {
      if (execute_no_commit(this, trans,FALSE) != 0)
      {
        no_uncommitted_rows_execute_failure();
        my_errno= error= ndb_err(trans);
      }
    }
    else
    {
      if (execute_commit(this, trans) != 0)
      {
        no_uncommitted_rows_execute_failure();
        my_errno= error= ndb_err(trans);
      }
      else
      {
        IF_DBUG(int res=) trans->restart();
        DBUG_ASSERT(res == 0);
      }
    }
  }

  m_rows_inserted= (ha_rows) 0;
  m_rows_to_insert= (ha_rows) 1;
  DBUG_RETURN(error);
}


int ha_ndbcluster::extra_opt(enum ha_extra_function operation, ulong cache_size)
{
  DBUG_ENTER("extra_opt");
  DBUG_PRINT("enter", ("cache_size: %lu", cache_size));
  DBUG_RETURN(extra(operation));
}

static const char *ha_ndbcluster_exts[] = {
 ha_ndb_ext,
 NullS
};

const char** ha_ndbcluster::bas_ext() const
{
  return ha_ndbcluster_exts;
}

/*
  How many seeks it will take to read through the table
  This is to be comparable to the number returned by records_in_range so
  that we can decide if we should scan the table or use keys.
*/

double ha_ndbcluster::scan_time()
{
  DBUG_ENTER("ha_ndbcluster::scan_time()");
  double res= rows2double(stats.records*1000);
  DBUG_PRINT("exit", ("table: %s value: %f", 
                      m_tabname, res));
  DBUG_RETURN(res);
}

/*
  Convert MySQL table locks into locks supported by Ndb Cluster.
  Note that MySQL Cluster does currently not support distributed
  table locks, so to be safe one should set cluster in Single
  User Mode, before relying on table locks when updating tables
  from several MySQL servers
*/

THR_LOCK_DATA **ha_ndbcluster::store_lock(THD *thd,
                                          THR_LOCK_DATA **to,
                                          enum thr_lock_type lock_type)
{
  DBUG_ENTER("store_lock");
  if (lock_type != TL_IGNORE && m_lock.type == TL_UNLOCK) 
  {

    /* If we are not doing a LOCK TABLE, then allow multiple
       writers */
    
    /* Since NDB does not currently have table locks
       this is treated as a ordinary lock */

    if ((lock_type >= TL_WRITE_CONCURRENT_INSERT &&
         lock_type <= TL_WRITE) && !thd->in_lock_tables)      
      lock_type= TL_WRITE_ALLOW_WRITE;
    
    /* In queries of type INSERT INTO t1 SELECT ... FROM t2 ...
       MySQL would use the lock TL_READ_NO_INSERT on t2, and that
       would conflict with TL_WRITE_ALLOW_WRITE, blocking all inserts
       to t2. Convert the lock to a normal read lock to allow
       concurrent inserts to t2. */
    
    if (lock_type == TL_READ_NO_INSERT && !thd->in_lock_tables)
      lock_type= TL_READ;
    
    m_lock.type=lock_type;
  }
  *to++= &m_lock;

  DBUG_PRINT("exit", ("lock_type: %d", lock_type));
  
  DBUG_RETURN(to);
}

#ifndef DBUG_OFF
#define PRINT_OPTION_FLAGS(t) { \
      if (t->options & OPTION_NOT_AUTOCOMMIT) \
        DBUG_PRINT("thd->options", ("OPTION_NOT_AUTOCOMMIT")); \
      if (t->options & OPTION_BEGIN) \
        DBUG_PRINT("thd->options", ("OPTION_BEGIN")); \
      if (t->options & OPTION_TABLE_LOCK) \
        DBUG_PRINT("thd->options", ("OPTION_TABLE_LOCK")); \
}
#else
#define PRINT_OPTION_FLAGS(t)
#endif


/*
  As MySQL will execute an external lock for every new table it uses
  we can use this to start the transactions.
  If we are in auto_commit mode we just need to start a transaction
  for the statement, this will be stored in thd_ndb.stmt.
  If not, we have to start a master transaction if there doesn't exist
  one from before, this will be stored in thd_ndb.all
 
  When a table lock is held one transaction will be started which holds
  the table lock and for each statement a hupp transaction will be started  
  If we are locking the table then:
  - save the NdbDictionary::Table for easy access
  - save reference to table statistics
  - refresh list of the indexes for the table if needed (if altered)
 */

#ifdef HAVE_NDB_BINLOG
extern MASTER_INFO *active_mi;
static int ndbcluster_update_apply_status(THD *thd, int do_update)
{
  Thd_ndb *thd_ndb= get_thd_ndb(thd);
  Ndb *ndb= thd_ndb->ndb;
  NDBDICT *dict= ndb->getDictionary();
  const NDBTAB *ndbtab;
  NdbTransaction *trans= thd_ndb->trans;
  ndb->setDatabaseName(NDB_REP_DB);
  Ndb_table_guard ndbtab_g(dict, NDB_APPLY_TABLE);
  if (!(ndbtab= ndbtab_g.get_table()))
  {
    return -1;
  }
  NdbOperation *op= 0;
  int r= 0;
  r|= (op= trans->getNdbOperation(ndbtab)) == 0;
  DBUG_ASSERT(r == 0);
  if (do_update)
    r|= op->updateTuple();
  else
    r|= op->writeTuple();
  DBUG_ASSERT(r == 0);
  // server_id
  r|= op->equal(0u, (Uint32)thd->server_id);
  DBUG_ASSERT(r == 0);
  if (!do_update)
  {
    // epoch
    r|= op->setValue(1u, (Uint64)0);
    DBUG_ASSERT(r == 0);
  }
  // log_name
  char tmp_buf[FN_REFLEN];
  ndb_pack_varchar(ndbtab->getColumn(2u), tmp_buf,
                   active_mi->rli.group_master_log_name,
                   strlen(active_mi->rli.group_master_log_name));
  r|= op->setValue(2u, tmp_buf);
  DBUG_ASSERT(r == 0);
  // start_pos
  r|= op->setValue(3u, (Uint64)active_mi->rli.group_master_log_pos);
  DBUG_ASSERT(r == 0);
  // end_pos
  r|= op->setValue(4u, (Uint64)active_mi->rli.group_master_log_pos + 
                   ((Uint64)active_mi->rli.future_event_relay_log_pos -
                    (Uint64)active_mi->rli.group_relay_log_pos));
  DBUG_ASSERT(r == 0);
  return 0;
}
#endif /* HAVE_NDB_BINLOG */

void ha_ndbcluster::transaction_checks(THD *thd)
{
  if (thd->lex->sql_command == SQLCOM_LOAD)
  {
    m_transaction_on= FALSE;
    /* Would be simpler if has_transactions() didn't always say "yes" */
    thd->transaction.all.modified_non_trans_table=
      thd->transaction.stmt.modified_non_trans_table= TRUE;
  }
  else if (!thd->transaction.on)
    m_transaction_on= FALSE;
  else
    m_transaction_on= thd->variables.ndb_use_transactions;
}

int ha_ndbcluster::start_statement(THD *thd,
                                   Thd_ndb *thd_ndb,
                                   Ndb *ndb)
{
  DBUG_ENTER("ha_ndbcluster::start_statement");
  PRINT_OPTION_FLAGS(thd);
  
  trans_register_ha(thd, FALSE, ndbcluster_hton);
  if (!thd_ndb->trans)
  {
    if (thd->options & (OPTION_NOT_AUTOCOMMIT | OPTION_BEGIN))
      trans_register_ha(thd, TRUE, ndbcluster_hton);
    DBUG_PRINT("trans",("Starting transaction"));      
    thd_ndb->trans= ndb->startTransaction();
    if (thd_ndb->trans == NULL)
      ERR_RETURN(ndb->getNdbError());
    thd_ndb->init_open_tables();
    thd_ndb->query_state&= NDB_QUERY_NORMAL;
    thd_ndb->trans_options= 0;
    thd_ndb->m_slow_path= FALSE;
    if (!(thd->options & OPTION_BIN_LOG) ||
        thd->variables.binlog_format == BINLOG_FORMAT_STMT)
    {
      thd_ndb->trans_options|= TNTO_NO_LOGGING;
      thd_ndb->m_slow_path= TRUE;
    }
    else if (thd->slave_thread)
      thd_ndb->m_slow_path= TRUE;
  }
  /*
    If this is the start of a LOCK TABLE, a table look 
    should be taken on the table in NDB
       
    Check if it should be read or write lock
  */
  if (thd->options & (OPTION_TABLE_LOCK))
  {
    //lockThisTable();
    DBUG_PRINT("info", ("Locking the table..." ));
  }
  DBUG_RETURN(0);
}

int ha_ndbcluster::init_handler_for_statement(THD *thd, Thd_ndb *thd_ndb)
{
  /*
    This is the place to make sure this handler instance
    has a started transaction.
     
    The transaction is started by the first handler on which 
    MySQL Server calls external lock
   
    Other handlers in the same stmt or transaction should use 
    the same NDB transaction. This is done by setting up the m_active_trans
    pointer to point to the NDB transaction. 
   */

  DBUG_ENTER("ha_ndbcluster::init_handler_for_statement");
  // store thread specific data first to set the right context
  m_force_send=          thd->variables.ndb_force_send;
  m_ha_not_exact_count= !thd->variables.ndb_use_exact_count;
  m_autoincrement_prefetch=
    (thd->variables.ndb_autoincrement_prefetch_sz > 
     NDB_DEFAULT_AUTO_PREFETCH) ?
    (ha_rows) thd->variables.ndb_autoincrement_prefetch_sz
    : (ha_rows) NDB_DEFAULT_AUTO_PREFETCH;
  m_active_trans= thd_ndb->trans;
  DBUG_ASSERT(m_active_trans);
  // Start of transaction
  m_rows_changed= 0;
  m_ops_pending= 0;
  m_slow_path= thd_ndb->m_slow_path;
#ifdef HAVE_NDB_BINLOG
  if (unlikely(m_slow_path))
  {
    if (m_share == ndb_apply_status_share && thd->slave_thread)
        thd_ndb->trans_options|= TNTO_INJECTED_APPLY_STATUS;
  }
#endif
  // TODO remove double pointers...
  if (!(m_thd_ndb_share= thd_ndb->get_open_table(thd, m_table)))
  {
    DBUG_RETURN(1);
  }
  m_table_info= &m_thd_ndb_share->stat;
  DBUG_RETURN(0);
}

int ha_ndbcluster::external_lock(THD *thd, int lock_type)
{
  int error=0;
  DBUG_ENTER("external_lock");

  /*
    Check that this handler instance has a connection
    set up to the Ndb object of thd
   */
  if (check_ndb_connection(thd))
    DBUG_RETURN(1);

  Thd_ndb *thd_ndb= get_thd_ndb(thd);
  Ndb *ndb= thd_ndb->ndb;

  DBUG_PRINT("enter", ("this: 0x%lx  thd: 0x%lx  thd_ndb: %lx  "
                       "thd_ndb->lock_count: %d",
                       (long) this, (long) thd, (long) thd_ndb,
                       thd_ndb->lock_count));

  if (lock_type != F_UNLCK)
  {
    DBUG_PRINT("info", ("lock_type != F_UNLCK"));
    transaction_checks(thd);
    if (!thd_ndb->lock_count++)
    {
      if ((error= start_statement(thd, thd_ndb, ndb)))
        goto error;
    }
    if ((error= init_handler_for_statement(thd, thd_ndb)))
      goto error;
    DBUG_RETURN(0);
  }
  else
  {
    DBUG_PRINT("info", ("lock_type == F_UNLCK"));

    if (ndb_cache_check_time && m_rows_changed)
    {
      DBUG_PRINT("info", ("Rows has changed and util thread is running"));
      if (thd->options & (OPTION_NOT_AUTOCOMMIT | OPTION_BEGIN))
      {
        DBUG_PRINT("info", ("Add share to list of tables to be invalidated"));
        /* NOTE push_back allocates memory using transactions mem_root! */
        thd_ndb->changed_tables.push_back(m_share, &thd->transaction.mem_root);
      }

      pthread_mutex_lock(&m_share->mutex);
      DBUG_PRINT("info", ("Invalidating commit_count"));
      m_share->commit_count= 0;
      m_share->commit_count_lock++;
      pthread_mutex_unlock(&m_share->mutex);
    }

    if (!--thd_ndb->lock_count)
    {
      DBUG_PRINT("trans", ("Last external_lock"));
      PRINT_OPTION_FLAGS(thd);

      if (!(thd->options & (OPTION_NOT_AUTOCOMMIT | OPTION_BEGIN)))
      {
        if (thd_ndb->trans)
        {
          /*
            Unlock is done without a transaction commit / rollback.
            This happens if the thread didn't update any rows
            We must in this case close the transaction to release resources
          */
          DBUG_PRINT("trans",("ending non-updating transaction"));
          ndb->closeTransaction(thd_ndb->trans);
          thd_ndb->trans= NULL;
        }
      }
    }
    m_table_info= NULL;

    /*
      This is the place to make sure this handler instance
      no longer are connected to the active transaction.

      And since the handler is no longer part of the transaction 
      it can't have open cursors, ops or blobs pending.
    */
    m_active_trans= NULL;    

    if (m_active_cursor)
      DBUG_PRINT("warning", ("m_active_cursor != NULL"));
    m_active_cursor= NULL;

    if (m_multi_cursor)
      DBUG_PRINT("warning", ("m_multi_cursor != NULL"));
    m_multi_cursor= NULL;
    
    if (m_blobs_pending)
      DBUG_PRINT("warning", ("blobs_pending != 0"));
    m_blobs_pending= 0;
    
    if (m_ops_pending)
      DBUG_PRINT("warning", ("ops_pending != 0L"));
    m_ops_pending= 0;
    DBUG_RETURN(0);
  }
error:
  thd_ndb->lock_count--;
  DBUG_RETURN(error);
}

/*
  Unlock the last row read in an open scan.
  Rows are unlocked by default in ndb, but
  for SELECT FOR UPDATE and SELECT LOCK WIT SHARE MODE
  locks are kept if unlock_row() is not called.
*/

void ha_ndbcluster::unlock_row() 
{
  DBUG_ENTER("unlock_row");

  DBUG_PRINT("info", ("Unlocking row"));
  m_lock_tuple= FALSE;
  DBUG_VOID_RETURN;
}

/*
  Start a transaction for running a statement if one is not
  already running in a transaction. This will be the case in
  a BEGIN; COMMIT; block
  When using LOCK TABLE's external_lock will start a transaction
  since ndb does not currently does not support table locking
*/

int ha_ndbcluster::start_stmt(THD *thd, thr_lock_type lock_type)
{
  int error=0;
  DBUG_ENTER("start_stmt");

  Thd_ndb *thd_ndb= get_thd_ndb(thd);
  transaction_checks(thd);
  if (!thd_ndb->start_stmt_count++)
  {
    Ndb *ndb= thd_ndb->ndb;
    if ((error= start_statement(thd, thd_ndb, ndb)))
      goto error;
  }
  if ((error= init_handler_for_statement(thd, thd_ndb)))
    goto error;
  DBUG_RETURN(0);
error:
  thd_ndb->start_stmt_count--;
  DBUG_RETURN(error);
}


/*
  Commit a transaction started in NDB
 */

static int ndbcluster_commit(handlerton *hton, THD *thd, bool all)
{
  int res= 0;
  Thd_ndb *thd_ndb= get_thd_ndb(thd);
  Ndb *ndb= thd_ndb->ndb;
  NdbTransaction *trans= thd_ndb->trans;

  DBUG_ENTER("ndbcluster_commit");
  DBUG_ASSERT(ndb);
  PRINT_OPTION_FLAGS(thd);
  DBUG_PRINT("enter", ("Commit %s", (all ? "all" : "stmt")));
  thd_ndb->start_stmt_count= 0;
  if (trans == NULL || (!all &&
      thd->options & (OPTION_NOT_AUTOCOMMIT | OPTION_BEGIN)))
  {
    /*
      An odditity in the handler interface is that commit on handlerton
      is called to indicate end of statement only in cases where 
      autocommit isn't used and the all flag isn't set.
   
      We also leave quickly when a transaction haven't even been started,
      in this case we are safe that no clean up is needed. In this case
      the MySQL Server could handle the query without contacting the
      NDB kernel.
    */
    DBUG_PRINT("info", ("Commit before start or end-of-statement only"));
    DBUG_RETURN(0);
  }

#ifdef HAVE_NDB_BINLOG
  if (unlikely(thd_ndb->m_slow_path))
  {
    if (thd->slave_thread)
      ndbcluster_update_apply_status
        (thd, thd_ndb->trans_options & TNTO_INJECTED_APPLY_STATUS);
  }
#endif /* HAVE_NDB_BINLOG */

  if (execute_commit(thd,trans) != 0)
  {
    const NdbError err= trans->getNdbError();
    const NdbOperation *error_op= trans->getNdbErrorOperation();
    set_ndb_err(thd, err);
    res= ndb_to_mysql_error(&err);
    if (res != -1)
      ndbcluster_print_error(res, error_op);
  }
  ndb->closeTransaction(trans);
  thd_ndb->trans= NULL;

  /* Clear commit_count for tables changed by transaction */
  NDB_SHARE* share;
  List_iterator_fast<NDB_SHARE> it(thd_ndb->changed_tables);
  while ((share= it++))
  {
    pthread_mutex_lock(&share->mutex);
    DBUG_PRINT("info", ("Invalidate commit_count for %s, share->commit_count: %lu",
                        share->table_name, (ulong) share->commit_count));
    share->commit_count= 0;
    share->commit_count_lock++;
    pthread_mutex_unlock(&share->mutex);
  }
  thd_ndb->changed_tables.empty();

  DBUG_RETURN(res);
}


/*
  Rollback a transaction started in NDB
 */

static int ndbcluster_rollback(handlerton *hton, THD *thd, bool all)
{
  int res= 0;
  Thd_ndb *thd_ndb= get_thd_ndb(thd);
  Ndb *ndb= thd_ndb->ndb;
  NdbTransaction *trans= thd_ndb->trans;

  DBUG_ENTER("ndbcluster_rollback");
  DBUG_ASSERT(ndb);
  thd_ndb->start_stmt_count= 0;
  if (trans == NULL || (!all &&
      thd->options & (OPTION_NOT_AUTOCOMMIT | OPTION_BEGIN)))
  {
    /* Ignore end-of-statement until real rollback or commit is called */
    DBUG_PRINT("info", ("Rollback before start or end-of-statement only"));
    DBUG_RETURN(0);
  }

  if (trans->execute(NdbTransaction::Rollback) != 0)
  {
    const NdbError err= trans->getNdbError();
    const NdbOperation *error_op= trans->getNdbErrorOperation();
    set_ndb_err(thd, err);
    res= ndb_to_mysql_error(&err);
    if (res != -1) 
      ndbcluster_print_error(res, error_op);
  }
  ndb->closeTransaction(trans);
  thd_ndb->trans= NULL;

  /* Clear list of tables changed by transaction */
  thd_ndb->changed_tables.empty();

  DBUG_RETURN(res);
}


/*
  Define NDB column based on Field.
  Returns 0 or mysql error code.
  Not member of ha_ndbcluster because NDBCOL cannot be declared.

  MySQL text types with character set "binary" are mapped to true
  NDB binary types without a character set.  This may change.
 */

static int create_ndb_column(NDBCOL &col,
                             Field *field,
                             HA_CREATE_INFO *info)
{
  // Set name
  if (col.setName(field->field_name))
  {
    return (my_errno= errno);
  }
  // Get char set
  CHARSET_INFO *cs= field->charset();
  // Set type and sizes
  const enum enum_field_types mysql_type= field->real_type();
  switch (mysql_type) {
  // Numeric types
  case MYSQL_TYPE_TINY:        
    if (field->flags & UNSIGNED_FLAG)
      col.setType(NDBCOL::Tinyunsigned);
    else
      col.setType(NDBCOL::Tinyint);
    col.setLength(1);
    break;
  case MYSQL_TYPE_SHORT:
    if (field->flags & UNSIGNED_FLAG)
      col.setType(NDBCOL::Smallunsigned);
    else
      col.setType(NDBCOL::Smallint);
    col.setLength(1);
    break;
  case MYSQL_TYPE_LONG:
    if (field->flags & UNSIGNED_FLAG)
      col.setType(NDBCOL::Unsigned);
    else
      col.setType(NDBCOL::Int);
    col.setLength(1);
    break;
  case MYSQL_TYPE_INT24:       
    if (field->flags & UNSIGNED_FLAG)
      col.setType(NDBCOL::Mediumunsigned);
    else
      col.setType(NDBCOL::Mediumint);
    col.setLength(1);
    break;
  case MYSQL_TYPE_LONGLONG:
    if (field->flags & UNSIGNED_FLAG)
      col.setType(NDBCOL::Bigunsigned);
    else
      col.setType(NDBCOL::Bigint);
    col.setLength(1);
    break;
  case MYSQL_TYPE_FLOAT:
    col.setType(NDBCOL::Float);
    col.setLength(1);
    break;
  case MYSQL_TYPE_DOUBLE:
    col.setType(NDBCOL::Double);
    col.setLength(1);
    break;
  case MYSQL_TYPE_DECIMAL:    
    {
      Field_decimal *f= (Field_decimal*)field;
      uint precision= f->pack_length();
      uint scale= f->decimals();
      if (field->flags & UNSIGNED_FLAG)
      {
        col.setType(NDBCOL::Olddecimalunsigned);
        precision-= (scale > 0);
      }
      else
      {
        col.setType(NDBCOL::Olddecimal);
        precision-= 1 + (scale > 0);
      }
      col.setPrecision(precision);
      col.setScale(scale);
      col.setLength(1);
    }
    break;
  case MYSQL_TYPE_NEWDECIMAL:    
    {
      Field_new_decimal *f= (Field_new_decimal*)field;
      uint precision= f->precision;
      uint scale= f->decimals();
      if (field->flags & UNSIGNED_FLAG)
      {
        col.setType(NDBCOL::Decimalunsigned);
      }
      else
      {
        col.setType(NDBCOL::Decimal);
      }
      col.setPrecision(precision);
      col.setScale(scale);
      col.setLength(1);
    }
    break;
  // Date types
  case MYSQL_TYPE_DATETIME:    
    col.setType(NDBCOL::Datetime);
    col.setLength(1);
    break;
  case MYSQL_TYPE_DATE: // ?
    col.setType(NDBCOL::Char);
    col.setLength(field->pack_length());
    break;
  case MYSQL_TYPE_NEWDATE:
    col.setType(NDBCOL::Date);
    col.setLength(1);
    break;
  case MYSQL_TYPE_TIME:        
    col.setType(NDBCOL::Time);
    col.setLength(1);
    break;
  case MYSQL_TYPE_YEAR:
    col.setType(NDBCOL::Year);
    col.setLength(1);
    break;
  case MYSQL_TYPE_TIMESTAMP:
    col.setType(NDBCOL::Timestamp);
    col.setLength(1);
    break;
  // Char types
  case MYSQL_TYPE_STRING:      
    if (field->pack_length() == 0)
    {
      col.setType(NDBCOL::Bit);
      col.setLength(1);
    }
    else if ((field->flags & BINARY_FLAG) && cs == &my_charset_bin)
    {
      col.setType(NDBCOL::Binary);
      col.setLength(field->pack_length());
    }
    else
    {
      col.setType(NDBCOL::Char);
      col.setCharset(cs);
      col.setLength(field->pack_length());
    }
    break;
  case MYSQL_TYPE_VAR_STRING: // ?
  case MYSQL_TYPE_VARCHAR:
    {
      Field_varstring* f= (Field_varstring*)field;
      if (f->length_bytes == 1)
      {
        if ((field->flags & BINARY_FLAG) && cs == &my_charset_bin)
          col.setType(NDBCOL::Varbinary);
        else {
          col.setType(NDBCOL::Varchar);
          col.setCharset(cs);
        }
      }
      else if (f->length_bytes == 2)
      {
        if ((field->flags & BINARY_FLAG) && cs == &my_charset_bin)
          col.setType(NDBCOL::Longvarbinary);
        else {
          col.setType(NDBCOL::Longvarchar);
          col.setCharset(cs);
        }
      }
      else
      {
        return HA_ERR_UNSUPPORTED;
      }
      col.setLength(field->field_length);
    }
    break;
  // Blob types (all come in as MYSQL_TYPE_BLOB)
  mysql_type_tiny_blob:
  case MYSQL_TYPE_TINY_BLOB:
    if ((field->flags & BINARY_FLAG) && cs == &my_charset_bin)
      col.setType(NDBCOL::Blob);
    else {
      col.setType(NDBCOL::Text);
      col.setCharset(cs);
    }
    col.setInlineSize(256);
    // No parts
    col.setPartSize(0);
    col.setStripeSize(0);
    break;
  //mysql_type_blob:
  case MYSQL_TYPE_GEOMETRY:
  case MYSQL_TYPE_BLOB:    
    if ((field->flags & BINARY_FLAG) && cs == &my_charset_bin)
      col.setType(NDBCOL::Blob);
    else {
      col.setType(NDBCOL::Text);
      col.setCharset(cs);
    }
    {
      Field_blob *field_blob= (Field_blob *)field;
      /*
       * max_data_length is 2^8-1, 2^16-1, 2^24-1 for tiny, blob, medium.
       * Tinyblob gets no blob parts.  The other cases are just a crude
       * way to control part size and striping.
       *
       * In mysql blob(256) is promoted to blob(65535) so it does not
       * in fact fit "inline" in NDB.
       */
      if (field_blob->max_data_length() < (1 << 8))
        goto mysql_type_tiny_blob;
      else if (field_blob->max_data_length() < (1 << 16))
      {
        col.setInlineSize(256);
        col.setPartSize(2000);
        col.setStripeSize(16);
      }
      else if (field_blob->max_data_length() < (1 << 24))
        goto mysql_type_medium_blob;
      else
        goto mysql_type_long_blob;
    }
    break;
  mysql_type_medium_blob:
  case MYSQL_TYPE_MEDIUM_BLOB:   
    if ((field->flags & BINARY_FLAG) && cs == &my_charset_bin)
      col.setType(NDBCOL::Blob);
    else {
      col.setType(NDBCOL::Text);
      col.setCharset(cs);
    }
    col.setInlineSize(256);
    col.setPartSize(4000);
    col.setStripeSize(8);
    break;
  mysql_type_long_blob:
  case MYSQL_TYPE_LONG_BLOB:  
    if ((field->flags & BINARY_FLAG) && cs == &my_charset_bin)
      col.setType(NDBCOL::Blob);
    else {
      col.setType(NDBCOL::Text);
      col.setCharset(cs);
    }
    col.setInlineSize(256);
    col.setPartSize(8000);
    col.setStripeSize(4);
    break;
  // Other types
  case MYSQL_TYPE_ENUM:
    col.setType(NDBCOL::Char);
    col.setLength(field->pack_length());
    break;
  case MYSQL_TYPE_SET:         
    col.setType(NDBCOL::Char);
    col.setLength(field->pack_length());
    break;
  case MYSQL_TYPE_BIT:
  {
    int no_of_bits= field->field_length;
    col.setType(NDBCOL::Bit);
    if (!no_of_bits)
      col.setLength(1);
      else
        col.setLength(no_of_bits);
    break;
  }
  case MYSQL_TYPE_NULL:        
    goto mysql_type_unsupported;
  mysql_type_unsupported:
  default:
    return HA_ERR_UNSUPPORTED;
  }
  // Set nullable and pk
  col.setNullable(field->maybe_null());
  col.setPrimaryKey(field->flags & PRI_KEY_FLAG);
  // Set autoincrement
  if (field->flags & AUTO_INCREMENT_FLAG) 
  {
#ifndef DBUG_OFF
    char buff[22];
#endif
    col.setAutoIncrement(TRUE);
    ulonglong value= info->auto_increment_value ?
      info->auto_increment_value : (ulonglong) 1;
    DBUG_PRINT("info", ("Autoincrement key, initial: %s", llstr(value, buff)));
    col.setAutoIncrementInitialValue(value);
  }
  else
    col.setAutoIncrement(FALSE);
  return 0;
}

/*
  Create a table in NDB Cluster
*/

int ha_ndbcluster::create(const char *name, 
                          TABLE *form, 
                          HA_CREATE_INFO *create_info)
{
  THD *thd= current_thd;
  NDBTAB tab;
  NDBCOL col;
  size_t pack_length, length;
  uint i, pk_length= 0;
  uchar *data= NULL, *pack_data= NULL;
  bool create_from_engine= (create_info->table_options & HA_OPTION_CREATE_FROM_ENGINE);
  bool is_truncate= (thd->lex->sql_command == SQLCOM_TRUNCATE);
  char tablespace[FN_LEN];
  NdbDictionary::Table::SingleUserMode single_user_mode= NdbDictionary::Table::SingleUserModeLocked;

  DBUG_ENTER("ha_ndbcluster::create");
  DBUG_PRINT("enter", ("name: %s", name));

  DBUG_ASSERT(*fn_rext((char*)name) == 0);
  set_dbname(name);
  set_tabname(name);

  if ((my_errno= check_ndb_connection()))
    DBUG_RETURN(my_errno);
  
  Ndb *ndb= get_ndb();
  NDBDICT *dict= ndb->getDictionary();

  if (is_truncate)
  {
    {
      Ndb_table_guard ndbtab_g(dict, m_tabname);
      if (!(m_table= ndbtab_g.get_table()))
	ERR_RETURN(dict->getNdbError());
      if ((get_tablespace_name(thd, tablespace, FN_LEN)))
	create_info->tablespace= tablespace;    
      m_table= NULL;
    }
    DBUG_PRINT("info", ("Dropping and re-creating table for TRUNCATE"));
    if ((my_errno= delete_table(name)))
      DBUG_RETURN(my_errno);
  }
  table= form;
  if (create_from_engine)
  {
    /*
      Table already exists in NDB and frm file has been created by 
      caller.
      Do Ndb specific stuff, such as create a .ndb file
    */
    if ((my_errno= write_ndb_file(name)))
      DBUG_RETURN(my_errno);
#ifdef HAVE_NDB_BINLOG
    ndbcluster_create_binlog_setup(get_ndb(), name, strlen(name),
                                   m_dbname, m_tabname, FALSE);
#endif /* HAVE_NDB_BINLOG */
    DBUG_RETURN(my_errno);
  }

#ifdef HAVE_NDB_BINLOG
  /*
    Don't allow table creation unless
    schema distribution table is setup
    ( unless it is a creation of the schema dist table itself )
  */
  if (!ndb_schema_share)
  {
    if (!(strcmp(m_dbname, NDB_REP_DB) == 0 &&
          strcmp(m_tabname, NDB_SCHEMA_TABLE) == 0))
    {
      DBUG_PRINT("info", ("Schema distribution table not setup"));
      DBUG_RETURN(HA_ERR_NO_CONNECTION);
    }
    single_user_mode = NdbDictionary::Table::SingleUserModeReadWrite;
  }
#endif /* HAVE_NDB_BINLOG */

  DBUG_PRINT("table", ("name: %s", m_tabname));  
  if (tab.setName(m_tabname))
  {
    DBUG_RETURN(my_errno= errno);
  }
  tab.setLogging(!(create_info->options & HA_LEX_CREATE_TMP_TABLE));    
  tab.setSingleUserMode(single_user_mode);

  // Save frm data for this table
  if (readfrm(name, &data, &length))
    DBUG_RETURN(1);
  if (packfrm(data, length, &pack_data, &pack_length))
  {
    my_free((char*)data, MYF(0));
    DBUG_RETURN(2);
  }
  DBUG_PRINT("info",
             ("setFrm data: 0x%lx  len: %lu", (long) pack_data,
              (ulong) pack_length));
  tab.setFrm(pack_data, pack_length);      
  my_free((char*)data, MYF(0));
  my_free((char*)pack_data, MYF(0));
  
  /*
    Check for disk options
  */
  if (create_info->storage_media == HA_SM_DISK)
  { 
    if (create_info->tablespace)
      tab.setTablespaceName(create_info->tablespace);
    else
      tab.setTablespaceName("DEFAULT-TS");
  }
  else if (create_info->tablespace)
  {
    if (create_info->storage_media == HA_SM_MEMORY)
    {
      push_warning_printf(thd, MYSQL_ERROR::WARN_LEVEL_ERROR,
			  ER_ILLEGAL_HA_CREATE_OPTION,
			  ER(ER_ILLEGAL_HA_CREATE_OPTION),
			  ndbcluster_hton_name,
			  "TABLESPACE currently only supported for "
			  "STORAGE DISK");
      DBUG_RETURN(HA_ERR_UNSUPPORTED);
    }
    tab.setTablespaceName(create_info->tablespace);
    create_info->storage_media = HA_SM_DISK;  //if use tablespace, that also means store on disk
  }

  /*
    Handle table row type

    Default is to let table rows have var part reference so that online 
    add column can be performed in the future.  Explicitly setting row 
    type to fixed will omit var part reference, which will save data 
    memory in ndb, but at the cost of not being able to online add 
    column to this table
  */
  switch (create_info->row_type) {
  case ROW_TYPE_FIXED:
    tab.setForceVarPart(FALSE);
    break;
  case ROW_TYPE_DYNAMIC:
    /* fall through, treat as default */
  default:
    /* fall through, treat as default */
  case ROW_TYPE_DEFAULT:
    tab.setForceVarPart(TRUE);
    break;
  }

  /*
    Setup columns
  */
  for (i= 0; i < form->s->fields; i++) 
  {
    Field *field= form->field[i];
    DBUG_PRINT("info", ("name: %s  type: %u  pack_length: %d", 
                        field->field_name, field->real_type(),
                        field->pack_length()));
    if ((my_errno= create_ndb_column(col, field, create_info)))
      DBUG_RETURN(my_errno);
 
    if (create_info->storage_media == HA_SM_DISK)
      col.setStorageType(NdbDictionary::Column::StorageTypeDisk);
    else
      col.setStorageType(NdbDictionary::Column::StorageTypeMemory);

    switch (create_info->row_type) {
    case ROW_TYPE_FIXED:
      if (field_type_forces_var_part(field->type()))
      {
        push_warning_printf(thd, MYSQL_ERROR::WARN_LEVEL_ERROR,
                            ER_ILLEGAL_HA_CREATE_OPTION,
                            ER(ER_ILLEGAL_HA_CREATE_OPTION),
                            ndbcluster_hton_name,
                            "Row format FIXED incompatible with "
                            "variable sized attribute");
        DBUG_RETURN(HA_ERR_UNSUPPORTED);
      }
      break;
    case ROW_TYPE_DYNAMIC:
      /*
        Future: make columns dynamic in this case
      */
      break;
    default:
      break;
    }
    if (tab.addColumn(col))
    {
      DBUG_RETURN(my_errno= errno);
    }
    if (col.getPrimaryKey())
      pk_length += (field->pack_length() + 3) / 4;
  }

  KEY* key_info;
  for (i= 0, key_info= form->key_info; i < form->s->keys; i++, key_info++)
  {
    KEY_PART_INFO *key_part= key_info->key_part;
    KEY_PART_INFO *end= key_part + key_info->key_parts;
    for (; key_part != end; key_part++)
      tab.getColumn(key_part->fieldnr-1)->setStorageType(
                             NdbDictionary::Column::StorageTypeMemory);
  }

  // No primary key, create shadow key as 64 bit, auto increment  
  if (form->s->primary_key == MAX_KEY) 
  {
    DBUG_PRINT("info", ("Generating shadow key"));
    if (col.setName("$PK"))
    {
      DBUG_RETURN(my_errno= errno);
    }
    col.setType(NdbDictionary::Column::Bigunsigned);
    col.setLength(1);
    col.setNullable(FALSE);
    col.setPrimaryKey(TRUE);
    col.setAutoIncrement(TRUE);
    if (tab.addColumn(col))
    {
      DBUG_RETURN(my_errno= errno);
    }
    pk_length += 2;
  }
 
  // Make sure that blob tables don't have to big part size
  for (i= 0; i < form->s->fields; i++) 
  {
    /**
     * The extra +7 concists
     * 2 - words from pk in blob table
     * 5 - from extra words added by tup/dict??
     */
    switch (form->field[i]->real_type()) {
    case MYSQL_TYPE_GEOMETRY:
    case MYSQL_TYPE_BLOB:    
    case MYSQL_TYPE_MEDIUM_BLOB:   
    case MYSQL_TYPE_LONG_BLOB: 
    {
      NdbDictionary::Column * column= tab.getColumn(i);
      int size= pk_length + (column->getPartSize()+3)/4 + 7;
      if (size > NDB_MAX_TUPLE_SIZE_IN_WORDS && 
         (pk_length+7) < NDB_MAX_TUPLE_SIZE_IN_WORDS)
      {
        size= NDB_MAX_TUPLE_SIZE_IN_WORDS - pk_length - 7;
        column->setPartSize(4*size);
      }
      /**
       * If size > NDB_MAX and pk_length+7 >= NDB_MAX
       *   then the table can't be created anyway, so skip
       *   changing part size, and have error later
       */ 
    }
    default:
      break;
    }
  }

  // Check partition info
  partition_info *part_info= form->part_info;
  if ((my_errno= set_up_partition_info(part_info, form, (void*)&tab)))
  {
    DBUG_RETURN(my_errno);
  }

  // Create the table in NDB     
  if (dict->createTable(tab) != 0) 
  {
    const NdbError err= dict->getNdbError();
    set_ndb_err(thd, err);
    my_errno= ndb_to_mysql_error(&err);
    DBUG_RETURN(my_errno);
  }

  Ndb_table_guard ndbtab_g(dict, m_tabname);
  // temporary set m_table during create
  // reset at return
  m_table= ndbtab_g.get_table();
  // TODO check also that we have the same frm...
  if (!m_table)
  {
    /* purecov: begin deadcode */
    const NdbError err= dict->getNdbError();
    set_ndb_err(thd, err);
    my_errno= ndb_to_mysql_error(&err);
    DBUG_RETURN(my_errno);
    /* purecov: end */
  }

  DBUG_PRINT("info", ("Table %s/%s created successfully", 
                      m_dbname, m_tabname));

  // Create secondary indexes
  my_errno= create_indexes(ndb, form);

  if (!my_errno)
    my_errno= write_ndb_file(name);
  else
  {
    /*
      Failed to create an index,
      drop the table (and all it's indexes)
    */
    while (dict->dropTableGlobal(*m_table))
    {
      switch (dict->getNdbError().status)
      {
        case NdbError::TemporaryError:
          if (!thd->killed) 
            continue; // retry indefinitly
          break;
        default:
          break;
      }
      break;
    }
    m_table = 0;
    DBUG_RETURN(my_errno);
  }

#ifdef HAVE_NDB_BINLOG
  if (!my_errno)
  {
    NDB_SHARE *share= 0;
    pthread_mutex_lock(&ndbcluster_mutex);
    /*
      First make sure we get a "fresh" share here, not an old trailing one...
    */
    {
      uint length= (uint) strlen(name);
      if ((share= (NDB_SHARE*) hash_search(&ndbcluster_open_tables,
                                           (uchar*) name, length)))
        handle_trailing_share(share);
    }
    /*
      get a new share
    */

    /* ndb_share reference create */
    if (!(share= get_share(name, form, TRUE, TRUE)))
    {
      sql_print_error("NDB: allocating table share for %s failed", name);
      /* my_errno is set */
    }
    else
    {
      DBUG_PRINT("NDB_SHARE", ("%s binlog create  use_count: %u",
                               share->key, share->use_count));
    }
    pthread_mutex_unlock(&ndbcluster_mutex);

    while (!IS_TMP_PREFIX(m_tabname))
    {
      String event_name(INJECTOR_EVENT_LEN);
      ndb_rep_event_name(&event_name,m_dbname,m_tabname);
      int do_event_op= ndb_binlog_running;

      if (!ndb_schema_share &&
          strcmp(share->db, NDB_REP_DB) == 0 &&
          strcmp(share->table_name, NDB_SCHEMA_TABLE) == 0)
        do_event_op= 1;

      /*
        Always create an event for the table, as other mysql servers
        expect it to be there.
      */
      if (!ndbcluster_create_event(ndb, m_table, event_name.c_ptr(), share,
                                   share && do_event_op ? 2 : 1/* push warning */))
      {
        if (ndb_extra_logging)
          sql_print_information("NDB Binlog: CREATE TABLE Event: %s",
                                event_name.c_ptr());
        if (share && 
            ndbcluster_create_event_ops(share, m_table, event_name.c_ptr()))
        {
          sql_print_error("NDB Binlog: FAILED CREATE TABLE event operations."
                          " Event: %s", name);
          /* a warning has been issued to the client */
        }
      }
      /*
        warning has been issued if ndbcluster_create_event failed
        and (share && do_event_op)
      */
      if (share && !do_event_op)
        share->flags|= NSF_NO_BINLOG;
      ndbcluster_log_schema_op(thd, share,
                               thd->query, thd->query_length,
                               share->db, share->table_name,
                               m_table->getObjectId(),
                               m_table->getObjectVersion(),
                               (is_truncate) ?
			       SOT_TRUNCATE_TABLE : SOT_CREATE_TABLE, 
			       0, 0, 1);
      break;
    }
  }
#endif /* HAVE_NDB_BINLOG */

  m_table= 0;
  DBUG_RETURN(my_errno);
}

int ha_ndbcluster::create_handler_files(const char *file,
                                        const char *old_name,
                                        int action_flag,
                                        HA_CREATE_INFO *create_info)
{ 
  Ndb* ndb;
  const NDBTAB *tab;
  uchar *data= NULL, *pack_data= NULL;
  size_t length, pack_length;
  int error= 0;

  DBUG_ENTER("create_handler_files");

  if (action_flag != CHF_INDEX_FLAG)
  {
    DBUG_RETURN(FALSE);
  }
  DBUG_PRINT("enter", ("file: %s", file));
  if (!(ndb= get_ndb()))
    DBUG_RETURN(HA_ERR_NO_CONNECTION);

  NDBDICT *dict= ndb->getDictionary();
  if (!create_info->frm_only)
    DBUG_RETURN(0); // Must be a create, ignore since frm is saved in create

  // TODO handle this
  DBUG_ASSERT(m_table != 0);

  set_dbname(file);
  set_tabname(file);
  Ndb_table_guard ndbtab_g(dict, m_tabname);
  DBUG_PRINT("info", ("m_dbname: %s, m_tabname: %s", m_dbname, m_tabname));
  if (!(tab= ndbtab_g.get_table()))
    DBUG_RETURN(0); // Unkown table, must be temporary table

  DBUG_ASSERT(get_ndb_share_state(m_share) == NSS_ALTERED);
  if (readfrm(file, &data, &length) ||
      packfrm(data, length, &pack_data, &pack_length))
  {
    DBUG_PRINT("info", ("Missing frm for %s", m_tabname));
    my_free((char*)data, MYF(MY_ALLOW_ZERO_PTR));
    my_free((char*)pack_data, MYF(MY_ALLOW_ZERO_PTR));
    error= 1;
  }
  else
  {
    DBUG_PRINT("info", ("Table %s has changed, altering frm in ndb", 
                        m_tabname));
    NdbDictionary::Table new_tab= *tab;
    new_tab.setFrm(pack_data, pack_length);
    if (dict->alterTableGlobal(*tab, new_tab))
    {
      set_ndb_err(current_thd, dict->getNdbError());
      error= ndb_to_mysql_error(&dict->getNdbError());
    }
    my_free((char*)data, MYF(MY_ALLOW_ZERO_PTR));
    my_free((char*)pack_data, MYF(MY_ALLOW_ZERO_PTR));
  }
  
  set_ndb_share_state(m_share, NSS_INITIAL);
  /* ndb_share reference schema(?) free */
  DBUG_PRINT("NDB_SHARE", ("%s binlog schema(?) free  use_count: %u",
                           m_share->key, m_share->use_count));
  free_share(&m_share); // Decrease ref_count

  DBUG_RETURN(error);
}

int ha_ndbcluster::create_index(const char *name, KEY *key_info, 
                                NDB_INDEX_TYPE idx_type, uint idx_no)
{
  int error= 0;
  char unique_name[FN_LEN];
  static const char* unique_suffix= "$unique";
  DBUG_ENTER("ha_ndbcluster::create_ordered_index");
  DBUG_PRINT("info", ("Creating index %u: %s", idx_no, name));  

  if (idx_type == UNIQUE_ORDERED_INDEX || idx_type == UNIQUE_INDEX)
  {
    strxnmov(unique_name, FN_LEN, name, unique_suffix, NullS);
    DBUG_PRINT("info", ("Created unique index name \'%s\' for index %d",
                        unique_name, idx_no));
  }
    
  switch (idx_type){
  case PRIMARY_KEY_INDEX:
    // Do nothing, already created
    break;
  case PRIMARY_KEY_ORDERED_INDEX:
    error= create_ordered_index(name, key_info);
    break;
  case UNIQUE_ORDERED_INDEX:
    if (!(error= create_ordered_index(name, key_info)))
      error= create_unique_index(unique_name, key_info);
    break;
  case UNIQUE_INDEX:
    if (check_index_fields_not_null(key_info))
    {
      push_warning_printf(current_thd, MYSQL_ERROR::WARN_LEVEL_WARN,
			  ER_NULL_COLUMN_IN_INDEX,
			  "Ndb does not support unique index on NULL valued attributes, index access with NULL value will become full table scan");
    }
    error= create_unique_index(unique_name, key_info);
    break;
  case ORDERED_INDEX:
    if (key_info->algorithm == HA_KEY_ALG_HASH)
    {
      push_warning_printf(current_thd, MYSQL_ERROR::WARN_LEVEL_ERROR,
			  ER_ILLEGAL_HA_CREATE_OPTION,
			  ER(ER_ILLEGAL_HA_CREATE_OPTION),
			  ndbcluster_hton_name,
			  "Ndb does not support non-unique "
			  "hash based indexes");
      error= HA_ERR_UNSUPPORTED;
      break;
    }
    error= create_ordered_index(name, key_info);
    break;
  default:
    DBUG_ASSERT(FALSE);
    break;
  }
  
  DBUG_RETURN(error);
}

int ha_ndbcluster::create_ordered_index(const char *name, 
                                        KEY *key_info)
{
  DBUG_ENTER("ha_ndbcluster::create_ordered_index");
  DBUG_RETURN(create_ndb_index(name, key_info, FALSE));
}

int ha_ndbcluster::create_unique_index(const char *name, 
                                       KEY *key_info)
{

  DBUG_ENTER("ha_ndbcluster::create_unique_index");
  DBUG_RETURN(create_ndb_index(name, key_info, TRUE));
}


/*
  Create an index in NDB Cluster
 */

int ha_ndbcluster::create_ndb_index(const char *name, 
                                     KEY *key_info,
                                     bool unique)
{
  Ndb *ndb= get_ndb();
  NdbDictionary::Dictionary *dict= ndb->getDictionary();
  KEY_PART_INFO *key_part= key_info->key_part;
  KEY_PART_INFO *end= key_part + key_info->key_parts;
  
  DBUG_ENTER("ha_ndbcluster::create_index");
  DBUG_PRINT("enter", ("name: %s ", name));

  NdbDictionary::Index ndb_index(name);
  if (unique)
    ndb_index.setType(NdbDictionary::Index::UniqueHashIndex);
  else 
  {
    ndb_index.setType(NdbDictionary::Index::OrderedIndex);
    // TODO Only temporary ordered indexes supported
    ndb_index.setLogging(FALSE); 
  }
  if (ndb_index.setTable(m_tabname))
  {
    DBUG_RETURN(my_errno= errno);
  }

  for (; key_part != end; key_part++) 
  {
    Field *field= key_part->field;
    DBUG_PRINT("info", ("attr: %s", field->field_name));
    if (ndb_index.addColumnName(field->field_name))
    {
      DBUG_RETURN(my_errno= errno);
    }
  }
  
  if (dict->createIndex(ndb_index, *m_table))
    ERR_RETURN(dict->getNdbError());

  // Success
  DBUG_PRINT("info", ("Created index %s", name));
  DBUG_RETURN(0);  
}

/*
 Prepare for an on-line alter table
*/ 
void ha_ndbcluster::prepare_for_alter()
{
  /* ndb_share reference schema */
  ndbcluster_get_share(m_share); // Increase ref_count
  DBUG_PRINT("NDB_SHARE", ("%s binlog schema  use_count: %u",
                           m_share->key, m_share->use_count));
  set_ndb_share_state(m_share, NSS_ALTERED);
}

/*
  Add an index on-line to a table
*/
int ha_ndbcluster::add_index(TABLE *table_arg, 
                             KEY *key_info, uint num_of_keys)
{
  int error= 0;
  uint idx;
  DBUG_ENTER("ha_ndbcluster::add_index");
  DBUG_PRINT("enter", ("table %s", table_arg->s->table_name.str));
  DBUG_ASSERT(m_share->state == NSS_ALTERED);

  for (idx= 0; idx < num_of_keys; idx++)
  {
    KEY *key= key_info + idx;
    KEY_PART_INFO *key_part= key->key_part;
    KEY_PART_INFO *end= key_part + key->key_parts;
    NDB_INDEX_TYPE idx_type= get_index_type_from_key(idx, key_info, false);
    DBUG_PRINT("info", ("Adding index: '%s'", key_info[idx].name));
    // Add fields to key_part struct
    for (; key_part != end; key_part++)
      key_part->field= table->field[key_part->fieldnr];
    // Check index type
    // Create index in ndb
    if((error= create_index(key_info[idx].name, key, idx_type, idx)))
      break;
  }
  if (error)
  {
    set_ndb_share_state(m_share, NSS_INITIAL);
    /* ndb_share reference schema free */
    DBUG_PRINT("NDB_SHARE", ("%s binlog schema free  use_count: %u",
                             m_share->key, m_share->use_count));
    free_share(&m_share); // Decrease ref_count
  }
  DBUG_RETURN(error);  
}

/*
  Mark one or several indexes for deletion. and
  renumber the remaining indexes
*/
int ha_ndbcluster::prepare_drop_index(TABLE *table_arg, 
                                      uint *key_num, uint num_of_keys)
{
  DBUG_ENTER("ha_ndbcluster::prepare_drop_index");
  DBUG_ASSERT(m_share->state == NSS_ALTERED);
  // Mark indexes for deletion
  uint idx;
  for (idx= 0; idx < num_of_keys; idx++)
  {
    DBUG_PRINT("info", ("ha_ndbcluster::prepare_drop_index %u", *key_num));
    m_index[*key_num++].status= TO_BE_DROPPED;
  }
  // Renumber indexes
  THD *thd= current_thd;
  Thd_ndb *thd_ndb= get_thd_ndb(thd);
  Ndb *ndb= thd_ndb->ndb;
  renumber_indexes(ndb, table_arg);
  DBUG_RETURN(0);
}
 
/*
  Really drop all indexes marked for deletion
*/
int ha_ndbcluster::final_drop_index(TABLE *table_arg)
{
  int error;
  DBUG_ENTER("ha_ndbcluster::final_drop_index");
  DBUG_PRINT("info", ("ha_ndbcluster::final_drop_index"));
  // Really drop indexes
  THD *thd= current_thd;
  Thd_ndb *thd_ndb= get_thd_ndb(thd);
  Ndb *ndb= thd_ndb->ndb;
  if((error= drop_indexes(ndb, table_arg)))
  {
    m_share->state= NSS_INITIAL;
    /* ndb_share reference schema free */
    DBUG_PRINT("NDB_SHARE", ("%s binlog schema free  use_count: %u",
                             m_share->key, m_share->use_count));
    free_share(&m_share); // Decrease ref_count
  }
  DBUG_RETURN(error);
}

/*
  Rename a table in NDB Cluster
*/

int ha_ndbcluster::rename_table(const char *from, const char *to)
{
  NDBDICT *dict;
  char old_dbname[FN_HEADLEN];
  char new_dbname[FN_HEADLEN];
  char new_tabname[FN_HEADLEN];
  const NDBTAB *orig_tab;
  int result;
  bool recreate_indexes= FALSE;
  NDBDICT::List index_list;

  DBUG_ENTER("ha_ndbcluster::rename_table");
  DBUG_PRINT("info", ("Renaming %s to %s", from, to));
  set_dbname(from, old_dbname);
  set_dbname(to, new_dbname);
  set_tabname(from);
  set_tabname(to, new_tabname);

  if (check_ndb_connection())
    DBUG_RETURN(my_errno= HA_ERR_NO_CONNECTION);

  Ndb *ndb= get_ndb();
  ndb->setDatabaseName(old_dbname);
  dict= ndb->getDictionary();
  Ndb_table_guard ndbtab_g(dict, m_tabname);
  if (!(orig_tab= ndbtab_g.get_table()))
    ERR_RETURN(dict->getNdbError());

#ifdef HAVE_NDB_BINLOG
  int ndb_table_id= orig_tab->getObjectId();
  int ndb_table_version= orig_tab->getObjectVersion();

  /* ndb_share reference temporary */
  NDB_SHARE *share= get_share(from, 0, FALSE);
  if (share)
  {
    DBUG_PRINT("NDB_SHARE", ("%s temporary  use_count: %u",
                             share->key, share->use_count));
    IF_DBUG(int r=) rename_share(share, to);
    DBUG_ASSERT(r == 0);
  }
#endif
  if (my_strcasecmp(system_charset_info, new_dbname, old_dbname))
  {
    dict->listIndexes(index_list, *orig_tab);    
    recreate_indexes= TRUE;
  }
  // Change current database to that of target table
  set_dbname(to);
  if (ndb->setDatabaseName(m_dbname))
  {
    ERR_RETURN(ndb->getNdbError());
  }

  NdbDictionary::Table new_tab= *orig_tab;
  new_tab.setName(new_tabname);
  if (dict->alterTableGlobal(*orig_tab, new_tab) != 0)
  {
    NdbError ndb_error= dict->getNdbError();
#ifdef HAVE_NDB_BINLOG
    if (share)
    {
      IF_DBUG(int ret=) rename_share(share, from);
      DBUG_ASSERT(ret == 0);
      /* ndb_share reference temporary free */
      DBUG_PRINT("NDB_SHARE", ("%s temporary free  use_count: %u",
                               share->key, share->use_count));
      free_share(&share);
    }
#endif
    ERR_RETURN(ndb_error);
  }
  
  // Rename .ndb file
  if ((result= handler::rename_table(from, to)))
  {
    // ToDo in 4.1 should rollback alter table...
#ifdef HAVE_NDB_BINLOG
    if (share)
    {
      /* ndb_share reference temporary free */
      DBUG_PRINT("NDB_SHARE", ("%s temporary  use_count: %u",
                               share->key, share->use_count));
      free_share(&share);
    }
#endif
    DBUG_RETURN(result);
  }

#ifdef HAVE_NDB_BINLOG
  int is_old_table_tmpfile= 1;
  if (share && share->op)
    dict->forceGCPWait();

  /* handle old table */
  if (!IS_TMP_PREFIX(m_tabname))
  {
    is_old_table_tmpfile= 0;
    String event_name(INJECTOR_EVENT_LEN);
    ndb_rep_event_name(&event_name, from + sizeof(share_prefix) - 1, 0);
    ndbcluster_handle_drop_table(ndb, event_name.c_ptr(), share,
                                 "rename table");
  }

  if (!result && !IS_TMP_PREFIX(new_tabname))
  {
    /* always create an event for the table */
    String event_name(INJECTOR_EVENT_LEN);
    ndb_rep_event_name(&event_name, to + sizeof(share_prefix) - 1, 0);
    Ndb_table_guard ndbtab_g2(dict, new_tabname);
    const NDBTAB *ndbtab= ndbtab_g2.get_table();

    if (!ndbcluster_create_event(ndb, ndbtab, event_name.c_ptr(), share,
                                 share && ndb_binlog_running ? 2 : 1/* push warning */))
    {
      if (ndb_extra_logging)
        sql_print_information("NDB Binlog: RENAME Event: %s",
                              event_name.c_ptr());
      if (share &&
          ndbcluster_create_event_ops(share, ndbtab, event_name.c_ptr()))
      {
        sql_print_error("NDB Binlog: FAILED create event operations "
                        "during RENAME. Event %s", event_name.c_ptr());
        /* a warning has been issued to the client */
      }
    }
    /*
      warning has been issued if ndbcluster_create_event failed
      and (share && ndb_binlog_running)
    */
    if (!is_old_table_tmpfile)
      ndbcluster_log_schema_op(current_thd, share,
                               current_thd->query, current_thd->query_length,
                               old_dbname, m_tabname,
                               ndb_table_id, ndb_table_version,
                               SOT_RENAME_TABLE,
                               m_dbname, new_tabname, 1);
  }

  // If we are moving tables between databases, we need to recreate
  // indexes
  if (recreate_indexes)
  {
    for (unsigned i = 0; i < index_list.count; i++) 
    {
        NDBDICT::List::Element& index_el = index_list.elements[i];
	// Recreate any indexes not stored in the system database
	if (my_strcasecmp(system_charset_info, 
			  index_el.database, NDB_SYSTEM_DATABASE))
	{
	  set_dbname(from);
	  ndb->setDatabaseName(m_dbname);
	  const NDBINDEX * index= dict->getIndexGlobal(index_el.name,  new_tab);
	  DBUG_PRINT("info", ("Creating index %s/%s",
			      index_el.database, index->getName()));
	  dict->createIndex(*index, new_tab);
	  DBUG_PRINT("info", ("Dropping index %s/%s",
			      index_el.database, index->getName()));
	  set_dbname(from);
	  ndb->setDatabaseName(m_dbname);
	  dict->dropIndexGlobal(*index);
	}
    }
  }
  if (share)
  {
    /* ndb_share reference temporary free */
    DBUG_PRINT("NDB_SHARE", ("%s temporary free  use_count: %u",
                             share->key, share->use_count));
    free_share(&share);
  }
#endif

  DBUG_RETURN(result);
}


/*
  Delete table from NDB Cluster

 */

/* static version which does not need a handler */

int
ha_ndbcluster::delete_table(ha_ndbcluster *h, Ndb *ndb,
                            const char *path,
                            const char *db,
                            const char *table_name)
{
  THD *thd= current_thd;
  DBUG_ENTER("ha_ndbcluster::ndbcluster_delete_table");
  NDBDICT *dict= ndb->getDictionary();
  int ndb_table_id= 0;
  int ndb_table_version= 0;
#ifdef HAVE_NDB_BINLOG
  /*
    Don't allow drop table unless
    schema distribution table is setup
  */
  if (!ndb_schema_share)
  {
    DBUG_PRINT("info", ("Schema distribution table not setup"));
    DBUG_RETURN(HA_ERR_NO_CONNECTION);
  }
  /* ndb_share reference temporary */
  NDB_SHARE *share= get_share(path, 0, FALSE);
  if (share)
  {
    DBUG_PRINT("NDB_SHARE", ("%s temporary  use_count: %u",
                             share->key, share->use_count));
  }
#endif

  /* Drop the table from NDB */
  
  int res= 0;
  if (h && h->m_table)
  {
retry_temporary_error1:
    if (dict->dropTableGlobal(*h->m_table) == 0)
    {
      ndb_table_id= h->m_table->getObjectId();
      ndb_table_version= h->m_table->getObjectVersion();
      DBUG_PRINT("info", ("success 1"));
    }
    else
    {
      switch (dict->getNdbError().status)
      {
        case NdbError::TemporaryError:
          if (!thd->killed) 
            goto retry_temporary_error1; // retry indefinitly
          break;
        default:
          break;
      }
      set_ndb_err(thd, dict->getNdbError());
      res= ndb_to_mysql_error(&dict->getNdbError());
      DBUG_PRINT("info", ("error(1) %u", res));
    }
    h->release_metadata(thd, ndb);
  }
  else
  {
    ndb->setDatabaseName(db);
    while (1)
    {
      Ndb_table_guard ndbtab_g(dict, table_name);
      if (ndbtab_g.get_table())
      {
    retry_temporary_error2:
        if (dict->dropTableGlobal(*ndbtab_g.get_table()) == 0)
        {
          ndb_table_id= ndbtab_g.get_table()->getObjectId();
          ndb_table_version= ndbtab_g.get_table()->getObjectVersion();
          DBUG_PRINT("info", ("success 2"));
          break;
        }
        else
        {
          switch (dict->getNdbError().status)
          {
            case NdbError::TemporaryError:
              if (!thd->killed) 
                goto retry_temporary_error2; // retry indefinitly
              break;
            default:
              if (dict->getNdbError().code == NDB_INVALID_SCHEMA_OBJECT)
              {
                ndbtab_g.invalidate();
                continue;
              }
              break;
          }
        }
      }
      set_ndb_err(thd, dict->getNdbError());
      res= ndb_to_mysql_error(&dict->getNdbError());
      DBUG_PRINT("info", ("error(2) %u", res));
      break;
    }
  }

  if (res)
  {
#ifdef HAVE_NDB_BINLOG
    /* the drop table failed for some reason, drop the share anyways */
    if (share)
    {
      pthread_mutex_lock(&ndbcluster_mutex);
      if (share->state != NSS_DROPPED)
      {
        /*
          The share kept by the server has not been freed, free it
        */
        share->state= NSS_DROPPED;
        /* ndb_share reference create free */
        DBUG_PRINT("NDB_SHARE", ("%s create free  use_count: %u",
                                 share->key, share->use_count));
        free_share(&share, TRUE);
      }
      /* ndb_share reference temporary free */
      DBUG_PRINT("NDB_SHARE", ("%s temporary free  use_count: %u",
                               share->key, share->use_count));
      free_share(&share, TRUE);
      pthread_mutex_unlock(&ndbcluster_mutex);
    }
#endif
    DBUG_RETURN(res);
  }

#ifdef HAVE_NDB_BINLOG
  /* stop the logging of the dropped table, and cleanup */

  /*
    drop table is successful even if table does not exist in ndb
    and in case table was actually not dropped, there is no need
    to force a gcp, and setting the event_name to null will indicate
    that there is no event to be dropped
  */
  int table_dropped= dict->getNdbError().code != 709;

  if (!IS_TMP_PREFIX(table_name) && share &&
      current_thd->lex->sql_command != SQLCOM_TRUNCATE)
  {
    ndbcluster_log_schema_op(thd, share,
                             thd->query, thd->query_length,
                             share->db, share->table_name,
                             ndb_table_id, ndb_table_version,
                             SOT_DROP_TABLE, 0, 0, 1);
  }
  else if (table_dropped && share && share->op) /* ndbcluster_log_schema_op
                                                   will do a force GCP */
    dict->forceGCPWait();

  if (!IS_TMP_PREFIX(table_name))
  {
    String event_name(INJECTOR_EVENT_LEN);
    ndb_rep_event_name(&event_name, path + sizeof(share_prefix) - 1, 0);
    ndbcluster_handle_drop_table(ndb,
                                 table_dropped ? event_name.c_ptr() : 0,
                                 share, "delete table");
  }

  if (share)
  {
    pthread_mutex_lock(&ndbcluster_mutex);
    if (share->state != NSS_DROPPED)
    {
      /*
        The share kept by the server has not been freed, free it
      */
      share->state= NSS_DROPPED;
      /* ndb_share reference create free */
      DBUG_PRINT("NDB_SHARE", ("%s create free  use_count: %u",
                               share->key, share->use_count));
      free_share(&share, TRUE);
    }
    /* ndb_share reference temporary free */
    DBUG_PRINT("NDB_SHARE", ("%s temporary free  use_count: %u",
                             share->key, share->use_count));
    free_share(&share, TRUE);
    pthread_mutex_unlock(&ndbcluster_mutex);
  }
#endif
  DBUG_RETURN(0);
}

int ha_ndbcluster::delete_table(const char *name)
{
  DBUG_ENTER("ha_ndbcluster::delete_table");
  DBUG_PRINT("enter", ("name: %s", name));
  set_dbname(name);
  set_tabname(name);

#ifdef HAVE_NDB_BINLOG
  /*
    Don't allow drop table unless
    schema distribution table is setup
  */
  if (!ndb_schema_share)
  {
    DBUG_PRINT("info", ("Schema distribution table not setup"));
    DBUG_RETURN(HA_ERR_NO_CONNECTION);
  }
#endif

  if (check_ndb_connection())
    DBUG_RETURN(HA_ERR_NO_CONNECTION);

  /* Call ancestor function to delete .ndb file */
  handler::delete_table(name);

  DBUG_RETURN(delete_table(this, get_ndb(),name, m_dbname, m_tabname));
}


void ha_ndbcluster::get_auto_increment(ulonglong offset, ulonglong increment,
                                       ulonglong nb_desired_values,
                                       ulonglong *first_value,
                                       ulonglong *nb_reserved_values)
{
  uint cache_size;
  Uint64 auto_value;
  THD *thd= current_thd;
  DBUG_ENTER("get_auto_increment");
  DBUG_PRINT("enter", ("m_tabname: %s", m_tabname));
  Ndb *ndb= get_ndb();
   
  if (m_rows_inserted > m_rows_to_insert)
  {
    /* We guessed too low */
    m_rows_to_insert+= m_autoincrement_prefetch;
  }
  uint remaining= m_rows_to_insert - m_rows_inserted;
  uint min_prefetch= 
    (remaining < thd->variables.ndb_autoincrement_prefetch_sz) ?
    thd->variables.ndb_autoincrement_prefetch_sz
    : remaining;
  cache_size= ((remaining < m_autoincrement_prefetch) ?
	       min_prefetch
	       : remaining);
  uint retries= NDB_AUTO_INCREMENT_RETRIES;
  int retry_sleep= 30; /* 30 milliseconds, transaction */
  for (;;)
  {
    Ndb_tuple_id_range_guard g(m_share);
    if (m_skip_auto_increment &&
        ndb->readAutoIncrementValue(m_table, g.range, auto_value) ||
        ndb->getAutoIncrementValue(m_table, g.range, auto_value, cache_size, increment, offset))
    {
      if (--retries &&
          ndb->getNdbError().status == NdbError::TemporaryError)
      {
        my_sleep(retry_sleep);
        continue;
      }
      const NdbError err= ndb->getNdbError();
      sql_print_error("Error %lu in ::get_auto_increment(): %s",
                      (ulong) err.code, err.message);
      *first_value= ~(ulonglong) 0;
      DBUG_VOID_RETURN;
    }
    break;
  }
  *first_value= (longlong)auto_value;
  /* From the point of view of MySQL, NDB reserves one row at a time */
  *nb_reserved_values= 1;
  DBUG_VOID_RETURN;
}


/*
  Constructor for the NDB Cluster table handler 
 */

/*
  Normal flags for binlogging is that ndb has HA_HAS_OWN_BINLOGGING
  and preferes HA_BINLOG_ROW_CAPABLE
  Other flags are set under certain circumstaces in table_flags()
*/
#define HA_NDBCLUSTER_TABLE_FLAGS \
                HA_REC_NOT_IN_SEQ | \
                HA_NULL_IN_KEY | \
                HA_AUTO_PART_KEY | \
                HA_NO_PREFIX_CHAR_KEYS | \
                HA_NEED_READ_RANGE_BUFFER | \
                HA_CAN_GEOMETRY | \
                HA_CAN_BIT_FIELD | \
                HA_PRIMARY_KEY_REQUIRED_FOR_POSITION | \
                HA_PRIMARY_KEY_REQUIRED_FOR_DELETE | \
                HA_PARTIAL_COLUMN_READ | \
                HA_HAS_OWN_BINLOGGING | \
                HA_BINLOG_ROW_CAPABLE | \
                HA_HAS_RECORDS

ha_ndbcluster::ha_ndbcluster(handlerton *hton, TABLE_SHARE *table_arg):
  handler(hton, table_arg),
  m_active_trans(NULL),
  m_active_cursor(NULL),
  m_table(NULL),
  m_table_info(NULL),
  m_table_flags(HA_NDBCLUSTER_TABLE_FLAGS),
  m_share(0),
  m_part_info(NULL),
  m_use_partition_function(FALSE),
  m_sorted(FALSE),
  m_use_write(FALSE),
  m_ignore_dup_key(FALSE),
  m_has_unique_index(FALSE),
  m_primary_key_update(FALSE),
  m_ignore_no_key(FALSE),
  m_rows_to_insert((ha_rows) 1),
  m_rows_inserted((ha_rows) 0),
  m_bulk_insert_rows((ha_rows) 1024),
  m_rows_changed((ha_rows) 0),
  m_bulk_insert_not_flushed(FALSE),
  m_delete_cannot_batch(FALSE),
  m_update_cannot_batch(FALSE),
  m_ops_pending(0),
  m_skip_auto_increment(TRUE),
  m_blobs_pending(0),
  m_blobs_offset(0),
  m_blobs_buffer(0),
  m_blobs_buffer_size(0),
  m_dupkey((uint) -1),
  m_ha_not_exact_count(FALSE),
  m_force_send(TRUE),
  m_autoincrement_prefetch((ha_rows) NDB_DEFAULT_AUTO_PREFETCH),
  m_transaction_on(TRUE),
  m_cond(NULL),
  m_multi_cursor(NULL)
{
  int i;
 
  DBUG_ENTER("ha_ndbcluster");

  m_tabname[0]= '\0';
  m_dbname[0]= '\0';

  stats.records= ~(ha_rows)0; // uninitialized
  stats.block_size= 1024;

  for (i= 0; i < MAX_KEY; i++)
    ndb_init_index(m_index[i]);

  DBUG_VOID_RETURN;
}


int ha_ndbcluster::ha_initialise()
{
  DBUG_ENTER("ha_ndbcluster::ha_initialise");
  if (check_ndb_in_thd(current_thd))
  {
    DBUG_RETURN(FALSE);
  }
  DBUG_RETURN(TRUE);
}

/*
  Destructor for NDB Cluster table handler
 */

ha_ndbcluster::~ha_ndbcluster() 
{
  THD *thd= current_thd;
  Ndb *ndb= thd ? check_ndb_in_thd(thd) : g_ndb;
  DBUG_ENTER("~ha_ndbcluster");

  if (m_share)
  {
    /* ndb_share reference handler free */
    DBUG_PRINT("NDB_SHARE", ("%s handler free  use_count: %u",
                             m_share->key, m_share->use_count));
    free_share(&m_share);
  }
  release_metadata(thd, ndb);
  my_free(m_blobs_buffer, MYF(MY_ALLOW_ZERO_PTR));
  m_blobs_buffer= 0;

  // Check for open cursor/transaction
  if (m_active_cursor) {
  }
  DBUG_ASSERT(m_active_cursor == NULL);
  if (m_active_trans) {
  }
  DBUG_ASSERT(m_active_trans == NULL);

  // Discard any generated condition
  DBUG_PRINT("info", ("Deleting generated condition"));
  if (m_cond)
  {
    delete m_cond;
    m_cond= NULL;
  }

  DBUG_VOID_RETURN;
}



/*
  Open a table for further use
  - fetch metadata for this table from NDB
  - check that table exists

  RETURN
    0    ok
    < 0  Table has changed
*/

int ha_ndbcluster::open(const char *name, int mode, uint test_if_locked)
{
  int res;
  KEY *key;
  DBUG_ENTER("ha_ndbcluster::open");
  DBUG_PRINT("enter", ("name: %s  mode: %d  test_if_locked: %d",
                       name, mode, test_if_locked));
  
  /*
    Setup ref_length to make room for the whole 
    primary key to be written in the ref variable
  */
  
  if (table_share->primary_key != MAX_KEY) 
  {
    key= table->key_info+table_share->primary_key;
    ref_length= key->key_length;
  }
  else // (table_share->primary_key == MAX_KEY) 
  {
    if (m_use_partition_function)
    {
      ref_length+= sizeof(m_part_id);
    }
  }

  DBUG_PRINT("info", ("ref_length: %d", ref_length));

  // Init table lock structure 
  /* ndb_share reference handler */
  if (!(m_share=get_share(name, table)))
    DBUG_RETURN(1);
  DBUG_PRINT("NDB_SHARE", ("%s handler  use_count: %u",
                           m_share->key, m_share->use_count));
  thr_lock_data_init(&m_share->lock,&m_lock,(void*) 0);
  
  set_dbname(name);
  set_tabname(name);
  
  if ((res= check_ndb_connection()) ||
      (res= get_metadata(name)))
  {
    /* ndb_share reference handler free */
    DBUG_PRINT("NDB_SHARE", ("%s handler free  use_count: %u",
                             m_share->key, m_share->use_count));
    free_share(&m_share);
    m_share= 0;
    DBUG_RETURN(res);
  }
  while (1)
  {
    Ndb *ndb= get_ndb();
    if (ndb->setDatabaseName(m_dbname))
    {
      set_ndb_err(current_thd, ndb->getNdbError());
      res= ndb_to_mysql_error(&ndb->getNdbError());
      break;
    }
    struct Ndb_statistics stat;
    res= ndb_get_table_statistics(NULL, FALSE, ndb, m_table, &stat);
    stats.mean_rec_length= stat.row_size;
    stats.data_file_length= stat.fragment_memory;
    stats.records= stat.row_count;
    if(!res)
      res= info(HA_STATUS_CONST);
    break;
  }
  if (res)
  {
    free_share(&m_share);
    m_share= 0;
    release_metadata(current_thd, get_ndb());
    DBUG_RETURN(res);
  }
#ifdef HAVE_NDB_BINLOG
  if (!ndb_binlog_tables_inited && ndb_binlog_running)
    table->db_stat|= HA_READ_ONLY;
#endif
  DBUG_RETURN(0);
}

/*
  Set partition info

  SYNOPSIS
    set_part_info()
    part_info

  RETURN VALUE
    NONE

  DESCRIPTION
    Set up partition info when handler object created
*/

void ha_ndbcluster::set_part_info(partition_info *part_info)
{
  m_part_info= part_info;
  if (!(m_part_info->part_type == HASH_PARTITION &&
        m_part_info->list_of_part_fields &&
        !m_part_info->is_sub_partitioned()))
    m_use_partition_function= TRUE;
}

/*
  Close the table
  - release resources setup by open()
 */

int ha_ndbcluster::close(void)
{
  DBUG_ENTER("close");
  THD *thd= table->in_use;
  Ndb *ndb= thd ? check_ndb_in_thd(thd) : g_ndb;
  /* ndb_share reference handler free */
  DBUG_PRINT("NDB_SHARE", ("%s handler free  use_count: %u",
                           m_share->key, m_share->use_count));
  free_share(&m_share);
  m_share= 0;
  release_metadata(thd, ndb);
  DBUG_RETURN(0);
}


Thd_ndb* ha_ndbcluster::seize_thd_ndb()
{
  Thd_ndb *thd_ndb;
  DBUG_ENTER("seize_thd_ndb");

  thd_ndb= new Thd_ndb();
  if (thd_ndb == NULL)
  {
    my_errno= HA_ERR_OUT_OF_MEM;
    return NULL;
  }
  if (thd_ndb->ndb->init(max_transactions) != 0)
  {
    ERR_PRINT(thd_ndb->ndb->getNdbError());
    /*
      TODO 
      Alt.1 If init fails because to many allocated Ndb 
      wait on condition for a Ndb object to be released.
      Alt.2 Seize/release from pool, wait until next release 
    */
    delete thd_ndb;
    thd_ndb= NULL;
  }
  DBUG_RETURN(thd_ndb);
}


void ha_ndbcluster::release_thd_ndb(Thd_ndb* thd_ndb)
{
  DBUG_ENTER("release_thd_ndb");
  delete thd_ndb;
  DBUG_VOID_RETURN;
}


/*
  If this thread already has a Thd_ndb object allocated
  in current THD, reuse it. Otherwise
  seize a Thd_ndb object, assign it to current THD and use it.
 
*/

Ndb* check_ndb_in_thd(THD* thd)
{
  Thd_ndb *thd_ndb= get_thd_ndb(thd);
  if (!thd_ndb)
  {
    if (!(thd_ndb= ha_ndbcluster::seize_thd_ndb()))
      return NULL;
    set_thd_ndb(thd, thd_ndb);
  }
  return thd_ndb->ndb;
}



int ha_ndbcluster::check_ndb_connection(THD* thd)
{
  Ndb *ndb;
  DBUG_ENTER("check_ndb_connection");
  
  if (!(ndb= check_ndb_in_thd(thd)))
    DBUG_RETURN(HA_ERR_NO_CONNECTION);
  if (ndb->setDatabaseName(m_dbname))
  {
    ERR_RETURN(ndb->getNdbError());
  }
  DBUG_RETURN(0);
}


static int ndbcluster_close_connection(handlerton *hton, THD *thd)
{
  Thd_ndb *thd_ndb= get_thd_ndb(thd);
  DBUG_ENTER("ndbcluster_close_connection");
  if (thd_ndb)
  {
    ha_ndbcluster::release_thd_ndb(thd_ndb);
    set_thd_ndb(thd, NULL); // not strictly required but does not hurt either
  }
  DBUG_RETURN(0);
}


/*
  Try to discover one table from NDB
 */

int ndbcluster_discover(handlerton *hton, THD* thd, const char *db, 
                        const char *name,
                        uchar **frmblob, 
                        size_t *frmlen)
{
  int error= 0;
  NdbError ndb_error;
  size_t len;
  uchar* data= NULL;
  Ndb* ndb;
  char key[FN_REFLEN];
  DBUG_ENTER("ndbcluster_discover");
  DBUG_PRINT("enter", ("db: %s, name: %s", db, name)); 

  if (!(ndb= check_ndb_in_thd(thd)))
    DBUG_RETURN(HA_ERR_NO_CONNECTION);  
  if (ndb->setDatabaseName(db))
  {
    ERR_RETURN(ndb->getNdbError());
  }
  NDBDICT* dict= ndb->getDictionary();
  build_table_filename(key, sizeof(key), db, name, "", 0);
  /* ndb_share reference temporary */
  NDB_SHARE *share= get_share(key, 0, FALSE);
  if (share)
  {
    DBUG_PRINT("NDB_SHARE", ("%s temporary  use_count: %u",
                             share->key, share->use_count));
  }
  if (share && get_ndb_share_state(share) == NSS_ALTERED)
  {
    // Frm has been altered on disk, but not yet written to ndb
    if (readfrm(key, &data, &len))
    {
      DBUG_PRINT("error", ("Could not read frm"));
      error= 1;
      goto err;
    }
  }
  else
  {
    Ndb_table_guard ndbtab_g(dict, name);
    const NDBTAB *tab= ndbtab_g.get_table();
    if (!tab)
    {
      const NdbError err= dict->getNdbError();
      if (err.code == 709 || err.code == 723)
      {
        error= -1;
        DBUG_PRINT("info", ("ndb_error.code: %u", ndb_error.code));
      }
      else
      {
        error= -1;
        ndb_error= err;
        DBUG_PRINT("info", ("ndb_error.code: %u", ndb_error.code));
      }
      goto err;
    }
    DBUG_PRINT("info", ("Found table %s", tab->getName()));
    
    len= tab->getFrmLength();  
    if (len == 0 || tab->getFrmData() == NULL)
    {
      DBUG_PRINT("error", ("No frm data found."));
      error= 1;
      goto err;
    }
    
    if (unpackfrm(&data, &len, (uchar*) tab->getFrmData()))
    {
      DBUG_PRINT("error", ("Could not unpack table"));
      error= 1;
      goto err;
    }
  }

  *frmlen= len;
  *frmblob= data;
  
  if (share)
  {
    /* ndb_share reference temporary free */
    DBUG_PRINT("NDB_SHARE", ("%s temporary free  use_count: %u",
                             share->key, share->use_count));
    free_share(&share);
  }

  DBUG_RETURN(0);
err:
  my_free((char*)data, MYF(MY_ALLOW_ZERO_PTR));
  if (share)
  {
    /* ndb_share reference temporary free */
    DBUG_PRINT("NDB_SHARE", ("%s temporary free  use_count: %u",
                             share->key, share->use_count));
    free_share(&share);
  }
  if (ndb_error.code)
  {
    ERR_RETURN(ndb_error);
  }
  DBUG_RETURN(error);
}

/*
  Check if a table exists in NDB

 */

int ndbcluster_table_exists_in_engine(handlerton *hton, THD* thd, 
                                      const char *db,
                                      const char *name)
{
  Ndb* ndb;
  DBUG_ENTER("ndbcluster_table_exists_in_engine");
  DBUG_PRINT("enter", ("db: %s  name: %s", db, name));

  if (!(ndb= check_ndb_in_thd(thd)))
    DBUG_RETURN(HA_ERR_NO_CONNECTION);
  NDBDICT* dict= ndb->getDictionary();
  NdbDictionary::Dictionary::List list;
  if (dict->listObjects(list, NdbDictionary::Object::UserTable) != 0)
    ERR_RETURN(dict->getNdbError());
  for (uint i= 0 ; i < list.count ; i++)
  {
    NdbDictionary::Dictionary::List::Element& elmt= list.elements[i];
    if (my_strcasecmp(system_charset_info, elmt.database, db))
      continue;
    if (my_strcasecmp(system_charset_info, elmt.name, name))
      continue;
    DBUG_PRINT("info", ("Found table"));
    DBUG_RETURN(HA_ERR_TABLE_EXIST);
  }
  DBUG_RETURN(HA_ERR_NO_SUCH_TABLE);
}



extern "C" uchar* tables_get_key(const char *entry, size_t *length,
                                my_bool not_used __attribute__((unused)))
{
  *length= strlen(entry);
  return (uchar*) entry;
}


/*
  Drop a database in NDB Cluster
  NOTE add a dummy void function, since stupid handlerton is returning void instead of int...
*/

int ndbcluster_drop_database_impl(const char *path)
{
  DBUG_ENTER("ndbcluster_drop_database");
  THD *thd= current_thd;
  char dbname[FN_HEADLEN];
  Ndb* ndb;
  NdbDictionary::Dictionary::List list;
  uint i;
  char *tabname;
  List<char> drop_list;
  int ret= 0;
  ha_ndbcluster::set_dbname(path, (char *)&dbname);
  DBUG_PRINT("enter", ("db: %s", dbname));
  
  if (!(ndb= check_ndb_in_thd(thd)))
    DBUG_RETURN(-1);
  
  // List tables in NDB
  NDBDICT *dict= ndb->getDictionary();
  if (dict->listObjects(list, 
                        NdbDictionary::Object::UserTable) != 0)
    DBUG_RETURN(-1);
  for (i= 0 ; i < list.count ; i++)
  {
    NdbDictionary::Dictionary::List::Element& elmt= list.elements[i];
    DBUG_PRINT("info", ("Found %s/%s in NDB", elmt.database, elmt.name));     
    
    // Add only tables that belongs to db
    if (my_strcasecmp(system_charset_info, elmt.database, dbname))
      continue;
    DBUG_PRINT("info", ("%s must be dropped", elmt.name));     
    drop_list.push_back(thd->strdup(elmt.name));
  }
  // Drop any tables belonging to database
  char full_path[FN_REFLEN];
  char *tmp= full_path +
    build_table_filename(full_path, sizeof(full_path), dbname, "", "", 0);
  if (ndb->setDatabaseName(dbname))
  {
    ERR_RETURN(ndb->getNdbError());
  }
  List_iterator_fast<char> it(drop_list);
  while ((tabname=it++))
  {
    tablename_to_filename(tabname, tmp, FN_REFLEN - (tmp - full_path)-1);
    VOID(pthread_mutex_lock(&LOCK_open));
    if (ha_ndbcluster::delete_table(0, ndb, full_path, dbname, tabname))
    {
      const NdbError err= dict->getNdbError();
      if (err.code != 709 && err.code != 723)
      {
        set_ndb_err(thd, err);
        ret= ndb_to_mysql_error(&err);
      }
    }
    VOID(pthread_mutex_unlock(&LOCK_open));
  }
  DBUG_RETURN(ret);      
}

static void ndbcluster_drop_database(handlerton *hton, char *path)
{
  DBUG_ENTER("ndbcluster_drop_database");
#ifdef HAVE_NDB_BINLOG
  /*
    Don't allow drop database unless
    schema distribution table is setup
  */
  if (!ndb_schema_share)
  {
    DBUG_PRINT("info", ("Schema distribution table not setup"));
    DBUG_VOID_RETURN;
    //DBUG_RETURN(HA_ERR_NO_CONNECTION);
  }
#endif
  ndbcluster_drop_database_impl(path);
#ifdef HAVE_NDB_BINLOG
  char db[FN_REFLEN];
  THD *thd= current_thd;
  ha_ndbcluster::set_dbname(path, db);
  ndbcluster_log_schema_op(thd, 0,
                           thd->query, thd->query_length,
                           db, "", 0, 0, SOT_DROP_DB, 0, 0, 0);
#endif
  DBUG_VOID_RETURN;
}

int ndb_create_table_from_engine(THD *thd, const char *db,
                                 const char *table_name)
{
  LEX *old_lex= thd->lex, newlex;
  thd->lex= &newlex;
  newlex.current_select= NULL;
  lex_start(thd);
  int res= ha_create_table_from_engine(thd, db, table_name);
  thd->lex= old_lex;
  return res;
}

/*
  find all tables in ndb and discover those needed
*/
int ndbcluster_find_all_files(THD *thd)
{
  Ndb* ndb;
  char key[FN_REFLEN];
  NDBDICT *dict;
  int unhandled, retries= 5, skipped;
  DBUG_ENTER("ndbcluster_find_all_files");

  if (!(ndb= check_ndb_in_thd(thd)))
    DBUG_RETURN(HA_ERR_NO_CONNECTION);

  dict= ndb->getDictionary();

  LINT_INIT(unhandled);
  LINT_INIT(skipped);
  do
  {
    NdbDictionary::Dictionary::List list;
    if (dict->listObjects(list, NdbDictionary::Object::UserTable) != 0)
      ERR_RETURN(dict->getNdbError());
    unhandled= 0;
    skipped= 0;
    retries--;
    for (uint i= 0 ; i < list.count ; i++)
    {
      NDBDICT::List::Element& elmt= list.elements[i];
      if (IS_TMP_PREFIX(elmt.name) || IS_NDB_BLOB_PREFIX(elmt.name))
      {
        DBUG_PRINT("info", ("Skipping %s.%s in NDB", elmt.database, elmt.name));
        continue;
      }
      DBUG_PRINT("info", ("Found %s.%s in NDB", elmt.database, elmt.name));
      if (elmt.state != NDBOBJ::StateOnline &&
          elmt.state != NDBOBJ::StateBackup &&
          elmt.state != NDBOBJ::StateBuilding)
      {
        sql_print_information("NDB: skipping setup table %s.%s, in state %d",
                              elmt.database, elmt.name, elmt.state);
        skipped++;
        continue;
      }

      ndb->setDatabaseName(elmt.database);
      Ndb_table_guard ndbtab_g(dict, elmt.name);
      const NDBTAB *ndbtab= ndbtab_g.get_table();
      if (!ndbtab)
      {
        if (retries == 0)
          sql_print_error("NDB: failed to setup table %s.%s, error: %d, %s",
                          elmt.database, elmt.name,
                          dict->getNdbError().code,
                          dict->getNdbError().message);
        unhandled++;
        continue;
      }

      if (ndbtab->getFrmLength() == 0)
        continue;
    
      /* check if database exists */
      char *end= key +
        build_table_filename(key, sizeof(key), elmt.database, "", "", 0);
      if (my_access(key, F_OK))
      {
        /* no such database defined, skip table */
        continue;
      }
      /* finalize construction of path */
      end+= tablename_to_filename(elmt.name, end,
                                  sizeof(key)-(end-key));
      uchar *data= 0, *pack_data= 0;
      size_t length, pack_length;
      int discover= 0;
      if (readfrm(key, &data, &length) ||
          packfrm(data, length, &pack_data, &pack_length))
      {
        discover= 1;
        sql_print_information("NDB: missing frm for %s.%s, discovering...",
                              elmt.database, elmt.name);
      }
      else if (cmp_frm(ndbtab, pack_data, pack_length))
      {
        /* ndb_share reference temporary */
        NDB_SHARE *share= get_share(key, 0, FALSE);
        if (share)
        {
          DBUG_PRINT("NDB_SHARE", ("%s temporary  use_count: %u",
                                   share->key, share->use_count));
        }
        if (!share || get_ndb_share_state(share) != NSS_ALTERED)
        {
          discover= 1;
          sql_print_information("NDB: mismatch in frm for %s.%s, discovering...",
                                elmt.database, elmt.name);
        }
        if (share)
        {
          /* ndb_share reference temporary free */
          DBUG_PRINT("NDB_SHARE", ("%s temporary free  use_count: %u",
                                   share->key, share->use_count));
          free_share(&share);
        }
      }
      my_free((char*) data, MYF(MY_ALLOW_ZERO_PTR));
      my_free((char*) pack_data, MYF(MY_ALLOW_ZERO_PTR));

      pthread_mutex_lock(&LOCK_open);
      if (discover)
      {
        /* ToDo 4.1 database needs to be created if missing */
        if (ndb_create_table_from_engine(thd, elmt.database, elmt.name))
        {
          /* ToDo 4.1 handle error */
        }
      }
#ifdef HAVE_NDB_BINLOG
      else
      {
        /* set up replication for this table */
        ndbcluster_create_binlog_setup(ndb, key, end-key,
                                       elmt.database, elmt.name,
                                       TRUE);
      }
#endif
      pthread_mutex_unlock(&LOCK_open);
    }
  }
  while (unhandled && retries);

  DBUG_RETURN(-(skipped + unhandled));
}

int ndbcluster_find_files(handlerton *hton, THD *thd,
                          const char *db,
                          const char *path,
                          const char *wild, bool dir, List<LEX_STRING> *files)
{
  DBUG_ENTER("ndbcluster_find_files");
  DBUG_PRINT("enter", ("db: %s", db));
  { // extra bracket to avoid gcc 2.95.3 warning
  uint i;
  Ndb* ndb;
  char name[FN_REFLEN];
  HASH ndb_tables, ok_tables;
  NDBDICT::List list;

  if (!(ndb= check_ndb_in_thd(thd)))
    DBUG_RETURN(HA_ERR_NO_CONNECTION);

  if (dir)
    DBUG_RETURN(0); // Discover of databases not yet supported

  // List tables in NDB
  NDBDICT *dict= ndb->getDictionary();
  if (dict->listObjects(list, 
                        NdbDictionary::Object::UserTable) != 0)
    ERR_RETURN(dict->getNdbError());

  if (hash_init(&ndb_tables, system_charset_info,list.count,0,0,
                (hash_get_key)tables_get_key,0,0))
  {
    DBUG_PRINT("error", ("Failed to init HASH ndb_tables"));
    DBUG_RETURN(-1);
  }

  if (hash_init(&ok_tables, system_charset_info,32,0,0,
                (hash_get_key)tables_get_key,0,0))
  {
    DBUG_PRINT("error", ("Failed to init HASH ok_tables"));
    hash_free(&ndb_tables);
    DBUG_RETURN(-1);
  }  

  for (i= 0 ; i < list.count ; i++)
  {
    NDBDICT::List::Element& elmt= list.elements[i];
    if (IS_TMP_PREFIX(elmt.name) || IS_NDB_BLOB_PREFIX(elmt.name))
    {
      DBUG_PRINT("info", ("Skipping %s.%s in NDB", elmt.database, elmt.name));
      continue;
    }
    DBUG_PRINT("info", ("Found %s/%s in NDB", elmt.database, elmt.name));

    // Add only tables that belongs to db
    if (my_strcasecmp(system_charset_info, elmt.database, db))
      continue;

    // Apply wildcard to list of tables in NDB
    if (wild)
    {
      if (lower_case_table_names)
      {
        if (wild_case_compare(files_charset_info, elmt.name, wild))
          continue;
      }
      else if (wild_compare(elmt.name,wild,0))
        continue;
    }
    DBUG_PRINT("info", ("Inserting %s into ndb_tables hash", elmt.name));     
    my_hash_insert(&ndb_tables, (uchar*)thd->strdup(elmt.name));
  }

  LEX_STRING *file_name;
  List_iterator<LEX_STRING> it(*files);
  List<char> delete_list;
  char *file_name_str;
  while ((file_name=it++))
  {
    bool file_on_disk= FALSE;
    DBUG_PRINT("info", ("%s", file_name->str));
    if (hash_search(&ndb_tables, (uchar*) file_name->str, file_name->length))
    {
      build_table_filename(name, sizeof(name), db, file_name->str, reg_ext, 0);
      if (my_access(name, F_OK))
      {
        pthread_mutex_lock(&LOCK_open);
        DBUG_PRINT("info", ("Table %s listed and need discovery",
                            file_name->str));
        if (ndb_create_table_from_engine(thd, db, file_name->str))
        {
          pthread_mutex_unlock(&LOCK_open);
          push_warning_printf(current_thd, MYSQL_ERROR::WARN_LEVEL_WARN,
                              ER_TABLE_EXISTS_ERROR,
                              "Discover of table %s.%s failed",
                              db, file_name->str);
          continue;
        }
        pthread_mutex_unlock(&LOCK_open);
      }
      DBUG_PRINT("info", ("%s existed in NDB _and_ on disk ", file_name->str));
      file_on_disk= TRUE;
    }
    
    // Check for .ndb file with this name
    build_table_filename(name, sizeof(name), db, file_name->str, ha_ndb_ext, 0);
    DBUG_PRINT("info", ("Check access for %s", name));
    if (my_access(name, F_OK))
    {
      DBUG_PRINT("info", ("%s did not exist on disk", name));     
      // .ndb file did not exist on disk, another table type
      if (file_on_disk)
      {
	// Ignore this ndb table 
 	uchar *record= hash_search(&ndb_tables, (uchar*) file_name->str,
                                   file_name->length);
	DBUG_ASSERT(record);
	hash_delete(&ndb_tables, record);
	push_warning_printf(current_thd, MYSQL_ERROR::WARN_LEVEL_WARN,
			    ER_TABLE_EXISTS_ERROR,
			    "Local table %s.%s shadows ndb table",
			    db, file_name->str);
      }
      continue;
    }
    if (file_on_disk) 
    {
      // File existed in NDB and as frm file, put in ok_tables list
      my_hash_insert(&ok_tables, (uchar*) file_name->str);
      continue;
    }
    DBUG_PRINT("info", ("%s existed on disk", name));     
    // The .ndb file exists on disk, but it's not in list of tables in ndb
    // Verify that handler agrees table is gone.
    if (ndbcluster_table_exists_in_engine(hton, thd, db, file_name->str) ==
        HA_ERR_NO_SUCH_TABLE)
    {
      DBUG_PRINT("info", ("NDB says %s does not exists", file_name->str));
      it.remove();
      // Put in list of tables to remove from disk
      delete_list.push_back(thd->strdup(file_name->str));
    }
  }

#ifdef HAVE_NDB_BINLOG
  /* setup logging to binlog for all discovered tables */
  {
    char *end, *end1= name +
      build_table_filename(name, sizeof(name), db, "", "", 0);
    for (i= 0; i < ok_tables.records; i++)
    {
      file_name_str= (char*)hash_element(&ok_tables, i);
      end= end1 +
        tablename_to_filename(file_name_str, end1, sizeof(name) - (end1 - name));
      pthread_mutex_lock(&LOCK_open);
      ndbcluster_create_binlog_setup(ndb, name, end-name,
                                     db, file_name_str, TRUE);
      pthread_mutex_unlock(&LOCK_open);
    }
  }
#endif

  // Check for new files to discover
  DBUG_PRINT("info", ("Checking for new files to discover"));       
  List<char> create_list;
  for (i= 0 ; i < ndb_tables.records ; i++)
  {
    file_name_str= (char*) hash_element(&ndb_tables, i);
    if (!hash_search(&ok_tables, (uchar*) file_name_str, strlen(file_name_str)))
    {
      build_table_filename(name, sizeof(name), db, file_name_str, reg_ext, 0);
      if (my_access(name, F_OK))
      {
        DBUG_PRINT("info", ("%s must be discovered", file_name_str));
        // File is in list of ndb tables and not in ok_tables
        // This table need to be created
        create_list.push_back(thd->strdup(file_name_str));
      }
    }
  }

  if (!global_read_lock)
  {
    // Delete old files
    List_iterator_fast<char> it3(delete_list);
    while ((file_name_str= it3++))
    {
      DBUG_PRINT("info", ("Remove table %s/%s", db, file_name_str));
      // Delete the table and all related files
      TABLE_LIST table_list;
      bzero((char*) &table_list,sizeof(table_list));
      table_list.db= (char*) db;
      table_list.alias= table_list.table_name= (char*)file_name_str;
      (void)mysql_rm_table_part2(thd, &table_list,
                                 FALSE,   /* if_exists */
                                 FALSE,   /* drop_temporary */ 
                                 FALSE,   /* drop_view */
                                 TRUE     /* dont_log_query*/);

      /* Clear error message that is returned when table is deleted */
      thd->clear_error();
    }
  }

  pthread_mutex_lock(&LOCK_open);
  // Create new files
  List_iterator_fast<char> it2(create_list);
  while ((file_name_str=it2++))
  {  
    DBUG_PRINT("info", ("Table %s need discovery", file_name_str));
    if (ndb_create_table_from_engine(thd, db, file_name_str) == 0)
    {
      LEX_STRING *tmp_file_name= 0;
      tmp_file_name= thd->make_lex_string(tmp_file_name, file_name_str,
                                          strlen(file_name_str), TRUE);
      files->push_back(tmp_file_name); 
    }
  }

  pthread_mutex_unlock(&LOCK_open);

  hash_free(&ok_tables);
  hash_free(&ndb_tables);

  // Delete schema file from files
  if (!strcmp(db, NDB_REP_DB))
  {
    uint count = 0;
    while (count++ < files->elements)
    {
      file_name = (LEX_STRING *)files->pop();
      if (!strcmp(file_name->str, NDB_SCHEMA_TABLE))
      {
        DBUG_PRINT("info", ("skip %s.%s table, it should be hidden to user",
                   NDB_REP_DB, NDB_SCHEMA_TABLE));
        continue;
      }
      files->push_back(file_name); 
    }
  }
  } // extra bracket to avoid gcc 2.95.3 warning
  DBUG_RETURN(0);    
}


/*
  Initialise all gloal variables before creating 
  a NDB Cluster table handler
 */

/* Call back after cluster connect */
static int connect_callback()
{
  pthread_mutex_lock(&LOCK_ndb_util_thread);
  update_status_variables(g_ndb_cluster_connection);

  uint node_id, i= 0;
  Ndb_cluster_connection_node_iter node_iter;
  memset((void *)g_node_id_map, 0xFFFF, sizeof(g_node_id_map));
  while ((node_id= g_ndb_cluster_connection->get_next_node(node_iter)))
    g_node_id_map[node_id]= i++;

  pthread_cond_signal(&COND_ndb_util_thread);
  pthread_mutex_unlock(&LOCK_ndb_util_thread);
  return 0;
}

extern int ndb_dictionary_is_mysqld;
extern pthread_mutex_t LOCK_plugin;

static int ndbcluster_init(void *p)
{
  int res;
  DBUG_ENTER("ndbcluster_init");

  if (ndbcluster_inited)
    DBUG_RETURN(FALSE);

  /*
    Below we create new THD's. They'll need LOCK_plugin, but it's taken now by
    plugin initialization code. Release it to avoid deadlocks.  It's safe, as
    there're no threads that may concurrently access plugin control structures.
  */
  pthread_mutex_unlock(&LOCK_plugin);

  pthread_mutex_init(&ndbcluster_mutex,MY_MUTEX_INIT_FAST);
  pthread_mutex_init(&LOCK_ndb_util_thread, MY_MUTEX_INIT_FAST);
  pthread_cond_init(&COND_ndb_util_thread, NULL);
  pthread_cond_init(&COND_ndb_util_ready, NULL);
  ndb_util_thread_running= -1;
  ndbcluster_terminating= 0;
  ndb_dictionary_is_mysqld= 1;
  ndbcluster_hton= (handlerton *)p;

  {
    handlerton *h= ndbcluster_hton;
    h->state=            SHOW_OPTION_YES;
    h->db_type=          DB_TYPE_NDBCLUSTER;
    h->close_connection= ndbcluster_close_connection;
    h->commit=           ndbcluster_commit;
    h->rollback=         ndbcluster_rollback;
    h->create=           ndbcluster_create_handler; /* Create a new handler */
    h->drop_database=    ndbcluster_drop_database;  /* Drop a database */
    h->panic=            ndbcluster_end;            /* Panic call */
    h->show_status=      ndbcluster_show_status;    /* Show status */
    h->alter_tablespace= ndbcluster_alter_tablespace;    /* Show status */
    h->partition_flags=  ndbcluster_partition_flags; /* Partition flags */
    h->alter_table_flags=ndbcluster_alter_table_flags; /* Alter table flags */
    h->fill_files_table= ndbcluster_fill_files_table;
#ifdef HAVE_NDB_BINLOG
    ndbcluster_binlog_init_handlerton();
#endif
    h->flags=            HTON_CAN_RECREATE | HTON_TEMPORARY_NOT_SUPPORTED;
    h->discover=         ndbcluster_discover;
    h->find_files= ndbcluster_find_files;
    h->table_exists_in_engine= ndbcluster_table_exists_in_engine;
  }

  // Initialize ndb interface
  ndb_init_internal();

  // Set connectstring if specified
  if (opt_ndbcluster_connectstring != 0)
    DBUG_PRINT("connectstring", ("%s", opt_ndbcluster_connectstring));     
  if ((g_ndb_cluster_connection=
       new Ndb_cluster_connection(opt_ndbcluster_connectstring)) == 0)
  {
    DBUG_PRINT("error",("Ndb_cluster_connection(%s)",
                        opt_ndbcluster_connectstring));
    my_errno= HA_ERR_OUT_OF_MEM;
    goto ndbcluster_init_error;
  }
  {
    char buf[128];
    my_snprintf(buf, sizeof(buf), "mysqld --server-id=%lu", server_id);
    g_ndb_cluster_connection->set_name(buf);
  }
  g_ndb_cluster_connection->set_optimized_node_selection
    (opt_ndb_optimized_node_selection);

  // Create a Ndb object to open the connection  to NDB
  if ( (g_ndb= new Ndb(g_ndb_cluster_connection, "sys")) == 0 )
  {
    DBUG_PRINT("error", ("failed to create global ndb object"));
    my_errno= HA_ERR_OUT_OF_MEM;
    goto ndbcluster_init_error;
  }
  if (g_ndb->init() != 0)
  {
    ERR_PRINT (g_ndb->getNdbError());
    goto ndbcluster_init_error;
  }

  if ((res= g_ndb_cluster_connection->connect(0,0,0)) == 0)
  {
    connect_callback();
    DBUG_PRINT("info",("NDBCLUSTER storage engine at %s on port %d",
                       g_ndb_cluster_connection->get_connected_host(),
                       g_ndb_cluster_connection->get_connected_port()));
    g_ndb_cluster_connection->wait_until_ready(10,3);
  } 
  else if (res == 1)
  {
    if (g_ndb_cluster_connection->start_connect_thread(connect_callback)) 
    {
      DBUG_PRINT("error", ("g_ndb_cluster_connection->start_connect_thread()"));
      goto ndbcluster_init_error;
    }
#ifndef DBUG_OFF
    {
      char buf[1024];
      DBUG_PRINT("info",
                 ("NDBCLUSTER storage engine not started, "
                  "will connect using %s",
                  g_ndb_cluster_connection->
                  get_connectstring(buf,sizeof(buf))));
    }
#endif
  }
  else
  {
    DBUG_ASSERT(res == -1);
    DBUG_PRINT("error", ("permanent error"));
    goto ndbcluster_init_error;
  }
  
  (void) hash_init(&ndbcluster_open_tables,system_charset_info,32,0,0,
                   (hash_get_key) ndbcluster_get_key,0,0);
#ifdef HAVE_NDB_BINLOG
  /* start the ndb injector thread */
  if (ndbcluster_binlog_start())
    goto ndbcluster_init_error;
#endif /* HAVE_NDB_BINLOG */

  ndb_cache_check_time = opt_ndb_cache_check_time;
  // Create utility thread
  pthread_t tmp;
  if (pthread_create(&tmp, &connection_attrib, ndb_util_thread_func, 0))
  {
    DBUG_PRINT("error", ("Could not create ndb utility thread"));
    hash_free(&ndbcluster_open_tables);
    pthread_mutex_destroy(&ndbcluster_mutex);
    pthread_mutex_destroy(&LOCK_ndb_util_thread);
    pthread_cond_destroy(&COND_ndb_util_thread);
    pthread_cond_destroy(&COND_ndb_util_ready);
    goto ndbcluster_init_error;
  }

  /* Wait for the util thread to start */
  pthread_mutex_lock(&LOCK_ndb_util_thread);
  while (ndb_util_thread_running < 0)
    pthread_cond_wait(&COND_ndb_util_ready, &LOCK_ndb_util_thread);
  pthread_mutex_unlock(&LOCK_ndb_util_thread);
  
  if (!ndb_util_thread_running)
  {
    DBUG_PRINT("error", ("ndb utility thread exited prematurely"));
    hash_free(&ndbcluster_open_tables);
    pthread_mutex_destroy(&ndbcluster_mutex);
    pthread_mutex_destroy(&LOCK_ndb_util_thread);
    pthread_cond_destroy(&COND_ndb_util_thread);
    pthread_cond_destroy(&COND_ndb_util_ready);
    goto ndbcluster_init_error;
  }

  pthread_mutex_lock(&LOCK_plugin);

  ndbcluster_inited= 1;
  DBUG_RETURN(FALSE);

ndbcluster_init_error:
  if (g_ndb)
    delete g_ndb;
  g_ndb= NULL;
  if (g_ndb_cluster_connection)
    delete g_ndb_cluster_connection;
  g_ndb_cluster_connection= NULL;
  ndbcluster_hton->state= SHOW_OPTION_DISABLED;               // If we couldn't use handler

  pthread_mutex_lock(&LOCK_plugin);

  DBUG_RETURN(TRUE);
}

static int ndbcluster_end(handlerton *hton, ha_panic_function type)
{
  DBUG_ENTER("ndbcluster_end");

  if (!ndbcluster_inited)
    DBUG_RETURN(0);
  ndbcluster_inited= 0;

  /* wait for util thread to finish */
  sql_print_information("Stopping Cluster Utility thread");
  pthread_mutex_lock(&LOCK_ndb_util_thread);
  ndbcluster_terminating= 1;
  pthread_cond_signal(&COND_ndb_util_thread);
  while (ndb_util_thread_running > 0)
    pthread_cond_wait(&COND_ndb_util_ready, &LOCK_ndb_util_thread);
  pthread_mutex_unlock(&LOCK_ndb_util_thread);


#ifdef HAVE_NDB_BINLOG
  {
    pthread_mutex_lock(&ndbcluster_mutex);
    while (ndbcluster_open_tables.records)
    {
      NDB_SHARE *share=
        (NDB_SHARE*) hash_element(&ndbcluster_open_tables, 0);
#ifndef DBUG_OFF
      fprintf(stderr, "NDB: table share %s with use_count %d not freed\n",
              share->key, share->use_count);
#endif
      ndbcluster_real_free_share(&share);
    }
    pthread_mutex_unlock(&ndbcluster_mutex);
  }
#endif
  hash_free(&ndbcluster_open_tables);

  if (g_ndb)
  {
#ifndef DBUG_OFF
    Ndb::Free_list_usage tmp;
    tmp.m_name= 0;
    while (g_ndb->get_free_list_usage(&tmp))
    {
      uint leaked= (uint) tmp.m_created - tmp.m_free;
      if (leaked)
        fprintf(stderr, "NDB: Found %u %s%s that %s not been released\n",
                leaked, tmp.m_name,
                (leaked == 1)?"":"'s",
                (leaked == 1)?"has":"have");
    }
#endif
    delete g_ndb;
    g_ndb= NULL;
  }
  delete g_ndb_cluster_connection;
  g_ndb_cluster_connection= NULL;

  // cleanup ndb interface
  ndb_end_internal();

  pthread_mutex_destroy(&ndbcluster_mutex);
  pthread_mutex_destroy(&LOCK_ndb_util_thread);
  pthread_cond_destroy(&COND_ndb_util_thread);
  pthread_cond_destroy(&COND_ndb_util_ready);
  DBUG_RETURN(0);
}

void ha_ndbcluster::print_error(int error, myf errflag)
{
  DBUG_ENTER("ha_ndbcluster::print_error");
  DBUG_PRINT("enter", ("error: %d", error));

  if (error == HA_ERR_NO_PARTITION_FOUND)
    m_part_info->print_no_partition_found(table);
  else
    handler::print_error(error, errflag);
  DBUG_VOID_RETURN;
}


/*
  Static error print function called from
  static handler method ndbcluster_commit
  and ndbcluster_rollback
*/

void ndbcluster_print_error(int error, const NdbOperation *error_op)
{
  DBUG_ENTER("ndbcluster_print_error");
  TABLE_SHARE share;
  const char *tab_name= (error_op) ? error_op->getTableName() : "";
  share.db.str= (char*) "";
  share.db.length= 0;
  share.table_name.str= (char *) tab_name;
  share.table_name.length= strlen(tab_name);
  ha_ndbcluster error_handler(ndbcluster_hton, &share);
  error_handler.print_error(error, MYF(0));
  DBUG_VOID_RETURN;
}

/**
 * Set a given location from full pathname to database name
 *
 */
void ha_ndbcluster::set_dbname(const char *path_name, char *dbname)
{
  char *end, *ptr, *tmp_name;
  char tmp_buff[FN_REFLEN];
 
  tmp_name= tmp_buff;
  /* Scan name from the end */
  ptr= strend(path_name)-1;
  while (ptr >= path_name && *ptr != '\\' && *ptr != '/') {
    ptr--;
  }
  ptr--;
  end= ptr;
  while (ptr >= path_name && *ptr != '\\' && *ptr != '/') {
    ptr--;
  }
  uint name_len= end - ptr;
  memcpy(tmp_name, ptr + 1, name_len);
  tmp_name[name_len]= '\0';
#ifdef __WIN__
  /* Put to lower case */
  
  ptr= tmp_name;
  
  while (*ptr != '\0') {
    *ptr= tolower(*ptr);
    ptr++;
  }
#endif
  filename_to_tablename(tmp_name, dbname, FN_REFLEN);
}

/*
  Set m_dbname from full pathname to table file
 */

void ha_ndbcluster::set_dbname(const char *path_name)
{
  set_dbname(path_name, m_dbname);
}

/**
 * Set a given location from full pathname to table file
 *
 */
void
ha_ndbcluster::set_tabname(const char *path_name, char * tabname)
{
  char *end, *ptr, *tmp_name;
  char tmp_buff[FN_REFLEN];

  tmp_name= tmp_buff;
  /* Scan name from the end */
  end= strend(path_name)-1;
  ptr= end;
  while (ptr >= path_name && *ptr != '\\' && *ptr != '/') {
    ptr--;
  }
  uint name_len= end - ptr;
  memcpy(tmp_name, ptr + 1, end - ptr);
  tmp_name[name_len]= '\0';
#ifdef __WIN__
  /* Put to lower case */
  ptr= tmp_name;
  
  while (*ptr != '\0') {
    *ptr= tolower(*ptr);
    ptr++;
  }
#endif
  filename_to_tablename(tmp_name, tabname, FN_REFLEN);
}

/*
  Set m_tabname from full pathname to table file 
 */

void ha_ndbcluster::set_tabname(const char *path_name)
{
  set_tabname(path_name, m_tabname);
}


ha_rows 
ha_ndbcluster::records_in_range(uint inx, key_range *min_key,
                                key_range *max_key)
{
  KEY *key_info= table->key_info + inx;
  uint key_length= key_info->key_length;
  NDB_INDEX_TYPE idx_type= get_index_type(inx);  

  DBUG_ENTER("records_in_range");
  // Prevent partial read of hash indexes by returning HA_POS_ERROR
  if ((idx_type == UNIQUE_INDEX || idx_type == PRIMARY_KEY_INDEX) &&
      ((min_key && min_key->length < key_length) ||
       (max_key && max_key->length < key_length)))
    DBUG_RETURN(HA_POS_ERROR);
  
  // Read from hash index with full key
  // This is a "const" table which returns only one record!      
  if ((idx_type != ORDERED_INDEX) &&
      ((min_key && min_key->length == key_length) || 
       (max_key && max_key->length == key_length)))
    DBUG_RETURN(1);
  
  if ((idx_type == PRIMARY_KEY_ORDERED_INDEX ||
       idx_type == UNIQUE_ORDERED_INDEX ||
       idx_type == ORDERED_INDEX) &&
    m_index[inx].index_stat != NULL)
  {
    NDB_INDEX_DATA& d=m_index[inx];
    const NDBINDEX* index= d.index;
    Ndb* ndb=get_ndb();
    NdbTransaction* trans=NULL;
    NdbIndexScanOperation* op=NULL;
    int res=0;
    Uint64 rows;

    do
    {
      // We must provide approx table rows
      Uint64 table_rows=0;
      Ndb_local_table_statistics *ndb_info= m_table_info;
      if (ndb_info->records != ~(ha_rows)0 && ndb_info->records != 0)
      {
        table_rows = ndb_info->records;
        DBUG_PRINT("info", ("use info->records: %lu", (ulong) table_rows));
      }
      else
      {
        Ndb_statistics stat;
        if ((res=ndb_get_table_statistics(this, TRUE, ndb, m_table, &stat)))
          break;
        table_rows=stat.row_count;
        DBUG_PRINT("info", ("use db row_count: %lu", (ulong) table_rows));
        if (table_rows == 0) {
          // Problem if autocommit=0
#ifdef ndb_get_table_statistics_uses_active_trans
          rows=0;
          break;
#endif
        }
      }

      // Define scan op for the range
      if ((trans=m_active_trans) == NULL || 
	  trans->commitStatus() != NdbTransaction::Started)
      {
        DBUG_PRINT("info", ("no active trans"));
        if (! (trans=ndb->startTransaction()))
          ERR_BREAK(ndb->getNdbError(), res);
      }
      if (! (op=trans->getNdbIndexScanOperation(index, (NDBTAB*)m_table)))
        ERR_BREAK(trans->getNdbError(), res);
      if ((op->readTuples(NdbOperation::LM_CommittedRead)) == -1)
        ERR_BREAK(op->getNdbError(), res);
      const key_range *keys[2]={ min_key, max_key };
      if ((res=set_bounds(op, inx, TRUE, keys)) != 0)
        break;

      // Decide if db should be contacted
      int flags=0;
      if (d.index_stat_query_count < d.index_stat_cache_entries ||
          (d.index_stat_update_freq != 0 &&
           d.index_stat_query_count % d.index_stat_update_freq == 0))
      {
        DBUG_PRINT("info", ("force stat from db"));
        flags|=NdbIndexStat::RR_UseDb;
      }
      if (d.index_stat->records_in_range(index, op, table_rows, &rows, flags) == -1)
        ERR_BREAK(d.index_stat->getNdbError(), res);
      d.index_stat_query_count++;
    } while (0);

    if (trans != m_active_trans && rows == 0)
      rows = 1;
    if (trans != m_active_trans && trans != NULL)
      ndb->closeTransaction(trans);
    if (res != 0)
      DBUG_RETURN(HA_POS_ERROR);
    DBUG_RETURN(rows);
  }

  DBUG_RETURN(10); /* Good guess when you don't know anything */
}

ulonglong ha_ndbcluster::table_flags(void) const
{
  THD *thd= current_thd;
  ulonglong f= m_table_flags;
  if (m_ha_not_exact_count)
    f= f & ~HA_STATS_RECORDS_IS_EXACT;
  /*
    To allow for logging of ndb tables during stmt based logging;
    flag cabablity, but also turn off flag for OWN_BINLOGGING
  */
  if (thd->variables.binlog_format == BINLOG_FORMAT_STMT)
    f= (f | HA_BINLOG_STMT_CAPABLE) & ~HA_HAS_OWN_BINLOGGING;
  return f;
}
const char * ha_ndbcluster::table_type() const 
{
  return("NDBCLUSTER");
}
uint ha_ndbcluster::max_supported_record_length() const
{ 
  return NDB_MAX_TUPLE_SIZE;
}
uint ha_ndbcluster::max_supported_keys() const
{
  return MAX_KEY;
}
uint ha_ndbcluster::max_supported_key_parts() const 
{
  return NDB_MAX_NO_OF_ATTRIBUTES_IN_KEY;
}
uint ha_ndbcluster::max_supported_key_length() const
{
  return NDB_MAX_KEY_SIZE;
}
uint ha_ndbcluster::max_supported_key_part_length() const
{
  return NDB_MAX_KEY_SIZE;
}
bool ha_ndbcluster::low_byte_first() const
{ 
#ifdef WORDS_BIGENDIAN
  return FALSE;
#else
  return TRUE;
#endif
}
const char* ha_ndbcluster::index_type(uint key_number)
{
  switch (get_index_type(key_number)) {
  case ORDERED_INDEX:
  case UNIQUE_ORDERED_INDEX:
  case PRIMARY_KEY_ORDERED_INDEX:
    return "BTREE";
  case UNIQUE_INDEX:
  case PRIMARY_KEY_INDEX:
  default:
    return "HASH";
  }
}

uint8 ha_ndbcluster::table_cache_type()
{
  DBUG_ENTER("ha_ndbcluster::table_cache_type=HA_CACHE_TBL_ASKTRANSACT");
  DBUG_RETURN(HA_CACHE_TBL_ASKTRANSACT);
}


uint ndb_get_commitcount(THD *thd, char *dbname, char *tabname,
                         Uint64 *commit_count)
{
  char name[FN_REFLEN];
  NDB_SHARE *share;
  DBUG_ENTER("ndb_get_commitcount");

  build_table_filename(name, sizeof(name), dbname, tabname, "", 0);
  DBUG_PRINT("enter", ("name: %s", name));
  pthread_mutex_lock(&ndbcluster_mutex);
  if (!(share=(NDB_SHARE*) hash_search(&ndbcluster_open_tables,
                                       (uchar*) name,
                                       strlen(name))))
  {
    pthread_mutex_unlock(&ndbcluster_mutex);
    DBUG_PRINT("info", ("Table %s not found in ndbcluster_open_tables", name));
    DBUG_RETURN(1);
  }
  /* ndb_share reference temporary, free below */
  share->use_count++;
  DBUG_PRINT("NDB_SHARE", ("%s temporary  use_count: %u",
                           share->key, share->use_count));
  pthread_mutex_unlock(&ndbcluster_mutex);

  pthread_mutex_lock(&share->mutex);
  if (ndb_cache_check_time > 0)
  {
    if (share->commit_count != 0)
    {
      *commit_count= share->commit_count;
#ifndef DBUG_OFF
      char buff[22];
#endif
      DBUG_PRINT("info", ("Getting commit_count: %s from share",
                          llstr(share->commit_count, buff)));
      pthread_mutex_unlock(&share->mutex);
      /* ndb_share reference temporary free */
      DBUG_PRINT("NDB_SHARE", ("%s temporary free  use_count: %u",
                               share->key, share->use_count));
      free_share(&share);
      DBUG_RETURN(0);
    }
  }
  DBUG_PRINT("info", ("Get commit_count from NDB"));
  Ndb *ndb;
  if (!(ndb= check_ndb_in_thd(thd)))
    DBUG_RETURN(1);
  if (ndb->setDatabaseName(dbname))
  {
    ERR_RETURN(ndb->getNdbError());
  }
  uint lock= share->commit_count_lock;
  pthread_mutex_unlock(&share->mutex);

  struct Ndb_statistics stat;
  {
    Ndb_table_guard ndbtab_g(ndb->getDictionary(), tabname);
    if (ndbtab_g.get_table() == 0
        || ndb_get_table_statistics(NULL, FALSE, ndb, ndbtab_g.get_table(), &stat))
    {
      /* ndb_share reference temporary free */
      DBUG_PRINT("NDB_SHARE", ("%s temporary free  use_count: %u",
                               share->key, share->use_count));
      free_share(&share);
      DBUG_RETURN(1);
    }
  }

  pthread_mutex_lock(&share->mutex);
  if (share->commit_count_lock == lock)
  {
#ifndef DBUG_OFF
    char buff[22];
#endif
    DBUG_PRINT("info", ("Setting commit_count to %s",
                        llstr(stat.commit_count, buff)));
    share->commit_count= stat.commit_count;
    *commit_count= stat.commit_count;
  }
  else
  {
    DBUG_PRINT("info", ("Discarding commit_count, comit_count_lock changed"));
    *commit_count= 0;
  }
  pthread_mutex_unlock(&share->mutex);
  /* ndb_share reference temporary free */
  DBUG_PRINT("NDB_SHARE", ("%s temporary free  use_count: %u",
                           share->key, share->use_count));
  free_share(&share);
  DBUG_RETURN(0);
}


/*
  Check if a cached query can be used.
  This is done by comparing the supplied engine_data to commit_count of
  the table.
  The commit_count is either retrieved from the share for the table, where
  it has been cached by the util thread. If the util thread is not started,
  NDB has to be contacetd to retrieve the commit_count, this will introduce
  a small delay while waiting for NDB to answer.


  SYNOPSIS
  ndbcluster_cache_retrieval_allowed
    thd            thread handle
    full_name      concatenation of database name,
                   the null character '\0', and the table
                   name
    full_name_len  length of the full name,
                   i.e. len(dbname) + len(tablename) + 1

    engine_data    parameter retrieved when query was first inserted into
                   the cache. If the value of engine_data is changed,
                   all queries for this table should be invalidated.

  RETURN VALUE
    TRUE  Yes, use the query from cache
    FALSE No, don't use the cached query, and if engine_data
          has changed, all queries for this table should be invalidated

*/

static my_bool
ndbcluster_cache_retrieval_allowed(THD *thd,
                                   char *full_name, uint full_name_len,
                                   ulonglong *engine_data)
{
  Uint64 commit_count;
  bool is_autocommit= !(thd->options & (OPTION_NOT_AUTOCOMMIT | OPTION_BEGIN));
  char *dbname= full_name;
  char *tabname= dbname+strlen(dbname)+1;
#ifndef DBUG_OFF
  char buff[22], buff2[22];
#endif
  DBUG_ENTER("ndbcluster_cache_retrieval_allowed");
  DBUG_PRINT("enter", ("dbname: %s, tabname: %s, is_autocommit: %d",
                       dbname, tabname, is_autocommit));

  if (!is_autocommit)
  {
    DBUG_PRINT("exit", ("No, don't use cache in transaction"));
    DBUG_RETURN(FALSE);
  }

  if (ndb_get_commitcount(thd, dbname, tabname, &commit_count))
  {
    *engine_data= 0; /* invalidate */
    DBUG_PRINT("exit", ("No, could not retrieve commit_count"));
    DBUG_RETURN(FALSE);
  }
  DBUG_PRINT("info", ("*engine_data: %s, commit_count: %s",
                      llstr(*engine_data, buff), llstr(commit_count, buff2)));
  if (commit_count == 0)
  {
    *engine_data= 0; /* invalidate */
    DBUG_PRINT("exit", ("No, local commit has been performed"));
    DBUG_RETURN(FALSE);
  }
  else if (*engine_data != commit_count)
  {
    *engine_data= commit_count; /* invalidate */
     DBUG_PRINT("exit", ("No, commit_count has changed"));
     DBUG_RETURN(FALSE);
   }

  DBUG_PRINT("exit", ("OK to use cache, engine_data: %s",
                      llstr(*engine_data, buff)));
  DBUG_RETURN(TRUE);
}


/**
   Register a table for use in the query cache. Fetch the commit_count
   for the table and return it in engine_data, this will later be used
   to check if the table has changed, before the cached query is reused.

   SYNOPSIS
   ha_ndbcluster::can_query_cache_table
    thd            thread handle
    full_name      concatenation of database name,
                   the null character '\0', and the table
                   name
    full_name_len  length of the full name,
                   i.e. len(dbname) + len(tablename) + 1
    qc_engine_callback  function to be called before using cache on this table
    engine_data    out, commit_count for this table

  RETURN VALUE
    TRUE  Yes, it's ok to cahce this query
    FALSE No, don't cach the query

*/

my_bool
ha_ndbcluster::register_query_cache_table(THD *thd,
                                          char *full_name, uint full_name_len,
                                          qc_engine_callback *engine_callback,
                                          ulonglong *engine_data)
{
  Uint64 commit_count;
#ifndef DBUG_OFF
  char buff[22];
#endif
  bool is_autocommit= !(thd->options & (OPTION_NOT_AUTOCOMMIT | OPTION_BEGIN));
  DBUG_ENTER("ha_ndbcluster::register_query_cache_table");
  DBUG_PRINT("enter",("dbname: %s, tabname: %s, is_autocommit: %d",
		      m_dbname, m_tabname, is_autocommit));

  if (!is_autocommit)
  {
    DBUG_PRINT("exit", ("Can't register table during transaction"));
    DBUG_RETURN(FALSE);
  }

  if (ndb_get_commitcount(thd, m_dbname, m_tabname, &commit_count))
  {
    *engine_data= 0;
    DBUG_PRINT("exit", ("Error, could not get commitcount"));
    DBUG_RETURN(FALSE);
  }
  *engine_data= commit_count;
  *engine_callback= ndbcluster_cache_retrieval_allowed;
  DBUG_PRINT("exit", ("commit_count: %s", llstr(commit_count, buff)));
  DBUG_RETURN(commit_count > 0);
}


/*
  Handling the shared NDB_SHARE structure that is needed to
  provide table locking.
  It's also used for sharing data with other NDB handlers
  in the same MySQL Server. There is currently not much
  data we want to or can share.
 */

static uchar *ndbcluster_get_key(NDB_SHARE *share, size_t *length,
                                my_bool not_used __attribute__((unused)))
{
  *length= share->key_length;
  return (uchar*) share->key;
}


#ifndef DBUG_OFF

static void print_share(const char* where, NDB_SHARE* share)
{
  fprintf(DBUG_FILE,
          "%s %s.%s: use_count: %u, commit_count: %lu\n",
          where, share->db, share->table_name, share->use_count,
          (ulong) share->commit_count);
  fprintf(DBUG_FILE,
          "  - key: %s, key_length: %d\n",
          share->key, share->key_length);

#ifdef HAVE_NDB_BINLOG
  if (share->table)
    fprintf(DBUG_FILE,
            "  - share->table: %p %s.%s\n",
            share->table, share->table->s->db.str,
            share->table->s->table_name.str);
#endif
}


static void print_ndbcluster_open_tables()
{
  DBUG_LOCK_FILE;
  fprintf(DBUG_FILE, ">ndbcluster_open_tables\n");
  for (uint i= 0; i < ndbcluster_open_tables.records; i++)
    print_share("",
                (NDB_SHARE*)hash_element(&ndbcluster_open_tables, i));
  fprintf(DBUG_FILE, "<ndbcluster_open_tables\n");
  DBUG_UNLOCK_FILE;
}

#endif


#define dbug_print_open_tables()                \
  DBUG_EXECUTE("info",                          \
               print_ndbcluster_open_tables(););

#define dbug_print_share(t, s)                  \
  DBUG_LOCK_FILE;                               \
  DBUG_EXECUTE("info",                          \
               print_share((t), (s)););         \
  DBUG_UNLOCK_FILE;


#ifdef HAVE_NDB_BINLOG
/*
  For some reason a share is still around, try to salvage the situation
  by closing all cached tables. If the share still exists, there is an
  error somewhere but only report this to the error log.  Keep this
  "trailing share" but rename it since there are still references to it
  to avoid segmentation faults.  There is a risk that the memory for
  this trailing share leaks.
  
  Must be called with previous pthread_mutex_lock(&ndbcluster_mutex)
*/
int handle_trailing_share(NDB_SHARE *share)
{
  THD *thd= current_thd;
  static ulong trailing_share_id= 0;
  DBUG_ENTER("handle_trailing_share");

  /* ndb_share reference temporary, free below */
  ++share->use_count;
  DBUG_PRINT("NDB_SHARE", ("%s temporary  use_count: %u",
                           share->key, share->use_count));
  pthread_mutex_unlock(&ndbcluster_mutex);

  TABLE_LIST table_list;
  bzero((char*) &table_list,sizeof(table_list));
  table_list.db= share->db;
  table_list.alias= table_list.table_name= share->table_name;
  safe_mutex_assert_owner(&LOCK_open);
  close_cached_tables(thd, 0, &table_list, TRUE);

  pthread_mutex_lock(&ndbcluster_mutex);
  /* ndb_share reference temporary free */
  DBUG_PRINT("NDB_SHARE", ("%s temporary free  use_count: %u",
                           share->key, share->use_count));
  if (!--share->use_count)
  {
    if (ndb_extra_logging)
      sql_print_information("NDB_SHARE: trailing share "
                            "%s(connect_count: %u) "
                            "released by close_cached_tables at "
                            "connect_count: %u",
                            share->key,
                            share->connect_count,
                            g_ndb_cluster_connection->get_connect_count());
    ndbcluster_real_free_share(&share);
    DBUG_RETURN(0);
  }

  /*
    share still exists, if share has not been dropped by server
    release that share
  */
  if (share->state != NSS_DROPPED)
  {
    share->state= NSS_DROPPED;
    /* ndb_share reference create free */
    DBUG_PRINT("NDB_SHARE", ("%s create free  use_count: %u",
                             share->key, share->use_count));
    --share->use_count;

    if (share->use_count == 0)
    {
      if (ndb_extra_logging)
        sql_print_information("NDB_SHARE: trailing share "
                              "%s(connect_count: %u) "
                              "released after NSS_DROPPED check "
                              "at connect_count: %u",
                              share->key,
                              share->connect_count,
                              g_ndb_cluster_connection->get_connect_count());
      ndbcluster_real_free_share(&share);
      DBUG_RETURN(0);
    }
  }

  sql_print_warning("NDB_SHARE: %s already exists  use_count=%d."
                    " Moving away for safety, but possible memleak.",
                    share->key, share->use_count);
  dbug_print_open_tables();

  /*
    Ndb share has not been released as it should
  */
#ifdef NOT_YET
  DBUG_ASSERT(FALSE);
#endif

  /*
    This is probably an error.  We can however save the situation
    at the cost of a possible mem leak, by "renaming" the share
    - First remove from hash
  */
  hash_delete(&ndbcluster_open_tables, (uchar*) share);

  /*
    now give it a new name, just a running number
    if space is not enough allocate some more
  */
  {
    const uint min_key_length= 10;
    if (share->key_length < min_key_length)
    {
      share->key= (char*) alloc_root(&share->mem_root, min_key_length + 1);
      share->key_length= min_key_length;
    }
    share->key_length=
      my_snprintf(share->key, min_key_length + 1, "#leak%lu",
                  trailing_share_id++);
  }
  /* Keep it for possible the future trailing free */
  my_hash_insert(&ndbcluster_open_tables, (uchar*) share);

  DBUG_RETURN(0);
}

/*
  Rename share is used during rename table.
*/
static int rename_share(NDB_SHARE *share, const char *new_key)
{
  NDB_SHARE *tmp;
  pthread_mutex_lock(&ndbcluster_mutex);
  uint new_length= (uint) strlen(new_key);
  DBUG_PRINT("rename_share", ("old_key: %s  old__length: %d",
                              share->key, share->key_length));
  if ((tmp= (NDB_SHARE*) hash_search(&ndbcluster_open_tables,
                                     (uchar*) new_key, new_length)))
    handle_trailing_share(tmp);

  /* remove the share from hash */
  hash_delete(&ndbcluster_open_tables, (uchar*) share);
  dbug_print_open_tables();

  /* save old stuff if insert should fail */
  uint old_length= share->key_length;
  char *old_key= share->key;

  /*
    now allocate and set the new key, db etc
    enough space for key, db, and table_name
  */
  share->key= (char*) alloc_root(&share->mem_root, 2 * (new_length + 1));
  strmov(share->key, new_key);
  share->key_length= new_length;

  if (my_hash_insert(&ndbcluster_open_tables, (uchar*) share))
  {
    // ToDo free the allocated stuff above?
    DBUG_PRINT("error", ("rename_share: my_hash_insert %s failed",
                         share->key));
    share->key= old_key;
    share->key_length= old_length;
    if (my_hash_insert(&ndbcluster_open_tables, (uchar*) share))
    {
      sql_print_error("rename_share: failed to recover %s", share->key);
      DBUG_PRINT("error", ("rename_share: my_hash_insert %s failed",
                           share->key));
    }
    dbug_print_open_tables();
    pthread_mutex_unlock(&ndbcluster_mutex);
    return -1;
  }
  dbug_print_open_tables();

  share->db= share->key + new_length + 1;
  ha_ndbcluster::set_dbname(new_key, share->db);
  share->table_name= share->db + strlen(share->db) + 1;
  ha_ndbcluster::set_tabname(new_key, share->table_name);

  dbug_print_share("rename_share:", share);
  if (share->table)
  {
    if (share->op == 0)
    {
      share->table->s->db.str= share->db;
      share->table->s->db.length= strlen(share->db);
      share->table->s->table_name.str= share->table_name;
      share->table->s->table_name.length= strlen(share->table_name);
    }
  }
  /* else rename will be handled when the ALTER event comes */
  share->old_names= old_key;
  // ToDo free old_names after ALTER EVENT

  pthread_mutex_unlock(&ndbcluster_mutex);
  return 0;
}
#endif

/*
  Increase refcount on existing share.
  Always returns share and cannot fail.
*/
NDB_SHARE *ndbcluster_get_share(NDB_SHARE *share)
{
  pthread_mutex_lock(&ndbcluster_mutex);
  share->use_count++;

  dbug_print_open_tables();
  dbug_print_share("ndbcluster_get_share:", share);
  pthread_mutex_unlock(&ndbcluster_mutex);
  return share;
}


/*
  Get a share object for key

  Returns share for key, and increases the refcount on the share.

  create_if_not_exists == TRUE:
    creates share if it does not alreade exist
    returns 0 only due to out of memory, and then sets my_error

  create_if_not_exists == FALSE:
    returns 0 if share does not exist

  have_lock == TRUE, pthread_mutex_lock(&ndbcluster_mutex) already taken
*/

NDB_SHARE *ndbcluster_get_share(const char *key, TABLE *table,
                                bool create_if_not_exists,
                                bool have_lock)
{
  NDB_SHARE *share;
  uint length= (uint) strlen(key);
  DBUG_ENTER("ndbcluster_get_share");
  DBUG_PRINT("enter", ("key: '%s'", key));

  if (!have_lock)
    pthread_mutex_lock(&ndbcluster_mutex);
  if (!(share= (NDB_SHARE*) hash_search(&ndbcluster_open_tables,
                                        (uchar*) key,
                                        length)))
  {
    if (!create_if_not_exists)
    {
      DBUG_PRINT("error", ("get_share: %s does not exist", key));
      if (!have_lock)
        pthread_mutex_unlock(&ndbcluster_mutex);
      DBUG_RETURN(0);
    }
    if ((share= (NDB_SHARE*) my_malloc(sizeof(*share),
                                       MYF(MY_WME | MY_ZEROFILL))))
    {
      MEM_ROOT **root_ptr=
        my_pthread_getspecific_ptr(MEM_ROOT**, THR_MALLOC);
      MEM_ROOT *old_root= *root_ptr;
      init_sql_alloc(&share->mem_root, 1024, 0);
      *root_ptr= &share->mem_root; // remember to reset before return
      share->state= NSS_INITIAL;
      /* enough space for key, db, and table_name */
      share->key= (char*) alloc_root(*root_ptr, 2 * (length + 1));
      share->key_length= length;
      strmov(share->key, key);
      if (my_hash_insert(&ndbcluster_open_tables, (uchar*) share))
      {
        free_root(&share->mem_root, MYF(0));
        my_free((uchar*) share, 0);
        *root_ptr= old_root;
        if (!have_lock)
          pthread_mutex_unlock(&ndbcluster_mutex);
        DBUG_RETURN(0);
      }
      thr_lock_init(&share->lock);
      pthread_mutex_init(&share->mutex, MY_MUTEX_INIT_FAST);
      share->commit_count= 0;
      share->commit_count_lock= 0;
      share->db= share->key + length + 1;
      ha_ndbcluster::set_dbname(key, share->db);
      share->table_name= share->db + strlen(share->db) + 1;
      ha_ndbcluster::set_tabname(key, share->table_name);
#ifdef HAVE_NDB_BINLOG
      if (ndbcluster_binlog_init_share(share, table))
      {
        DBUG_PRINT("error", ("get_share: %s could not init share", key));
        ndbcluster_real_free_share(&share);
        *root_ptr= old_root;
        if (!have_lock)
          pthread_mutex_unlock(&ndbcluster_mutex);
        DBUG_RETURN(0);
      }
#endif
      *root_ptr= old_root;
    }
    else
    {
      DBUG_PRINT("error", ("get_share: failed to alloc share"));
      if (!have_lock)
        pthread_mutex_unlock(&ndbcluster_mutex);
      my_error(ER_OUTOFMEMORY, MYF(0), sizeof(*share));
      DBUG_RETURN(0);
    }
  }
  share->use_count++;

  dbug_print_open_tables();
  dbug_print_share("ndbcluster_get_share:", share);
  if (!have_lock)
    pthread_mutex_unlock(&ndbcluster_mutex);
  DBUG_RETURN(share);
}


void ndbcluster_real_free_share(NDB_SHARE **share)
{
  DBUG_ENTER("ndbcluster_real_free_share");
  dbug_print_share("ndbcluster_real_free_share:", *share);

  hash_delete(&ndbcluster_open_tables, (uchar*) *share);
  thr_lock_delete(&(*share)->lock);
  pthread_mutex_destroy(&(*share)->mutex);

#ifdef HAVE_NDB_BINLOG
  if ((*share)->table)
  {
    // (*share)->table->mem_root is freed by closefrm
    closefrm((*share)->table, 0);
    // (*share)->table_share->mem_root is freed by free_table_share
    free_table_share((*share)->table_share);
#ifndef DBUG_OFF
    bzero((uchar*)(*share)->table_share, sizeof(*(*share)->table_share));
    bzero((uchar*)(*share)->table, sizeof(*(*share)->table));
    (*share)->table_share= 0;
    (*share)->table= 0;
#endif
  }
#endif
  free_root(&(*share)->mem_root, MYF(0));
  my_free((uchar*) *share, MYF(0));
  *share= 0;

  dbug_print_open_tables();
  DBUG_VOID_RETURN;
}


void ndbcluster_free_share(NDB_SHARE **share, bool have_lock)
{
  if (!have_lock)
    pthread_mutex_lock(&ndbcluster_mutex);
  if ((*share)->util_lock == current_thd)
    (*share)->util_lock= 0;
  if (!--(*share)->use_count)
  {
    ndbcluster_real_free_share(share);
  }
  else
  {
    dbug_print_open_tables();
    dbug_print_share("ndbcluster_free_share:", *share);
  }
  if (!have_lock)
    pthread_mutex_unlock(&ndbcluster_mutex);
}


static 
int
ndb_get_table_statistics(ha_ndbcluster* file, bool report_error, Ndb* ndb, const NDBTAB *ndbtab,
                         struct Ndb_statistics * ndbstat)
{
  NdbTransaction* pTrans;
  NdbError error;
  int retries= 10;
  int reterr= 0;
  int retry_sleep= 30; /* 30 milliseconds, transaction */
#ifndef DBUG_OFF
  char buff[22], buff2[22], buff3[22], buff4[22];
#endif
  DBUG_ENTER("ndb_get_table_statistics");
  DBUG_PRINT("enter", ("table: %s", ndbtab->getName()));

  DBUG_ASSERT(ndbtab != 0);

  do
  {
    Uint64 rows, commits, fixed_mem, var_mem;
    Uint32 size;
    Uint32 count= 0;
    Uint64 sum_rows= 0;
    Uint64 sum_commits= 0;
    Uint64 sum_row_size= 0;
    Uint64 sum_mem= 0;
    NdbScanOperation*pOp;
    int check;

    if ((pTrans= ndb->startTransaction()) == NULL)
    {
      error= ndb->getNdbError();
      goto retry;
    }
      
    if ((pOp= pTrans->getNdbScanOperation(ndbtab)) == NULL)
    {
      error= pTrans->getNdbError();
      goto retry;
    }
    
    if (pOp->readTuples(NdbOperation::LM_CommittedRead))
    {
      error= pOp->getNdbError();
      goto retry;
    }
    
    if (pOp->interpret_exit_last_row() == -1)
    {
      error= pOp->getNdbError();
      goto retry;
    }
    
    pOp->getValue(NdbDictionary::Column::ROW_COUNT, (char*)&rows);
    pOp->getValue(NdbDictionary::Column::COMMIT_COUNT, (char*)&commits);
    pOp->getValue(NdbDictionary::Column::ROW_SIZE, (char*)&size);
    pOp->getValue(NdbDictionary::Column::FRAGMENT_FIXED_MEMORY, 
		  (char*)&fixed_mem);
    pOp->getValue(NdbDictionary::Column::FRAGMENT_VARSIZED_MEMORY, 
		  (char*)&var_mem);
    
    if (pTrans->execute(NdbTransaction::NoCommit,
                        NdbOperation::AbortOnError,
                        TRUE) == -1)
    {
      error= pTrans->getNdbError();
      goto retry;
    }
    
    while ((check= pOp->nextResult(TRUE, TRUE)) == 0)
    {
      sum_rows+= rows;
      sum_commits+= commits;
      if (sum_row_size < size)
        sum_row_size= size;
      sum_mem+= fixed_mem + var_mem;
      count++;
    }
    
    if (check == -1)
    {
      error= pOp->getNdbError();
      goto retry;
    }

    pOp->close(TRUE);

    ndb->closeTransaction(pTrans);

    ndbstat->row_count= sum_rows;
    ndbstat->commit_count= sum_commits;
    ndbstat->row_size= sum_row_size;
    ndbstat->fragment_memory= sum_mem;

    DBUG_PRINT("exit", ("records: %s  commits: %s "
                        "row_size: %s  mem: %s count: %u",
			llstr(sum_rows, buff),
                        llstr(sum_commits, buff2),
                        llstr(sum_row_size, buff3),
                        llstr(sum_mem, buff4),
                        count));

    DBUG_RETURN(0);
retry:
    if(report_error)
    {
      if (file && pTrans)
      {
        reterr= file->ndb_err(pTrans);
      }
      else
      {
        const NdbError& tmp= error;
        ERR_PRINT(tmp);
        reterr= ndb_to_mysql_error(&tmp);
      }
    }
    else
      reterr= error.code;

    if (pTrans)
    {
      ndb->closeTransaction(pTrans);
      pTrans= NULL;
    }
    if (error.status == NdbError::TemporaryError && retries--)
    {
      my_sleep(retry_sleep);
      continue;
    }
    set_ndb_err(current_thd, error);
    break;
  } while(1);
  DBUG_PRINT("exit", ("failed, reterr: %u, NdbError %u(%s)", reterr,
                      error.code, error.message));
  DBUG_RETURN(reterr);
}

/*
  Create a .ndb file to serve as a placeholder indicating 
  that the table with this name is a ndb table
*/

int ha_ndbcluster::write_ndb_file(const char *name)
{
  File file;
  bool error=1;
  char path[FN_REFLEN];
  
  DBUG_ENTER("write_ndb_file");
  DBUG_PRINT("enter", ("name: %s", name));

  (void)strxnmov(path, FN_REFLEN-1, 
                 mysql_data_home,"/",name,ha_ndb_ext,NullS);

  if ((file=my_create(path, CREATE_MODE,O_RDWR | O_TRUNC,MYF(MY_WME))) >= 0)
  {
    // It's an empty file
    error=0;
    my_close(file,MYF(0));
  }
  DBUG_RETURN(error);
}

void 
ha_ndbcluster::release_completed_operations(NdbTransaction *trans,
					    bool force_release)
{
  if (trans->hasBlobOperation())
  {
    /* We are reading/writing BLOB fields, 
       releasing operation records is unsafe
    */
    return;
  }
  if (!force_release)
  {
    if (get_thd_ndb(current_thd)->query_state & NDB_QUERY_MULTI_READ_RANGE)
    {
      /* We are batching reads and have not consumed all fetched
	 rows yet, releasing operation records is unsafe 
      */
      return;
    }
  }
  trans->releaseCompletedOperations();
}

bool 
ha_ndbcluster::null_value_index_search(KEY_MULTI_RANGE *ranges,
				       KEY_MULTI_RANGE *end_range,
				       HANDLER_BUFFER *buffer)
{
  DBUG_ENTER("null_value_index_search");
  KEY* key_info= table->key_info + active_index;
  KEY_MULTI_RANGE *range= ranges;
  ulong reclength= table->s->reclength;
  uchar *curr= (uchar*)buffer->buffer;
  uchar *end_of_buffer= (uchar*)buffer->buffer_end;
  
  for (; range<end_range && curr+reclength <= end_of_buffer; 
       range++)
  {
    const uchar *key= range->start_key.key;
    uint key_len= range->start_key.length;
    if (check_null_in_key(key_info, key, key_len))
      DBUG_RETURN(TRUE);
    curr += reclength;
  }
  DBUG_RETURN(FALSE);
}

int
ha_ndbcluster::read_multi_range_first(KEY_MULTI_RANGE **found_range_p,
                                      KEY_MULTI_RANGE *ranges, 
                                      uint range_count,
                                      bool sorted, 
                                      HANDLER_BUFFER *buffer)
{
  m_write_op= FALSE;
  int res;
  KEY* key_info= table->key_info + active_index;
  NDB_INDEX_TYPE cur_index_type= get_index_type(active_index);
  ulong reclength= table_share->reclength;
  NdbOperation* op;
  Thd_ndb *thd_ndb= get_thd_ndb(current_thd);
  DBUG_ENTER("ha_ndbcluster::read_multi_range_first");

  /**
   * blobs and unique hash index with NULL can't be batched currently
   */
  if (uses_blob_value() ||
      (cur_index_type ==  UNIQUE_INDEX &&
       has_null_in_unique_index(active_index) &&
       null_value_index_search(ranges, ranges+range_count, buffer))
      || m_delete_cannot_batch || m_update_cannot_batch)
  {
    m_disable_multi_read= TRUE;
    DBUG_RETURN(handler::read_multi_range_first(found_range_p, 
                                                ranges, 
                                                range_count,
                                                sorted, 
                                                buffer));
  }
  thd_ndb->query_state|= NDB_QUERY_MULTI_READ_RANGE;
  m_disable_multi_read= FALSE;

  /**
   * Copy arguments into member variables
   */
  m_multi_ranges= ranges;
  multi_range_curr= ranges;
  multi_range_end= ranges+range_count;
  multi_range_sorted= sorted;
  multi_range_buffer= buffer;

  /**
   * read multi range will read ranges as follows (if not ordered)
   *
   * input    read order
   * ======   ==========
   * pk-op 1  pk-op 1
   * pk-op 2  pk-op 2
   * range 3  range (3,5) NOTE result rows will be intermixed
   * pk-op 4  pk-op 4
   * range 5
   * pk-op 6  pk-ok 6
   */   

  /**
   * Variables for loop
   */
  uchar *curr= (uchar*)buffer->buffer;
  uchar *end_of_buffer= (uchar*)buffer->buffer_end;
  NdbOperation::LockMode lm= 
    (NdbOperation::LockMode)get_ndb_lock_type(m_lock.type);
  bool need_pk = (lm == NdbOperation::LM_Read);
  const NDBTAB *tab= m_table;
  const NDBINDEX *unique_idx= m_index[active_index].unique_index;
  const NDBINDEX *idx= m_index[active_index].index; 
  const NdbOperation* lastOp= m_active_trans->getLastDefinedOperation();
  NdbIndexScanOperation* scanOp= 0;
  for (; multi_range_curr<multi_range_end && curr+reclength <= end_of_buffer; 
       multi_range_curr++)
  {
    part_id_range part_spec;
    if (m_use_partition_function)
    {
      get_partition_set(table, curr, active_index,
                        &multi_range_curr->start_key,
                        &part_spec);
      DBUG_PRINT("info", ("part_spec.start_part: %u  part_spec.end_part: %u",
                          part_spec.start_part, part_spec.end_part));
      /*
        If partition pruning has found no partition in set
        we can skip this scan
      */
      if (part_spec.start_part > part_spec.end_part)
      {
        /*
          We can skip this partition since the key won't fit into any
          partition
        */
        curr += reclength;
        multi_range_curr->range_flag |= SKIP_RANGE;
        continue;
      }
    }
    switch (cur_index_type) {
    case PRIMARY_KEY_ORDERED_INDEX:
      if (!(multi_range_curr->start_key.length == key_info->key_length &&
          multi_range_curr->start_key.flag == HA_READ_KEY_EXACT))
        goto range;
      // else fall through
    case PRIMARY_KEY_INDEX:
    {
      multi_range_curr->range_flag |= UNIQUE_RANGE;
      if ((op= m_active_trans->getNdbOperation(tab)) && 
          !op->readTuple(lm) && 
          !set_primary_key(op, multi_range_curr->start_key.key) &&
          !define_read_attrs(curr, op) &&
          (!m_use_partition_function ||
           (op->setPartitionId(part_spec.start_part), TRUE)))
        curr += reclength;
      else
        ERR_RETURN(op ? op->getNdbError() : m_active_trans->getNdbError());
      break;
    }
    break;
    case UNIQUE_ORDERED_INDEX:
      if (!(multi_range_curr->start_key.length == key_info->key_length &&
          multi_range_curr->start_key.flag == HA_READ_KEY_EXACT &&
          !check_null_in_key(key_info, multi_range_curr->start_key.key,
                             multi_range_curr->start_key.length)))
        goto range;
      // else fall through
    case UNIQUE_INDEX:
    {
      multi_range_curr->range_flag |= UNIQUE_RANGE;
      if ((op= m_active_trans->getNdbIndexOperation(unique_idx, tab)) && 
          !op->readTuple(lm) && 
          !set_index_key(op, key_info, multi_range_curr->start_key.key) &&
          !define_read_attrs(curr, op))
        curr += reclength;
      else
        ERR_RETURN(op ? op->getNdbError() : m_active_trans->getNdbError());
      break;
    }
    case ORDERED_INDEX: {
  range:
      multi_range_curr->range_flag &= ~(uint)UNIQUE_RANGE;
      if (scanOp == 0)
      {
        if (m_multi_cursor)
        {
          scanOp= m_multi_cursor;
          DBUG_ASSERT(scanOp->getSorted() == sorted);
          DBUG_ASSERT(scanOp->getLockMode() == 
                      (NdbOperation::LockMode)get_ndb_lock_type(m_lock.type));
          if (scanOp->reset_bounds(m_force_send))
            DBUG_RETURN(ndb_err(m_active_trans));
          
          end_of_buffer -= reclength;
        }
        else if ((scanOp= m_active_trans->getNdbIndexScanOperation(idx, tab)) 
                 &&!scanOp->readTuples(lm, 0, parallelism, sorted, 
				       FALSE, TRUE, need_pk, TRUE)
                 &&!(m_cond && m_cond->generate_scan_filter(scanOp))
                 &&!define_read_attrs(end_of_buffer-reclength, scanOp))
        {
          m_multi_cursor= scanOp;
          m_multi_range_cursor_result_ptr= end_of_buffer-reclength;
        }
        else
        {
          ERR_RETURN(scanOp ? scanOp->getNdbError() : 
                     m_active_trans->getNdbError());
        }
      }

      const key_range *keys[2]= { &multi_range_curr->start_key, 
                                  &multi_range_curr->end_key };
      if ((res= set_bounds(scanOp, active_index, FALSE, keys,
                           multi_range_curr-ranges)))
        DBUG_RETURN(res);
      break;
    }
    case UNDEFINED_INDEX:
      DBUG_ASSERT(FALSE);
      DBUG_RETURN(1);
      break;
    }
  }
  
  if (multi_range_curr != multi_range_end)
  {
    /**
     * Mark that we're using entire buffer (even if might not) as
     *   we haven't read all ranges for some reason
     * This as we don't want mysqld to reuse the buffer when we read
     *   the remaining ranges
     */
    buffer->end_of_used_area= (uchar*)buffer->buffer_end;
  }
  else
  {
    buffer->end_of_used_area= curr;
  }
  
  /**
   * Set first operation in multi range
   */
  m_current_multi_operation= 
    lastOp ? lastOp->next() : m_active_trans->getFirstDefinedOperation();
  if (!(res= execute_no_commit_ie(this, m_active_trans,true)))
  {
    m_multi_range_defined= multi_range_curr;
    multi_range_curr= ranges;
    m_multi_range_result_ptr= (uchar*)buffer->buffer;
    DBUG_RETURN(read_multi_range_next(found_range_p));
  }
  ERR_RETURN(m_active_trans->getNdbError());
}

#if 0
#define DBUG_MULTI_RANGE(x) DBUG_PRINT("info", ("read_multi_range_next: case %d\n", x));
#else
#define DBUG_MULTI_RANGE(x)
#endif

int
ha_ndbcluster::read_multi_range_next(KEY_MULTI_RANGE ** multi_range_found_p)
{
  DBUG_ENTER("ha_ndbcluster::read_multi_range_next");
  if (m_disable_multi_read)
  {
    DBUG_MULTI_RANGE(11);
    DBUG_RETURN(handler::read_multi_range_next(multi_range_found_p));
  }
  
  int res;
  int range_no;
  ulong reclength= table_share->reclength;
  const NdbOperation* op= m_current_multi_operation;
  for (;multi_range_curr < m_multi_range_defined; multi_range_curr++)
  {
    DBUG_MULTI_RANGE(12);
    if (multi_range_curr->range_flag & SKIP_RANGE)
      continue;
    if (multi_range_curr->range_flag & UNIQUE_RANGE)
    {
      if (op->getNdbError().code == 0)
      {
        DBUG_MULTI_RANGE(13);
        goto found_next;
      }
      
      op= m_active_trans->getNextCompletedOperation(op);
      m_multi_range_result_ptr += reclength;
      continue;
    } 
    else if (m_multi_cursor && !multi_range_sorted)
    {
      DBUG_MULTI_RANGE(1);
      if ((res= fetch_next(m_multi_cursor)) == 0)
      {
        DBUG_MULTI_RANGE(2);
        range_no= m_multi_cursor->get_range_no();
        goto found;
      } 
      else
      {
        DBUG_MULTI_RANGE(14);
        goto close_scan;
      }
    }
    else if (m_multi_cursor && multi_range_sorted)
    {
      if (m_active_cursor && (res= fetch_next(m_multi_cursor)))
      {
        DBUG_MULTI_RANGE(3);
        goto close_scan;
      }
      
      range_no= m_multi_cursor->get_range_no();
      uint current_range_no= multi_range_curr - m_multi_ranges;
      if ((uint) range_no == current_range_no)
      {
        DBUG_MULTI_RANGE(4);
        // return current row
        goto found;
      }
      else if (range_no > (int)current_range_no)
      {
        DBUG_MULTI_RANGE(5);
        // wait with current row
        m_active_cursor= 0;
        continue;
      }
      else 
      {
        DBUG_MULTI_RANGE(6);
        // First fetch from cursor
        DBUG_ASSERT(range_no == -1);
        if ((res= m_multi_cursor->nextResult(TRUE)))
        {
          DBUG_MULTI_RANGE(15);
          goto close_scan;
        }
        multi_range_curr--; // Will be increased in for-loop
        continue;
      }
    }
    else /** m_multi_cursor == 0 */
    {
      DBUG_MULTI_RANGE(7);
      /**
       * Corresponds to range 5 in example in read_multi_range_first
       */
      (void)1;
      continue;
    }
    
    DBUG_ASSERT(FALSE); // Should only get here via goto's
close_scan:
    if (res == 1)
    {
      m_multi_cursor->close(FALSE, TRUE);
      m_active_cursor= m_multi_cursor= 0;
      DBUG_MULTI_RANGE(8);
      continue;
    } 
    else 
    {
      DBUG_MULTI_RANGE(9);
      DBUG_RETURN(ndb_err(m_active_trans));
    }
  }
  
  if (multi_range_curr == multi_range_end)
  {
    DBUG_MULTI_RANGE(16);
    Thd_ndb *thd_ndb= get_thd_ndb(current_thd);
    thd_ndb->query_state&= NDB_QUERY_NORMAL;
    DBUG_RETURN(HA_ERR_END_OF_FILE);
  }
  
  /**
   * Read remaining ranges
   */
  DBUG_RETURN(read_multi_range_first(multi_range_found_p, 
                                     multi_range_curr,
                                     multi_range_end - multi_range_curr, 
                                     multi_range_sorted,
                                     multi_range_buffer));
  
found:
  /**
   * Found a record belonging to a scan
   */
  m_active_cursor= m_multi_cursor;
  * multi_range_found_p= m_multi_ranges + range_no;
  memcpy(table->record[0], m_multi_range_cursor_result_ptr, reclength);
  setup_recattr(m_active_cursor->getFirstRecAttr());
  unpack_record(table->record[0]);
  table->status= 0;     
  DBUG_RETURN(0);
  
found_next:
  /**
   * Found a record belonging to a pk/index op,
   *   copy result and move to next to prepare for next call
   */
  * multi_range_found_p= multi_range_curr;
  memcpy(table->record[0], m_multi_range_result_ptr, reclength);
  setup_recattr(op->getFirstRecAttr());
  unpack_record(table->record[0]);
  table->status= 0;
  
  multi_range_curr++;
  m_current_multi_operation= m_active_trans->getNextCompletedOperation(op);
  m_multi_range_result_ptr += reclength;
  DBUG_RETURN(0);
}

int
ha_ndbcluster::setup_recattr(const NdbRecAttr* curr)
{
  DBUG_ENTER("setup_recattr");

  Field **field, **end;
  NdbValue *value= m_value;
  
  end= table->field + table_share->fields;
  
  for (field= table->field; field < end; field++, value++)
  {
    if ((* value).ptr)
    {
      DBUG_ASSERT(curr != 0);
      NdbValue* val= m_value + curr->getColumn()->getColumnNo();
      DBUG_ASSERT(val->ptr);
      val->rec= curr;
      curr= curr->next();
    }
  }
  
  DBUG_RETURN(0);
}

char*
ha_ndbcluster::update_table_comment(
                                /* out: table comment + additional */
        const char*     comment)/* in:  table comment defined by user */
{
  uint length= strlen(comment);
  if (length > 64000 - 3)
  {
    return((char*)comment); /* string too long */
  }

  Ndb* ndb;
  if (!(ndb= get_ndb()))
  {
    return((char*)comment);
  }

  if (ndb->setDatabaseName(m_dbname))
  {
    return((char*)comment);
  }
  const NDBTAB* tab= m_table;
  DBUG_ASSERT(tab != NULL);

  char *str;
  const char *fmt="%s%snumber_of_replicas: %d";
  const unsigned fmt_len_plus_extra= length + strlen(fmt);
  if ((str= (char*) my_malloc(fmt_len_plus_extra, MYF(0))) == NULL)
  {
    sql_print_error("ha_ndbcluster::update_table_comment: "
                    "my_malloc(%u) failed", (unsigned int)fmt_len_plus_extra);
    return (char*)comment;
  }

  my_snprintf(str,fmt_len_plus_extra,fmt,comment,
              length > 0 ? " ":"",
              tab->getReplicaCount());
  return str;
}


// Utility thread main loop
pthread_handler_t ndb_util_thread_func(void *arg __attribute__((unused)))
{
  THD *thd; /* needs to be first for thread_stack */
  struct timespec abstime;
  Thd_ndb *thd_ndb;
  uint share_list_size= 0;
  NDB_SHARE **share_list= NULL;

  my_thread_init();
  DBUG_ENTER("ndb_util_thread");
  DBUG_PRINT("enter", ("ndb_cache_check_time: %lu", ndb_cache_check_time));
 
   pthread_mutex_lock(&LOCK_ndb_util_thread);

  thd= new THD; /* note that contructor of THD uses DBUG_ */
  if (thd == NULL)
  {
    my_errno= HA_ERR_OUT_OF_MEM;
    DBUG_RETURN(NULL);
  }
  THD_CHECK_SENTRY(thd);
  pthread_detach_this_thread();
  ndb_util_thread= pthread_self();

  thd->thread_stack= (char*)&thd; /* remember where our stack is */
  if (thd->store_globals())
    goto ndb_util_thread_fail;
  thd->init_for_queries();
  thd->version=refresh_version;
  thd->main_security_ctx.host_or_ip= "";
  thd->client_capabilities = 0;
  my_net_init(&thd->net, 0);
  thd->main_security_ctx.master_access= ~0;
  thd->main_security_ctx.priv_user = 0;

  CHARSET_INFO *charset_connection;
  charset_connection= get_charset_by_csname("utf8",
                                            MY_CS_PRIMARY, MYF(MY_WME));
  thd->variables.character_set_client= charset_connection;
  thd->variables.character_set_results= charset_connection;
  thd->variables.collation_connection= charset_connection;
  thd->update_charset();

  /* Signal successful initialization */
  ndb_util_thread_running= 1;
  pthread_cond_signal(&COND_ndb_util_ready);
  pthread_mutex_unlock(&LOCK_ndb_util_thread);

  /*
    wait for mysql server to start
  */
  pthread_mutex_lock(&LOCK_server_started);
  while (!mysqld_server_started)
  {
    set_timespec(abstime, 1);
    pthread_cond_timedwait(&COND_server_started, &LOCK_server_started,
	                       &abstime);
    if (ndbcluster_terminating)
    {
      pthread_mutex_unlock(&LOCK_server_started);
      pthread_mutex_lock(&LOCK_ndb_util_thread);
      goto ndb_util_thread_end;
    }
  }
  pthread_mutex_unlock(&LOCK_server_started);

  /*
    Wait for cluster to start
  */
  pthread_mutex_lock(&LOCK_ndb_util_thread);
  while (!ndb_cluster_node_id && (ndbcluster_hton->slot != ~(uint)0))
  {
    /* ndb not connected yet */
    pthread_cond_wait(&COND_ndb_util_thread, &LOCK_ndb_util_thread);
    if (ndbcluster_terminating)
      goto ndb_util_thread_end;
  }
  pthread_mutex_unlock(&LOCK_ndb_util_thread);

  /* Get thd_ndb for this thread */
  if (!(thd_ndb= ha_ndbcluster::seize_thd_ndb()))
  {
    sql_print_error("Could not allocate Thd_ndb object");
    pthread_mutex_lock(&LOCK_ndb_util_thread);
    goto ndb_util_thread_end;
  }
  set_thd_ndb(thd, thd_ndb);
  thd_ndb->options|= TNO_NO_LOG_SCHEMA_OP;

#ifdef HAVE_NDB_BINLOG
  if (ndb_extra_logging && ndb_binlog_running)
    sql_print_information("NDB Binlog: Ndb tables initially read only.");
  /* create tables needed by the replication */
  ndbcluster_setup_binlog_table_shares(thd);
#else
  /*
    Get all table definitions from the storage node
  */
  ndbcluster_find_all_files(thd);
#endif

  set_timespec(abstime, 0);
  for (;;)
  {
    pthread_mutex_lock(&LOCK_ndb_util_thread);
    if (!ndbcluster_terminating)
      pthread_cond_timedwait(&COND_ndb_util_thread,
                             &LOCK_ndb_util_thread,
                             &abstime);
    if (ndbcluster_terminating) /* Shutting down server */
      goto ndb_util_thread_end;
    pthread_mutex_unlock(&LOCK_ndb_util_thread);
#ifdef NDB_EXTRA_DEBUG_UTIL_THREAD
    DBUG_PRINT("ndb_util_thread", ("Started, ndb_cache_check_time: %lu",
                                   ndb_cache_check_time));
#endif

#ifdef HAVE_NDB_BINLOG
    /*
      Check that the ndb_apply_status_share and ndb_schema_share 
      have been created.
      If not try to create it
    */
    if (!ndb_binlog_tables_inited)
      ndbcluster_setup_binlog_table_shares(thd);
#endif

    if (ndb_cache_check_time == 0)
    {
      /* Wake up in 1 second to check if value has changed */
      set_timespec(abstime, 1);
      continue;
    }

    /* Lock mutex and fill list with pointers to all open tables */
    NDB_SHARE *share;
    pthread_mutex_lock(&ndbcluster_mutex);
    uint i, open_count, record_count= ndbcluster_open_tables.records;
    if (share_list_size < record_count)
    {
      NDB_SHARE ** new_share_list= new NDB_SHARE * [record_count];
      if (!new_share_list)
      {
        sql_print_warning("ndb util thread: malloc failure, "
                          "query cache not maintained properly");
        pthread_mutex_unlock(&ndbcluster_mutex);
        goto next;                               // At least do not crash
      }
      delete [] share_list;
      share_list_size= record_count;
      share_list= new_share_list;
    }
    for (i= 0, open_count= 0; i < record_count; i++)
    {
      share= (NDB_SHARE *)hash_element(&ndbcluster_open_tables, i);
#ifdef HAVE_NDB_BINLOG
      if ((share->use_count - (int) (share->op != 0) - (int) (share->op != 0))
          <= 0)
        continue; // injector thread is the only user, skip statistics
      share->util_lock= current_thd; // Mark that util thread has lock
#endif /* HAVE_NDB_BINLOG */
      /* ndb_share reference temporary, free below */
      share->use_count++; /* Make sure the table can't be closed */
      DBUG_PRINT("NDB_SHARE", ("%s temporary  use_count: %u",
                               share->key, share->use_count));
      DBUG_PRINT("ndb_util_thread",
                 ("Found open table[%d]: %s, use_count: %d",
                  i, share->table_name, share->use_count));

      /* Store pointer to table */
      share_list[open_count++]= share;
    }
    pthread_mutex_unlock(&ndbcluster_mutex);

    /* Iterate through the open files list */
    for (i= 0; i < open_count; i++)
    {
      share= share_list[i];
#ifdef HAVE_NDB_BINLOG
      if ((share->use_count - (int) (share->op != 0) - (int) (share->op != 0))
          <= 1)
      {
        /*
          Util thread and injector thread is the only user, skip statistics
	*/
        /* ndb_share reference temporary free */
        DBUG_PRINT("NDB_SHARE", ("%s temporary free  use_count: %u",
                                 share->key, share->use_count));
        free_share(&share);
        continue;
      }
#endif /* HAVE_NDB_BINLOG */
      DBUG_PRINT("ndb_util_thread",
                 ("Fetching commit count for: %s", share->key));

      struct Ndb_statistics stat;
      uint lock;
      pthread_mutex_lock(&share->mutex);
      lock= share->commit_count_lock;
      pthread_mutex_unlock(&share->mutex);
      {
        /* Contact NDB to get commit count for table */
        Ndb* ndb= thd_ndb->ndb;
        if (ndb->setDatabaseName(share->db))
        {
          goto loop_next;
        }
        Ndb_table_guard ndbtab_g(ndb->getDictionary(), share->table_name);
        if (ndbtab_g.get_table() &&
            ndb_get_table_statistics(NULL, FALSE, ndb,
                                     ndbtab_g.get_table(), &stat) == 0)
        {
#ifndef DBUG_OFF
          char buff[22], buff2[22];
#endif
          DBUG_PRINT("info",
                     ("Table: %s  commit_count: %s  rows: %s",
                      share->key,
                      llstr(stat.commit_count, buff),
                      llstr(stat.row_count, buff2)));
        }
        else
        {
          DBUG_PRINT("ndb_util_thread",
                     ("Error: Could not get commit count for table %s",
                      share->key));
          stat.commit_count= 0;
        }
      }
  loop_next:
      pthread_mutex_lock(&share->mutex);
      if (share->commit_count_lock == lock)
        share->commit_count= stat.commit_count;
      pthread_mutex_unlock(&share->mutex);

      /* ndb_share reference temporary free */
      DBUG_PRINT("NDB_SHARE", ("%s temporary free  use_count: %u",
                               share->key, share->use_count));
      free_share(&share);
    }
next:
    /* Calculate new time to wake up */
    int secs= 0;
    int msecs= ndb_cache_check_time;

    struct timeval tick_time;
    gettimeofday(&tick_time, 0);
    abstime.tv_sec=  tick_time.tv_sec;
    abstime.tv_nsec= tick_time.tv_usec * 1000;

    if (msecs >= 1000){
      secs=  msecs / 1000;
      msecs= msecs % 1000;
    }

    abstime.tv_sec+=  secs;
    abstime.tv_nsec+= msecs * 1000000;
    if (abstime.tv_nsec >= 1000000000) {
      abstime.tv_sec+=  1;
      abstime.tv_nsec-= 1000000000;
    }
  }

  pthread_mutex_lock(&LOCK_ndb_util_thread);

ndb_util_thread_end:
  net_end(&thd->net);
ndb_util_thread_fail:
  if (share_list)
    delete [] share_list;
  thd->cleanup();
  delete thd;
  
  /* signal termination */
  ndb_util_thread_running= 0;
  pthread_cond_signal(&COND_ndb_util_ready);
  pthread_mutex_unlock(&LOCK_ndb_util_thread);
  DBUG_PRINT("exit", ("ndb_util_thread"));
  my_thread_end();
  pthread_exit(0);
  DBUG_RETURN(NULL);
}

/*
  Condition pushdown
*/
/*
  Push a condition to ndbcluster storage engine for evaluation 
  during table   and index scans. The conditions will be stored on a stack
  for possibly storing several conditions. The stack can be popped
  by calling cond_pop, handler::extra(HA_EXTRA_RESET) (handler::reset())
  will clear the stack.
  The current implementation supports arbitrary AND/OR nested conditions
  with comparisons between columns and constants (including constant
  expressions and function calls) and the following comparison operators:
  =, !=, >, >=, <, <=, "is null", and "is not null".
  
  RETURN
    NULL The condition was supported and will be evaluated for each 
    row found during the scan
    cond The condition was not supported and all rows will be returned from
         the scan for evaluation (and thus not saved on stack)
*/
const 
COND* 
ha_ndbcluster::cond_push(const COND *cond) 
{ 
  DBUG_ENTER("cond_push");
  if (!m_cond) 
    m_cond= new ha_ndbcluster_cond;
  if (!m_cond)
  {
    my_errno= HA_ERR_OUT_OF_MEM;
    DBUG_RETURN(NULL);
  }
  DBUG_EXECUTE("where",print_where((COND *)cond, m_tabname););
  DBUG_RETURN(m_cond->cond_push(cond, table, (NDBTAB *)m_table));
}

/*
  Pop the top condition from the condition stack of the handler instance.
*/
void 
ha_ndbcluster::cond_pop() 
{ 
  if (m_cond)
    m_cond->cond_pop();
}


/*
  get table space info for SHOW CREATE TABLE
*/
char* ha_ndbcluster::get_tablespace_name(THD *thd, char* name, uint name_len)
{
  Ndb *ndb= check_ndb_in_thd(thd);
  NDBDICT *ndbdict= ndb->getDictionary();
  NdbError ndberr;
  Uint32 id;
  ndb->setDatabaseName(m_dbname);
  const NDBTAB *ndbtab= m_table;
  DBUG_ASSERT(ndbtab != NULL);
  if (!ndbtab->getTablespace(&id))
  {
    return 0;
  }
  {
    NdbDictionary::Tablespace ts= ndbdict->getTablespace(id);
    ndberr= ndbdict->getNdbError();
    if(ndberr.classification != NdbError::NoError)
      goto err;
    DBUG_PRINT("info", ("Found tablespace '%s'", ts.getName()));
    if (name)
    {
      strxnmov(name, name_len, ts.getName(), NullS);
      return name;
    }
    else
      return (my_strdup(ts.getName(), MYF(0)));
  }
err:
  if (ndberr.status == NdbError::TemporaryError)
    push_warning_printf(thd, MYSQL_ERROR::WARN_LEVEL_ERROR,
			ER_GET_TEMPORARY_ERRMSG, ER(ER_GET_TEMPORARY_ERRMSG),
			ndberr.code, ndberr.message, "NDB");
  else
    push_warning_printf(thd, MYSQL_ERROR::WARN_LEVEL_ERROR,
			ER_GET_ERRMSG, ER(ER_GET_ERRMSG),
			ndberr.code, ndberr.message, "NDB");
  return 0;
}

/*
  Implements the SHOW NDB STATUS command.
*/
bool
ndbcluster_show_status(handlerton *hton, THD* thd, stat_print_fn *stat_print,
                       enum ha_stat_type stat_type)
{
  char buf[IO_SIZE];
  uint buflen;
  DBUG_ENTER("ndbcluster_show_status");
  
  if (stat_type != HA_ENGINE_STATUS)
  {
    DBUG_RETURN(FALSE);
  }

  update_status_variables(g_ndb_cluster_connection);
  buflen=
    my_snprintf(buf, sizeof(buf),
                "cluster_node_id=%ld, "
                "connected_host=%s, "
                "connected_port=%ld, "
                "number_of_data_nodes=%ld, "
                "number_of_ready_data_nodes=%ld, "
                "connect_count=%ld",
                ndb_cluster_node_id,
                ndb_connected_host,
                ndb_connected_port,
                ndb_number_of_data_nodes,
                ndb_number_of_ready_data_nodes,
                ndb_connect_count);
  if (stat_print(thd, ndbcluster_hton_name, ndbcluster_hton_name_length,
                 STRING_WITH_LEN("connection"), buf, buflen))
    DBUG_RETURN(TRUE);

  if (get_thd_ndb(thd) && get_thd_ndb(thd)->ndb)
  {
    Ndb* ndb= (get_thd_ndb(thd))->ndb;
    Ndb::Free_list_usage tmp;
    tmp.m_name= 0;
    while (ndb->get_free_list_usage(&tmp))
    {
      buflen=
        my_snprintf(buf, sizeof(buf),
                  "created=%u, free=%u, sizeof=%u",
                  tmp.m_created, tmp.m_free, tmp.m_sizeof);
      if (stat_print(thd, ndbcluster_hton_name, ndbcluster_hton_name_length,
                     tmp.m_name, strlen(tmp.m_name), buf, buflen))
        DBUG_RETURN(TRUE);
    }
  }
#ifdef HAVE_NDB_BINLOG
  ndbcluster_show_status_binlog(thd, stat_print, stat_type);
#endif

  DBUG_RETURN(FALSE);
}


/*
  Create a table in NDB Cluster
 */
static uint get_no_fragments(ulonglong max_rows)
{
#if MYSQL_VERSION_ID >= 50000
  uint acc_row_size= 25 + /*safety margin*/ 2;
#else
  uint acc_row_size= pk_length*4;
  /* add acc overhead */
  if (pk_length <= 8)  /* main page will set the limit */
    acc_row_size+= 25 + /*safety margin*/ 2;
  else                /* overflow page will set the limit */
    acc_row_size+= 4 + /*safety margin*/ 4;
#endif
  ulonglong acc_fragment_size= 512*1024*1024;
#if MYSQL_VERSION_ID >= 50100
  return (max_rows*acc_row_size)/acc_fragment_size+1;
#else
  return ((max_rows*acc_row_size)/acc_fragment_size+1
	  +1/*correct rounding*/)/2;
#endif
}


/*
  Routine to adjust default number of partitions to always be a multiple
  of number of nodes and never more than 4 times the number of nodes.

*/
static bool adjusted_frag_count(uint no_fragments, uint no_nodes,
                                uint &reported_frags)
{
  uint i= 0;
  reported_frags= no_nodes;
  while (reported_frags < no_fragments && ++i < 4 &&
         (reported_frags + no_nodes) < MAX_PARTITIONS) 
    reported_frags+= no_nodes;
  return (reported_frags < no_fragments);
}

int ha_ndbcluster::get_default_no_partitions(HA_CREATE_INFO *create_info)
{
  ha_rows max_rows, min_rows;
  if (create_info)
  {
    max_rows= create_info->max_rows;
    min_rows= create_info->min_rows;
  }
  else
  {
    max_rows= table_share->max_rows;
    min_rows= table_share->min_rows;
  }
  uint reported_frags;
  uint no_fragments=
    get_no_fragments(max_rows >= min_rows ? max_rows : min_rows);
  uint no_nodes= g_ndb_cluster_connection->no_db_nodes();
  if (adjusted_frag_count(no_fragments, no_nodes, reported_frags))
  {
    push_warning(current_thd,
                 MYSQL_ERROR::WARN_LEVEL_WARN, ER_UNKNOWN_ERROR,
    "Ndb might have problems storing the max amount of rows specified");
  }
  return (int)reported_frags;
}


/*
  Set-up auto-partitioning for NDB Cluster

  SYNOPSIS
    set_auto_partitions()
    part_info                  Partition info struct to set-up
 
  RETURN VALUE
    NONE

  DESCRIPTION
    Set-up auto partitioning scheme for tables that didn't define any
    partitioning. We'll use PARTITION BY KEY() in this case which
    translates into partition by primary key if a primary key exists
    and partition by hidden key otherwise.
*/

void ha_ndbcluster::set_auto_partitions(partition_info *part_info)
{
  DBUG_ENTER("ha_ndbcluster::set_auto_partitions");
  part_info->list_of_part_fields= TRUE;
  part_info->part_type= HASH_PARTITION;
  switch (opt_ndb_distribution_id)
  {
  case ND_KEYHASH:
    part_info->linear_hash_ind= FALSE;
    break;
  case ND_LINHASH:
    part_info->linear_hash_ind= TRUE;
    break;
  }
  DBUG_VOID_RETURN;
}


int ha_ndbcluster::set_range_data(void *tab_ref, partition_info *part_info)
{
  NDBTAB *tab= (NDBTAB*)tab_ref;
  int32 *range_data= (int32*)my_malloc(part_info->no_parts*sizeof(int32),
                                       MYF(0));
  uint i;
  int error= 0;
  bool unsigned_flag= part_info->part_expr->unsigned_flag;
  DBUG_ENTER("set_range_data");

  if (!range_data)
  {
    mem_alloc_error(part_info->no_parts*sizeof(int32));
    DBUG_RETURN(1);
  }
  for (i= 0; i < part_info->no_parts; i++)
  {
    longlong range_val= part_info->range_int_array[i];
    if (unsigned_flag)
      range_val-= 0x8000000000000000ULL;
    if (range_val < INT_MIN32 || range_val >= INT_MAX32)
    {
      if ((i != part_info->no_parts - 1) ||
          (range_val != LONGLONG_MAX))
      {
        my_error(ER_LIMITED_PART_RANGE, MYF(0), "NDB");
        error= 1;
        goto error;
      }
      range_val= INT_MAX32;
    }
    range_data[i]= (int32)range_val;
  }
  tab->setRangeListData(range_data, sizeof(int32)*part_info->no_parts);
error:
  my_free((char*)range_data, MYF(0));
  DBUG_RETURN(error);
}

int ha_ndbcluster::set_list_data(void *tab_ref, partition_info *part_info)
{
  NDBTAB *tab= (NDBTAB*)tab_ref;
  int32 *list_data= (int32*)my_malloc(part_info->no_list_values * 2
                                      * sizeof(int32), MYF(0));
  uint32 *part_id, i;
  int error= 0;
  bool unsigned_flag= part_info->part_expr->unsigned_flag;
  DBUG_ENTER("set_list_data");

  if (!list_data)
  {
    mem_alloc_error(part_info->no_list_values*2*sizeof(int32));
    DBUG_RETURN(1);
  }
  for (i= 0; i < part_info->no_list_values; i++)
  {
    LIST_PART_ENTRY *list_entry= &part_info->list_array[i];
    longlong list_val= list_entry->list_value;
    if (unsigned_flag)
      list_val-= 0x8000000000000000ULL;
    if (list_val < INT_MIN32 || list_val > INT_MAX32)
    {
      my_error(ER_LIMITED_PART_RANGE, MYF(0), "NDB");
      error= 1;
      goto error;
    }
    list_data[2*i]= (int32)list_val;
    part_id= (uint32*)&list_data[2*i+1];
    *part_id= list_entry->partition_id;
  }
  tab->setRangeListData(list_data, 2*sizeof(int32)*part_info->no_list_values);
error:
  my_free((char*)list_data, MYF(0));
  DBUG_RETURN(error);
}

/*
  User defined partitioning set-up. We need to check how many fragments the
  user wants defined and which node groups to put those into. Later we also
  want to attach those partitions to a tablespace.

  All the functionality of the partition function, partition limits and so
  forth are entirely handled by the MySQL Server. There is one exception to
  this rule for PARTITION BY KEY where NDB handles the hash function and
  this type can thus be handled transparently also by NDB API program.
  For RANGE, HASH and LIST and subpartitioning the NDB API programs must
  implement the function to map to a partition.
*/

uint ha_ndbcluster::set_up_partition_info(partition_info *part_info,
                                          TABLE *table,
                                          void *tab_par)
{
  uint16 frag_data[MAX_PARTITIONS];
  char *ts_names[MAX_PARTITIONS];
  ulong fd_index= 0, i, j;
  NDBTAB *tab= (NDBTAB*)tab_par;
  NDBTAB::FragmentType ftype= NDBTAB::UserDefined;
  partition_element *part_elem;
  bool first= TRUE;
  uint tot_ts_name_len;
  List_iterator<partition_element> part_it(part_info->partitions);
  int error;
  DBUG_ENTER("ha_ndbcluster::set_up_partition_info");

  if (part_info->part_type == HASH_PARTITION &&
      part_info->list_of_part_fields == TRUE)
  {
    Field **fields= part_info->part_field_array;

    if (part_info->linear_hash_ind)
      ftype= NDBTAB::DistrKeyLin;
    else
      ftype= NDBTAB::DistrKeyHash;

    for (i= 0; i < part_info->part_field_list.elements; i++)
    {
      NDBCOL *col= tab->getColumn(fields[i]->field_index);
      DBUG_PRINT("info",("setting dist key on %s", col->getName()));
      col->setPartitionKey(TRUE);
    }
  }
  else 
  {
    if (!current_thd->variables.new_mode)
    {
      push_warning_printf(current_thd, MYSQL_ERROR::WARN_LEVEL_ERROR,
                          ER_ILLEGAL_HA_CREATE_OPTION,
                          ER(ER_ILLEGAL_HA_CREATE_OPTION),
                          ndbcluster_hton_name,
                          "LIST, RANGE and HASH partition disabled by default,"
                          " use --new option to enable");
      DBUG_RETURN(HA_ERR_UNSUPPORTED);
    }
   /*
      Create a shadow field for those tables that have user defined
      partitioning. This field stores the value of the partition
      function such that NDB can handle reorganisations of the data
      even when the MySQL Server isn't available to assist with
      calculation of the partition function value.
    */
    NDBCOL col;
    DBUG_PRINT("info", ("Generating partition func value field"));
    col.setName("$PART_FUNC_VALUE");
    col.setType(NdbDictionary::Column::Int);
    col.setLength(1);
    col.setNullable(FALSE);
    col.setPrimaryKey(FALSE);
    col.setAutoIncrement(FALSE);
    tab->addColumn(col);
    if (part_info->part_type == RANGE_PARTITION)
    {
      if ((error= set_range_data((void*)tab, part_info)))
      {
        DBUG_RETURN(error);
      }
    }
    else if (part_info->part_type == LIST_PARTITION)
    {
      if ((error= set_list_data((void*)tab, part_info)))
      {
        DBUG_RETURN(error);
      }
    }
  }
  tab->setFragmentType(ftype);
  i= 0;
  tot_ts_name_len= 0;
  do
  {
    uint ng;
    part_elem= part_it++;
    if (!part_info->is_sub_partitioned())
    {
      ng= part_elem->nodegroup_id;
      if (first && ng == UNDEF_NODEGROUP)
        ng= 0;
      ts_names[fd_index]= part_elem->tablespace_name;
      frag_data[fd_index++]= ng;
    }
    else
    {
      List_iterator<partition_element> sub_it(part_elem->subpartitions);
      j= 0;
      do
      {
        part_elem= sub_it++;
        ng= part_elem->nodegroup_id;
        if (first && ng == UNDEF_NODEGROUP)
          ng= 0;
        ts_names[fd_index]= part_elem->tablespace_name;
        frag_data[fd_index++]= ng;
      } while (++j < part_info->no_subparts);
    }
    first= FALSE;
  } while (++i < part_info->no_parts);
  tab->setDefaultNoPartitionsFlag(part_info->use_default_no_partitions);
  tab->setLinearFlag(part_info->linear_hash_ind);
  {
    ha_rows max_rows= table_share->max_rows;
    ha_rows min_rows= table_share->min_rows;
    if (max_rows < min_rows)
      max_rows= min_rows;
    if (max_rows != (ha_rows)0) /* default setting, don't set fragmentation */
    {
      tab->setMaxRows(max_rows);
      tab->setMinRows(min_rows);
    }
  }
  tab->setTablespaceNames(ts_names, fd_index*sizeof(char*));
  tab->setFragmentCount(fd_index);
  tab->setFragmentData(&frag_data, fd_index*2);
  DBUG_RETURN(0);
}


bool ha_ndbcluster::check_if_incompatible_data(HA_CREATE_INFO *create_info,
					       uint table_changes)
{
  DBUG_ENTER("ha_ndbcluster::check_if_incompatible_data");
  uint i;
  const NDBTAB *tab= (const NDBTAB *) m_table;

  if (current_thd->variables.ndb_use_copying_alter_table)
  {
    DBUG_PRINT("info", ("On-line alter table disabled"));
    DBUG_RETURN(COMPATIBLE_DATA_NO);
  }

  int pk= 0;
  int ai= 0;

  if (create_info->tablespace)
    create_info->storage_media = HA_SM_DISK;
  else
    create_info->storage_media = HA_SM_MEMORY;

  for (i= 0; i < table->s->fields; i++) 
  {
    Field *field= table->field[i];
    const NDBCOL *col= tab->getColumn(i);
    if (col->getStorageType() == NDB_STORAGETYPE_MEMORY && create_info->storage_media != HA_SM_MEMORY ||
        col->getStorageType() == NDB_STORAGETYPE_DISK && create_info->storage_media != HA_SM_DISK)
    {
      DBUG_PRINT("info", ("Column storage media is changed"));
      DBUG_RETURN(COMPATIBLE_DATA_NO);
    }
    
    if (field->flags & FIELD_IS_RENAMED)
    {
      DBUG_PRINT("info", ("Field has been renamed, copy table"));
      DBUG_RETURN(COMPATIBLE_DATA_NO);
    }
    if ((field->flags & FIELD_IN_ADD_INDEX) &&
        col->getStorageType() == NdbDictionary::Column::StorageTypeDisk)
    {
      DBUG_PRINT("info", ("add/drop index not supported for disk stored column"));
      DBUG_RETURN(COMPATIBLE_DATA_NO);
    }
    
    if (field->flags & PRI_KEY_FLAG)
      pk=1;
    if (field->flags & FIELD_IN_ADD_INDEX)
      ai=1;
  }

  char tablespace_name[FN_LEN]; 
  if (get_tablespace_name(current_thd, tablespace_name, FN_LEN))
  {
    if (create_info->tablespace) 
    {
      if (strcmp(create_info->tablespace, tablespace_name))
      {
        DBUG_PRINT("info", ("storage media is changed, old tablespace=%s, new tablespace=%s",
          tablespace_name, create_info->tablespace));
        DBUG_RETURN(COMPATIBLE_DATA_NO);
      }
    }
    else
    {
      DBUG_PRINT("info", ("storage media is changed, old is DISK and tablespace=%s, new is MEM",
        tablespace_name));
      DBUG_RETURN(COMPATIBLE_DATA_NO);
    }
  }
  else
  {
    if (create_info->storage_media != HA_SM_MEMORY)
    {
      DBUG_PRINT("info", ("storage media is changed, old is MEM, new is DISK and tablespace=%s",
        create_info->tablespace));
      DBUG_RETURN(COMPATIBLE_DATA_NO);
    }
  }

  if (table_changes != IS_EQUAL_YES)
    DBUG_RETURN(COMPATIBLE_DATA_NO);
  
  /**
   * Changing from/to primary key
   *
   * This is _not_ correct, but check_if_incompatible_data-interface
   *   doesnt give more info, so I guess that we can't do any
   *   online add index if not using primary key
   *
   *   This as mysql will handle a unique not null index as primary 
   *     even wo/ user specifiying it... :-(
   *   
   */
  if ((table_share->primary_key == MAX_KEY && pk) ||
      (table_share->primary_key != MAX_KEY && !pk) ||
      (table_share->primary_key == MAX_KEY && !pk && ai))
  {
    DBUG_RETURN(COMPATIBLE_DATA_NO);
  }
  
  /* Check that auto_increment value was not changed */
  if ((create_info->used_fields & HA_CREATE_USED_AUTO) &&
      create_info->auto_increment_value != 0)
    DBUG_RETURN(COMPATIBLE_DATA_NO);
  
  /* Check that row format didn't change */
  if ((create_info->used_fields & HA_CREATE_USED_AUTO) &&
      get_row_type() != create_info->row_type)
    DBUG_RETURN(COMPATIBLE_DATA_NO);

  DBUG_RETURN(COMPATIBLE_DATA_YES);
}

bool set_up_tablespace(st_alter_tablespace *alter_info,
                       NdbDictionary::Tablespace *ndb_ts)
{
  ndb_ts->setName(alter_info->tablespace_name);
  ndb_ts->setExtentSize(alter_info->extent_size);
  ndb_ts->setDefaultLogfileGroup(alter_info->logfile_group_name);
  return FALSE;
}

bool set_up_datafile(st_alter_tablespace *alter_info,
                     NdbDictionary::Datafile *ndb_df)
{
  if (alter_info->max_size > 0)
  {
    my_error(ER_TABLESPACE_AUTO_EXTEND_ERROR, MYF(0));
    return TRUE;
  }
  ndb_df->setPath(alter_info->data_file_name);
  ndb_df->setSize(alter_info->initial_size);
  ndb_df->setTablespace(alter_info->tablespace_name);
  return FALSE;
}

bool set_up_logfile_group(st_alter_tablespace *alter_info,
                          NdbDictionary::LogfileGroup *ndb_lg)
{
  ndb_lg->setName(alter_info->logfile_group_name);
  ndb_lg->setUndoBufferSize(alter_info->undo_buffer_size);
  return FALSE;
}

bool set_up_undofile(st_alter_tablespace *alter_info,
                     NdbDictionary::Undofile *ndb_uf)
{
  ndb_uf->setPath(alter_info->undo_file_name);
  ndb_uf->setSize(alter_info->initial_size);
  ndb_uf->setLogfileGroup(alter_info->logfile_group_name);
  return FALSE;
}

int ndbcluster_alter_tablespace(handlerton *hton,
                                THD* thd, st_alter_tablespace *alter_info)
{
  int is_tablespace= 0;
  NdbError err;
  NDBDICT *dict;
  int error;
  const char *errmsg;
  Ndb *ndb;
  DBUG_ENTER("ha_ndbcluster::alter_tablespace");
  LINT_INIT(errmsg);

  ndb= check_ndb_in_thd(thd);
  if (ndb == NULL)
  {
    DBUG_RETURN(HA_ERR_NO_CONNECTION);
  }
  dict= ndb->getDictionary();

  switch (alter_info->ts_cmd_type){
  case (CREATE_TABLESPACE):
  {
    error= ER_CREATE_FILEGROUP_FAILED;
    
    NdbDictionary::Tablespace ndb_ts;
    NdbDictionary::Datafile ndb_df;
    NdbDictionary::ObjectId objid;
    if (set_up_tablespace(alter_info, &ndb_ts))
    {
      DBUG_RETURN(1);
    }
    if (set_up_datafile(alter_info, &ndb_df))
    {
      DBUG_RETURN(1);
    }
    errmsg= "TABLESPACE";
    if (dict->createTablespace(ndb_ts, &objid))
    {
      DBUG_PRINT("error", ("createTablespace returned %d", error));
      goto ndberror;
    }
    DBUG_PRINT("alter_info", ("Successfully created Tablespace"));
    errmsg= "DATAFILE";
    if (dict->createDatafile(ndb_df))
    {
      err= dict->getNdbError();
      NdbDictionary::Tablespace tmp= dict->getTablespace(ndb_ts.getName());
      if (dict->getNdbError().code == 0 &&
	  tmp.getObjectId() == objid.getObjectId() &&
	  tmp.getObjectVersion() == objid.getObjectVersion())
      {
	dict->dropTablespace(tmp);
      }
      
      DBUG_PRINT("error", ("createDatafile returned %d", error));
      goto ndberror2;
    }
    is_tablespace= 1;
    break;
  }
  case (ALTER_TABLESPACE):
  {
    error= ER_ALTER_FILEGROUP_FAILED;
    if (alter_info->ts_alter_tablespace_type == ALTER_TABLESPACE_ADD_FILE)
    {
      NdbDictionary::Datafile ndb_df;
      if (set_up_datafile(alter_info, &ndb_df))
      {
	DBUG_RETURN(1);
      }
      errmsg= " CREATE DATAFILE";
      if (dict->createDatafile(ndb_df))
      {
	goto ndberror;
      }
    }
    else if(alter_info->ts_alter_tablespace_type == ALTER_TABLESPACE_DROP_FILE)
    {
      NdbDictionary::Tablespace ts= dict->getTablespace(alter_info->tablespace_name);
      NdbDictionary::Datafile df= dict->getDatafile(0, alter_info->data_file_name);
      NdbDictionary::ObjectId objid;
      df.getTablespaceId(&objid);
      if (ts.getObjectId() == objid.getObjectId() && 
	  strcmp(df.getPath(), alter_info->data_file_name) == 0)
      {
	errmsg= " DROP DATAFILE";
	if (dict->dropDatafile(df))
	{
	  goto ndberror;
	}
      }
      else
      {
	DBUG_PRINT("error", ("No such datafile"));
	my_error(ER_ALTER_FILEGROUP_FAILED, MYF(0), " NO SUCH FILE");
	DBUG_RETURN(1);
      }
    }
    else
    {
      DBUG_PRINT("error", ("Unsupported alter tablespace: %d", 
			   alter_info->ts_alter_tablespace_type));
      DBUG_RETURN(HA_ADMIN_NOT_IMPLEMENTED);
    }
    is_tablespace= 1;
    break;
  }
  case (CREATE_LOGFILE_GROUP):
  {
    error= ER_CREATE_FILEGROUP_FAILED;
    NdbDictionary::LogfileGroup ndb_lg;
    NdbDictionary::Undofile ndb_uf;
    NdbDictionary::ObjectId objid;
    if (alter_info->undo_file_name == NULL)
    {
      /*
	REDO files in LOGFILE GROUP not supported yet
      */
      DBUG_RETURN(HA_ADMIN_NOT_IMPLEMENTED);
    }
    if (set_up_logfile_group(alter_info, &ndb_lg))
    {
      DBUG_RETURN(1);
    }
    errmsg= "LOGFILE GROUP";
    if (dict->createLogfileGroup(ndb_lg, &objid))
    {
      goto ndberror;
    }
    DBUG_PRINT("alter_info", ("Successfully created Logfile Group"));
    if (set_up_undofile(alter_info, &ndb_uf))
    {
      DBUG_RETURN(1);
    }
    errmsg= "UNDOFILE";
    if (dict->createUndofile(ndb_uf))
    {
      err= dict->getNdbError();
      NdbDictionary::LogfileGroup tmp= dict->getLogfileGroup(ndb_lg.getName());
      if (dict->getNdbError().code == 0 &&
	  tmp.getObjectId() == objid.getObjectId() &&
	  tmp.getObjectVersion() == objid.getObjectVersion())
      {
	dict->dropLogfileGroup(tmp);
      }
      goto ndberror2;
    }
    break;
  }
  case (ALTER_LOGFILE_GROUP):
  {
    error= ER_ALTER_FILEGROUP_FAILED;
    if (alter_info->undo_file_name == NULL)
    {
      /*
	REDO files in LOGFILE GROUP not supported yet
      */
      DBUG_RETURN(HA_ADMIN_NOT_IMPLEMENTED);
    }
    NdbDictionary::Undofile ndb_uf;
    if (set_up_undofile(alter_info, &ndb_uf))
    {
      DBUG_RETURN(1);
    }
    errmsg= "CREATE UNDOFILE";
    if (dict->createUndofile(ndb_uf))
    {
      goto ndberror;
    }
    break;
  }
  case (DROP_TABLESPACE):
  {
    error= ER_DROP_FILEGROUP_FAILED;
    errmsg= "TABLESPACE";
    if (dict->dropTablespace(dict->getTablespace(alter_info->tablespace_name)))
    {
      goto ndberror;
    }
    is_tablespace= 1;
    break;
  }
  case (DROP_LOGFILE_GROUP):
  {
    error= ER_DROP_FILEGROUP_FAILED;
    errmsg= "LOGFILE GROUP";
    if (dict->dropLogfileGroup(dict->getLogfileGroup(alter_info->logfile_group_name)))
    {
      goto ndberror;
    }
    break;
  }
  case (CHANGE_FILE_TABLESPACE):
  {
    DBUG_RETURN(HA_ADMIN_NOT_IMPLEMENTED);
  }
  case (ALTER_ACCESS_MODE_TABLESPACE):
  {
    DBUG_RETURN(HA_ADMIN_NOT_IMPLEMENTED);
  }
  default:
  {
    DBUG_RETURN(HA_ADMIN_NOT_IMPLEMENTED);
  }
  }
#ifdef HAVE_NDB_BINLOG
  if (is_tablespace)
    ndbcluster_log_schema_op(thd, 0,
                             thd->query, thd->query_length,
                             "", alter_info->tablespace_name,
                             0, 0,
                             SOT_TABLESPACE, 0, 0, 0);
  else
    ndbcluster_log_schema_op(thd, 0,
                             thd->query, thd->query_length,
                             "", alter_info->logfile_group_name,
                             0, 0,
                             SOT_LOGFILE_GROUP, 0, 0, 0);
#endif
  DBUG_RETURN(FALSE);

ndberror:
  err= dict->getNdbError();
ndberror2:
  set_ndb_err(thd, err);
  ndb_to_mysql_error(&err);
  
  my_error(error, MYF(0), errmsg);
  DBUG_RETURN(1);
}


bool ha_ndbcluster::get_no_parts(const char *name, uint *no_parts)
{
  Ndb *ndb;
  NDBDICT *dict;
  int err;
  DBUG_ENTER("ha_ndbcluster::get_no_parts");
  LINT_INIT(err);

  set_dbname(name);
  set_tabname(name);
  for (;;)
  {
    if (check_ndb_connection())
    {
      err= HA_ERR_NO_CONNECTION;
      break;
    }
    ndb= get_ndb();
    ndb->setDatabaseName(m_dbname);
    Ndb_table_guard ndbtab_g(dict= ndb->getDictionary(), m_tabname);
    if (!ndbtab_g.get_table())
      ERR_BREAK(dict->getNdbError(), err);
    *no_parts= ndbtab_g.get_table()->getFragmentCount();
    DBUG_RETURN(FALSE);
  }

  print_error(err, MYF(0));
  DBUG_RETURN(TRUE);
}

static int ndbcluster_fill_files_table(handlerton *hton, 
                                       THD *thd, 
                                       TABLE_LIST *tables,
                                       COND *cond)
{
  TABLE* table= tables->table;
  Ndb *ndb= check_ndb_in_thd(thd);
  NdbDictionary::Dictionary* dict= ndb->getDictionary();
  NdbDictionary::Dictionary::List dflist;
  NdbError ndberr;
  uint i;
  DBUG_ENTER("ndbcluster_fill_files_table");

  dict->listObjects(dflist, NdbDictionary::Object::Datafile);
  ndberr= dict->getNdbError();
  if (ndberr.classification != NdbError::NoError)
    ERR_RETURN(ndberr);

  for (i= 0; i < dflist.count; i++)
  {
    NdbDictionary::Dictionary::List::Element& elt = dflist.elements[i];
    Ndb_cluster_connection_node_iter iter;
    uint id;
    
    g_ndb_cluster_connection->init_get_next_node(iter);

    while ((id= g_ndb_cluster_connection->get_next_node(iter)))
    {
      init_fill_schema_files_row(table);
      NdbDictionary::Datafile df= dict->getDatafile(id, elt.name);
      ndberr= dict->getNdbError();
      if(ndberr.classification != NdbError::NoError)
      {
        if (ndberr.classification == NdbError::SchemaError)
          continue;

        if (ndberr.classification == NdbError::UnknownResultError)
          continue;

        ERR_RETURN(ndberr);
      }
      NdbDictionary::Tablespace ts= dict->getTablespace(df.getTablespace());
      ndberr= dict->getNdbError();
      if (ndberr.classification != NdbError::NoError)
      {
        if (ndberr.classification == NdbError::SchemaError)
          continue;
        ERR_RETURN(ndberr);
      }

      table->field[IS_FILES_FILE_NAME]->set_notnull();
      table->field[IS_FILES_FILE_NAME]->store(elt.name, strlen(elt.name),
                                              system_charset_info);
      table->field[IS_FILES_FILE_TYPE]->set_notnull();
      table->field[IS_FILES_FILE_TYPE]->store("DATAFILE",8,
                                              system_charset_info);
      table->field[IS_FILES_TABLESPACE_NAME]->set_notnull();
      table->field[IS_FILES_TABLESPACE_NAME]->store(df.getTablespace(),
                                                    strlen(df.getTablespace()),
                                                    system_charset_info);
      table->field[IS_FILES_LOGFILE_GROUP_NAME]->set_notnull();
      table->field[IS_FILES_LOGFILE_GROUP_NAME]->
        store(ts.getDefaultLogfileGroup(),
              strlen(ts.getDefaultLogfileGroup()),
              system_charset_info);
      table->field[IS_FILES_ENGINE]->set_notnull();
      table->field[IS_FILES_ENGINE]->store(ndbcluster_hton_name,
                                           ndbcluster_hton_name_length,
                                           system_charset_info);

      table->field[IS_FILES_FREE_EXTENTS]->set_notnull();
      table->field[IS_FILES_FREE_EXTENTS]->store(df.getFree()
                                                 / ts.getExtentSize());
      table->field[IS_FILES_TOTAL_EXTENTS]->set_notnull();
      table->field[IS_FILES_TOTAL_EXTENTS]->store(df.getSize()
                                                  / ts.getExtentSize());
      table->field[IS_FILES_EXTENT_SIZE]->set_notnull();
      table->field[IS_FILES_EXTENT_SIZE]->store(ts.getExtentSize());
      table->field[IS_FILES_INITIAL_SIZE]->set_notnull();
      table->field[IS_FILES_INITIAL_SIZE]->store(df.getSize());
      table->field[IS_FILES_MAXIMUM_SIZE]->set_notnull();
      table->field[IS_FILES_MAXIMUM_SIZE]->store(df.getSize());
      table->field[IS_FILES_VERSION]->set_notnull();
      table->field[IS_FILES_VERSION]->store(df.getObjectVersion());

      table->field[IS_FILES_ROW_FORMAT]->set_notnull();
      table->field[IS_FILES_ROW_FORMAT]->store("FIXED", 5, system_charset_info);

      char extra[30];
      int len= my_snprintf(extra, sizeof(extra), "CLUSTER_NODE=%u", id);
      table->field[IS_FILES_EXTRA]->set_notnull();
      table->field[IS_FILES_EXTRA]->store(extra, len, system_charset_info);
      schema_table_store_record(thd, table);
    }
  }

  NdbDictionary::Dictionary::List uflist;
  dict->listObjects(uflist, NdbDictionary::Object::Undofile);
  ndberr= dict->getNdbError();
  if (ndberr.classification != NdbError::NoError)
    ERR_RETURN(ndberr);

  for (i= 0; i < uflist.count; i++)
  {
    NdbDictionary::Dictionary::List::Element& elt= uflist.elements[i];
    Ndb_cluster_connection_node_iter iter;
    unsigned id;

    g_ndb_cluster_connection->init_get_next_node(iter);

    while ((id= g_ndb_cluster_connection->get_next_node(iter)))
    {
      NdbDictionary::Undofile uf= dict->getUndofile(id, elt.name);
      ndberr= dict->getNdbError();
      if (ndberr.classification != NdbError::NoError)
      {
        if (ndberr.classification == NdbError::SchemaError)
          continue;
        if (ndberr.classification == NdbError::UnknownResultError)
          continue;
        ERR_RETURN(ndberr);
      }
      NdbDictionary::LogfileGroup lfg=
        dict->getLogfileGroup(uf.getLogfileGroup());
      ndberr= dict->getNdbError();
      if (ndberr.classification != NdbError::NoError)
      {
        if (ndberr.classification == NdbError::SchemaError)
          continue;
        ERR_RETURN(ndberr);
      }

      init_fill_schema_files_row(table);
      table->field[IS_FILES_FILE_NAME]->set_notnull();
      table->field[IS_FILES_FILE_NAME]->store(elt.name, strlen(elt.name),
                                              system_charset_info);
      table->field[IS_FILES_FILE_TYPE]->set_notnull();
      table->field[IS_FILES_FILE_TYPE]->store("UNDO LOG", 8,
                                              system_charset_info);
      NdbDictionary::ObjectId objid;
      uf.getLogfileGroupId(&objid);
      table->field[IS_FILES_LOGFILE_GROUP_NAME]->set_notnull();
      table->field[IS_FILES_LOGFILE_GROUP_NAME]->store(uf.getLogfileGroup(),
                                                  strlen(uf.getLogfileGroup()),
                                                       system_charset_info);
      table->field[IS_FILES_LOGFILE_GROUP_NUMBER]->set_notnull();
      table->field[IS_FILES_LOGFILE_GROUP_NUMBER]->store(objid.getObjectId());
      table->field[IS_FILES_ENGINE]->set_notnull();
      table->field[IS_FILES_ENGINE]->store(ndbcluster_hton_name,
                                           ndbcluster_hton_name_length,
                                           system_charset_info);

      table->field[IS_FILES_TOTAL_EXTENTS]->set_notnull();
      table->field[IS_FILES_TOTAL_EXTENTS]->store(uf.getSize()/4);
      table->field[IS_FILES_EXTENT_SIZE]->set_notnull();
      table->field[IS_FILES_EXTENT_SIZE]->store(4);

      table->field[IS_FILES_INITIAL_SIZE]->set_notnull();
      table->field[IS_FILES_INITIAL_SIZE]->store(uf.getSize());
      table->field[IS_FILES_MAXIMUM_SIZE]->set_notnull();
      table->field[IS_FILES_MAXIMUM_SIZE]->store(uf.getSize());

      table->field[IS_FILES_VERSION]->set_notnull();
      table->field[IS_FILES_VERSION]->store(uf.getObjectVersion());

      char extra[100];
      int len= my_snprintf(extra,sizeof(extra),"CLUSTER_NODE=%u;UNDO_BUFFER_SIZE=%lu",
                           id, (ulong) lfg.getUndoBufferSize());
      table->field[IS_FILES_EXTRA]->set_notnull();
      table->field[IS_FILES_EXTRA]->store(extra, len, system_charset_info);
      schema_table_store_record(thd, table);
    }
  }

  // now for LFGs
  NdbDictionary::Dictionary::List lfglist;
  dict->listObjects(lfglist, NdbDictionary::Object::LogfileGroup);
  ndberr= dict->getNdbError();
  if (ndberr.classification != NdbError::NoError)
    ERR_RETURN(ndberr);

  for (i= 0; i < lfglist.count; i++)
  {
    NdbDictionary::Dictionary::List::Element& elt= lfglist.elements[i];

    NdbDictionary::LogfileGroup lfg= dict->getLogfileGroup(elt.name);
    ndberr= dict->getNdbError();
    if (ndberr.classification != NdbError::NoError)
    {
      if (ndberr.classification == NdbError::SchemaError)
        continue;
      ERR_RETURN(ndberr);
    }

    init_fill_schema_files_row(table);
    table->field[IS_FILES_FILE_TYPE]->set_notnull();
    table->field[IS_FILES_FILE_TYPE]->store("UNDO LOG", 8,
                                            system_charset_info);

    table->field[IS_FILES_LOGFILE_GROUP_NAME]->set_notnull();
    table->field[IS_FILES_LOGFILE_GROUP_NAME]->store(elt.name,
                                                     strlen(elt.name),
                                                     system_charset_info);
    table->field[IS_FILES_LOGFILE_GROUP_NUMBER]->set_notnull();
    table->field[IS_FILES_LOGFILE_GROUP_NUMBER]->store(lfg.getObjectId());
    table->field[IS_FILES_ENGINE]->set_notnull();
    table->field[IS_FILES_ENGINE]->store(ndbcluster_hton_name,
                                         ndbcluster_hton_name_length,
                                         system_charset_info);

    table->field[IS_FILES_FREE_EXTENTS]->set_notnull();
    table->field[IS_FILES_FREE_EXTENTS]->store(lfg.getUndoFreeWords());
    table->field[IS_FILES_EXTENT_SIZE]->set_notnull();
    table->field[IS_FILES_EXTENT_SIZE]->store(4);

    table->field[IS_FILES_VERSION]->set_notnull();
    table->field[IS_FILES_VERSION]->store(lfg.getObjectVersion());

    char extra[100];
    int len= my_snprintf(extra,sizeof(extra),
                         "UNDO_BUFFER_SIZE=%lu",
                         (ulong) lfg.getUndoBufferSize());
    table->field[IS_FILES_EXTRA]->set_notnull();
    table->field[IS_FILES_EXTRA]->store(extra, len, system_charset_info);
    schema_table_store_record(thd, table);
  }
  DBUG_RETURN(0);
}

SHOW_VAR ndb_status_variables_export[]= {
  {"Ndb",                      (char*) &ndb_status_variables,   SHOW_ARRAY},
  {NullS, NullS, SHOW_LONG}
};

struct st_mysql_storage_engine ndbcluster_storage_engine=
{ MYSQL_HANDLERTON_INTERFACE_VERSION };

mysql_declare_plugin(ndbcluster)
{
  MYSQL_STORAGE_ENGINE_PLUGIN,
  &ndbcluster_storage_engine,
  ndbcluster_hton_name,
  "MySQL AB",
  "Clustered, fault-tolerant tables",
  PLUGIN_LICENSE_GPL,
  ndbcluster_init, /* Plugin Init */
  NULL, /* Plugin Deinit */
  0x0100 /* 1.0 */,
  ndb_status_variables_export,/* status variables                */
  NULL,                       /* system variables                */
  NULL                        /* config options                  */
}
mysql_declare_plugin_end;

#endif<|MERGE_RESOLUTION|>--- conflicted
+++ resolved
@@ -599,12 +599,7 @@
         const NDBINDEX *unique_index=
           (const NDBINDEX *) m_index[i].unique_index;
         if (unique_index &&
-<<<<<<< HEAD
-            (uint) unique_index->getObjectId() == error_data)
-=======
-            unique_index->getIndexTable() &&
-            unique_index->getIndexTable()->getTableId() == (int) error_data)
->>>>>>> 6815cc09
+            (uint) unique_index->getObjectId() == (int) error_data)
         {
           dupkey= i;
           break;
