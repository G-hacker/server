/*
   Copyright (c) 2002, 2011, Oracle and/or its affiliates.
   Copyright (c) 2010, 2020, MariaDB

   This program is free software; you can redistribute it and/or modify
   it under the terms of the GNU General Public License as published by
   the Free Software Foundation; version 2 of the License.

   This program is distributed in the hope that it will be useful,
   but WITHOUT ANY WARRANTY; without even the implied warranty of
   MERCHANTABILITY or FITNESS FOR A PARTICULAR PURPOSE.  See the
   GNU General Public License for more details.

   You should have received a copy of the GNU General Public License
   along with this program; if not, write to the Free Software
   Foundation, Inc., 51 Franklin St, Fifth Floor, Boston, MA 02110-1335  USA */


/*
  Derived tables
  These were introduced by Sinisa <sinisa@mysql.com>
*/


#include "mariadb.h"                         /* NO_EMBEDDED_ACCESS_CHECKS */
#include "sql_priv.h"
#include "unireg.h"
#include "sql_derived.h"
#include "sql_select.h"
#include "derived_handler.h"
#include "sql_base.h"
#include "sql_view.h"                         // check_duplicate_names
#include "sql_acl.h"                          // SELECT_ACL
#include "sql_class.h"
#include "sql_cte.h"
#include "my_json_writer.h"
#include "opt_trace.h"

typedef bool (*dt_processor)(THD *thd, LEX *lex, TABLE_LIST *derived);

static bool mysql_derived_init(THD *thd, LEX *lex, TABLE_LIST *derived);
static bool mysql_derived_prepare(THD *thd, LEX *lex, TABLE_LIST *derived);
static bool mysql_derived_optimize(THD *thd, LEX *lex, TABLE_LIST *derived);
static bool mysql_derived_merge(THD *thd, LEX *lex, TABLE_LIST *derived);
static bool mysql_derived_create(THD *thd, LEX *lex, TABLE_LIST *derived);
static bool mysql_derived_fill(THD *thd, LEX *lex, TABLE_LIST *derived);
static bool mysql_derived_reinit(THD *thd, LEX *lex, TABLE_LIST *derived);
static bool mysql_derived_merge_for_insert(THD *thd, LEX *lex,
                                           TABLE_LIST *derived);

dt_processor processors[]=
{
  &mysql_derived_init,
  &mysql_derived_prepare,
  &mysql_derived_optimize,
  &mysql_derived_merge,
  &mysql_derived_merge_for_insert,
  &mysql_derived_create,
  &mysql_derived_fill,
  &mysql_derived_reinit,
};

/*
  Run specified phases on all derived tables/views in given LEX.

  @param lex              LEX for this thread
  @param phases           phases to run derived tables/views through

  @return FALSE  OK
  @return TRUE   Error
*/
bool
mysql_handle_derived(LEX *lex, uint phases)
{
  bool res= FALSE;
  THD *thd= lex->thd;
  DBUG_ENTER("mysql_handle_derived");
  DBUG_PRINT("enter", ("phases: 0x%x", phases));
  if (!lex->derived_tables)
    DBUG_RETURN(FALSE);

  lex->thd->derived_tables_processing= TRUE;

  for (uint phase= 0; phase < DT_PHASES && !res; phase++)
  {
    uint phase_flag= DT_INIT << phase;
    if (phase_flag > phases)
      break;
    if (!(phases & phase_flag))
      continue;
    if (phase_flag >= DT_CREATE && !thd->fill_derived_tables())
      break;

    for (SELECT_LEX *sl= lex->all_selects_list;
	 sl && !res;
	 sl= sl->next_select_in_list())
    {
      TABLE_LIST *cursor= sl->get_table_list();
      sl->changed_elements|= TOUCHED_SEL_DERIVED;
      /*
        DT_MERGE_FOR_INSERT is not needed for views/derived tables inside
        subqueries. Views and derived tables of subqueries should be
        processed normally.
      */
      if (phases == DT_MERGE_FOR_INSERT &&
          cursor && (cursor->top_table()->select_lex !=
                     lex->first_select_lex()))
        continue;
      for (;
	   cursor && !res;
	   cursor= cursor->next_local)
      {
        if (!cursor->is_view_or_derived() && phases == DT_MERGE_FOR_INSERT)
          continue;
        uint8 allowed_phases= (cursor->is_merged_derived() ? DT_PHASES_MERGE :
                               DT_PHASES_MATERIALIZE | DT_MERGE_FOR_INSERT);
        /*
          Skip derived tables to which the phase isn't applicable.
          TODO: mark derived at the parse time, later set it's type
          (merged or materialized)
        */
        if ((phase_flag != DT_PREPARE && !(allowed_phases & phase_flag)) ||
            (cursor->merged_for_insert && phase_flag != DT_REINIT &&
             phase_flag != DT_PREPARE))
          continue;
	res= (*processors[phase])(lex->thd, lex, cursor);
      }
      if (lex->describe)
      {
	/*
	  Force join->join_tmp creation, because we will use this JOIN
	  twice for EXPLAIN and we have to have unchanged join for EXPLAINing
	*/
	sl->uncacheable|= UNCACHEABLE_EXPLAIN;
	sl->master_unit()->uncacheable|= UNCACHEABLE_EXPLAIN;
      }
    }
  }
  lex->thd->derived_tables_processing= FALSE;
  DBUG_RETURN(res);
}

/*
  Run through phases for the given derived table/view.

  @param lex             LEX for this thread
  @param derived         the derived table to handle
  @param phase_map       phases to process tables/views through

  @details

  This function process the derived table (view) 'derived' to performs all
  actions that are to be done on the table at the phases specified by
  phase_map. The processing is carried out starting from the actions
  performed at the earlier phases (those having smaller ordinal numbers).

  @note
  This function runs specified phases of the derived tables handling on the
  given derived table/view. This function is used in the chain of calls:
    SELECT_LEX::handle_derived ->
      TABLE_LIST::handle_derived ->
        mysql_handle_single_derived
  This chain of calls implements the bottom-up handling of the derived tables:
  i.e. most inner derived tables/views are handled first. This order is
  required for the all phases except the merge and the create steps.
  For the sake of code simplicity this order is kept for all phases.

  @return FALSE ok
  @return TRUE  error
*/

bool
mysql_handle_single_derived(LEX *lex, TABLE_LIST *derived, uint phases)
{
  bool res= FALSE;
  THD *thd= lex->thd;
  uint8 allowed_phases= (derived->is_merged_derived() ? DT_PHASES_MERGE :
                         DT_PHASES_MATERIALIZE);
  DBUG_ENTER("mysql_handle_single_derived");
  DBUG_PRINT("enter", ("phases: 0x%x  allowed: 0x%x  alias: '%s'",
                       phases, allowed_phases,
                       (derived->alias.str ? derived->alias.str : "<NULL>")));
  if (!lex->derived_tables)
    DBUG_RETURN(FALSE);

  if (derived->select_lex)
    derived->select_lex->changed_elements|= TOUCHED_SEL_DERIVED;
  else
    DBUG_ASSERT(derived->prelocking_placeholder);
  lex->thd->derived_tables_processing= TRUE;

  for (uint phase= 0; phase < DT_PHASES; phase++)
  {
    uint phase_flag= DT_INIT << phase;
    if (phase_flag > phases)
      break;
    if (!(phases & phase_flag))
      continue;
    /* Skip derived tables to which the phase isn't applicable.  */
    if (phase_flag != DT_PREPARE &&
        !(allowed_phases & phase_flag))
      continue;
    if (phase_flag >= DT_CREATE && !thd->fill_derived_tables())
      break;

    if ((res= (*processors[phase])(lex->thd, lex, derived)))
      break;
  }

  lex->thd->derived_tables_processing= FALSE;
  DBUG_RETURN(res);
}


/**
  Merge a derived table/view into the embedding select

  @param thd     thread handle
  @param lex     LEX of the embedding query.
  @param derived reference to the derived table.

  @details
  This function merges the given derived table / view into the parent select
  construction. Any derived table/reference to view occurred in the FROM
  clause of the embedding select is represented by a TABLE_LIST structure a
  pointer to which is passed to the function as in the parameter 'derived'.
  This structure contains  the number/map, alias, a link to SELECT_LEX of the
  derived table and other info. If the 'derived' table is used in a nested join
  then additionally the structure contains a reference to the ON expression
  for this join.

  The merge process results in elimination of the derived table (or the
  reference to a view) such that:
    - the FROM list of the derived table/view is wrapped into a nested join
      after which the nest is added to the FROM list of the embedding select
    - the WHERE condition of the derived table (view) is ANDed with the ON
      condition attached to the table.

  @note
  Tables are merged into the leaf_tables list, original derived table is removed
  from this list also. SELECT_LEX::table_list list is left untouched.
  Where expression is merged with derived table's on_expr and can be found after
  the merge through the SELECT_LEX::table_list.

  Examples of the derived table/view merge:

  Schema:
  Tables: t1(f1), t2(f2), t3(f3)
  View v1: SELECT f1 FROM t1 WHERE f1 < 1

  Example with a view:
    Before merge:

    The query (Q1): SELECT f1,f2 FROM t2 LEFT JOIN v1 ON f1 = f2

       (LEX of the main query)
                 |
           (select_lex)
                 |
         (FROM table list)
                 |
            (join list)= t2, v1
                             / \
                            /  (on_expr)= (f1 = f2)
                            |
                    (LEX of the v1 view)
                            |
                       (select_lex)= SELECT f1 FROM t1 WHERE f1 < 1


    After merge:

    The rewritten query Q1 (Q1'):
      SELECT f1,f2 FROM t2 LEFT JOIN (t1) ON ((f1 = f2) and (f1 < 1))

        (LEX of the main query)
                   |
             (select_lex)
                   |
           (FROM table list)
                   |
               (join list)= t2, (t1)
                                    \
                                   (on_expr)= (f1 = f2) and (f1 < 1)

    In this example table numbers are assigned as follows:
      (outer select): t2 - 1, v1 - 2
      (inner select): t1 - 1
    After the merge table numbers will be:
      (outer select): t2 - 1, t1 - 2

  Example with a derived table:
    The query Q2:
      SELECT f1,f2
       FROM (SELECT f1 FROM t1, t3 WHERE f1=f3 and f1 < 1) tt, t2
       WHERE f1 = f2

    Before merge:
              (LEX of the main query)
                        |
                  (select_lex)
                  /           \
       (FROM table list)   (WHERE clause)= (f1 = f2)
                  |
           (join list)= tt, t2
                       / \
                      /  (on_expr)= (empty)
                     /
           (select_lex)= SELECT f1 FROM t1, t3 WHERE f1 = f3 and f1 < 1

    After merge:

    The rewritten query Q2 (Q2'):
      SELECT f1,f2
       FROM (t1, t3) JOIN t2 ON (f1 = f3 and f1 < 1)
       WHERE f1 = f2

              (LEX of the main query)
                        |
                  (select_lex)
                  /           \
       (FROM table list)   (WHERE clause)= (f1 = f2)
                 |
          (join list)= t2, (t1, t3)
                                   \
                                 (on_expr)= (f1 = f3 and f1 < 1)

  In this example table numbers are assigned as follows:
    (outer select): tt - 1, t2 - 2
    (inner select): t1 - 1, t3 - 2
  After the merge table numbers will be:
    (outer select): t1 - 1, t2 - 2, t3 - 3

  @return FALSE if derived table/view were successfully merged.
  @return TRUE if an error occur.
*/

static
bool mysql_derived_merge(THD *thd, LEX *lex, TABLE_LIST *derived)
{
  bool res= FALSE;
  SELECT_LEX *dt_select= derived->get_single_select();
  table_map map;
  uint tablenr;
  SELECT_LEX *parent_lex= derived->select_lex;
  Query_arena *arena, backup;
  DBUG_ENTER("mysql_derived_merge");
  DBUG_PRINT("enter", ("Alias: '%s'  Unit: %p",
                       (derived->alias.str ? derived->alias.str : "<NULL>"),
                       derived->get_unit()));
  const char *cause= NULL;

  if (derived->merged)
  {

    DBUG_PRINT("info", ("Irreversibly merged: exit"));
    DBUG_RETURN(FALSE);
  }

  if (dt_select->uncacheable & UNCACHEABLE_RAND)
  {
    /* There is random function => fall back to materialization. */
    cause= "Random function in the select";
    if (unlikely(thd->trace_started()))
    {
      OPT_TRACE_VIEWS_TRANSFORM(thd, trace_wrapper, trace_derived,
                          derived->is_derived() ? "derived" : "view",
                          derived->alias.str ? derived->alias.str : "<NULL>",
                          derived->get_unit()->first_select()->select_number,
                          "materialized");
      trace_derived.add("cause", cause);
    }
    derived->change_refs_to_fields();
    derived->set_materialized_derived();
    DBUG_RETURN(FALSE);
  }

  if (derived->dt_handler)
  {
    derived->change_refs_to_fields();
    derived->set_materialized_derived();
    DBUG_RETURN(FALSE);
  }

  if (thd->lex->sql_command == SQLCOM_UPDATE_MULTI ||
      thd->lex->sql_command == SQLCOM_DELETE_MULTI)
    thd->save_prep_leaf_list= TRUE;

  arena= thd->activate_stmt_arena_if_needed(&backup);  // For easier test

  if (!derived->merged_for_insert || 
      (derived->is_multitable() && 
       (thd->lex->sql_command == SQLCOM_UPDATE_MULTI ||
        thd->lex->sql_command == SQLCOM_DELETE_MULTI)))
  {
    /*
      Check whether there is enough free bits in table map to merge subquery.
      If not - materialize it. This check isn't cached so when there is a big
      and small subqueries, and the bigger one can't be merged it wouldn't
      block the smaller one.
    */
    if (parent_lex->get_free_table_map(&map, &tablenr) ||
       dt_select->leaf_tables.elements + tablenr > MAX_TABLES)
    {
      /* There is no enough table bits, fall back to materialization. */
      cause= "Not enough table bits to merge subquery";
      goto unconditional_materialization;
    }

    if (dt_select->options & OPTION_SCHEMA_TABLE)
      parent_lex->options |= OPTION_SCHEMA_TABLE;

    if (!derived->get_unit()->prepared)
    {
      dt_select->leaf_tables.empty();
      make_leaves_list(thd, dt_select->leaf_tables, derived, TRUE, 0);
    } 

    derived->nested_join= (NESTED_JOIN*) thd->calloc(sizeof(NESTED_JOIN));
    if (!derived->nested_join)
    {
      res= TRUE;
      goto exit_merge;
    }

    /* Merge derived table's subquery in the parent select. */
    if (parent_lex->merge_subquery(thd, derived, dt_select, tablenr, map))
    {
      res= TRUE;
      goto exit_merge;
    }

    /*
      exclude select lex so it doesn't show up in explain.
      do this only for derived table as for views this is already done.

      From sql_view.cc
        Add subqueries units to SELECT into which we merging current view.
        unit(->next)* chain starts with subqueries that are used by this
        view and continues with subqueries that are used by other views.
        We must not add any subquery twice (otherwise we'll form a loop),
        to do this we remember in end_unit the first subquery that has
        been already added.
    */
    derived->get_unit()->exclude_level();
    if (parent_lex->join) 
      parent_lex->join->table_count+= dt_select->join->table_count - 1;
  }
  derived->merged= TRUE;
  if (derived->get_unit()->prepared)
  {
    Item *expr= derived->on_expr;
    expr= and_conds(thd, expr, dt_select->join ? dt_select->join->conds : 0);
    if (expr)
      expr->top_level_item();

    if (expr && (derived->prep_on_expr || expr != derived->on_expr))
    {
      derived->on_expr= expr;
      derived->prep_on_expr= expr->copy_andor_structure(thd);
    }
    if (derived->on_expr &&
        derived->on_expr->fix_fields_if_needed_for_bool(thd, &derived->on_expr))
    {
      res= TRUE; /* purecov: inspected */
      goto exit_merge;
    }
    // Update used tables cache according to new table map
    if (derived->on_expr)
    {
      derived->on_expr->fix_after_pullout(parent_lex, &derived->on_expr,
                                          TRUE);
      fix_list_after_tbl_changes(parent_lex, &derived->nested_join->join_list);
    }
  }

exit_merge:
  if (arena)
    thd->restore_active_arena(arena, &backup);
  DBUG_RETURN(res);

unconditional_materialization:

  if (unlikely(thd->trace_started()))
  {
    OPT_TRACE_VIEWS_TRANSFORM(thd,trace_wrapper, trace_derived,
                        derived->is_derived() ? "derived" : "view",
                        derived->alias.str ? derived->alias.str : "<NULL>",
                        derived->get_unit()->first_select()->select_number,
                        "materialized");
    trace_derived.add("cause", cause);
  }

  derived->change_refs_to_fields();
  derived->set_materialized_derived();
  if (!derived->table || !derived->table->is_created())
    res= mysql_derived_create(thd, lex, derived);
  goto exit_merge;
}


/**
  Merge a view for the embedding INSERT/UPDATE/DELETE

  @param thd     thread handle
  @param lex     LEX of the embedding query.
  @param derived reference to the derived table.

  @details
  This function substitutes the derived table for the first table from
  the query of the derived table thus making it a correct target table for the
  INSERT/UPDATE/DELETE statements. As this operation is correct only for
  single table views only, for multi table views this function does nothing.
  The derived parameter isn't checked to be a view as derived tables aren't
  allowed for INSERT/UPDATE/DELETE statements.

  @return FALSE if derived table/view were successfully merged.
  @return TRUE if an error occur.
*/

static
bool mysql_derived_merge_for_insert(THD *thd, LEX *lex, TABLE_LIST *derived)
{
  DBUG_ENTER("mysql_derived_merge_for_insert");
  DBUG_PRINT("enter", ("Alias: '%s'  Unit: %p",
                       (derived->alias.str ? derived->alias.str : "<NULL>"),
                       derived->get_unit()));
  DBUG_PRINT("info", ("merged_for_insert: %d  is_materialized_derived: %d  "
                      "is_multitable: %d  single_table_updatable: %d  "
                      "merge_underlying_list: %d",
                      derived->merged_for_insert,
                      derived->is_materialized_derived(),
                      derived->is_multitable(),
                      derived->single_table_updatable(),
                      derived->merge_underlying_list != 0));
  if (derived->merged_for_insert)
    DBUG_RETURN(FALSE);
  if (derived->init_derived(thd, FALSE))
    DBUG_RETURN(TRUE);
  if (derived->is_materialized_derived())
    DBUG_RETURN(mysql_derived_prepare(thd, lex, derived));
  if ((thd->lex->sql_command == SQLCOM_UPDATE_MULTI ||
       thd->lex->sql_command == SQLCOM_DELETE_MULTI))
    DBUG_RETURN(FALSE);
  if (!derived->is_multitable())
  {
    if (!derived->single_table_updatable())
      DBUG_RETURN(derived->create_field_translation(thd));
    if (derived->merge_underlying_list)
    {
      derived->table= derived->merge_underlying_list->table;
      derived->schema_table= derived->merge_underlying_list->schema_table;
      derived->merged_for_insert= TRUE;
      DBUG_ASSERT(derived->table);
    }
  }
  DBUG_RETURN(FALSE);
}


/*
  Initialize a derived table/view

  @param thd	     Thread handle
  @param lex         LEX of the embedding query.
  @param derived     reference to the derived table.

  @detail
  Fill info about derived table/view without preparing an
  underlying select. Such as: create a field translation for views, mark it as
  a multitable if it is and so on.

  @return
    false  OK
    true   Error
*/

static
bool mysql_derived_init(THD *thd, LEX *lex, TABLE_LIST *derived)
{
  SELECT_LEX_UNIT *unit= derived->get_unit();
  DBUG_ENTER("mysql_derived_init");
  DBUG_PRINT("enter", ("Alias: '%s'  Unit: %p",
                       (derived->alias.str ? derived->alias.str : "<NULL>"),
                       derived->get_unit()));

  // Skip already prepared views/DT
  if (!unit || unit->prepared)
    DBUG_RETURN(FALSE);

  bool res= derived->init_derived(thd, TRUE);

  derived->updatable= derived->updatable && derived->is_view();

  DBUG_RETURN(res);
}


/*
  Create temporary table structure (but do not fill it)

  @param thd	     Thread handle
  @param lex         LEX of the embedding query.
  @param derived     reference to the derived table.

  @detail
  Prepare underlying select for a derived table/view. To properly resolve
  names in the embedding query the TABLE structure is created. Actual table
  is created later by the mysql_derived_create function.

  This function is called before any command containing derived table
  is executed. All types of derived tables are handled by this function:
  - Anonymous derived tables, or
  - Named derived tables (aka views).

  The table reference, contained in @c derived, is updated with the
  fields of a new temporary table.
  Derived tables are stored in @c thd->derived_tables and closed by
  close_thread_tables().

  This function is part of the procedure that starts in
  open_and_lock_tables(), a procedure that - among other things - introduces
  new table and table reference objects (to represent derived tables) that
  don't exist in the privilege database. This means that normal privilege
  checking cannot handle them. Hence this function does some extra tricks in
  order to bypass normal privilege checking, by exploiting the fact that the
  current state of privilege verification is attached as GRANT_INFO structures
  on the relevant TABLE and TABLE_REF objects.

  For table references, the current state of accrued access is stored inside
  TABLE_LIST::grant. Hence this function must update the state of fulfilled
  privileges for the new TABLE_LIST, an operation which is normally performed
  exclusively by the table and database access checking functions,
  check_access() and check_grant(), respectively. This modification is done
  for both views and anonymous derived tables: The @c SELECT privilege is set
  as fulfilled by the user. However, if a view is referenced and the table
  reference is queried against directly (see TABLE_LIST::referencing_view),
  the state of privilege checking (GRANT_INFO struct) is copied as-is to the
  temporary table.

  Only the TABLE structure is created here, actual table is created by the
  mysql_derived_create function.

  @note This function sets @c SELECT_ACL for @c TEMPTABLE views as well as
  anonymous derived tables, but this is ok since later access checking will
  distinguish between them.

  @see mysql_handle_derived(), mysql_derived_fill(), GRANT_INFO

  @return
    false  OK
    true   Error
*/

static
bool mysql_derived_prepare(THD *thd, LEX *lex, TABLE_LIST *derived)
{
  SELECT_LEX_UNIT *unit= derived->get_unit();
  bool res= FALSE;
  DBUG_ENTER("mysql_derived_prepare");
  DBUG_PRINT("enter", ("unit: %p  table_list: %p  alias: '%s'",
                       unit, derived, derived->alias.str));
  if (!unit)
    DBUG_RETURN(FALSE);

  SELECT_LEX *first_select= unit->first_select();

  if (derived->is_recursive_with_table() &&
      !derived->is_with_table_recursive_reference() &&
      !derived->with->rec_result && derived->with->get_sq_rec_ref())
  {
    /*
      This is a non-recursive reference to a recursive CTE whose
      specification unit has not been prepared at the regular processing of
      derived table references. This can happen  only in the case when
      the specification unit has no recursive references at the top level. 
      Force the preparation of the specification unit. Use a recursive
      table reference from a subquery for this.
    */
    DBUG_ASSERT(derived->with->get_sq_rec_ref());
    if (unlikely(mysql_derived_prepare(lex->thd, lex,
                                       derived->with->get_sq_rec_ref())))
      DBUG_RETURN(TRUE);
  }

  if (unit->prepared && derived->is_recursive_with_table() &&
      !derived->table)
  {
    /* 
      Here 'derived' is either a non-recursive table reference to a recursive
      with table or a recursive table reference to a recursvive table whose
      specification has been already prepared (a secondary recursive table
      reference.
    */ 
    if (!(derived->derived_result= new (thd->mem_root) select_unit(thd)))
      DBUG_RETURN(TRUE); // out of memory
    thd->create_tmp_table_for_derived= TRUE;
    res= derived->derived_result->create_result_table(
                                  thd, &unit->types, FALSE,
                                  (first_select->options |
                                   thd->variables.option_bits |
                                   TMP_TABLE_ALL_COLUMNS),
                                  &derived->alias, FALSE, FALSE, FALSE, 0);
    thd->create_tmp_table_for_derived= FALSE;

    if (likely(!res) && !derived->table)
    {
      derived->derived_result->set_unit(unit);
      derived->table= derived->derived_result->table;
      if (derived->is_with_table_recursive_reference())
      {
        /* Here 'derived" is a secondary recursive table reference */
         unit->with_element->rec_result->rec_table_refs.push_back(derived);
      }
    }
    DBUG_ASSERT(derived->table || res);
    goto exit;
  }

  // Skip already prepared views/DT
  if (unit->prepared ||
      (derived->merged_for_insert && 
       !(derived->is_multitable() &&
         (thd->lex->sql_command == SQLCOM_UPDATE_MULTI ||
          thd->lex->sql_command == SQLCOM_DELETE_MULTI))))
  {
    /*
       System versioned tables may still require to get versioning conditions
       when modifying view (see vers_setup_conds()). Only UPDATE and DELETE are
       affected because they use WHERE condition.
    */
    if (!unit->prepared &&
        derived->table->versioned() &&
        derived->merge_underlying_list &&
        /* choose only those merged views that do not select from other views */
        !derived->merge_underlying_list->merge_underlying_list)
    {
      switch (thd->lex->sql_command)
      {
      case SQLCOM_DELETE:
      case SQLCOM_DELETE_MULTI:
      case SQLCOM_UPDATE:
      case SQLCOM_UPDATE_MULTI:
        if ((res= first_select->vers_setup_conds(thd,
                                                 derived->merge_underlying_list)))
          goto exit;
        if (derived->merge_underlying_list->where)
        {
          Query_arena_stmt on_stmt_arena(thd);
          derived->where= and_items(thd, derived->where,
                                    derived->merge_underlying_list->where);
        }
      default:
        break;
      }
    }
    DBUG_RETURN(FALSE);
  }

  /* prevent name resolving out of derived table */
  for (SELECT_LEX *sl= first_select; sl; sl= sl->next_select())
  {
    sl->context.outer_context= 0;
    if (!derived->is_with_table_recursive_reference() ||
        (!derived->with->with_anchor && 
         !derived->with->is_with_prepared_anchor()))
    {
      /* 
        Prepare underlying views/DT first unless 'derived' is a recursive
        table reference and either the anchors from the specification of
        'derived' has been already prepared or there no anchor in this
        specification
      */  
      if ((res= sl->handle_derived(lex, DT_PREPARE)))
        goto exit;
    }
    if (derived->outer_join && sl->first_cond_optimization)
    {
      /* Mark that table is part of OUTER JOIN and fields may be NULL */
      for (TABLE_LIST *cursor= (TABLE_LIST*) sl->table_list.first;
           cursor;
           cursor= cursor->next_local)
        cursor->outer_join|= JOIN_TYPE_OUTER;
    }
  }

  if (unlikely(thd->trace_started()))
  {
    /*
      Add to optimizer trace whether a derived table/view
      is merged into the parent select or not.
    */
    OPT_TRACE_VIEWS_TRANSFORM(thd, trace_wrapper, trace_derived,
                    derived->is_derived() ? "derived" : "view",
                    derived->alias.str ? derived->alias.str : "<NULL>",
                    derived->get_unit()->first_select()->select_number,
                    derived->is_merged_derived() ? "merged" : "materialized");
  }
  /*
    Above cascade call of prepare is important for PS protocol, but after it
    is called we can check if we really need prepare for this derived
  */
  if (derived->merged)
  {
    DBUG_PRINT("info", ("Irreversibly merged: exit"));
    DBUG_RETURN(FALSE);
  }

  derived->fill_me= FALSE;

  if ((!derived->is_with_table_recursive_reference() ||
       !derived->derived_result) &&
      !(derived->derived_result= new (thd->mem_root) select_unit(thd)))
    DBUG_RETURN(TRUE); // out of memory

  // st_select_lex_unit::prepare correctly work for single select
  if ((res= unit->prepare(derived, derived->derived_result, 0)))
    goto exit;
  if (derived->with &&
<<<<<<< HEAD
      (res= derived->with->process_columns_of_derived_unit(thd, unit)))
    goto exit;
  lex->context_analysis_only&= ~CONTEXT_ANALYSIS_ONLY_DERIVED;
=======
      (res= derived->with->rename_columns_of_derived_unit(thd, unit)))
    goto exit; 
>>>>>>> 478b8303
  if ((res= check_duplicate_names(thd, unit->types, 0)))
    goto exit;

  /*
    Check whether we can merge this derived table into main select.
    Depending on the result field translation will or will not
    be created.
  */
  if (!derived->is_with_table_recursive_reference() &&
      derived->init_derived(thd, FALSE))
    goto exit;

  /*
    Temp table is created so that it hounours if UNION without ALL is to be 
    processed

    As 'distinct' parameter we always pass FALSE (0), because underlying
    query will control distinct condition by itself. Correct test of
    distinct underlying query will be is_unit_op &&
    !unit->union_distinct->next_select() (i.e. it is union and last distinct
    SELECT is last SELECT of UNION).
  */
  thd->create_tmp_table_for_derived= TRUE;
  if (!(derived->table) &&
      derived->derived_result->create_result_table(thd, &unit->types, FALSE,
                                                   (first_select->options |
                                                   thd->variables.option_bits |
                                                   TMP_TABLE_ALL_COLUMNS),
                                                   &derived->alias,
                                                   FALSE, FALSE, FALSE,
                                                   0))
  { 
    thd->create_tmp_table_for_derived= FALSE;
    goto exit;
  }
  thd->create_tmp_table_for_derived= FALSE;

  if (!derived->table)
    derived->table= derived->derived_result->table;
  DBUG_ASSERT(derived->table);
  if (derived->is_derived() && derived->is_merged_derived())
    first_select->mark_as_belong_to_derived(derived);

  derived->dt_handler= derived->find_derived_handler(thd);
  if (derived->dt_handler)
  {
    char query_buff[4096];
    String derived_query(query_buff, sizeof(query_buff), thd->charset());
    derived_query.length(0);
    derived->derived->print(&derived_query,
                            enum_query_type(QT_VIEW_INTERNAL | 
                                            QT_ITEM_ORIGINAL_FUNC_NULLIF |
                                            QT_PARSABLE));
    if (!thd->make_lex_string(&derived->derived_spec,
                              derived_query.ptr(), derived_query.length()))
    {
      delete derived->dt_handler;
      derived->dt_handler= NULL;
    }
  }

exit:
  /* Hide "Unknown column" or "Unknown function" error */
  if (derived->view)
  {
    if (thd->is_error() &&
        (thd->get_stmt_da()->sql_errno() == ER_BAD_FIELD_ERROR ||
        thd->get_stmt_da()->sql_errno() == ER_FUNC_INEXISTENT_NAME_COLLISION ||
        thd->get_stmt_da()->sql_errno() == ER_SP_DOES_NOT_EXIST))
    {
      thd->clear_error();
      my_error(ER_VIEW_INVALID, MYF(0), derived->db.str,
               derived->table_name.str);
    }
  }

  /*
    if it is preparation PS only or commands that need only VIEW structure
    then we do not need real data and we can skip execution (and parameters
    is not defined, too)
  */
  if (res)
  {
    if (!derived->is_with_table_recursive_reference())
    {
      if (derived->table && derived->table->s->tmp_table)
        free_tmp_table(thd, derived->table);
      delete derived->derived_result;
    }
  }
  else
  {
    TABLE *table= derived->table;
    table->derived_select_number= first_select->select_number;
    table->s->tmp_table= INTERNAL_TMP_TABLE;
#ifndef NO_EMBEDDED_ACCESS_CHECKS
    if (derived->is_view())
      table->grant= derived->grant;
    else
    {
      DBUG_ASSERT(derived->is_derived());
      DBUG_ASSERT(derived->is_anonymous_derived_table());
      table->grant.privilege= SELECT_ACL;
      derived->grant.privilege= SELECT_ACL;
    }
#endif
    /* Add new temporary table to list of open derived tables */
    if (!derived->is_with_table_recursive_reference())
    {
      table->next= thd->derived_tables;
      thd->derived_tables= table;
    }

    /* If table is used by a left join, mark that any column may be null */
    if (derived->outer_join)
      table->maybe_null= 1;
  }
  DBUG_RETURN(res);
}


/**
  Runs optimize phase for a derived table/view.

  @param thd     thread handle
  @param lex     LEX of the embedding query.
  @param derived reference to the derived table.

  @details
  Runs optimize phase for given 'derived' derived table/view.
  If optimizer finds out that it's of the type "SELECT a_constant" then this
  functions also materializes it.

  @return FALSE ok.
  @return TRUE if an error occur.
*/

static
bool mysql_derived_optimize(THD *thd, LEX *lex, TABLE_LIST *derived)
{
  SELECT_LEX_UNIT *unit= derived->get_unit();
  SELECT_LEX *first_select= unit->first_select();
  SELECT_LEX *save_current_select= lex->current_select;
  bool res= FALSE;
  DBUG_ENTER("mysql_derived_optimize");
  DBUG_PRINT("enter", ("Alias: '%s'  Unit: %p",
                       (derived->alias.str ? derived->alias.str : "<NULL>"),
                       derived->get_unit()));
  if (derived->merged)
  {
    DBUG_PRINT("info", ("Irreversibly merged: exit"));
    DBUG_RETURN(FALSE);
  }

  if (derived->is_materialized_derived() && derived->dt_handler)
  {
    /* Create an object for execution of the query specifying the table */
    if (!(derived->pushdown_derived=
            new (thd->mem_root) Pushdown_derived(derived, derived->dt_handler)))
    {
      delete derived->dt_handler;
      derived->dt_handler= NULL;
      DBUG_RETURN(TRUE);
    }
  }

  lex->current_select= first_select;

  if (unit->is_unit_op())
  {
    if (unit->optimized)
      DBUG_RETURN(FALSE);
    // optimize union without execution
    res= unit->optimize();
  }
  else if (unit->derived)
  {
    if (!derived->is_merged_derived())
    {
      JOIN *join= first_select->join;
      unit->set_limit(unit->global_parameters());
      if (join &&
          join->optimization_state == JOIN::OPTIMIZATION_PHASE_1_DONE &&
          join->with_two_phase_optimization)
      {
        if (unit->optimized_2)
          DBUG_RETURN(FALSE);
        unit->optimized_2= TRUE;
      }
      else
      {
        if (unit->optimized)
          DBUG_RETURN(FALSE);        
	unit->optimized= TRUE;
        if (!join)
	{
          /*
            This happens when derived is used in SELECT for which
            zer_result_cause != 0.
            In this case join is already destroyed.
	  */
          DBUG_RETURN(FALSE);
        }
      }
      if ((res= join->optimize()))
        goto err;
      if (join->table_count == join->const_tables)
        derived->fill_me= TRUE;
    }
  }
  /*
    Materialize derived tables/views of the "SELECT a_constant" type.
    Such tables should be materialized at the optimization phase for
    correct constant evaluation.
  */
  if (!res && derived->fill_me && !derived->merged_for_insert)
  {
    if (derived->is_merged_derived())
    {
      derived->change_refs_to_fields();
      derived->set_materialized_derived();
    }
    if ((res= mysql_derived_create(thd, lex, derived)))
      goto err;
    if ((res= mysql_derived_fill(thd, lex, derived)))
      goto err;
  }
err:
  lex->current_select= save_current_select;
  DBUG_RETURN(res);
}


/**
  Actually create result table for a materialized derived table/view.

  @param thd     thread handle
  @param lex     LEX of the embedding query.
  @param derived reference to the derived table.

  @details
  This function actually creates the result table for given 'derived'
  table/view, but it doesn't fill it.
  'thd' and 'lex' parameters are not used  by this function.

  @return FALSE ok.
  @return TRUE if an error occur.
*/

static
bool mysql_derived_create(THD *thd, LEX *lex, TABLE_LIST *derived)
{
  DBUG_ENTER("mysql_derived_create");
  DBUG_PRINT("enter", ("Alias: '%s'  Unit: %p",
                       (derived->alias.str ? derived->alias.str : "<NULL>"),
                       derived->get_unit()));
  TABLE *table= derived->table;
  SELECT_LEX_UNIT *unit= derived->get_unit();

  if (table->is_created())
    DBUG_RETURN(FALSE);
  select_unit *result= derived->derived_result;
  if (table->s->db_type() == TMP_ENGINE_HTON)
  {
    result->tmp_table_param.keyinfo= table->s->key_info;
    if (create_internal_tmp_table(table, result->tmp_table_param.keyinfo,
                                  result->tmp_table_param.start_recinfo,
                                  &result->tmp_table_param.recinfo,
                                  (unit->first_select()->options |
                                   thd->variables.option_bits | TMP_TABLE_ALL_COLUMNS)))
      DBUG_RETURN(TRUE);
  }
  if (open_tmp_table(table))
    DBUG_RETURN(TRUE);
  table->file->extra(HA_EXTRA_WRITE_CACHE);
  table->file->extra(HA_EXTRA_IGNORE_DUP_KEY);
  DBUG_RETURN(FALSE);
}


void TABLE_LIST::register_as_derived_with_rec_ref(With_element *rec_elem)
{
  rec_elem->derived_with_rec_ref.link_in_list(this, &this->next_with_rec_ref);
  is_derived_with_recursive_reference= true;
  get_unit()->uncacheable|= UNCACHEABLE_DEPENDENT;
}


bool TABLE_LIST::is_nonrecursive_derived_with_rec_ref()
{
  return is_derived_with_recursive_reference;
}


/**
  @brief
    Fill the recursive with table 

  @param thd  The thread handle

  @details
    The method is called only for recursive with tables. 
    The method executes the recursive part of the specification
    of this with table until no more rows are added to the table
    or the number of the performed iteration reaches the allowed
    maximum. 

  @retval
    false   on success
    true    on failure 
*/

bool TABLE_LIST::fill_recursive(THD *thd)
{
  bool rc= false;
  st_select_lex_unit *unit= get_unit();
  rc= with->instantiate_tmp_tables();
  while (!rc && !with->all_are_stabilized())
  {
    if (with->level > thd->variables.max_recursive_iterations)
      break;
    with->prepare_for_next_iteration();
    rc= unit->exec_recursive();
  }
  if (!rc)
  {
    TABLE *src= with->rec_result->table;
    rc =src->insert_all_rows_into_tmp_table(thd,
                                            table,
                                            &with->rec_result->tmp_table_param,
                                            true);
  } 
  return rc;
}


/*
  Execute subquery of a materialized derived table/view and fill the result
  table.

  @param thd      Thread handle
  @param lex      LEX for this thread
  @param derived  reference to the derived table.

  @details
  Execute subquery of given 'derived' table/view and fill the result
  table. After result table is filled, if this is not the EXPLAIN statement
  and the table is not specified with a recursion the entire unit / node
  is deleted. unit is deleted if UNION is used  for derived table and node
  is deleted is it is a simple SELECT.
  'lex' is unused and 'thd' is passed as an argument to an underlying function.

  @note
  If you use this function, make sure it's not called at prepare.
  Due to evaluation of LIMIT clause it can not be used at prepared stage.

  @return FALSE  OK
  @return TRUE   Error
*/

static
bool mysql_derived_fill(THD *thd, LEX *lex, TABLE_LIST *derived)
{
  Field_iterator_table field_iterator;
  SELECT_LEX_UNIT *unit= derived->get_unit();
  bool derived_is_recursive= derived->is_recursive_with_table();
  bool res= FALSE;
  DBUG_ENTER("mysql_derived_fill");
  DBUG_PRINT("enter", ("Alias: '%s'  Unit: %p",
                       (derived->alias.str ? derived->alias.str : "<NULL>"),
                       derived->get_unit()));

  if (unit->executed && !unit->uncacheable && !unit->describe &&
      !derived_is_recursive)
    DBUG_RETURN(FALSE);
  /*check that table creation passed without problems. */
  DBUG_ASSERT(derived->table && derived->table->is_created());
  select_unit *derived_result= derived->derived_result;
  SELECT_LEX *save_current_select= lex->current_select;

  if (derived->pushdown_derived)
  {
    int res;
    if (unit->executed)
      DBUG_RETURN(FALSE);
    /* Execute the query that specifies the derived table by a foreign engine */
    res= derived->pushdown_derived->execute();
    unit->executed= true;
    delete derived->pushdown_derived;
      DBUG_RETURN(res);
  }

  if (unit->executed && !derived_is_recursive &&
      (unit->uncacheable & UNCACHEABLE_DEPENDENT))
  {
    if ((res= derived->table->file->ha_delete_all_rows()))
      goto err;
    JOIN *join= unit->first_select()->join;
    join->first_record= false;
    for (uint i= join->top_join_tab_count;
         i < join->top_join_tab_count + join->aggr_tables;
         i++)
    { 
      if ((res= join->join_tab[i].table->file->ha_delete_all_rows()))
        goto err;
    }   
  }
  
  if (derived_is_recursive)
  {
    if (derived->is_with_table_recursive_reference())
    {
      /* Here only one iteration step is performed */
      res= unit->exec_recursive();
    }
    else
    {
      /* In this case all iteration are performed */
      res= derived->fill_recursive(thd);
    }
  }
  else if (unit->is_unit_op())
  {
    // execute union without clean up
    res= unit->exec();
  }
  else
  {
    SELECT_LEX *first_select= unit->first_select();
    unit->set_limit(unit->global_parameters());
    if (unit->lim.is_unlimited())
      first_select->options&= ~OPTION_FOUND_ROWS;

    lex->current_select= first_select;
    res= mysql_select(thd,
                      first_select->table_list.first,
                      first_select->item_list, first_select->where,
                      (first_select->order_list.elements+
                       first_select->group_list.elements),
                      first_select->order_list.first,
                      first_select->group_list.first,
                      first_select->having, (ORDER*) NULL,
                      (first_select->options |thd->variables.option_bits |
                       SELECT_NO_UNLOCK),
                      derived_result, unit, first_select);
  }

  if (!res && !derived_is_recursive)
  {
    if (derived_result->flush())
      res= TRUE;
    unit->executed= TRUE;

    if (derived->field_translation)
    {
      /* reset translation table to materialized table */
      field_iterator.set_table(derived->table);
      for (uint i= 0;
           !field_iterator.end_of_fields();
           field_iterator.next(), i= i + 1)
      {
        Item *item;

        if (!(item= field_iterator.create_item(thd)))
        {
          res= TRUE;
          break;
        }
        thd->change_item_tree(&derived->field_translation[i].item, item);
      }
    }
  }
err:
  if (res || (!derived_is_recursive && !lex->describe && !unit->uncacheable))
    unit->cleanup();
  lex->current_select= save_current_select;

  DBUG_RETURN(res);
}


/**
  Re-initialize given derived table/view for the next execution.

  @param  thd         thread handle
  @param  lex         LEX for this thread
  @param  derived     reference to the derived table.

  @details
  Re-initialize given 'derived' table/view for the next execution.
  All underlying views/derived tables are recursively reinitialized prior
  to re-initialization of given derived table.
  'thd' and 'lex' are passed as arguments to called functions.

  @return FALSE  OK
  @return TRUE   Error
*/

static
bool mysql_derived_reinit(THD *thd, LEX *lex, TABLE_LIST *derived)
{
  DBUG_ENTER("mysql_derived_reinit");
  DBUG_PRINT("enter", ("Alias: '%s'  Unit: %p",
                       (derived->alias.str ? derived->alias.str : "<NULL>"),
                       derived->get_unit()));
  st_select_lex_unit *unit= derived->get_unit();

  derived->merged_for_insert= FALSE;
  unit->unclean();
  unit->types.empty();
  /* for derived tables & PS (which can't be reset by Item_subselect) */
  unit->reinit_exec_mechanism();
  unit->set_thd(thd);
  DBUG_RETURN(FALSE);
}


/**
  @brief
    Extract condition that can be pushed into a derived table/view
   
  @param thd       the thread handle
  @param cond      current condition
  @param derived   the reference to the derived table/view

  @details
    This function builds the most restrictive condition depending only on
    the derived table/view (directly or indirectly through equality) that
    can be extracted from the given condition cond and pushes it into the
    derived table/view.

    Example of the transformation:

    SELECT *
    FROM t1,
    (
      SELECT x,MAX(y) AS max_y
      FROM t2
      GROUP BY x
    ) AS d_tab
    WHERE d_tab.x>1 AND d_tab.max_y<30;

    =>

    SELECT *
    FROM t1,
    (
      SELECT x,z,MAX(y) AS max_y
      FROM t2
      WHERE x>1
      HAVING max_y<30
      GROUP BY x
    ) AS d_tab
    WHERE d_tab.x>1 AND d_tab.max_y<30;

    In details:
    1. Check what pushable formula can be extracted from cond
    2. Build a clone PC of the formula that can be extracted
       (the clone is built only if the extracted formula is a AND subformula
        of cond or conjunction of such subformulas)
    Do for every select specifying derived table/view:
    3. If there is no HAVING clause prepare PC to be conjuncted with
       WHERE clause of the select. Otherwise do 4-7.
    4. Check what formula PC_where can be extracted from PC to be pushed
       into the WHERE clause of the select
    5. Build PC_where and if PC_where is a conjunct(s) of PC remove it from PC
       getting PC_having
    6. Prepare PC_where to be conjuncted with the WHERE clause of the select
    7. Prepare PC_having to be conjuncted with the HAVING clause of the select
  @note
    This method is similar to pushdown_cond_for_in_subquery()

  @retval TRUE   if an error occurs
  @retval FALSE  otherwise
*/

bool pushdown_cond_for_derived(THD *thd, Item *cond, TABLE_LIST *derived)
{
  DBUG_ENTER("pushdown_cond_for_derived");
  if (!cond)
    DBUG_RETURN(false);

  st_select_lex_unit *unit= derived->get_unit();
  st_select_lex *first_sl= unit->first_select();
  st_select_lex *sl= first_sl;

  if (derived->prohibit_cond_pushdown)
    DBUG_RETURN(false);

  /* Do not push conditions into constant derived */
  if (unit->executed)
    DBUG_RETURN(false);

  /* Do not push conditions into recursive with tables */
  if (derived->is_recursive_with_table())
    DBUG_RETURN(false);

  /* Do not push conditions into unit with global ORDER BY ... LIMIT */
  if (unit->fake_select_lex && unit->fake_select_lex->explicit_limit)
    DBUG_RETURN(false);

  /* Check whether any select of 'unit' allows condition pushdown */
  bool some_select_allows_cond_pushdown= false;
  for (; sl; sl= sl->next_select())
  {
    if (sl->cond_pushdown_is_allowed())
    {
      some_select_allows_cond_pushdown= true;
      break;
    }
  }
  if (!some_select_allows_cond_pushdown)
    DBUG_RETURN(false);

  /* 1. Check what pushable formula can be extracted from cond */
  Item *extracted_cond;
  cond->check_pushable_cond(&Item::pushable_cond_checker_for_derived,
                            (uchar *)(&derived->table->map));
  /* 2. Build a clone PC of the formula that can be extracted */
  extracted_cond=
    cond->build_pushable_cond(thd,
                              &Item::pushable_equality_checker_for_derived,
                              ((uchar *)&derived->table->map));
  if (!extracted_cond)
  {
    /* Nothing can be pushed into the derived table */
    DBUG_RETURN(false);
  }

  st_select_lex *save_curr_select= thd->lex->current_select;
  for (; sl; sl= sl->next_select())
  {
    Item *extracted_cond_copy;
    /*
      For each select of the unit except the last one
      create a clone of extracted_cond
    */
    extracted_cond_copy= !sl->next_select() ?
                         extracted_cond :
                         extracted_cond->build_clone(thd);
    if (!extracted_cond_copy)
      continue;

    /*
      Rename the columns of all non-first selects of a union to be compatible
      by names with the columns of the first select. It will allow to use copies
      of the same expression pushed into having clauses of different selects.
    */
    if (sl != first_sl)
    {
      DBUG_ASSERT(sl->item_list.elements == first_sl->item_list.elements);
      List_iterator_fast<Item> it(sl->item_list);
      List_iterator_fast<Item> nm_it(unit->types);
      while (Item *item= it++)
        item->share_name_with(nm_it++);
    }

    /* Collect fields that are used in the GROUP BY of sl */
    if (sl->have_window_funcs())
    {
      if (sl->group_list.first || sl->join->implicit_grouping)
        continue;
      ORDER *common_partition_fields=
         sl->find_common_window_func_partition_fields(thd);
      if (!common_partition_fields)
        continue;
      sl->collect_grouping_fields_for_derived(thd, common_partition_fields);
    }
    else
      sl->collect_grouping_fields_for_derived(thd, sl->group_list.first);

    Item *remaining_cond= NULL;
    /* Do 4-6 */
    sl->pushdown_cond_into_where_clause(thd, extracted_cond_copy,
                                    &remaining_cond,
                                    &Item::derived_field_transformer_for_where,
                                    (uchar *) sl);

    if (!remaining_cond)
      continue;
    /*
       7. Prepare PC_having to be conjuncted with the HAVING clause of
          the select
    */
    remaining_cond=
      remaining_cond->transform(thd,
                                &Item::derived_field_transformer_for_having,
                                (uchar *) sl);
    if (!remaining_cond)
      continue;

    if (remaining_cond->walk(&Item::cleanup_excluding_const_fields_processor,
                             0, 0))
      continue;

    mark_or_conds_to_avoid_pushdown(remaining_cond);

    sl->cond_pushed_into_having= remaining_cond;
  }
  thd->lex->current_select= save_curr_select;
  DBUG_RETURN(false);
}


/**
  @brief
    Look for provision of the derived_handler interface by a foreign engine

  @param thd   The thread handler

  @details
    The function looks through its tables of the query that specifies this
    derived table searching for a table whose handlerton owns a
    create_derived call-back function. If the call of this function returns
    a derived_handler interface object then the server will push the query
    specifying the derived table into this engine.
    This is a responsibility of the create_derived call-back function to
    check whether the engine can execute the query.

  @retval the found derived_handler if the search is successful
          0  otherwise
*/

derived_handler *TABLE_LIST::find_derived_handler(THD *thd)
{
  if (!derived || is_recursive_with_table())
    return 0;
  for (SELECT_LEX *sl= derived->first_select(); sl; sl= sl->next_select())
  {
    if (!(sl->join))
      continue;
    for (TABLE_LIST *tbl= sl->join->tables_list; tbl; tbl= tbl->next_local)
    {
      if (!tbl->table)
	continue;
      handlerton *ht= tbl->table->file->partition_ht();
      if (!ht->create_derived)
        continue;
      derived_handler *dh= ht->create_derived(thd, this);
      if (dh)
      {
        dh->set_derived(this);
        return dh;
      }
    }
  }
  return 0;
}


TABLE_LIST *TABLE_LIST::get_first_table()
{
  for (SELECT_LEX *sl= derived->first_select(); sl; sl= sl->next_select())
  {
    if (!(sl->join))
      continue;
    for (TABLE_LIST *tbl= sl->join->tables_list; tbl; tbl= tbl->next_local)
    {
      if (!tbl->table)
	continue;
      return tbl;
    }
  }
  return 0;
}<|MERGE_RESOLUTION|>--- conflicted
+++ resolved
@@ -817,14 +817,8 @@
   if ((res= unit->prepare(derived, derived->derived_result, 0)))
     goto exit;
   if (derived->with &&
-<<<<<<< HEAD
       (res= derived->with->process_columns_of_derived_unit(thd, unit)))
     goto exit;
-  lex->context_analysis_only&= ~CONTEXT_ANALYSIS_ONLY_DERIVED;
-=======
-      (res= derived->with->rename_columns_of_derived_unit(thd, unit)))
-    goto exit; 
->>>>>>> 478b8303
   if ((res= check_duplicate_names(thd, unit->types, 0)))
     goto exit;
 
