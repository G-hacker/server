/*
   Copyright (c) 2000, 2011, Oracle and/or its affiliates.
   Copyright (c) 2009, 2018, MariaDB Corporation

   This program is free software; you can redistribute it and/or modify
   it under the terms of the GNU General Public License as published by
   the Free Software Foundation; version 2 of the License.

   This program is distributed in the hope that it will be useful,
   but WITHOUT ANY WARRANTY; without even the implied warranty of
   MERCHANTABILITY or FITNESS FOR A PARTICULAR PURPOSE.  See the
   GNU General Public License for more details.

   You should have received a copy of the GNU General Public License
   along with this program; if not, write to the Free Software
   Foundation, Inc., 51 Franklin St, Fifth Floor, Boston, MA 02110-1335  USA
*/

/*
  Functions to create a unireg form-file from a FIELD and a fieldname-fieldinfo
  struct.
  In the following functions FIELD * is an ordinary field-structure with
  the following exeptions:
    sc_length,typepos,row,kol,dtype,regnr and field need not to be set.
    str is a (long) to record position where 0 is the first position.
*/

#include <my_global.h>
#include "sql_priv.h"
#include "unireg.h"
#include "sql_partition.h"                      // struct partition_info
#include "sql_class.h"                  // THD, Internal_error_handler
#include "create_options.h"
#include "discover.h"
#include <m_ctype.h>

#define FCOMP			17		/* Bytes for a packed field */

/* threshold for safe_alloca */
#define ALLOCA_THRESHOLD       2048

static uint pack_keys(uchar *,uint, KEY *, ulong);
static bool pack_header(THD *, uchar *, List<Create_field> &, HA_CREATE_INFO *,
                        ulong, handler *);
static bool pack_vcols(String *, List<Create_field> &, List<Virtual_column_info> *);
static uint get_interval_id(uint *,List<Create_field> &, Create_field *);
static bool pack_fields(uchar **, List<Create_field> &, HA_CREATE_INFO*,
                        ulong);
static size_t packed_fields_length(List<Create_field> &);
static bool make_empty_rec(THD *, uchar *, uint, List<Create_field> &, uint,
                           ulong);

/*
  write the length as
  if (  0 < length <= 255)      one byte
  if (256 < length <= 65535)    zero byte, then two bytes, low-endian
*/
static uchar *extra2_write_len(uchar *pos, size_t len)
{
  if (len <= 255)
    *pos++= (uchar)len;
  else
  {
    /*
      At the moment we support options_len up to 64K.
      We can easily extend it in the future, if the need arises.
    */
    DBUG_ASSERT(len <= 65535);
    int2store(pos + 1, len);
    pos+= 3;
  }
  return pos;
}

static uchar *extra2_write(uchar *pos, enum extra2_frm_value_type type,
                           LEX_STRING *str)
{
  *pos++ = type;
  pos= extra2_write_len(pos, str->length);
  memcpy(pos, str->str, str->length);
  return pos + str->length;
}

static uchar *extra2_write(uchar *pos, enum extra2_frm_value_type type,
                           LEX_CUSTRING *str)
{
  return extra2_write(pos, type, reinterpret_cast<LEX_STRING *>(str));
}

/*
  Create a frm (table definition) file

  @param thd                    Thread handler
  @param table                  Name of table
  @param create_info            create info parameters
  @param create_fields          Fields to create
  @param keys                   number of keys to create
  @param key_info               Keys to create
  @param db_file                Handler to use.

  @return the generated frm image as a LEX_CUSTRING,
  or null LEX_CUSTRING (str==0) in case of an error.
*/

LEX_CUSTRING build_frm_image(THD *thd, const char *table,
                              HA_CREATE_INFO *create_info,
                              List<Create_field> &create_fields,
                              uint keys, KEY *key_info, handler *db_file)
{
  LEX_STRING str_db_type;
  uint reclength, key_info_length, i;
  ulong key_buff_length;
  ulong filepos, data_offset;
  uint options_len;
  uint gis_extra2_len= 0;
  uchar fileinfo[FRM_HEADER_SIZE],forminfo[FRM_FORMINFO_SIZE];
  const partition_info *part_info= IF_PARTITIONING(thd->work_part_info, 0);
  int error;
  uchar *frm_ptr, *pos;
  LEX_CUSTRING frm= {0,0};
  StringBuffer<MAX_FIELD_WIDTH> vcols;
  DBUG_ENTER("build_frm_image");

 /* If fixed row records, we need one bit to check for deleted rows */
  if (!(create_info->table_options & HA_OPTION_PACK_RECORD))
    create_info->null_bits++;
  data_offset= (create_info->null_bits + 7) / 8;

  sql_mode_t save_sql_mode= thd->variables.sql_mode;
  thd->variables.sql_mode &= ~MODE_ANSI_QUOTES;
  error= pack_vcols(&vcols, create_fields, create_info->check_constraint_list);
  thd->variables.sql_mode= save_sql_mode;

  if (error)
    DBUG_RETURN(frm);

  if (vcols.length())
    create_info->expression_length= vcols.length() + FRM_VCOL_NEW_BASE_SIZE;

  error= pack_header(thd, forminfo, create_fields, create_info,
                     data_offset, db_file);
  if (error)
    DBUG_RETURN(frm);

  reclength= uint2korr(forminfo+266);

  /* Calculate extra data segment length */
  str_db_type= *hton_name(create_info->db_type);
  /* str_db_type */
  create_info->extra_size= (2 + str_db_type.length +
                            2 + create_info->connect_string.length);
  /*
    Partition:
      Length of partition info = 4 byte
      Potential NULL byte at end of partition info string = 1 byte
      Indicator if auto-partitioned table = 1 byte
      => Total 6 byte
  */
  create_info->extra_size+= 6;
  if (part_info)
    create_info->extra_size+= part_info->part_info_len;

  for (i= 0; i < keys; i++)
  {
    if (key_info[i].parser_name)
      create_info->extra_size+= key_info[i].parser_name->length + 1;
  }

  options_len= engine_table_options_frm_length(create_info->option_list,
                                               create_fields,
                                               keys, key_info);
#ifdef HAVE_SPATIAL
  gis_extra2_len= gis_field_options_image(NULL, create_fields);
#endif /*HAVE_SPATIAL*/
  DBUG_PRINT("info", ("Options length: %u", options_len));

  if (validate_comment_length(thd, &create_info->comment, TABLE_COMMENT_MAXLEN,
                              ER_TOO_LONG_TABLE_COMMENT,
                              table))
     DBUG_RETURN(frm);
  /*
    If table comment is longer than TABLE_COMMENT_INLINE_MAXLEN bytes,
    store the comment in an extra segment (up to TABLE_COMMENT_MAXLEN bytes).
    Pre 5.5, the limit was 60 characters, with no extra segment-handling.
  */
  if (create_info->comment.length > TABLE_COMMENT_INLINE_MAXLEN)
  {
    forminfo[46]=255;
    create_info->extra_size+= 2 + create_info->comment.length;
  }
  else
  {
    strmake((char*) forminfo+47, create_info->comment.str ?
            create_info->comment.str : "", create_info->comment.length);
    forminfo[46]=(uchar) create_info->comment.length;
  }

  if (!create_info->tabledef_version.str)
  {
    uchar *to= (uchar*) thd->alloc(MY_UUID_SIZE);
    if (unlikely(!to))
      DBUG_RETURN(frm);
    my_uuid(to);
    create_info->tabledef_version.str= to;
    create_info->tabledef_version.length= MY_UUID_SIZE;
  }
  DBUG_ASSERT(create_info->tabledef_version.length > 0);
  DBUG_ASSERT(create_info->tabledef_version.length <= 255);

  prepare_frm_header(thd, reclength, fileinfo, create_info, keys, key_info);

  /* one byte for a type, one or three for a length */
  uint extra2_size= 1 + 1 + create_info->tabledef_version.length;
  if (options_len)
    extra2_size+= 1 + (options_len > 255 ? 3 : 1) + options_len;

  if (part_info)
    extra2_size+= 1 + 1 + hton_name(part_info->default_engine_type)->length;

  if (gis_extra2_len)
    extra2_size+= 1 + (gis_extra2_len > 255 ? 3 : 1) + gis_extra2_len;


  key_buff_length= uint4korr(fileinfo+47);

  frm.length= FRM_HEADER_SIZE;                  // fileinfo;
  frm.length+= extra2_size + 4;                 // mariadb extra2 frm segment

  int2store(fileinfo+4, extra2_size);
  int2store(fileinfo+6, frm.length);            // Position to key information
  frm.length+= key_buff_length;
  frm.length+= reclength;                       // row with default values
  frm.length+= create_info->extra_size;

  filepos= frm.length;
  frm.length+= FRM_FORMINFO_SIZE;               // forminfo
  frm.length+= packed_fields_length(create_fields);
  frm.length+= create_info->expression_length;

  if (frm.length > FRM_MAX_SIZE ||
      create_info->expression_length > UINT_MAX32)
  {
    my_error(ER_TABLE_DEFINITION_TOO_BIG, MYF(0), table);
    DBUG_RETURN(frm);
  }

  frm_ptr= (uchar*) my_malloc(frm.length, MYF(MY_WME | MY_ZEROFILL |
                                              MY_THREAD_SPECIFIC));
  if (!frm_ptr)
    DBUG_RETURN(frm);

  /* write the extra2 segment */
  pos = frm_ptr + 64;
  compile_time_assert(EXTRA2_TABLEDEF_VERSION != '/');
  pos= extra2_write(pos, EXTRA2_TABLEDEF_VERSION,
                    &create_info->tabledef_version);

  if (part_info)
    pos= extra2_write(pos, EXTRA2_DEFAULT_PART_ENGINE,
                      hton_name(part_info->default_engine_type));

  if (options_len)
  {
    *pos++= EXTRA2_ENGINE_TABLEOPTS;
    pos= extra2_write_len(pos, options_len);
    pos= engine_table_options_frm_image(pos, create_info->option_list,
                                        create_fields, keys, key_info);
  }

#ifdef HAVE_SPATIAL
  if (gis_extra2_len)
  {
    *pos= EXTRA2_GIS;
    pos= extra2_write_len(pos+1, gis_extra2_len);
    pos+= gis_field_options_image(pos, create_fields);
  }
#endif /*HAVE_SPATIAL*/

  int4store(pos, filepos); // end of the extra2 segment
  pos+= 4;

  DBUG_ASSERT(pos == frm_ptr + uint2korr(fileinfo+6));
  key_info_length= pack_keys(pos, keys, key_info, data_offset);
  if (key_info_length > UINT_MAX16)
  {
    my_printf_error(ER_CANT_CREATE_TABLE,
                    "Cannot create table %`s: index information is too long. "
                    "Decrease number of indexes or use shorter index names or shorter comments.",
                    MYF(0), table);
    goto err;
  }

  int2store(forminfo+2, frm.length - filepos);
  int4store(fileinfo+10, frm.length);
  fileinfo[26]= (uchar) MY_TEST((create_info->max_rows == 1) &&
                                (create_info->min_rows == 1) && (keys == 0));
  int2store(fileinfo+28,key_info_length);

  if (part_info)
  {
    fileinfo[61]= (uchar) ha_legacy_type(part_info->default_engine_type);
    DBUG_PRINT("info", ("part_db_type = %d", fileinfo[61]));
  }

  memcpy(frm_ptr, fileinfo, FRM_HEADER_SIZE);

  pos+= key_buff_length;
  if (make_empty_rec(thd, pos, create_info->table_options, create_fields,
                     reclength, data_offset))
    goto err;

  pos+= reclength;
  int2store(pos, create_info->connect_string.length);
  pos+= 2;
  if (create_info->connect_string.length)
    memcpy(pos, create_info->connect_string.str, create_info->connect_string.length);
  pos+= create_info->connect_string.length;
  int2store(pos, str_db_type.length);
  pos+= 2;
  memcpy(pos, str_db_type.str, str_db_type.length);
  pos+= str_db_type.length;

  if (part_info)
  {
    char auto_partitioned= part_info->is_auto_partitioned ? 1 : 0;
    int4store(pos, part_info->part_info_len);
    pos+= 4;
    memcpy(pos, part_info->part_info_string, part_info->part_info_len + 1);
    pos+= part_info->part_info_len + 1;
    *pos++= auto_partitioned;
  }
  else
  {
    pos+= 6;
  }

  for (i= 0; i < keys; i++)
  {
    if (key_info[i].parser_name)
    {
      memcpy(pos, key_info[i].parser_name->str, key_info[i].parser_name->length + 1);
      pos+= key_info[i].parser_name->length + 1;
    }
  }
  if (forminfo[46] == (uchar)255)       // New style MySQL 5.5 table comment
  {
    int2store(pos, create_info->comment.length);
    pos+=2;
    memcpy(pos, create_info->comment.str, create_info->comment.length);
    pos+= create_info->comment.length;
  }

  memcpy(frm_ptr + filepos, forminfo, 288);
  pos= frm_ptr + filepos + 288;
  if (pack_fields(&pos, create_fields, create_info, data_offset))
    goto err;

  if (vcols.length())
  {
    /* Store header for packed fields (extra space for future) */
    bzero(pos, FRM_VCOL_NEW_BASE_SIZE);
    pos+= FRM_VCOL_NEW_BASE_SIZE;
    memcpy(pos, vcols.ptr(), vcols.length());
    pos+= vcols.length();
  }

  {
    /* 
      Restore all UCS2 intervals.
      HEX representation of them is not needed anymore.
    */
    List_iterator<Create_field> it(create_fields);
    Create_field *field;
    while ((field=it++))
    {
      if (field->save_interval)
      {
        field->interval= field->save_interval;
        field->save_interval= 0;
      }
    }
  }

  frm.str= frm_ptr;
  DBUG_RETURN(frm);

err:
  my_free(frm_ptr);
  DBUG_RETURN(frm);
}


/**
  Create a frm (table definition) file and the tables

  @param thd           Thread handler
  @param frm           Binary frm image of the table to create
  @param path          Name of file (including database, without .frm)
  @param db            Data base name
  @param table_name    Table name
  @param create_info   create info parameters
  @param file          Handler to use or NULL if only frm needs to be created

  @retval 0   ok
  @retval 1   error
*/

int rea_create_table(THD *thd, LEX_CUSTRING *frm,
                     const char *path, const char *db, const char *table_name,
                     HA_CREATE_INFO *create_info, handler *file,
                     bool no_ha_create_table)
{
  DBUG_ENTER("rea_create_table");

  if (no_ha_create_table)
  {
    if (writefrm(path, db, table_name, true, frm->str, frm->length))
      goto err_frm;
  }

  if (thd->variables.keep_files_on_create)
    create_info->options|= HA_CREATE_KEEP_FILES;

  if (file->ha_create_partitioning_metadata(path, NULL, CHF_CREATE_FLAG))
    goto err_part;

  if (!no_ha_create_table)
  {
    if (ha_create_table(thd, path, db, table_name, create_info, frm))
      goto err_part;
  }

  DBUG_RETURN(0);

err_part:
  file->ha_create_partitioning_metadata(path, NULL, CHF_DELETE_FLAG);
err_frm:
  deletefrm(path);
  DBUG_RETURN(1);
} /* rea_create_table */


/* Pack keyinfo and keynames to keybuff for save in form-file. */

static uint pack_keys(uchar *keybuff, uint key_count, KEY *keyinfo,
                      ulong data_offset)
{
  uint key_parts,length;
  uchar *pos, *keyname_pos;
  KEY *key,*end;
  KEY_PART_INFO *key_part,*key_part_end;
  DBUG_ENTER("pack_keys");

  pos=keybuff+6;
  key_parts=0;
  for (key=keyinfo,end=keyinfo+key_count ; key != end ; key++)
  {
    int2store(pos, (key->flags ^ HA_NOSAME));
    int2store(pos+2,key->key_length);
    pos[4]= (uchar) key->user_defined_key_parts;
    pos[5]= (uchar) key->algorithm;
    int2store(pos+6, key->block_size);
    pos+=8;
    key_parts+=key->user_defined_key_parts;
    DBUG_PRINT("loop", ("flags: %lu  key_parts: %d  key_part: %p",
                        key->flags, key->user_defined_key_parts,
                        key->key_part));
    for (key_part=key->key_part,key_part_end=key_part+key->user_defined_key_parts ;
	 key_part != key_part_end ;
	 key_part++)

    {
      uint offset;
      DBUG_PRINT("loop",("field: %d  startpos: %lu  length: %d",
			 key_part->fieldnr, key_part->offset + data_offset,
                         key_part->length));
      int2store(pos,key_part->fieldnr+1+FIELD_NAME_USED);
      offset= (uint) (key_part->offset+data_offset+1);
      int2store(pos+2, offset);
      pos[4]=0;					// Sort order
      int2store(pos+5,key_part->key_type);
      int2store(pos+7,key_part->length);
      pos+=9;
    }
  }
	/* Save keynames */
  keyname_pos=pos;
  *pos++=(uchar) NAMES_SEP_CHAR;
  for (key=keyinfo ; key != end ; key++)
  {
    uchar *tmp=(uchar*) strmov((char*) pos,key->name);
    *tmp++= (uchar) NAMES_SEP_CHAR;
    *tmp=0;
    pos=tmp;
  }
  *(pos++)=0;
  for (key=keyinfo,end=keyinfo+key_count ; key != end ; key++)
  {
    if (key->flags & HA_USES_COMMENT)
    {
      int2store(pos, key->comment.length);
      uchar *tmp= (uchar*)strnmov((char*) pos+2,key->comment.str,
                                  key->comment.length);
      pos= tmp;
    }
  }

  if (key_count > 127 || key_parts > 127)
  {
    keybuff[0]= (key_count & 0x7f) | 0x80;
    keybuff[1]= key_count >> 7;
    int2store(keybuff+2,key_parts);
  }
  else
  {
    keybuff[0]=(uchar) key_count;
    keybuff[1]=(uchar) key_parts;
    keybuff[2]= keybuff[3]= 0;
  }
  length=(uint) (pos-keyname_pos);
  int2store(keybuff+4,length);
  DBUG_RETURN((uint) (pos-keybuff));
} /* pack_keys */


<<<<<<< HEAD
/**
   Pack the expression (for GENERATED ALWAYS AS, DEFAULT, CHECK)

   The data is stored as:
   1 byte      type (enum_vcol_info_type)
   2 bytes     field_number
   2 bytes     length of expression
   1 byte      length of name
   name
   next bytes  column expression (text data)

   @return 0 ok
   @return 1 error (out of memory or wrong characters in expression)
*/

static bool pack_expression(String *buf, Virtual_column_info *vcol,
                            uint field_nr, enum_vcol_info_type type)
{
  if (buf->reserve(FRM_VCOL_NEW_HEADER_SIZE + vcol->name.length))
    return 1;

  buf->q_append((char) type);
  buf->q_append2b(field_nr);
  size_t len_off= buf->length();
  buf->q_append2b(0); // to be added later
  buf->q_append((char)vcol->name.length);
  buf->q_append(vcol->name.str, vcol->name.length);
  size_t expr_start= buf->length();
  vcol->print(buf);
  size_t expr_len= buf->length() - expr_start;
  if (expr_len >= 65536)
  {
    my_error(ER_EXPRESSION_IS_TOO_BIG, MYF(0), vcol_type_name(type));
    return 1;
  }
  int2store(buf->ptr() + len_off, expr_len);
  return 0;
}


static bool pack_vcols(String *buf, List<Create_field> &create_fields,
                             List<Virtual_column_info> *check_constraint_list)
{
  List_iterator<Create_field> it(create_fields);
  Create_field *field;

  for (uint field_nr=0; (field= it++); field_nr++)
  {
    if (field->vcol_info)
      if (pack_expression(buf, field->vcol_info, field_nr,
                          field->vcol_info->stored_in_db
                          ? VCOL_GENERATED_STORED : VCOL_GENERATED_VIRTUAL))
        return 1;
    if (field->has_default_expression() && !field->has_default_now_unireg_check())
      if (pack_expression(buf, field->default_value, field_nr, VCOL_DEFAULT))
        return 1;
    if (field->check_constraint)
      if (pack_expression(buf, field->check_constraint, field_nr,
                          VCOL_CHECK_FIELD))
        return 1;
  }

  List_iterator<Virtual_column_info> cit(*check_constraint_list);
  Virtual_column_info *check;
  while ((check= cit++))
    if (pack_expression(buf, check, UINT_MAX32, VCOL_CHECK_TABLE))
      return 1;
  return 0;
=======
static uint typelib_values_packed_length(const TYPELIB *t)
{
  uint length= 0;
  for (uint i= 0; t->type_names[i]; i++)
  {
    length+= t->type_lengths[i];
    length++; /* Separator */
  }
  return length;
>>>>>>> cb9c49a9
}


/* Make formheader */

static bool pack_header(THD *thd, uchar *forminfo,
                        List<Create_field> &create_fields,
                        HA_CREATE_INFO *create_info, ulong data_offset,
                        handler *file)
{
  uint int_count,int_length, int_parts;
  uint time_stamp_pos,null_fields;
  uint table_options= create_info->table_options;
  size_t length, reclength, totlength, n_length, com_length;
  DBUG_ENTER("pack_header");

  if (create_fields.elements > MAX_FIELDS)
  {
    my_message(ER_TOO_MANY_FIELDS, ER_THD(thd, ER_TOO_MANY_FIELDS), MYF(0));
    DBUG_RETURN(1);
  }

  totlength= 0L;
  reclength= data_offset;
  int_count=int_parts=int_length=time_stamp_pos=null_fields=0;
  com_length= 0;
  n_length=2L;
  create_info->field_check_constraints= 0;

  /* Check fields */
  List_iterator<Create_field> it(create_fields);
  Create_field *field;
  while ((field=it++))
  {
    if (validate_comment_length(thd, &field->comment, COLUMN_COMMENT_MAXLEN,
                                ER_TOO_LONG_FIELD_COMMENT, field->field_name))
       DBUG_RETURN(1);

    totlength+= (size_t)field->length;
    com_length+= field->comment.length;
    /*
      We mark first TIMESTAMP field with NOW() in DEFAULT or ON UPDATE
      as auto-update field.
    */
    if (field->sql_type == MYSQL_TYPE_TIMESTAMP &&
        MTYP_TYPENR(field->unireg_check) != Field::NONE &&
	!time_stamp_pos)
      time_stamp_pos= (uint) field->offset+ (uint) data_offset + 1;
    length=field->pack_length;
    if ((uint) field->offset+ (uint) data_offset+ length > reclength)
      reclength=(uint) (field->offset+ data_offset + length);
    n_length+= (ulong) strlen(field->field_name)+1;
    field->interval_id=0;
    field->save_interval= 0;
    if (field->interval)
    {
      uint old_int_count=int_count;

      if (field->charset->mbminlen > 1)
      {
        /* 
          Escape UCS2 intervals using HEX notation to avoid
          problems with delimiters between enum elements.
          As the original representation is still needed in 
          the function make_empty_rec to create a record of
          filled with default values it is saved in save_interval
          The HEX representation is created from this copy.
        */
        field->save_interval= field->interval;
        field->interval= (TYPELIB*) thd->alloc(sizeof(TYPELIB));
        *field->interval= *field->save_interval; 
        field->interval->type_names= 
          (const char **) thd->alloc(sizeof(char*) * 
                                     (field->interval->count+1));
        field->interval->type_names[field->interval->count]= 0;
        field->interval->type_lengths=
          (uint *) thd->alloc(sizeof(uint) * field->interval->count);
 
        for (uint pos= 0; pos < field->interval->count; pos++)
        {
          char *dst;
          const char *src= field->save_interval->type_names[pos];
          uint hex_length;
          length= field->save_interval->type_lengths[pos];
          hex_length= length * 2;
          field->interval->type_lengths[pos]= hex_length;
          field->interval->type_names[pos]= dst=
            (char*) thd->alloc(hex_length + 1);
          octet2hex(dst, src, length);
        }
      }

      field->interval_id=get_interval_id(&int_count,create_fields,field);
      if (old_int_count != int_count)
      {
        int_length+= typelib_values_packed_length(field->interval);
        int_parts+= field->interval->count + 1;
      }
    }
    if (f_maybe_null(field->pack_flag))
      null_fields++;
    if (field->check_constraint)
      create_info->field_check_constraints++;
  }
  int_length+=int_count*2;			// 255 prefix + 0 suffix

  /* Save values in forminfo */
  if (reclength > (ulong) file->max_record_length())
  {
    my_error(ER_TOO_BIG_ROWSIZE, MYF(0), static_cast<long>(file->max_record_length()));
    DBUG_RETURN(1);
  }

  /* Hack to avoid bugs with small static rows in MySQL */
  reclength= MY_MAX(file->min_record_length(table_options), reclength);
  length= n_length + create_fields.elements*FCOMP + FRM_FORMINFO_SIZE +
          int_length + com_length + create_info->expression_length;
  if (length > 65535L || int_count > 255)
  {
    my_message(ER_TOO_MANY_FIELDS, "Table definition is too large", MYF(0));
    DBUG_RETURN(1);
  }

  bzero((char*)forminfo,FRM_FORMINFO_SIZE);
  int2store(forminfo,length);
  int2store(forminfo+258,create_fields.elements);
  // bytes 260-261 are unused
  int2store(forminfo+262,totlength);
  // bytes 264-265 are unused
  int2store(forminfo+266,reclength);
  int2store(forminfo+268,n_length);
  int2store(forminfo+270,int_count);
  int2store(forminfo+272,int_parts);
  int2store(forminfo+274,int_length);
  int2store(forminfo+276,time_stamp_pos);
  int2store(forminfo+278,80);			/* Columns needed */
  int2store(forminfo+280,22);			/* Rows needed */
  int2store(forminfo+282,null_fields);
  int2store(forminfo+284,com_length);
  int2store(forminfo+286,create_info->expression_length);
  DBUG_RETURN(0);
} /* pack_header */


/* get each unique interval each own id */
static uint get_interval_id(uint *int_count,List<Create_field> &create_fields,
			    Create_field *last_field)
{
  List_iterator<Create_field> it(create_fields);
  Create_field *field;
  TYPELIB *interval=last_field->interval;

  while ((field=it++) != last_field)
  {
    if (field->interval_id && field->interval->count == interval->count)
    {
      const char **a,**b;
      for (a=field->interval->type_names, b=interval->type_names ;
	   *a && !strcmp(*a,*b);
	   a++,b++) ;

      if (! *a)
      {
	return field->interval_id;		// Re-use last interval
      }
    }
  }
  return ++*int_count;				// New unique interval
}


static size_t packed_fields_length(List<Create_field> &create_fields)
{
  Create_field *field;
  size_t length= 0;
  DBUG_ENTER("packed_fields_length");

  List_iterator<Create_field> it(create_fields);
  uint int_count=0;
  while ((field=it++))
  {
    if (field->interval_id > int_count)
    {
      int_count= field->interval_id;
      length++;
      length+= typelib_values_packed_length(field->interval);
      length++;
    }

    length+= FCOMP;
    length+= strlen(field->field_name)+1;
    length+= field->comment.length;
  }
  length+= 2;
  DBUG_RETURN(length);
}

/* Save fields, fieldnames and intervals */

static bool pack_fields(uchar **buff_arg, List<Create_field> &create_fields,
                        HA_CREATE_INFO *create_info,
                        ulong data_offset)
{
  uchar *buff= *buff_arg;
  uint int_count, comment_length= 0;
  Create_field *field;
  DBUG_ENTER("pack_fields");

  /* Write field info */
  List_iterator<Create_field> it(create_fields);
  int_count=0;
  while ((field=it++))
  {
    uint recpos;
    int2store(buff+3, field->length);
    /* The +1 is here becasue the col offset in .frm file have offset 1 */
    recpos= field->offset+1 + (uint) data_offset;
    int3store(buff+5,recpos);
    int2store(buff+8,field->pack_flag);
    buff[10]= (uchar) field->unireg_check;
    buff[12]= (uchar) field->interval_id;
    buff[13]= (uchar) field->sql_type;
    if (field->sql_type == MYSQL_TYPE_GEOMETRY)
    {
      buff[11]= 0;
      buff[14]= (uchar) field->geom_type;
#ifndef HAVE_SPATIAL
      DBUG_ASSERT(0);                           // Should newer happen
#endif
    }
    else if (field->charset) 
    {
      buff[11]= (uchar) (field->charset->number >> 8);
      buff[14]= (uchar) field->charset->number;
    }
    else
    {
      buff[11]= buff[14]= 0;			// Numerical
    }

    int2store(buff+15, field->comment.length);
    comment_length+= field->comment.length;
    set_if_bigger(int_count,field->interval_id);
    buff+= FCOMP;
  }

  /* Write fieldnames */
  *buff++= NAMES_SEP_CHAR;
  it.rewind();
  while ((field=it++))
  {
    buff= (uchar*)strmov((char*) buff, field->field_name);
    *buff++=NAMES_SEP_CHAR;
  }
  *buff++= 0;

  /* Write intervals */
  if (int_count)
  {
    it.rewind();
    int_count=0;
    while ((field=it++))
    {
      if (field->interval_id > int_count)
      {
        unsigned char  sep= 0;
        unsigned char  occ[256];
        uint           i;
        unsigned char *val= NULL;

        bzero(occ, sizeof(occ));

        for (i=0; (val= (unsigned char*) field->interval->type_names[i]); i++)
          for (uint j = 0; j < field->interval->type_lengths[i]; j++)
            occ[(unsigned int) (val[j])]= 1;

        if (!occ[(unsigned char)NAMES_SEP_CHAR])
          sep= (unsigned char) NAMES_SEP_CHAR;
        else if (!occ[(unsigned int)','])
          sep= ',';
        else
        {
          for (uint i=1; i<256; i++)
          {
            if(!occ[i])
            {
              sep= i;
              break;
            }
          }

          if (!sep)
          {
            /* disaster, enum uses all characters, none left as separator */
            my_message(ER_WRONG_FIELD_TERMINATORS,
                       ER(ER_WRONG_FIELD_TERMINATORS),
                       MYF(0));
            DBUG_RETURN(1);
          }
        }

        int_count= field->interval_id;
        *buff++= sep;
        for (int i=0; field->interval->type_names[i]; i++)
        {
          memcpy(buff, field->interval->type_names[i], field->interval->type_lengths[i]);
          buff+= field->interval->type_lengths[i];
          *buff++= sep;
        }
        *buff++= 0;
      }
    }
  }
  if (comment_length)
  {
    it.rewind();
    while ((field=it++))
    {
      memcpy(buff, field->comment.str, field->comment.length);
      buff+= field->comment.length;
    }
  }
  *buff_arg= buff;
  DBUG_RETURN(0);
}

/* save an empty record on start of formfile */

static bool make_empty_rec(THD *thd, uchar *buff, uint table_options,
			   List<Create_field> &create_fields,
			   uint reclength, ulong data_offset)
{
  int error= 0;
  uint null_count;
  uchar *null_pos;
  TABLE table;
  TABLE_SHARE share;
  Create_field *field;
  enum_check_fields old_count_cuted_fields= thd->count_cuted_fields;
  DBUG_ENTER("make_empty_rec");

  /* We need a table to generate columns for default values */
  bzero((char*) &table, sizeof(table));
  bzero((char*) &share, sizeof(share));
  table.s= &share;

  table.in_use= thd;

  null_count=0;
  if (!(table_options & HA_OPTION_PACK_RECORD))
  {
    null_count++;			// Need one bit for delete mark
    *buff|= 1;
  }
  null_pos= buff;

  List_iterator<Create_field> it(create_fields);
  thd->count_cuted_fields= CHECK_FIELD_WARN;    // To find wrong default values
  while ((field=it++))
  {
    /* regfield don't have to be deleted as it's allocated on THD::mem_root */
    Field *regfield= make_field(&share, thd->mem_root,
                                buff+field->offset + data_offset,
                                (uint32)field->length,
                                null_pos + null_count / 8,
                                null_count & 7,
                                field->pack_flag,
                                field->sql_type,
                                field->charset,
                                field->geom_type, field->srid,
                                field->unireg_check,
                                field->save_interval ? field->save_interval
                                                     : field->interval,
                                field->field_name);
    if (!regfield)
    {
      error= 1;
      goto err;                                 // End of memory
    }

    /* save_in_field() will access regfield->table->in_use */
    regfield->init(&table);

    if (!(field->flags & NOT_NULL_FLAG))
    {
      *regfield->null_ptr|= regfield->null_bit;
      null_count++;
    }

    if (field->sql_type == MYSQL_TYPE_BIT && !f_bit_as_char(field->pack_flag))
      null_count+= field->length & 7;

    if (field->default_value && !field->default_value->flags &&
        (!(field->flags & BLOB_FLAG) || field->sql_type == MYSQL_TYPE_GEOMETRY))
    {
      Item *expr= field->default_value->expr;

      int res= !expr->fixed && // may be already fixed if ALTER TABLE
                expr->fix_fields(thd, &expr);
      if (!res)
        res= expr->save_in_field(regfield, 1);
      if (!res && (field->flags & BLOB_FLAG))
        regfield->reset();

      /* If not ok or warning of level 'note' */
      if (res != 0 && res != 3)
      {
        my_error(ER_INVALID_DEFAULT, MYF(0), regfield->field_name);
        error= 1;
        delete regfield; //To avoid memory leak
        goto err;
      }
      delete regfield; //To avoid memory leak
    }
    else if (regfield->real_type() == MYSQL_TYPE_ENUM &&
	     (field->flags & NOT_NULL_FLAG))
    {
      regfield->set_notnull();
      regfield->store((longlong) 1, TRUE);
    }
    else
      regfield->reset();
  }
  DBUG_ASSERT(data_offset == ((null_count + 7) / 8));

  /*
    We need to set the unused bits to 1. If the number of bits is a multiple
    of 8 there are no unused bits.
  */
  if (null_count & 7)
    *(null_pos + null_count / 8)|= ~(((uchar) 1 << (null_count & 7)) - 1);

err:
  thd->count_cuted_fields= old_count_cuted_fields;
  DBUG_RETURN(error);
} /* make_empty_rec */<|MERGE_RESOLUTION|>--- conflicted
+++ resolved
@@ -523,7 +523,6 @@
 } /* pack_keys */
 
 
-<<<<<<< HEAD
 /**
    Pack the expression (for GENERATED ALWAYS AS, DEFAULT, CHECK)
 
@@ -592,7 +591,9 @@
     if (pack_expression(buf, check, UINT_MAX32, VCOL_CHECK_TABLE))
       return 1;
   return 0;
-=======
+}
+
+
 static uint typelib_values_packed_length(const TYPELIB *t)
 {
   uint length= 0;
@@ -602,7 +603,6 @@
     length++; /* Separator */
   }
   return length;
->>>>>>> cb9c49a9
 }
 
 
