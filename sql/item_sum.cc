--- conflicted
+++ resolved
@@ -735,9 +735,6 @@
 }
 
 
-<<<<<<< HEAD
-int item_sum_distinct_walk(void *element, element_count num_of_dups,
-=======
 static int item_sum_distinct_walk_for_count(void *element, 
                                             element_count num_of_dups,
                                             void *item)
@@ -747,7 +744,6 @@
  
 
 static int item_sum_distinct_walk(void *element, element_count num_of_dups,
->>>>>>> 599a1384
                                   void *item)
 {
   return ((Aggregator_distinct*) (item))->unique_walk_function(element);
