--- conflicted
+++ resolved
@@ -1764,13 +1764,8 @@
   Delayed_insert *di;
   while ((di= it++))
   {
-<<<<<<< HEAD
-    if (!strcmp(tmp->thd.db, table_list->db) &&
-	!strcmp(table_list->table_name, tmp->table->s->table_name.str))
-=======
     if (!strcmp(table_list->db, di->table_list.db) &&
 	!strcmp(table_list->table_name, di->table_list.table_name))
->>>>>>> c4bcce64
     {
       di->lock();
       break;
@@ -1901,13 +1896,8 @@
       thd->proc_info="got old table";
       if (di->thd.killed)
       {
-<<<<<<< HEAD
-        if (tmp->thd.net.report_error)
+        if (di->thd.net.report_error)
         {
-=======
-	if (di->thd.net.report_error)
-	{
->>>>>>> c4bcce64
           /*
             Copy the error message. Note that we don't treat fatal
             errors in the delayed thread as fatal errors in the
@@ -1922,13 +1912,8 @@
       }
       if (thd->killed)
       {
-<<<<<<< HEAD
-	tmp->unlock();
+	di->unlock();
 	goto end_create;
-=======
-	di->unlock();
-        goto end_create;
->>>>>>> c4bcce64
       }
       pthread_mutex_lock(&LOCK_delayed_insert);
       delayed_threads.append(di);
@@ -1946,13 +1931,8 @@
     thd->di= di;
   }
   /* Unlock the delayed insert object after its last access. */
-<<<<<<< HEAD
-  tmp->unlock();
+  di->unlock();
   DBUG_RETURN((table_list->table == NULL));
-=======
-  di->unlock();
-  DBUG_RETURN(table_list->table == NULL);
->>>>>>> c4bcce64
 
 end_create:
   pthread_mutex_unlock(&LOCK_delayed_create);
