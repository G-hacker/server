--- conflicted
+++ resolved
@@ -153,12 +153,7 @@
 
 void wsrep_sst_auth_init ()
 {
-<<<<<<< HEAD
   sst_auth_real_set(wsrep_sst_auth);
-=======
-    DBUG_ASSERT(wsrep_sst_auth == value);
-    sst_auth_real_set (wsrep_sst_auth);
->>>>>>> 15795b9f
 }
 
 bool  wsrep_sst_donor_check (sys_var *self, THD* thd, set_var* var)
