--- conflicted
+++ resolved
@@ -2179,7 +2179,7 @@
 
   virtual bool set_extraction_flag_processor(void *arg)
   {
-    set_extraction_flag(*(int*)arg);
+    set_extraction_flag(*(int16*)arg);
     return 0;
   }
 
@@ -6681,11 +6681,7 @@
   bool update_vcol_processor(void *) override { return false; }
   bool check_field_expression_processor(void *arg) override;
   bool check_func_default_processor(void *) override { return true; }
-<<<<<<< HEAD
-=======
   bool register_field_in_read_map(void *arg) override;
-
->>>>>>> fe3d07ca
   bool walk(Item_processor processor, bool walk_subquery, void *args) override
   {
     return (arg && arg->walk(processor, walk_subquery, args)) ||
@@ -7004,7 +7000,7 @@
     set_maybe_null();
     null_value= 1;
     null_value_inside= true;
-    fixed= 1;
+    quick_fix_field();
   }
 protected:
   Item_cache(THD *thd, const Type_handler *handler):
@@ -7017,7 +7013,7 @@
     set_maybe_null();
     null_value= 1;
     null_value_inside= true;
-    fixed= 1;
+    quick_fix_field();
   }
 
 public:
@@ -7072,8 +7068,8 @@
   }
   bool fix_fields(THD *thd, Item **ref) override
   {
-    fixed= 1;
-    if (example && !example->is_fixed())
+    quick_fix_field();
+    if (example && !example->fixed())
       return example->fix_fields(thd, ref);
     return 0;
   }
