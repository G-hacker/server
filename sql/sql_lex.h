/* Copyright (c) 2000, 2019, Oracle and/or its affiliates.
   Copyright (c) 2010, 2021, MariaDB Corporation

   This program is free software; you can redistribute it and/or modify
   it under the terms of the GNU General Public License as published by
   the Free Software Foundation; version 2 of the License.

   This program is distributed in the hope that it will be useful,
   but WITHOUT ANY WARRANTY; without even the implied warranty of
   MERCHANTABILITY or FITNESS FOR A PARTICULAR PURPOSE.  See the
   GNU General Public License for more details.

   You should have received a copy of the GNU General Public License
   along with this program; if not, write to the Free Software
   Foundation, Inc., 51 Franklin St, Fifth Floor, Boston, MA 02110-1335  USA */

/**
  @defgroup Semantic_Analysis Semantic Analysis
*/

#ifndef SQL_LEX_INCLUDED
#define SQL_LEX_INCLUDED

#include "violite.h"                            /* SSL_type */
#include "sql_trigger.h"
#include "thr_lock.h"                  /* thr_lock_type, TL_UNLOCK */
#include "mem_root_array.h"
#include "grant.h"
#include "sql_cmd.h"
#include "sql_alter.h"                // Alter_info
#include "sql_window.h"
#include "sql_trigger.h"
#include "sp.h"                       // enum enum_sp_type
#include "sql_tvc.h"
#include "item.h"
#include "sql_limit.h"                // Select_limit_counters
#include "json_table.h"               // Json_table_column
#include "sql_schema.h"

/* Used for flags of nesting constructs */
#define SELECT_NESTING_MAP_SIZE 64
typedef Bitmap<SELECT_NESTING_MAP_SIZE> nesting_map;

/* YACC and LEX Definitions */


/**
  A string with metadata. Usually points to a string in the client
  character set, but unlike Lex_ident_cli_st (see below) it does not
  necessarily point to a query fragment. It can also point to memory
  of other kinds (e.g. an additional THD allocated memory buffer
  not overlapping with the current query text).

  We'll add more flags here eventually, to know if the string has, e.g.:
  - multi-byte characters
  - bad byte sequences
  - backslash escapes:   'a\nb'
  and reuse the original query fragments instead of making the string
  copy too early, in Lex_input_stream::get_text().
  This will allow to avoid unnecessary copying, as well as
  create more optimal Item types in sql_yacc.yy
*/
struct Lex_string_with_metadata_st: public LEX_CSTRING
{
private:
  bool m_is_8bit; // True if the string has 8bit characters
  char m_quote;   // Quote character, or 0 if not quoted
public:
  void set_8bit(bool is_8bit) { m_is_8bit= is_8bit; }
  void set_metadata(bool is_8bit, char quote)
  {
    m_is_8bit= is_8bit;
    m_quote= quote;
  }
  void set(const char *s, size_t len, bool is_8bit, char quote)
  {
    str= s;
    length= len;
    set_metadata(is_8bit, quote);
  }
  void set(const LEX_CSTRING *s, bool is_8bit, char quote)
  {
    ((LEX_CSTRING &)*this)= *s;
    set_metadata(is_8bit, quote);
  }
  bool is_8bit() const { return m_is_8bit; }
  bool is_quoted() const { return m_quote != '\0'; }
  char quote() const { return m_quote; }
  // Get string repertoire by the 8-bit flag and the character set
  my_repertoire_t repertoire(CHARSET_INFO *cs) const
  {
    return !m_is_8bit && my_charset_is_ascii_based(cs) ?
           MY_REPERTOIRE_ASCII : MY_REPERTOIRE_UNICODE30;
  }
  // Get string repertoire by the 8-bit flag, for ASCII-based character sets
  my_repertoire_t repertoire() const
  {
    return !m_is_8bit ? MY_REPERTOIRE_ASCII : MY_REPERTOIRE_UNICODE30;
  }
};


/*
  Used to store identifiers in the client character set.
  Points to a query fragment.
*/
struct Lex_ident_cli_st: public Lex_string_with_metadata_st
{
public:
  void set_keyword(const char *s, size_t len)
  {
    set(s, len, false, '\0');
  }
  void set_ident(const char *s, size_t len, bool is_8bit)
  {
    set(s, len, is_8bit, '\0');
  }
  void set_ident_quoted(const char *s, size_t len, bool is_8bit, char quote)
  {
    set(s, len, is_8bit, quote);
  }
  void set_unquoted(const LEX_CSTRING *s, bool is_8bit)
  {
    set(s, is_8bit, '\0');
  }
  const char *pos() const { return str - is_quoted(); }
  const char *end() const { return str + length + is_quoted(); }
};


class Lex_ident_cli: public Lex_ident_cli_st
{
public:
  Lex_ident_cli(const LEX_CSTRING *s, bool is_8bit)
  {
    set_unquoted(s, is_8bit);
  }
  Lex_ident_cli(const char *s, size_t len)
  {
    set_ident(s, len, false);
  }
};


struct Lex_ident_sys_st: public LEX_CSTRING
{
public:
  bool copy_ident_cli(THD *thd, const Lex_ident_cli_st *str);
  bool copy_keyword(THD *thd, const Lex_ident_cli_st *str);
  bool copy_sys(THD *thd, const LEX_CSTRING *str);
  bool convert(THD *thd, const LEX_CSTRING *str, CHARSET_INFO *cs);
  bool copy_or_convert(THD *thd, const Lex_ident_cli_st *str, CHARSET_INFO *cs);
  bool is_null() const { return str == NULL; }
  bool to_size_number(ulonglong *to) const;
  void set_valid_utf8(const LEX_CSTRING *name)
  {
    DBUG_ASSERT(Well_formed_prefix(system_charset_info, name->str,
                                   name->length).length() == name->length);
    str= name->str ; length= name->length;
  }
};


class Lex_ident_sys: public Lex_ident_sys_st
{
public:
  Lex_ident_sys(THD *thd, const Lex_ident_cli_st *str)
  {
    if (copy_ident_cli(thd, str))
      ((LEX_CSTRING &) *this)= null_clex_str;
  }
  Lex_ident_sys()
  {
    ((LEX_CSTRING &) *this)= null_clex_str;
  }
  Lex_ident_sys(const char *name, size_t length)
  {
    LEX_CSTRING tmp= {name, length};
    set_valid_utf8(&tmp);
  }
  Lex_ident_sys & operator=(const Lex_ident_sys_st &name)
  {
    Lex_ident_sys_st::operator=(name);
    return *this;
  }
};


struct Lex_column_list_privilege_st
{
  List<Lex_ident_sys> *m_columns;
  privilege_t m_privilege;
};


class Lex_column_list_privilege: public Lex_column_list_privilege_st
{
public:
  Lex_column_list_privilege(List<Lex_ident_sys> *columns, privilege_t privilege)
  {
    m_columns= columns;
    m_privilege= privilege;
  }
};


/**
  ORDER BY ... LIMIT parameters;
*/
class Lex_order_limit_lock: public Sql_alloc
{
public:
  SQL_I_List<st_order> *order_list;   /* ORDER clause */
  Lex_select_lock lock;
  Lex_select_limit limit;

  Lex_order_limit_lock() :order_list(NULL)
  {}

  bool set_to(st_select_lex *sel);
};


enum sub_select_type
{
  UNSPECIFIED_TYPE,
  /* following 3 enums should be as they are*/
  UNION_TYPE, INTERSECT_TYPE, EXCEPT_TYPE,
  GLOBAL_OPTIONS_TYPE, DERIVED_TABLE_TYPE, OLAP_TYPE
};

enum set_op_type
{
  UNSPECIFIED,
  UNION_DISTINCT, UNION_ALL,
  EXCEPT_DISTINCT, EXCEPT_ALL,
  INTERSECT_DISTINCT, INTERSECT_ALL
};

inline int cmp_unit_op(enum sub_select_type op1, enum sub_select_type op2)
{
  DBUG_ASSERT(op1 >= UNION_TYPE && op1 <= EXCEPT_TYPE);
  DBUG_ASSERT(op2 >= UNION_TYPE && op2 <= EXCEPT_TYPE);
  return (op1 == INTERSECT_TYPE ? 1 : 0) - (op2 == INTERSECT_TYPE ? 1 : 0);
}

enum unit_common_op {OP_MIX, OP_UNION, OP_INTERSECT, OP_EXCEPT};

enum enum_view_suid
{
  VIEW_SUID_INVOKER= 0,
  VIEW_SUID_DEFINER= 1,
  VIEW_SUID_DEFAULT= 2
};


enum plsql_cursor_attr_t
{
  PLSQL_CURSOR_ATTR_ISOPEN,
  PLSQL_CURSOR_ATTR_FOUND,
  PLSQL_CURSOR_ATTR_NOTFOUND,
  PLSQL_CURSOR_ATTR_ROWCOUNT
};


enum enum_sp_suid_behaviour
{
  SP_IS_DEFAULT_SUID= 0,
  SP_IS_NOT_SUID,
  SP_IS_SUID
};


enum enum_sp_aggregate_type
{
  DEFAULT_AGGREGATE= 0,
  NOT_AGGREGATE,
  GROUP_AGGREGATE
};


/* These may not be declared yet */
class Table_ident;
class sql_exchange;
class LEX_COLUMN;
class sp_head;
class sp_name;
class sp_instr;
class sp_pcontext;
class sp_variable;
class sp_expr_lex;
class sp_assignment_lex;
class st_alter_tablespace;
class partition_info;
class Event_parse_data;
class set_var_base;
class sys_var;
class Item_func_match;
class File_parser;
class Key_part_spec;
class Item_window_func;
struct sql_digest_state;
class With_clause;
class my_var;
class select_handler;
class Pushdown_select;

#define ALLOC_ROOT_SET 1024

#ifdef MYSQL_SERVER
/*
  There are 8 different type of table access so there is no more than
  combinations 2^8 = 256:

  . STMT_READS_TRANS_TABLE

  . STMT_READS_NON_TRANS_TABLE

  . STMT_READS_TEMP_TRANS_TABLE

  . STMT_READS_TEMP_NON_TRANS_TABLE

  . STMT_WRITES_TRANS_TABLE

  . STMT_WRITES_NON_TRANS_TABLE

  . STMT_WRITES_TEMP_TRANS_TABLE

  . STMT_WRITES_TEMP_NON_TRANS_TABLE

  The unsafe conditions for each combination is represented within a byte
  and stores the status of the option --binlog-direct-non-trans-updates,
  whether the trx-cache is empty or not, and whether the isolation level
  is lower than ISO_REPEATABLE_READ:

  . option (OFF/ON)
  . trx-cache (empty/not empty)
  . isolation (>= ISO_REPEATABLE_READ / < ISO_REPEATABLE_READ)

  bits 0 : . OFF, . empty, . >= ISO_REPEATABLE_READ
  bits 1 : . OFF, . empty, . < ISO_REPEATABLE_READ
  bits 2 : . OFF, . not empty, . >= ISO_REPEATABLE_READ
  bits 3 : . OFF, . not empty, . < ISO_REPEATABLE_READ
  bits 4 : . ON, . empty, . >= ISO_REPEATABLE_READ
  bits 5 : . ON, . empty, . < ISO_REPEATABLE_READ
  bits 6 : . ON, . not empty, . >= ISO_REPEATABLE_READ
  bits 7 : . ON, . not empty, . < ISO_REPEATABLE_READ
*/
extern uint binlog_unsafe_map[256];
/*
  Initializes the array with unsafe combinations and its respective
  conditions.
*/
void binlog_unsafe_map_init();
#endif

#ifdef MYSQL_SERVER
/*
  The following hack is needed because yy_*.cc do not define
  YYSTYPE before including this file
*/
#ifdef MYSQL_YACC
#define LEX_YYSTYPE void *
#else
#include "lex_symbol.h"
#ifdef MYSQL_LEX
#include "item_func.h"            /* Cast_target used in yy_mariadb.hh */
#include "sql_get_diagnostics.h"  /* Types used in yy_mariadb.hh */
#include "sp_pcontext.h"
#include "yy_mariadb.hh"
#define LEX_YYSTYPE YYSTYPE *
#else
#define LEX_YYSTYPE void *
#endif
#endif
#endif

// describe/explain types
#define DESCRIBE_NORMAL         1
#define DESCRIBE_EXTENDED       2
/*
  This is not within #ifdef because we want "EXPLAIN PARTITIONS ..." to produce
  additional "partitions" column even if partitioning is not compiled in.
*/
#define DESCRIBE_PARTITIONS	4
#define DESCRIBE_EXTENDED2	8

#ifdef MYSQL_SERVER

extern const LEX_STRING  empty_lex_str;
extern const LEX_CSTRING empty_clex_str;
extern const LEX_CSTRING star_clex_str;
extern const LEX_CSTRING param_clex_str;

enum enum_sp_data_access
{
  SP_DEFAULT_ACCESS= 0,
  SP_CONTAINS_SQL,
  SP_NO_SQL,
  SP_READS_SQL_DATA,
  SP_MODIFIES_SQL_DATA
};

const LEX_CSTRING sp_data_access_name[]=
{
  { STRING_WITH_LEN("") },
  { STRING_WITH_LEN("CONTAINS SQL") },
  { STRING_WITH_LEN("NO SQL") },
  { STRING_WITH_LEN("READS SQL DATA") },
  { STRING_WITH_LEN("MODIFIES SQL DATA") }
};

#define DERIVED_SUBQUERY        1
#define DERIVED_VIEW            2
#define DERIVED_WITH            4

enum enum_view_create_mode
{
  VIEW_CREATE_NEW,              // check that there are not such VIEW/table
  VIEW_ALTER,                   // check that VIEW .frm with such name exists
  VIEW_CREATE_OR_REPLACE        // check only that there are not such table
};


class Create_view_info: public Sql_alloc
{
public:
  LEX_CSTRING select;              // The SELECT statement of CREATE VIEW
  enum enum_view_create_mode mode;
  uint16 algorithm;
  uint8 check;
  enum enum_view_suid suid;
  Create_view_info(enum_view_create_mode mode_arg,
                   uint16 algorithm_arg,
                   enum_view_suid suid_arg)
   :select(null_clex_str),
    mode(mode_arg),
    algorithm(algorithm_arg),
    check(VIEW_CHECK_NONE),
    suid(suid_arg)
  { }
};


enum enum_drop_mode
{
  DROP_DEFAULT, // mode is not specified
  DROP_CASCADE, // CASCADE option
  DROP_RESTRICT // RESTRICT option
};

/* Options to add_table_to_list() */
#define TL_OPTION_UPDATING      1
#define TL_OPTION_FORCE_INDEX   2
#define TL_OPTION_IGNORE_LEAVES 4
#define TL_OPTION_ALIAS         8
#define TL_OPTION_SEQUENCE      16
#define TL_OPTION_TABLE_FUNCTION        32

typedef List<Item> List_item;
typedef Mem_root_array<ORDER*, true> Group_list_ptrs;

/* SERVERS CACHE CHANGES */
typedef struct st_lex_server_options
{
  long port;
  LEX_CSTRING server_name, host, db, username, password, scheme, socket, owner;
  void reset(LEX_CSTRING name)
  {
    server_name= name;
    host= db= username= password= scheme= socket= owner= null_clex_str;
    port= -1;
  }
} LEX_SERVER_OPTIONS;


/**
  Structure to hold parameters for CHANGE MASTER, START SLAVE, and STOP SLAVE.

  Remark: this should not be confused with Master_info (and perhaps
  would better be renamed to st_lex_replication_info).  Some fields,
  e.g., delay, are saved in Relay_log_info, not in Master_info.
*/
struct LEX_MASTER_INFO
{
  DYNAMIC_ARRAY repl_ignore_server_ids;
  DYNAMIC_ARRAY repl_do_domain_ids;
  DYNAMIC_ARRAY repl_ignore_domain_ids;
  const char *host, *user, *password, *log_file_name;
  const char *ssl_key, *ssl_cert, *ssl_ca, *ssl_capath, *ssl_cipher;
  const char *ssl_crl, *ssl_crlpath;
  const char *relay_log_name;
  LEX_CSTRING connection_name;
  /* Value in START SLAVE UNTIL master_gtid_pos=xxx */
  LEX_CSTRING gtid_pos_str;
  ulonglong pos;
  ulong relay_log_pos;
  ulong server_id;
  uint port, connect_retry;
  float heartbeat_period;
  int sql_delay;
  /*
    Enum is used for making it possible to detect if the user
    changed variable or if it should be left at old value
   */
  enum {LEX_MI_UNCHANGED= 0, LEX_MI_DISABLE, LEX_MI_ENABLE}
    ssl, ssl_verify_server_cert, heartbeat_opt, repl_ignore_server_ids_opt,
    repl_do_domain_ids_opt, repl_ignore_domain_ids_opt;
  enum {
    LEX_GTID_UNCHANGED, LEX_GTID_NO, LEX_GTID_CURRENT_POS, LEX_GTID_SLAVE_POS
  } use_gtid_opt;

  void init()
  {
    bzero(this, sizeof(*this));
    my_init_dynamic_array(PSI_INSTRUMENT_ME, &repl_ignore_server_ids,
                          sizeof(::server_id), 0, 16, MYF(0));
    my_init_dynamic_array(PSI_INSTRUMENT_ME, &repl_do_domain_ids,
                          sizeof(ulong), 0, 16, MYF(0));
    my_init_dynamic_array(PSI_INSTRUMENT_ME, &repl_ignore_domain_ids,
                          sizeof(ulong), 0, 16, MYF(0));
    sql_delay= -1;
  }
  void reset(bool is_change_master)
  {
    if (unlikely(is_change_master))
    {
      delete_dynamic(&repl_ignore_server_ids);
      /* Free all the array elements. */
      delete_dynamic(&repl_do_domain_ids);
      delete_dynamic(&repl_ignore_domain_ids);
    }

    host= user= password= log_file_name= ssl_key= ssl_cert= ssl_ca=
      ssl_capath= ssl_cipher= ssl_crl= ssl_crlpath= relay_log_name= NULL;
    pos= relay_log_pos= server_id= port= connect_retry= 0;
    heartbeat_period= 0;
    ssl= ssl_verify_server_cert= heartbeat_opt=
      repl_ignore_server_ids_opt= repl_do_domain_ids_opt=
      repl_ignore_domain_ids_opt= LEX_MI_UNCHANGED;
    gtid_pos_str= null_clex_str;
    use_gtid_opt= LEX_GTID_UNCHANGED;
    sql_delay= -1;
  }
};

typedef struct st_lex_reset_slave
{
  bool all;
} LEX_RESET_SLAVE;

enum olap_type 
{
  UNSPECIFIED_OLAP_TYPE, CUBE_TYPE, ROLLUP_TYPE
};

/* 
  String names used to print a statement with index hints.
  Keep in sync with index_hint_type.
*/
extern const char * index_hint_type_name[];
typedef uchar index_clause_map;

/*
  Bits in index_clause_map : one for each possible FOR clause in
  USE/FORCE/IGNORE INDEX index hint specification
*/
#define INDEX_HINT_MASK_JOIN  (1)
#define INDEX_HINT_MASK_GROUP (1 << 1)
#define INDEX_HINT_MASK_ORDER (1 << 2)

#define INDEX_HINT_MASK_ALL (INDEX_HINT_MASK_JOIN | INDEX_HINT_MASK_GROUP | \
                             INDEX_HINT_MASK_ORDER)

class select_result_sink;

/* Single element of an USE/FORCE/IGNORE INDEX list specified as a SQL hint  */
class Index_hint : public Sql_alloc
{
public:
  /* The type of the hint : USE/FORCE/IGNORE */
  enum index_hint_type type;
  /* Where the hit applies to. A bitmask of INDEX_HINT_MASK_<place> values */
  index_clause_map clause;
  /* 
    The index name. Empty (str=NULL) name represents an empty list 
    USE INDEX () clause 
  */ 
  LEX_CSTRING key_name;

  Index_hint (enum index_hint_type type_arg, index_clause_map clause_arg,
              const char *str, size_t length) :
    type(type_arg), clause(clause_arg)
  {
    key_name.str= str;
    key_name.length= length;
  }

  void print(THD *thd, String *str);
}; 

/* 
  The state of the lex parsing for selects 
   
   master and slaves are pointers to select_lex.
   master is pointer to upper level node.
   slave is pointer to lower level node
   select_lex is a SELECT without union
   unit is container of either
     - One SELECT
     - UNION of selects
   select_lex and unit are both inherited form st_select_lex_node
   neighbors are two select_lex or units on the same level

   All select describing structures linked with following pointers:
   - list of neighbors (next/prev) (prev of first element point to slave
     pointer of upper structure)
     - For select this is a list of UNION's (or one element list)
     - For units this is a list of sub queries for the upper level select

   - pointer to master (master), which is
     If this is a unit
       - pointer to outer select_lex
     If this is a select_lex
       - pointer to outer unit structure for select

   - pointer to slave (slave), which is either:
     If this is a unit:
       - first SELECT that belong to this unit
     If this is a select_lex
       - first unit that belong to this SELECT (subquries or derived tables)

   - list of all select_lex (link_next/link_prev)
     This is to be used for things like derived tables creation, where we
     go through this list and create the derived tables.

   If unit contain several selects (UNION now, INTERSECT etc later)
   then it have special select_lex called fake_select_lex. It used for
   storing global parameters (like ORDER BY, LIMIT) and executing union.
   Subqueries used in global ORDER BY clause will be attached to this
   fake_select_lex, which will allow them correctly resolve fields of
   'upper' UNION and outer selects.

   For example for following query:

   select *
     from table1
     where table1.field IN (select * from table1_1_1 union
                            select * from table1_1_2)
     union
   select *
     from table2
     where table2.field=(select (select f1 from table2_1_1_1_1
                                   where table2_1_1_1_1.f2=table2_1_1.f3)
                           from table2_1_1
                           where table2_1_1.f1=table2.f2)
     union
   select * from table3;

   we will have following structure:

   select1: (select * from table1 ...)
   select2: (select * from table2 ...)
   select3: (select * from table3)
   select1.1.1: (select * from table1_1_1)
   ...

     main unit
     fake0
     select1 select2 select3
     |^^     |^
    s|||     ||master
    l|||     |+---------------------------------+
    a|||     +---------------------------------+|
    v|||master                         slave   ||
    e||+-------------------------+             ||
     V|            neighbor      |             V|
     unit1.1<+==================>unit1.2       unit2.1
     fake1.1
     select1.1.1 select 1.1.2    select1.2.1   select2.1.1
                                               |^
                                               ||
                                               V|
                                               unit2.1.1.1
                                               select2.1.1.1.1


   relation in main unit will be following:
   (bigger picture for:
      main unit
      fake0
      select1 select2 select3
   in the above picture)

         main unit
         |^^^^|fake_select_lex
         |||||+--------------------------------------------+
         ||||+--------------------------------------------+|
         |||+------------------------------+              ||
         ||+--------------+                |              ||
    slave||master         |                |              ||
         V|      neighbor |       neighbor |        master|V
         select1<========>select2<========>select3        fake0

    list of all select_lex will be following (as it will be constructed by
    parser):

    select1->select2->select3->select2.1.1->select 2.1.2->select2.1.1.1.1-+
                                                                          |
    +---------------------------------------------------------------------+
    |
    +->select1.1.1->select1.1.2

*/

/* 
    Base class for st_select_lex (SELECT_LEX) & 
    st_select_lex_unit (SELECT_LEX_UNIT)
*/
struct LEX;
class st_select_lex;
class st_select_lex_unit;


class st_select_lex_node {
protected:
  st_select_lex_node *next, **prev,   /* neighbor list */
    *master, *slave,                  /* vertical links */
    *link_next, **link_prev;          /* list of whole SELECT_LEX */
  enum sub_select_type linkage;

  void init_query_common();

public:
  ulonglong options;
  uint8 uncacheable;
  bool distinct:1;
  bool no_table_names_allowed:1; /* used for global order by */
  /*
    result of this query can't be cached, bit field, can be :
      UNCACHEABLE_DEPENDENT_GENERATED
      UNCACHEABLE_DEPENDENT_INJECTED
      UNCACHEABLE_RAND
      UNCACHEABLE_SIDEEFFECT
      UNCACHEABLE_EXPLAIN
      UNCACHEABLE_PREPARE
  */

  bool is_linkage_set() const
  {
    return linkage == UNION_TYPE || linkage == INTERSECT_TYPE || linkage == EXCEPT_TYPE;
  }
  enum sub_select_type get_linkage() { return linkage; }
  static void *operator new(size_t size, MEM_ROOT *mem_root) throw ()
  { return (void*) alloc_root(mem_root, (uint) size); }
  static void operator delete(void *ptr,size_t size) { TRASH_FREE(ptr, size); }
  static void operator delete(void *ptr, MEM_ROOT *mem_root) {}

  // Ensures that at least all members used during cleanup() are initialized.
  st_select_lex_node()
    : next(NULL), prev(NULL),
      master(NULL), slave(NULL),
      link_next(NULL), link_prev(NULL),
      linkage(UNSPECIFIED_TYPE)
  {
  }

  inline st_select_lex_node* get_master() { return master; }
  inline st_select_lex_node* get_slave() { return slave; }
  void include_down(st_select_lex_node *upper);
  void add_slave(st_select_lex_node *slave_arg);
  void include_neighbour(st_select_lex_node *before);
  void link_chain_down(st_select_lex_node *first);
  void link_neighbour(st_select_lex_node *neighbour)
  {
    DBUG_ASSERT(next == NULL);
    DBUG_ASSERT(neighbour != NULL);
    next= neighbour;
    neighbour->prev= &next;
  }
  void cut_next() { next= NULL; }
  void include_standalone(st_select_lex_node *sel, st_select_lex_node **ref);
  void include_global(st_select_lex_node **plink);
  void exclude();
  void exclude_from_tree();
  void exclude_from_global()
  {
    if (!link_prev)
      return;
    if (((*link_prev)= link_next))
      link_next->link_prev= link_prev;
    link_next= NULL;
    link_prev= NULL;
  }
  void substitute_in_tree(st_select_lex_node *subst);

  void set_slave(st_select_lex_node *slave_arg) { slave= slave_arg; }
  void move_node(st_select_lex_node *where_to_move)
  {
    if (where_to_move == this)
      return;
    if (next)
      next->prev= prev;
    *prev= next;
    *where_to_move->prev= this;
    next= where_to_move;
  }
  st_select_lex_node *insert_chain_before(st_select_lex_node **ptr_pos_to_insert,
                                          st_select_lex_node *end_chain_node);
  void move_as_slave(st_select_lex_node *new_master);
  void set_linkage(enum sub_select_type l)
  {
    DBUG_ENTER("st_select_lex_node::set_linkage");
    DBUG_PRINT("info", ("node: %p  linkage: %d->%d", this, linkage, l));
    linkage= l;
    DBUG_VOID_RETURN;
  }
  /*
    This method created for reiniting LEX in mysql_admin_table() and can be
    used only if you are going remove all SELECT_LEX & units except belonger
    to LEX (LEX::unit & LEX::select, for other purposes there are
    SELECT_LEX_UNIT::exclude_level & SELECT_LEX_UNIT::exclude_tree.

    It is also used in parsing to detach builtin select.
  */
  void cut_subtree() { slave= 0; }
  friend class st_select_lex_unit;
  friend bool mysql_new_select(LEX *lex, bool move_down, SELECT_LEX *sel);
  friend bool mysql_make_view(THD *thd, TABLE_SHARE *share, TABLE_LIST *table,
                              bool open_view_no_parse);
  friend class st_select_lex;
private:
  void fast_exclude();
};
typedef class st_select_lex_node SELECT_LEX_NODE;

/* 
   SELECT_LEX_UNIT - unit of selects (UNION, INTERSECT, ...) group 
   SELECT_LEXs
*/
class THD;
class select_result;
class JOIN;
class select_unit;
class Procedure;
class Explain_query;

void delete_explain_query(LEX *lex);
void create_explain_query(LEX *lex, MEM_ROOT *mem_root);
void create_explain_query_if_not_exists(LEX *lex, MEM_ROOT *mem_root);
bool print_explain_for_slow_log(LEX *lex, THD *thd, String *str);


class st_select_lex_unit: public st_select_lex_node {
protected:
  TABLE_LIST result_table_list;
  select_unit *union_result;
  ulonglong found_rows_for_union;

  bool prepare_join(THD *thd, SELECT_LEX *sl, select_result *result,
                    ulonglong additional_options,
                    bool is_union_select);
  bool join_union_type_handlers(THD *thd,
                                class Type_holder *holders, uint count);
  bool join_union_type_attributes(THD *thd,
                                  class Type_holder *holders, uint count);
public:
  bool join_union_item_types(THD *thd, List<Item> &types, uint count);
  // Ensures that at least all members used during cleanup() are initialized.
  st_select_lex_unit()
    : union_result(NULL), table(NULL),  result(NULL), fake_select_lex(NULL),
      last_procedure(NULL),cleaned(false), bag_set_op_optimized(false),
      have_except_all_or_intersect_all(false)
  {
  }

  TABLE *table; /* temporary table using for appending UNION results */
  select_result *result;
  st_select_lex *pre_last_parse;
  /*
    Node on which we should return current_select pointer after parsing
    subquery
  */
  st_select_lex *return_to;
  /* LIMIT clause runtime counters */
  Select_limit_counters lim;
  /* not NULL if unit used in subselect, point to subselect item */
  Item_subselect *item;
  /*
    TABLE_LIST representing this union in the embedding select. Used for
    derived tables/views handling.
  */
  TABLE_LIST *derived;
  /* With clause attached to this unit (if any) */
  With_clause *with_clause;
  /* With element where this unit is used as the specification (if any) */
  With_element *with_element;
  /* The unit used as a CTE specification from which this unit is cloned */
  st_select_lex_unit *cloned_from;
  /* thread handler */
  THD *thd;
  /*
    SELECT_LEX for hidden SELECT in union which process global
    ORDER BY and LIMIT
  */
  st_select_lex *fake_select_lex;
  /**
    SELECT_LEX that stores LIMIT and OFFSET for UNION ALL when noq
    fake_select_lex is used.
  */
  st_select_lex *saved_fake_select_lex;

  /* pointer to the last node before last subsequence of UNION ALL */
  st_select_lex *union_distinct;
  Procedure *last_procedure;     /* Pointer to procedure, if such exists */

  // list of fields which points to temporary table for union
  List<Item> item_list;
  /*
    list of types of items inside union (used for union & derived tables)
    
    Item_type_holders from which this list consist may have pointers to Field,
    pointers is valid only after preparing SELECTS of this unit and before
    any SELECT of this unit execution
  */
  List<Item> types;

  bool prepared:1; // prepare phase already performed for UNION (unit)
  bool optimized:1; // optimize phase already performed for UNION (unit)
  bool optimized_2:1;
  bool executed:1; // already executed
  bool cleaned:1;
  bool bag_set_op_optimized:1;
  bool optimize_started:1;
  bool have_except_all_or_intersect_all:1;
  /**
     TRUE if the unit contained TVC at the top level that has been wrapped
     into SELECT:
     VALUES (v1) ... (vn) => SELECT * FROM (VALUES (v1) ... (vn)) as tvc
  */
  bool with_wrapped_tvc:1;
  bool is_view:1;
  bool describe:1; /* union exec() called for EXPLAIN */
  bool columns_are_renamed:1;

protected:
  /* This is bool, not bit, as it's used and set in many places */
  bool saved_error;
public:

  /**
    Pointer to 'last' select, or pointer to select where we stored
    global parameters for union.

    If this is a union of multiple selects, the parser puts the global
    parameters in fake_select_lex. If the union doesn't use a
    temporary table, st_select_lex_unit::prepare() nulls out
    fake_select_lex, but saves a copy in saved_fake_select_lex in
    order to preserve the global parameters.

    If it is not a union, first_select() is the last select.

    @return select containing the global parameters
  */
  inline st_select_lex *global_parameters()
  {
    if (fake_select_lex != NULL)
      return fake_select_lex;
    else if (saved_fake_select_lex != NULL)
      return saved_fake_select_lex;
    return first_select();
  };

  void init_query();
  st_select_lex* outer_select();
  const st_select_lex* first_select() const
  {
    return reinterpret_cast<const st_select_lex*>(slave);
  }
  st_select_lex* first_select()
  {
    return reinterpret_cast<st_select_lex*>(slave);
  }
  void set_with_clause(With_clause *with_cl);
  st_select_lex_unit* next_unit()
  {
    return reinterpret_cast<st_select_lex_unit*>(next);
  }
  st_select_lex* return_after_parsing() { return return_to; }
  void exclude_level();
  // void exclude_tree(); // it is not used for long time
  bool is_excluded() { return prev == NULL; }

  /* UNION methods */
  bool prepare(TABLE_LIST *derived_arg, select_result *sel_result,
               ulonglong additional_options);
  bool optimize();
  void optimize_bag_operation(bool is_outer_distinct);
  bool exec();
  bool exec_recursive();
  bool cleanup();
  inline void unclean() { cleaned= 0; }
  void reinit_exec_mechanism();

  void print(String *str, enum_query_type query_type);

  bool add_fake_select_lex(THD *thd);
  void init_prepare_fake_select_lex(THD *thd, bool first_execution);
  inline bool is_prepared() { return prepared; }
  bool change_result(select_result_interceptor *result,
                     select_result_interceptor *old_result);
  void set_limit(st_select_lex *values);
  void set_thd(THD *thd_arg) { thd= thd_arg; }
  inline bool is_unit_op ();
  bool union_needs_tmp_table();

  void set_unique_exclude();
  bool check_distinct_in_union();

  friend struct LEX;
  friend int subselect_union_engine::exec();

  List<Item> *get_column_types(bool for_cursor);

  select_unit *get_union_result() { return union_result; }
  int save_union_explain(Explain_query *output);
  int save_union_explain_part2(Explain_query *output);
  unit_common_op common_op();

  bool explainable() const;

  void reset_distinct();
  void fix_distinct();

  void register_select_chain(SELECT_LEX *first_sel);

  bool set_nest_level(int new_nest_level);
  bool check_parameters(SELECT_LEX *main_select);

  bool set_lock_to_the_last_select(Lex_select_lock l);

  friend class st_select_lex;
};

typedef class st_select_lex_unit SELECT_LEX_UNIT;
typedef Bounds_checked_array<Item*> Ref_ptr_array;


/**
  Structure which consists of the field and the item that
  corresponds to this field.
*/

class Field_pair :public Sql_alloc
{
public:
  Field *field;
  Item *corresponding_item;
  Field_pair(Field *fld, Item *item)
    :field(fld), corresponding_item(item) {}
};

Field_pair *get_corresponding_field_pair(Item *item,
                                         List<Field_pair> pair_list);
Field_pair *find_matching_field_pair(Item *item, List<Field_pair> pair_list);


#define TOUCHED_SEL_COND 1/* WHERE/HAVING/ON should be reinited before use */
#define TOUCHED_SEL_DERIVED (1<<1)/* derived should be reinited before use */

#define UNIT_NEST_FL        1
/*
  SELECT_LEX - store information of parsed SELECT statment
*/
class st_select_lex: public st_select_lex_node
{
public:
  /*
    Currently the field first_nested is used only by parser.
    It containa either a reference to the first select
    of the nest of selects to which 'this' belongs to, or
    in the case of priority jump it contains a reference to
    the select to which the priority nest has to be attached to.
    If there is no priority jump then the first select of the
    nest contains the reference to itself in first_nested.
    Example:
      select1 union select2 intersect select
    Here we have a priority jump at select2.
    So select2->first_nested points to select1,
    while select3->first_nested points to select2 and
    select1->first_nested points to select1.
  */

  Name_resolution_context context;
  LEX_CSTRING db;

  /*
    Point to the LEX in which it was created, used in view subquery detection.

    TODO: make also st_select_lex::parent_stmt_lex (see LEX::stmt_lex)
    and use st_select_lex::parent_lex & st_select_lex::parent_stmt_lex
    instead of global (from THD) references where it is possible.
  */
  LEX *parent_lex;
  st_select_lex *first_nested;
  Item *where, *having;                         /* WHERE & HAVING clauses */
  Item *prep_where; /* saved WHERE clause for prepared statement processing */
  Item *prep_having;/* saved HAVING clause for prepared statement processing */
  Item *cond_pushed_into_where;  /* condition pushed into WHERE  */
  Item *cond_pushed_into_having; /* condition pushed into HAVING */

  /*
    nest_levels are local to the query or VIEW,
    and that view merge procedure does not re-calculate them.
    So we also have to remember unit against which we count levels.
  */
  SELECT_LEX_UNIT *nest_level_base;
  Item_sum *inner_sum_func_list; /* list of sum func in nested selects */ 
  /* 
    This is a copy of the original JOIN USING list that comes from
    the parser. The parser :
      1. Sets the natural_join of the second TABLE_LIST in the join
         and the st_select_lex::prev_join_using.
      2. Makes a parent TABLE_LIST and sets its is_natural_join/
       join_using_fields members.
      3. Uses the wrapper TABLE_LIST as a table in the upper level.
    We cannot assign directly to join_using_fields in the parser because
    at stage (1.) the parent TABLE_LIST is not constructed yet and
    the assignment will override the JOIN USING fields of the lower level
    joins on the right.
  */
  List<String> *prev_join_using;
  JOIN *join; /* after JOIN::prepare it is pointer to corresponding JOIN */
  TABLE_LIST *embedding;          /* table embedding to the above list   */
  table_value_constr *tvc;

  /* The interface employed to execute the select query by a foreign engine */
  select_handler *select_h;
  /* The object used to organize execution of the query by a foreign engine */
  select_handler *pushdown_select;
  List<TABLE_LIST> *join_list;    /* list for the currently parsed join  */
  st_select_lex *merged_into; /* select which this select is merged into */
                              /* (not 0 only for views/derived tables)   */
  const char *type;           /* type of select for EXPLAIN          */


  /* List of references to fields referenced from inner selects */
  List<Item_outer_ref> inner_refs_list;
  List<Item> attach_to_conds;
  /* Saved values of the WHERE and HAVING clauses*/
  Item::cond_result cond_value, having_value;
  /* 
    Usually it is pointer to ftfunc_list_alloc, but in union used to create
    fake select_lex for calling mysql_select under results of union
  */
  List<Item_func_match> *ftfunc_list;
  List<Item_func_match> ftfunc_list_alloc;
  /*
    The list of items to which MIN/MAX optimizations of opt_sum_query()
    have been applied. Used to rollback those optimizations if it's needed.
  */
  List<Item_sum> min_max_opt_list;
  List<TABLE_LIST> top_join_list; /* join list of the top level          */
  List<TABLE_LIST> sj_nests;      /* Semi-join nests within this join */
  /*
    Beginning of the list of leaves in a FROM clause, where the leaves
    inlcude all base tables including view tables. The tables are connected
    by TABLE_LIST::next_leaf, so leaf_tables points to the left-most leaf.

    List of all base tables local to a subquery including all view
    tables. Unlike 'next_local', this in this list views are *not*
    leaves. Created in setup_tables() -> make_leaves_list().
  */
  /* 
    Subqueries that will need to be converted to semi-join nests, including
    those converted to jtbm nests. The list is emptied when conversion is done.
  */
  List<Item_in_subselect> sj_subselects;
  /*
    List of IN-predicates in this st_select_lex that
    can be transformed into IN-subselect defined with TVC.
  */
  List<Item_func_in> in_funcs;
  List<TABLE_LIST> leaf_tables;
  List<TABLE_LIST> leaf_tables_exec;
  List<TABLE_LIST> leaf_tables_prep;

  /* current index hint kind. used in filling up index_hints */
  enum index_hint_type current_index_hint_type;

  /*
    FROM clause - points to the beginning of the TABLE_LIST::next_local list.
  */
  SQL_I_List<TABLE_LIST>  table_list;

  /*
    GROUP BY clause.
    This list may be mutated during optimization (by remove_const()),
    so for prepared statements, we keep a copy of the ORDER.next pointers in
    group_list_ptrs, and re-establish the original list before each execution.
  */
  SQL_I_List<ORDER>       group_list;
  Group_list_ptrs        *group_list_ptrs;

  List<Item>          item_list;  /* list of fields & expressions */
  List<Item>          pre_fix;    /* above list before fix_fields */
  List<Item>          fix_after_optimize;
  SQL_I_List<ORDER> order_list;   /* ORDER clause */
  SQL_I_List<ORDER> gorder_list;
  Lex_select_limit limit_params;  /* LIMIT clause parameters */

  /* Structure to store fields that are used in the GROUP BY of this select */
  List<Field_pair> grouping_tmp_fields;
  List<udf_func>     udf_list;                  /* udf function calls stack */
  List<Index_hint> *index_hints;  /* list of USE/FORCE/IGNORE INDEX */
  List<List_item> save_many_values;
  List<Item> *save_insert_list;

  bool                is_item_list_lookup:1;
  /*
    Needed to correctly generate 'PRIMARY' or 'SIMPLE' for select_type column
    of EXPLAIN
  */
  bool have_merged_subqueries:1;
  bool is_set_query_expr_tail:1;
  bool with_sum_func:1;   /* sum function indicator */
  bool with_rownum:1;     /* rownum() function indicator */
  bool braces:1;    /* SELECT ... UNION (SELECT ... ) <- this braces */
  bool automatic_brackets:1; /* dummy select for INTERSECT precedence */
  /* TRUE when having fix field called in processing of this SELECT */
  bool having_fix_field:1;
  /*
    TRUE when fix field is called for a new condition pushed into the
    HAVING clause of this SELECT
  */
  bool having_fix_field_for_pushed_cond:1;
  /*
    there are subquery in HAVING clause => we can't close tables before
    query processing end even if we use temporary table
  */
  bool subquery_in_having:1;
  /* TRUE <=> this SELECT is correlated w.r.t. some ancestor select */
  bool with_all_modifier:1;  /* used for selects in union */
  bool is_correlated:1;
  bool first_natural_join_processing:1;
  bool first_cond_optimization:1;
  /* do not wrap view fields with Item_ref */
  bool no_wrap_view_item:1;
  /* exclude this select from check of unique_table() */
  bool exclude_from_table_unique_test:1;
  bool in_tvc:1;
  bool skip_locked:1;
  bool m_non_agg_field_used:1;
  bool m_agg_func_used:1;
  bool m_custom_agg_func_used:1;
  /* the select is "service-select" and can not have tables */
  bool is_service_select:1;

  /// Array of pointers to top elements of all_fields list
  Ref_ptr_array ref_pointer_array;
  ulong table_join_options;

  /*
    number of items in select_list and HAVING clause used to get number
    bigger then can be number of entries that will be added to all item
    list during split_sum_func
  */
  uint select_n_having_items;
  uint cond_count;    /* number of sargable Items in where/having/on */
  uint between_count; /* number of between predicates in where/having/on */
  uint max_equal_elems; /* max number of elements in multiple equalities */   
  /*
    Number of fields used in select list or where clause of current select
    and all inner subselects.
  */
  uint select_n_where_fields;
  /* reserved for exists 2 in */
  uint select_n_reserved;
  /*
   it counts the number of bit fields in the SELECT list. These are used when
   DISTINCT is converted to a GROUP BY involving BIT fields.
  */
  uint hidden_bit_fields;
  /*
    Number of fields used in the definition of all the windows functions.
    This includes:
      1) Fields in the arguments
      2) Fields in the PARTITION BY clause
      3) Fields in the ORDER BY clause
  */
  /*
    Number of current derived table made with TVC during the
    transformation of IN-predicate into IN-subquery for this
    st_select_lex.
  */
  uint curr_tvc_name;
  uint fields_in_window_functions;
  uint insert_tables;
  enum_parsing_place parsing_place; /* where we are parsing expression */
  enum_parsing_place save_parsing_place;
  enum_parsing_place context_analysis_place; /* where we are in prepare */
  enum leaf_list_state {UNINIT, READY, SAVED};
  enum leaf_list_state prep_leaf_list_state;
  enum olap_type olap;
  /* SELECT [FOR UPDATE/LOCK IN SHARE MODE] [SKIP LOCKED] */
  enum select_lock_type {NONE, IN_SHARE_MODE, FOR_UPDATE};
  enum select_lock_type select_lock;

  uint in_sum_expr;
  uint select_number; /* number of select (used for EXPLAIN) */
  uint with_wild;     /* item list contain '*' ; Counter */
  /* Number of Item_sum-derived objects in this SELECT */
  uint n_sum_items;
  /* Number of Item_sum-derived objects in children and descendant SELECTs */
  uint n_child_sum_items;
  uint versioned_tables;                 /* For versioning */
  int nest_level;     /* nesting level of select */
  /* index in the select list of the expression currently being fixed */
  int cur_pos_in_select_list;

  /*
    This array is used to note  whether we have any candidates for
    expression caching in the corresponding clauses
  */
  bool expr_cache_may_be_used[PARSING_PLACE_SIZE];
  uint8 nest_flags; 
  /*
    This variable is required to ensure proper work of subqueries and
    stored procedures. Generally, one should use the states of
    Query_arena to determine if it's a statement prepare or first
    execution of a stored procedure. However, in case when there was an
    error during the first execution of a stored procedure, the SP body
    is not expelled from the SP cache. Therefore, a deeply nested
    subquery might be left unoptimized. So we need this per-subquery
    variable to inidicate the optimization/execution state of every
    subquery. Prepared statements work OK in that regard, as in
    case of an error during prepare the PS is not created.
  */
  uint8 changed_elements; // see TOUCHED_SEL_*

  /**
    The set of those tables whose fields are referenced in the select list of
    this select level.
  */
  table_map select_list_tables;

  /* namp of nesting SELECT visibility (for aggregate functions check) */
  nesting_map name_visibility_map;
  table_map with_dep;
  index_clause_map current_index_hint_clause;

  /* it is for correct printing SELECT options */
  thr_lock_type lock_type;
  
  /** System Versioning */
  int vers_setup_conds(THD *thd, TABLE_LIST *tables);
  /* push new Item_field into item_list */
  bool vers_push_field(THD *thd, TABLE_LIST *table,
                       const LEX_CSTRING field_name);

  int period_setup_conds(THD *thd, TABLE_LIST *table);
  void init_query();
  void init_select();
  st_select_lex_unit* master_unit() { return (st_select_lex_unit*) master; }
  inline void set_master_unit(st_select_lex_unit *master_unit)
  {
    master= (st_select_lex_node *)master_unit;
  }
  void set_master(st_select_lex *master_arg)
  {
    master= master_arg;
  }
  st_select_lex_unit* first_inner_unit() 
  { 
    return (st_select_lex_unit*) slave; 
  }
  st_select_lex* outer_select();
  st_select_lex* next_select() { return (st_select_lex*) next; }
  st_select_lex* next_select_in_list() 
  {
    return (st_select_lex*) link_next;
  }
  st_select_lex_node** next_select_in_list_addr()
  {
    return &link_next;
  }
  st_select_lex* return_after_parsing()
  {
    return master_unit()->return_after_parsing();
  }
  inline bool is_subquery_function() { return master_unit()->item != 0; }

  bool mark_as_dependent(THD *thd, st_select_lex *last,
                         Item_ident *dependency);

  void set_braces(bool value)
  {
    braces= value;
  }
  bool inc_in_sum_expr();
  uint get_in_sum_expr();

  bool add_item_to_list(THD *thd, Item *item);
  bool add_group_to_list(THD *thd, Item *item, bool asc);
  bool add_ftfunc_to_list(THD *thd, Item_func_match *func);
  bool add_order_to_list(THD *thd, Item *item, bool asc);
  bool add_gorder_to_list(THD *thd, Item *item, bool asc);
  TABLE_LIST* add_table_to_list(THD *thd, Table_ident *table,
                                LEX_CSTRING *alias,
                                ulong table_options,
                                thr_lock_type flags= TL_UNLOCK,
                                enum_mdl_type mdl_type= MDL_SHARED_READ,
                                List<Index_hint> *hints= 0,
                                List<String> *partition_names= 0,
                                LEX_STRING *option= 0);
  TABLE_LIST* get_table_list();
  bool init_nested_join(THD *thd);
  TABLE_LIST *end_nested_join(THD *thd);
  TABLE_LIST *nest_last_join(THD *thd);
  void add_joined_table(TABLE_LIST *table);
  bool add_cross_joined_table(TABLE_LIST *left_op, TABLE_LIST *right_op,
                              bool straight_fl);
  TABLE_LIST *convert_right_join();
  List<Item>* get_item_list();
  ulong get_table_join_options();
  void set_lock_for_tables(thr_lock_type lock_type, bool for_update,
                           bool skip_locks);
  /*
    This method created for reiniting LEX in mysql_admin_table() and can be
    used only if you are going remove all SELECT_LEX & units except belonger
    to LEX (LEX::unit & LEX::select, for other purposes there are
    SELECT_LEX_UNIT::exclude_level & SELECT_LEX_UNIT::exclude_tree
  */
  void cut_subtree() { slave= 0; }
  bool test_limit();
  /**
    Get offset for LIMIT.

    Evaluate offset item if necessary.

    @return Number of rows to skip.
  */
  ha_rows get_offset();
  /**
   Get limit.

   Evaluate limit item if necessary.

   @return Limit of rows in result.
  */
  ha_rows get_limit();

  friend struct LEX;
  st_select_lex() : group_list_ptrs(NULL), braces(0),
                    automatic_brackets(0), n_sum_items(0), n_child_sum_items(0)
  {}
  void make_empty_select()
  {
    init_query();
    init_select();
  }
  bool setup_ref_array(THD *thd, uint order_group_num);
  void print(THD *thd, String *str, enum_query_type query_type);
  static void print_order(String *str,
                          ORDER *order,
                          enum_query_type query_type);
  void print_limit(THD *thd, String *str, enum_query_type query_type);
  void fix_prepare_information(THD *thd, Item **conds, Item **having_conds);
  /*
    Destroy the used execution plan (JOIN) of this subtree (this
    SELECT_LEX and all nested SELECT_LEXes and SELECT_LEX_UNITs).
  */
  bool cleanup();
  /*
    Recursively cleanup the join of this select lex and of all nested
    select lexes.
  */
  void cleanup_all_joins(bool full);

  void set_index_hint_type(enum index_hint_type type, index_clause_map clause);

  /* 
   Add a index hint to the tagged list of hints. The type and clause of the
   hint will be the current ones (set by set_index_hint()) 
  */
  bool add_index_hint (THD *thd, const char *str, size_t length);

  /* make a list to hold index hints */
  void alloc_index_hints (THD *thd);
  /* read and clear the index hints */
  List<Index_hint>* pop_index_hints(void) 
  {
    List<Index_hint> *hints= index_hints;
    index_hints= NULL;
    return hints;
  }

  inline void clear_index_hints(void) { index_hints= NULL; }
  bool is_part_of_union() { return master_unit()->is_unit_op(); }
  bool is_top_level_node() 
  { 
    return (select_number == 1) && !is_part_of_union();
  }
  bool optimize_unflattened_subqueries(bool const_only);
  /* Set the EXPLAIN type for this subquery. */
  void set_explain_type(bool on_the_fly);
  bool handle_derived(LEX *lex, uint phases);
  void append_table_to_list(TABLE_LIST *TABLE_LIST::*link, TABLE_LIST *table);
  bool get_free_table_map(table_map *map, uint *tablenr);
  void replace_leaf_table(TABLE_LIST *table, List<TABLE_LIST> &tbl_list);
  void remap_tables(TABLE_LIST *derived, table_map map,
                    uint tablenr, st_select_lex *parent_lex);
  bool merge_subquery(THD *thd, TABLE_LIST *derived, st_select_lex *subq_lex,
                      uint tablenr, table_map map);
  inline bool is_mergeable()
  {
    return (next_select() == 0 && group_list.elements == 0 &&
            having == 0 && with_sum_func == 0 && with_rownum == 0 &&
            table_list.elements >= 1 && !(options & SELECT_DISTINCT) &&
            limit_params.select_limit == 0);
  }
  void mark_as_belong_to_derived(TABLE_LIST *derived);
  void increase_derived_records(ha_rows records);
  void update_used_tables();
  void update_correlated_cache();
  void mark_const_derived(bool empty);

  bool save_leaf_tables(THD *thd);
  bool save_prep_leaf_tables(THD *thd);

  void set_unique_exclude();

  bool is_merged_child_of(st_select_lex *ancestor);

  /*
    For MODE_ONLY_FULL_GROUP_BY we need to maintain two flags:
     - Non-aggregated fields are used in this select.
     - Aggregate functions are used in this select.
    In MODE_ONLY_FULL_GROUP_BY only one of these may be true.
  */
  bool non_agg_field_used() const { return m_non_agg_field_used; }
  bool agg_func_used()      const { return m_agg_func_used; }
  bool custom_agg_func_used() const { return m_custom_agg_func_used; }

  void set_non_agg_field_used(bool val) { m_non_agg_field_used= val; }
  void set_agg_func_used(bool val)      { m_agg_func_used= val; }
  void set_custom_agg_func_used(bool val) { m_custom_agg_func_used= val; }
  inline void set_with_clause(With_clause *with_clause);
  With_clause *get_with_clause()
  {
    return master_unit()->with_clause;
  }
  With_element *get_with_element()
  {
    return master_unit()->cloned_from ?
           master_unit()->cloned_from->with_element :
           master_unit()->with_element;
  }
  With_element *find_table_def_in_with_clauses(TABLE_LIST *table);
  bool check_unrestricted_recursive(bool only_standard_compliant);
  bool check_subqueries_with_recursive_references();
  void collect_grouping_fields_for_derived(THD *thd, ORDER *grouping_list);
  bool collect_grouping_fields(THD *thd);
  bool collect_fields_equal_to_grouping(THD *thd);
  void check_cond_extraction_for_grouping_fields(THD *thd, Item *cond);
  Item *build_cond_for_grouping_fields(THD *thd, Item *cond,
                                       bool no_to_clones);
  
  List<Window_spec> window_specs;
  void prepare_add_window_spec(THD *thd);
  bool add_window_def(THD *thd, LEX_CSTRING *win_name, LEX_CSTRING *win_ref,
                      SQL_I_List<ORDER> win_partition_list,
                      SQL_I_List<ORDER> win_order_list,
                      Window_frame *win_frame);
  bool add_window_spec(THD *thd, LEX_CSTRING *win_ref,
                       SQL_I_List<ORDER> win_partition_list,
                       SQL_I_List<ORDER> win_order_list,
                       Window_frame *win_frame);
  List<Item_window_func> window_funcs;
  bool add_window_func(Item_window_func *win_func);

  bool have_window_funcs() const { return (window_funcs.elements !=0); }
  ORDER *find_common_window_func_partition_fields(THD *thd);

  bool cond_pushdown_is_allowed() const
  { return !olap && !limit_params.explicit_limit && !tvc && !with_rownum; }
  
  bool build_pushable_cond_for_having_pushdown(THD *thd, Item *cond);
  void pushdown_cond_into_where_clause(THD *thd, Item *extracted_cond,
                                       Item **remaining_cond,
                                       Item_transformer transformer,
                                       uchar *arg);
  Item *pushdown_from_having_into_where(THD *thd, Item *having);

  select_handler *find_select_handler(THD *thd);

  bool is_set_op()
  {
    return linkage == UNION_TYPE || 
           linkage == EXCEPT_TYPE || 
           linkage == INTERSECT_TYPE;
  }

  inline void add_where_field(st_select_lex *sel)
  {
    DBUG_ASSERT(this != sel);
    select_n_where_fields+= sel->select_n_where_fields;
  }
  inline void set_linkage_and_distinct(enum sub_select_type l, bool d)
  {
    DBUG_ENTER("SELECT_LEX::set_linkage_and_distinct");
    DBUG_PRINT("info", ("select: %p  distinct %d", this, d));
    set_linkage(l);
    DBUG_ASSERT(l == UNION_TYPE ||
                l == INTERSECT_TYPE ||
                l == EXCEPT_TYPE);
    if (d && master_unit() && master_unit()->union_distinct != this)
      master_unit()->union_distinct= this;
    distinct= d;
    with_all_modifier= !distinct;
    DBUG_VOID_RETURN;
  }
  bool set_nest_level(int new_nest_level);
  bool check_parameters(SELECT_LEX *main_select);
  void mark_select()
  {
    DBUG_ENTER("st_select_lex::mark_select()");
    DBUG_PRINT("info", ("Select #%d", select_number));
    DBUG_VOID_RETURN;
  }
  void register_unit(SELECT_LEX_UNIT *unit,
                     Name_resolution_context *outer_context);
  SELECT_LEX_UNIT *attach_selects_chain(SELECT_LEX *sel,
                                        Name_resolution_context *context);
  void add_statistics(SELECT_LEX_UNIT *unit);
  bool make_unique_derived_name(THD *thd, LEX_CSTRING *alias);
  void lex_start(LEX *plex);
  bool is_unit_nest() { return (nest_flags & UNIT_NEST_FL); }
  void mark_as_unit_nest() { nest_flags= UNIT_NEST_FL; }
};
typedef class st_select_lex SELECT_LEX;

inline bool st_select_lex_unit::is_unit_op ()
{
  if (!first_select()->next_select())
  {
    if (first_select()->tvc)
      return 1;
    else
      return 0;
  }

  enum sub_select_type linkage= first_select()->next_select()->linkage;
  return linkage == UNION_TYPE || linkage == INTERSECT_TYPE ||
    linkage == EXCEPT_TYPE;
}


struct st_sp_chistics
{
  LEX_CSTRING comment;
  enum enum_sp_suid_behaviour suid;
  bool detistic;
  enum enum_sp_data_access daccess;
  enum enum_sp_aggregate_type agg_type;
  void init() { bzero(this, sizeof(*this)); }
  void set(const st_sp_chistics &other) { *this= other; }
  bool read_from_mysql_proc_row(THD *thd, TABLE *table);
};


class Sp_chistics: public st_sp_chistics
{
public:
  Sp_chistics() { init(); }
};


struct st_trg_chistics: public st_trg_execution_order
{
  enum trg_action_time_type action_time;
  enum trg_event_type event;

  const char *ordering_clause_begin;
  const char *ordering_clause_end;

};

enum xa_option_words {XA_NONE, XA_JOIN, XA_RESUME, XA_ONE_PHASE,
                      XA_SUSPEND, XA_FOR_MIGRATE};

class Sroutine_hash_entry;

/*
  Class representing list of all tables used by statement and other
  information which is necessary for opening and locking its tables,
  like SQL command for this statement.

  Also contains information about stored functions used by statement
  since during its execution we may have to add all tables used by its
  stored functions/triggers to this list in order to pre-open and lock
  them.

  Also used by LEX::reset_n_backup/restore_backup_query_tables_list()
  methods to save and restore this information.
*/

class Query_tables_list
{
public:
  /**
    SQL command for this statement. Part of this class since the
    process of opening and locking tables for the statement needs
    this information to determine correct type of lock for some of
    the tables.
  */
  enum_sql_command sql_command;
  /* Global list of all tables used by this statement */
  TABLE_LIST *query_tables;
  /* Pointer to next_global member of last element in the previous list. */
  TABLE_LIST **query_tables_last;
  /*
    If non-0 then indicates that query requires prelocking and points to
    next_global member of last own element in query table list (i.e. last
    table which was not added to it as part of preparation to prelocking).
    0 - indicates that this query does not need prelocking.
  */
  TABLE_LIST **query_tables_own_last;
  /*
    Set of stored routines called by statement.
    (Note that we use lazy-initialization for this hash).
  */
  enum { START_SROUTINES_HASH_SIZE= 16 };
  HASH sroutines;
  /*
    List linking elements of 'sroutines' set. Allows you to add new elements
    to this set as you iterate through the list of existing elements.
    'sroutines_list_own_last' is pointer to ::next member of last element of
    this list which represents routine which is explicitly used by query.
    'sroutines_list_own_elements' number of explicitly used routines.
    We use these two members for restoring of 'sroutines_list' to the state
    in which it was right after query parsing.
  */
  SQL_I_List<Sroutine_hash_entry> sroutines_list;
  Sroutine_hash_entry **sroutines_list_own_last;
  uint sroutines_list_own_elements;

  /**
    Number of tables which were open by open_tables() and to be locked
    by lock_tables().
    Note that we set this member only in some cases, when this value
    needs to be passed from open_tables() to lock_tables() which are
    separated by some amount of code.
  */
  uint table_count;

   /*
    These constructor and destructor serve for creation/destruction
    of Query_tables_list instances which are used as backup storage.
  */
  Query_tables_list() {}
  ~Query_tables_list() {}

  /* Initializes (or resets) Query_tables_list object for "real" use. */
  void reset_query_tables_list(bool init);
  void destroy_query_tables_list();
  void set_query_tables_list(Query_tables_list *state)
  {
    *this= *state;
  }

  /*
    Direct addition to the list of query tables.
    If you are using this function, you must ensure that the table
    object, in particular table->db member, is initialized.
  */
  void add_to_query_tables(TABLE_LIST *table)
  {
    *(table->prev_global= query_tables_last)= table;
    query_tables_last= &table->next_global;
  }
  bool requires_prelocking()
  {
    return MY_TEST(query_tables_own_last);
  }
  void mark_as_requiring_prelocking(TABLE_LIST **tables_own_last)
  {
    query_tables_own_last= tables_own_last;
  }
  /* Return pointer to first not-own table in query-tables or 0 */
  TABLE_LIST* first_not_own_table()
  {
    return ( query_tables_own_last ? *query_tables_own_last : 0);
  }
  void chop_off_not_own_tables()
  {
    if (query_tables_own_last)
    {
      *query_tables_own_last= 0;
      query_tables_last= query_tables_own_last;
      query_tables_own_last= 0;
    }
  }

  /** Return a pointer to the last element in query table list. */
  TABLE_LIST *last_table()
  {
    /* Don't use offsetof() macro in order to avoid warnings. */
    return query_tables ?
           (TABLE_LIST*) ((char*) query_tables_last -
                          ((char*) &(query_tables->next_global) -
                           (char*) query_tables)) :
           0;
  }

  /**
    Enumeration listing of all types of unsafe statement.

    @note The order of elements of this enumeration type must
    correspond to the order of the elements of the @c explanations
    array defined in the body of @c THD::issue_unsafe_warnings.
  */
  enum enum_binlog_stmt_unsafe {
    /**
      SELECT..LIMIT is unsafe because the set of rows returned cannot
      be predicted.
    */
    BINLOG_STMT_UNSAFE_LIMIT= 0,
    /**
      INSERT DELAYED is unsafe because the time when rows are inserted
      cannot be predicted.
    */
    BINLOG_STMT_UNSAFE_INSERT_DELAYED,
    /**
      Access to log tables is unsafe because slave and master probably
      log different things.
    */
    BINLOG_STMT_UNSAFE_SYSTEM_TABLE,
    /**
      Inserting into an autoincrement column in a stored routine is unsafe.
      Even with just one autoincrement column, if the routine is invoked more than 
      once slave is not guaranteed to execute the statement graph same way as 
      the master.
      And since it's impossible to estimate how many times a routine can be invoked at 
      the query pre-execution phase (see lock_tables), the statement is marked
      pessimistically unsafe. 
    */
    BINLOG_STMT_UNSAFE_AUTOINC_COLUMNS,
    /**
      Using a UDF (user-defined function) is unsafe.
    */
    BINLOG_STMT_UNSAFE_UDF,
    /**
      Using most system variables is unsafe, because slave may run
      with different options than master.
    */
    BINLOG_STMT_UNSAFE_SYSTEM_VARIABLE,
    /**
      Using some functions is unsafe (e.g., UUID).
    */
    BINLOG_STMT_UNSAFE_SYSTEM_FUNCTION,

    /**
      Mixing transactional and non-transactional statements are unsafe if
      non-transactional reads or writes are occur after transactional
      reads or writes inside a transaction.
    */
    BINLOG_STMT_UNSAFE_NONTRANS_AFTER_TRANS,

    /**
      Mixing self-logging and non-self-logging engines in a statement
      is unsafe.
    */
    BINLOG_STMT_UNSAFE_MULTIPLE_ENGINES_AND_SELF_LOGGING_ENGINE,

    /**
      Statements that read from both transactional and non-transactional
      tables and write to any of them are unsafe.
    */
    BINLOG_STMT_UNSAFE_MIXED_STATEMENT,

    /**
      INSERT...IGNORE SELECT is unsafe because which rows are ignored depends
      on the order that rows are retrieved by SELECT. This order cannot be
      predicted and may differ on master and the slave.
    */
    BINLOG_STMT_UNSAFE_INSERT_IGNORE_SELECT,

    /**
      INSERT...SELECT...UPDATE is unsafe because which rows are updated depends
      on the order that rows are retrieved by SELECT. This order cannot be
      predicted and may differ on master and the slave.
    */
    BINLOG_STMT_UNSAFE_INSERT_SELECT_UPDATE,

    /**
     Query that writes to a table with auto_inc column after selecting from 
     other tables are unsafe as the order in which the rows are retrieved by
     select may differ on master and slave.
    */
    BINLOG_STMT_UNSAFE_WRITE_AUTOINC_SELECT,

    /**
      INSERT...REPLACE SELECT is unsafe because which rows are replaced depends
      on the order that rows are retrieved by SELECT. This order cannot be
      predicted and may differ on master and the slave.
    */
    BINLOG_STMT_UNSAFE_REPLACE_SELECT,

    /**
      CREATE TABLE... IGNORE... SELECT is unsafe because which rows are ignored
      depends on the order that rows are retrieved by SELECT. This order cannot
      be predicted and may differ on master and the slave.
    */
    BINLOG_STMT_UNSAFE_CREATE_IGNORE_SELECT,

    /**
      CREATE TABLE...REPLACE... SELECT is unsafe because which rows are replaced
      depends on the order that rows are retrieved from SELECT. This order
      cannot be predicted and may differ on master and the slave
    */
    BINLOG_STMT_UNSAFE_CREATE_REPLACE_SELECT,

    /**
      CREATE TABLE...SELECT on a table with auto-increment column is unsafe
      because which rows are replaced depends on the order that rows are
      retrieved from SELECT. This order cannot be predicted and may differ on
      master and the slave
    */
    BINLOG_STMT_UNSAFE_CREATE_SELECT_AUTOINC,

    /**
      UPDATE...IGNORE is unsafe because which rows are ignored depends on the
      order that rows are updated. This order cannot be predicted and may differ
      on master and the slave.
    */
    BINLOG_STMT_UNSAFE_UPDATE_IGNORE,

    /**
      INSERT... ON DUPLICATE KEY UPDATE on a table with more than one
      UNIQUE KEYS  is unsafe.
    */
    BINLOG_STMT_UNSAFE_INSERT_TWO_KEYS,

    /**
       INSERT into auto-inc field which is not the first part of composed
       primary key.
    */
    BINLOG_STMT_UNSAFE_AUTOINC_NOT_FIRST,

    /**
<<<<<<< HEAD
       INSERT .. SELECT ... SKIP LOCKED is unlikely to have the same
       rows locked on the replica.
       primary key.
    */
    BINLOG_STMT_UNSAFE_SKIP_LOCKED,
=======
       Autoincrement lock mode is incompatible with STATEMENT binlog format.
    */
    BINLOG_STMT_UNSAFE_AUTOINC_LOCK_MODE,
>>>>>>> 5503c404

    /* The last element of this enumeration type. */
    BINLOG_STMT_UNSAFE_COUNT
  };
  /**
    This has all flags from 0 (inclusive) to BINLOG_STMT_FLAG_COUNT
    (exclusive) set.
  */
  static const uint32 BINLOG_STMT_UNSAFE_ALL_FLAGS=
    ((1U << BINLOG_STMT_UNSAFE_COUNT) - 1);

  /**
    Maps elements of enum_binlog_stmt_unsafe to error codes.
  */
  static const int binlog_stmt_unsafe_errcode[BINLOG_STMT_UNSAFE_COUNT];

  /**
    Determine if this statement is marked as unsafe.

    @retval 0 if the statement is not marked as unsafe.
    @retval nonzero if the statement is marked as unsafe.
  */
  inline bool is_stmt_unsafe() const {
    return get_stmt_unsafe_flags() != 0;
  }

  inline bool is_stmt_unsafe(enum_binlog_stmt_unsafe unsafe)
  {
    return binlog_stmt_flags & (1 << unsafe);
  }

  /**
    Flag the current (top-level) statement as unsafe.
    The flag will be reset after the statement has finished.

    @param unsafe_type The type of unsafety: one of the @c
    BINLOG_STMT_FLAG_UNSAFE_* flags in @c enum_binlog_stmt_flag.
  */
  inline void set_stmt_unsafe(enum_binlog_stmt_unsafe unsafe_type) {
    DBUG_ENTER("set_stmt_unsafe");
    DBUG_ASSERT(unsafe_type >= 0 && unsafe_type < BINLOG_STMT_UNSAFE_COUNT);
    binlog_stmt_flags|= (1U << unsafe_type);
    DBUG_VOID_RETURN;
  }

  /**
    Set the bits of binlog_stmt_flags determining the type of
    unsafeness of the current statement.  No existing bits will be
    cleared, but new bits may be set.

    @param flags A binary combination of zero or more bits, (1<<flag)
    where flag is a member of enum_binlog_stmt_unsafe.
  */
  inline void set_stmt_unsafe_flags(uint32 flags) {
    DBUG_ENTER("set_stmt_unsafe_flags");
    DBUG_ASSERT((flags & ~BINLOG_STMT_UNSAFE_ALL_FLAGS) == 0);
    binlog_stmt_flags|= flags;
    DBUG_VOID_RETURN;
  }

  /**
    Return a binary combination of all unsafe warnings for the
    statement.  If the statement has been marked as unsafe by the
    'flag' member of enum_binlog_stmt_unsafe, then the return value
    from this function has bit (1<<flag) set to 1.
  */
  inline uint32 get_stmt_unsafe_flags() const {
    DBUG_ENTER("get_stmt_unsafe_flags");
    DBUG_RETURN(binlog_stmt_flags & BINLOG_STMT_UNSAFE_ALL_FLAGS);
  }

  /**
    Mark the current statement as safe; i.e., clear all bits in
    binlog_stmt_flags that correspond to elements of
    enum_binlog_stmt_unsafe.
  */
  inline void clear_stmt_unsafe() {
    DBUG_ENTER("clear_stmt_unsafe");
    binlog_stmt_flags&= ~BINLOG_STMT_UNSAFE_ALL_FLAGS;
    DBUG_VOID_RETURN;
  }

  /**
    Determine if this statement is a row injection.

    @retval 0 if the statement is not a row injection
    @retval nonzero if the statement is a row injection
  */
  inline bool is_stmt_row_injection() const {
    return binlog_stmt_flags &
      (1U << (BINLOG_STMT_UNSAFE_COUNT + BINLOG_STMT_TYPE_ROW_INJECTION));
  }

  /**
    Flag the statement as a row injection.  A row injection is either
    a BINLOG statement, or a row event in the relay log executed by
    the slave SQL thread.
  */
  inline void set_stmt_row_injection() {
    DBUG_ENTER("set_stmt_row_injection");
    binlog_stmt_flags|=
      (1U << (BINLOG_STMT_UNSAFE_COUNT + BINLOG_STMT_TYPE_ROW_INJECTION));
    DBUG_VOID_RETURN;
  }

  enum enum_stmt_accessed_table
  {
    /*
       If a transactional table is about to be read. Note that
       a write implies a read.
    */
    STMT_READS_TRANS_TABLE= 0,
    /*
       If a non-transactional table is about to be read. Note that
       a write implies a read.
    */
    STMT_READS_NON_TRANS_TABLE,
    /*
       If a temporary transactional table is about to be read. Note
       that a write implies a read.
    */
    STMT_READS_TEMP_TRANS_TABLE,
    /*
       If a temporary non-transactional table is about to be read. Note
      that a write implies a read.
    */
    STMT_READS_TEMP_NON_TRANS_TABLE,
    /*
       If a transactional table is about to be updated.
    */
    STMT_WRITES_TRANS_TABLE,
    /*
       If a non-transactional table is about to be updated.
    */
    STMT_WRITES_NON_TRANS_TABLE,
    /*
       If a temporary transactional table is about to be updated.
    */
    STMT_WRITES_TEMP_TRANS_TABLE,
    /*
       If a temporary non-transactional table is about to be updated.
    */
    STMT_WRITES_TEMP_NON_TRANS_TABLE,
    /*
      The last element of the enumeration. Please, if necessary add
      anything before this.
    */
    STMT_ACCESS_TABLE_COUNT
  };

#ifndef DBUG_OFF
  static inline const char *stmt_accessed_table_string(enum_stmt_accessed_table accessed_table)
  {
    switch (accessed_table)
    {
      case STMT_READS_TRANS_TABLE:
         return "STMT_READS_TRANS_TABLE";
      break;
      case STMT_READS_NON_TRANS_TABLE:
        return "STMT_READS_NON_TRANS_TABLE";
      break;
      case STMT_READS_TEMP_TRANS_TABLE:
        return "STMT_READS_TEMP_TRANS_TABLE";
      break;
      case STMT_READS_TEMP_NON_TRANS_TABLE:
        return "STMT_READS_TEMP_NON_TRANS_TABLE";
      break;  
      case STMT_WRITES_TRANS_TABLE:
        return "STMT_WRITES_TRANS_TABLE";
      break;
      case STMT_WRITES_NON_TRANS_TABLE:
        return "STMT_WRITES_NON_TRANS_TABLE";
      break;
      case STMT_WRITES_TEMP_TRANS_TABLE:
        return "STMT_WRITES_TEMP_TRANS_TABLE";
      break;
      case STMT_WRITES_TEMP_NON_TRANS_TABLE:
        return "STMT_WRITES_TEMP_NON_TRANS_TABLE";
      break;
      case STMT_ACCESS_TABLE_COUNT:
      default:
        DBUG_ASSERT(0);
      break;
    }
    MY_ASSERT_UNREACHABLE();
    return "";
  }
#endif  /* DBUG */
               
  #define BINLOG_DIRECT_ON 0xF0    /* unsafe when
                                      --binlog-direct-non-trans-updates
                                      is ON */

  #define BINLOG_DIRECT_OFF 0xF    /* unsafe when
                                      --binlog-direct-non-trans-updates
                                      is OFF */

  #define TRX_CACHE_EMPTY 0x33     /* unsafe when trx-cache is empty */

  #define TRX_CACHE_NOT_EMPTY 0xCC /* unsafe when trx-cache is not empty */

  #define IL_LT_REPEATABLE 0xAA    /* unsafe when < ISO_REPEATABLE_READ */

  #define IL_GTE_REPEATABLE 0x55   /* unsafe when >= ISO_REPEATABLE_READ */
  
  /**
    Sets the type of table that is about to be accessed while executing a
    statement.

    @param accessed_table Enumeration type that defines the type of table,
                           e.g. temporary, transactional, non-transactional.
  */
  inline void set_stmt_accessed_table(enum_stmt_accessed_table accessed_table)
  {
    DBUG_ENTER("LEX::set_stmt_accessed_table");

    DBUG_ASSERT(accessed_table >= 0 && accessed_table < STMT_ACCESS_TABLE_COUNT);
    stmt_accessed_table_flag |= (1U << accessed_table);

    DBUG_VOID_RETURN;
  }

  /**
    Checks if a type of table is about to be accessed while executing a
    statement.

    @param accessed_table Enumeration type that defines the type of table,
           e.g. temporary, transactional, non-transactional.

    @return
      @retval TRUE  if the type of the table is about to be accessed
      @retval FALSE otherwise
  */
  inline bool stmt_accessed_table(enum_stmt_accessed_table accessed_table)
  {
    DBUG_ENTER("LEX::stmt_accessed_table");

    DBUG_ASSERT(accessed_table >= 0 && accessed_table < STMT_ACCESS_TABLE_COUNT);

    DBUG_RETURN((stmt_accessed_table_flag & (1U << accessed_table)) != 0);
  }

  /**
    Checks either a trans/non trans temporary table is being accessed while
    executing a statement.

    @return
      @retval TRUE  if a temporary table is being accessed
      @retval FALSE otherwise
  */
  inline bool stmt_accessed_temp_table()
  {
    DBUG_ENTER("THD::stmt_accessed_temp_table");
    DBUG_RETURN(stmt_accessed_non_trans_temp_table() ||
                stmt_accessed_trans_temp_table());
  }

  /**
    Checks if a temporary transactional table is being accessed while executing
    a statement.

    @return
      @retval TRUE  if a temporary transactional table is being accessed
      @retval FALSE otherwise
  */
  inline bool stmt_accessed_trans_temp_table()
  {
    DBUG_ENTER("THD::stmt_accessed_trans_temp_table");

    DBUG_RETURN((stmt_accessed_table_flag &
                ((1U << STMT_READS_TEMP_TRANS_TABLE) |
                 (1U << STMT_WRITES_TEMP_TRANS_TABLE))) != 0);
  }
  inline bool stmt_writes_to_non_temp_table()
  {
    DBUG_ENTER("THD::stmt_writes_to_non_temp_table");

    DBUG_RETURN((stmt_accessed_table_flag &
                ((1U << STMT_WRITES_TRANS_TABLE) |
                 (1U << STMT_WRITES_NON_TRANS_TABLE))));
  }

  /**
    Checks if a temporary non-transactional table is about to be accessed
    while executing a statement.

    @return
      @retval TRUE  if a temporary non-transactional table is about to be
                    accessed
      @retval FALSE otherwise
  */
  inline bool stmt_accessed_non_trans_temp_table()
  {
    DBUG_ENTER("THD::stmt_accessed_non_trans_temp_table");

    DBUG_RETURN((stmt_accessed_table_flag &
                ((1U << STMT_READS_TEMP_NON_TRANS_TABLE) |
                 (1U << STMT_WRITES_TEMP_NON_TRANS_TABLE))) != 0);
  }

  /*
    Checks if a mixed statement is unsafe.

    
    @param in_multi_stmt_transaction_mode defines if there is an on-going
           multi-transactional statement.
    @param binlog_direct defines if --binlog-direct-non-trans-updates is
           active.
    @param trx_cache_is_not_empty defines if the trx-cache is empty or not.
    @param trx_isolation defines the isolation level.
 
    @return
      @retval TRUE if the mixed statement is unsafe
      @retval FALSE otherwise
  */
  inline bool is_mixed_stmt_unsafe(bool in_multi_stmt_transaction_mode,
                                   bool binlog_direct,
                                   bool trx_cache_is_not_empty,
                                   uint tx_isolation)
  {
    bool unsafe= FALSE;

    if (in_multi_stmt_transaction_mode)
    {
       uint condition=
         (binlog_direct ? BINLOG_DIRECT_ON : BINLOG_DIRECT_OFF) &
         (trx_cache_is_not_empty ? TRX_CACHE_NOT_EMPTY : TRX_CACHE_EMPTY) &
         (tx_isolation >= ISO_REPEATABLE_READ ? IL_GTE_REPEATABLE : IL_LT_REPEATABLE);

      unsafe= (binlog_unsafe_map[stmt_accessed_table_flag] & condition);

#if !defined(DBUG_OFF)
      DBUG_PRINT("LEX::is_mixed_stmt_unsafe", ("RESULT %02X %02X %02X", condition,
              binlog_unsafe_map[stmt_accessed_table_flag],
              (binlog_unsafe_map[stmt_accessed_table_flag] & condition)));
 
      int type_in= 0;
      for (; type_in < STMT_ACCESS_TABLE_COUNT; type_in++)
      {
        if (stmt_accessed_table((enum_stmt_accessed_table) type_in))
          DBUG_PRINT("LEX::is_mixed_stmt_unsafe", ("ACCESSED %s ",
                  stmt_accessed_table_string((enum_stmt_accessed_table) type_in)));
      }
#endif
    }

    if (stmt_accessed_table(STMT_WRITES_NON_TRANS_TABLE) &&
      stmt_accessed_table(STMT_READS_TRANS_TABLE) &&
      tx_isolation < ISO_REPEATABLE_READ)
      unsafe= TRUE;
    else if (stmt_accessed_table(STMT_WRITES_TEMP_NON_TRANS_TABLE) &&
      stmt_accessed_table(STMT_READS_TRANS_TABLE) &&
      tx_isolation < ISO_REPEATABLE_READ)
      unsafe= TRUE;

    return(unsafe);
  }

  /**
    true if the parsed tree contains references to stored procedures
    or functions, false otherwise
  */
  bool uses_stored_routines() const
  { return sroutines_list.elements != 0; }

private:

  /**
    Enumeration listing special types of statements.

    Currently, the only possible type is ROW_INJECTION.
  */
  enum enum_binlog_stmt_type {
    /**
      The statement is a row injection (i.e., either a BINLOG
      statement or a row event executed by the slave SQL thread).
    */
    BINLOG_STMT_TYPE_ROW_INJECTION = 0,

    /** The last element of this enumeration type. */
    BINLOG_STMT_TYPE_COUNT
  };

  /**
    Bit field indicating the type of statement.

    There are two groups of bits:

    - The low BINLOG_STMT_UNSAFE_COUNT bits indicate the types of
      unsafeness that the current statement has.

    - The next BINLOG_STMT_TYPE_COUNT bits indicate if the statement
      is of some special type.

    This must be a member of LEX, not of THD: each stored procedure
    needs to remember its unsafeness state between calls and each
    stored procedure has its own LEX object (but no own THD object).
  */
  uint32 binlog_stmt_flags;

  /**
    Bit field that determines the type of tables that are about to be
    be accessed while executing a statement.
  */
  uint32 stmt_accessed_table_flag;
};


/*
  st_parsing_options contains the flags for constructions that are
  allowed in the current statement.
*/

struct st_parsing_options
{
  bool allows_variable;
  bool lookup_keywords_after_qualifier;

  st_parsing_options() { reset(); }
  void reset();
};


/**
  The state of the lexical parser, when parsing comments.
*/
enum enum_comment_state
{
  /**
    Not parsing comments.
  */
  NO_COMMENT,
  /**
    Parsing comments that need to be preserved.
    Typically, these are user comments '/' '*' ... '*' '/'.
  */
  PRESERVE_COMMENT,
  /**
    Parsing comments that need to be discarded.
    Typically, these are special comments '/' '*' '!' ... '*' '/',
    or '/' '*' '!' 'M' 'M' 'm' 'm' 'm' ... '*' '/', where the comment
    markers should not be expanded.
  */
  DISCARD_COMMENT
};


/**
  @brief This class represents the character input stream consumed during
  lexical analysis.

  In addition to consuming the input stream, this class performs some
  comment pre processing, by filtering out out of bound special text
  from the query input stream.
  Two buffers, with pointers inside each buffers, are maintained in
  parallel. The 'raw' buffer is the original query text, which may
  contain out-of-bound comments. The 'cpp' (for comments pre processor)
  is the pre-processed buffer that contains only the query text that
  should be seen once out-of-bound data is removed.
*/

class Lex_input_stream
{
  size_t unescape(CHARSET_INFO *cs, char *to,
                  const char *str, const char *end, int sep);
  my_charset_conv_wc_mb get_escape_func(THD *thd, my_wc_t sep) const;
public:
  Lex_input_stream()
  {
  }

  ~Lex_input_stream()
  {
  }

  /**
     Object initializer. Must be called before usage.

     @retval FALSE OK
     @retval TRUE  Error
  */
  bool init(THD *thd, char *buff, size_t length);

  void reset(char *buff, size_t length);

  /**
    The main method to scan the next token, with token contraction processing
    for LALR(2) resolution, e.g. translate "WITH" followed by "ROLLUP"
    to a single token WITH_ROLLUP_SYM.
  */
  int lex_token(union YYSTYPE *yylval, THD *thd);

  void reduce_digest_token(uint token_left, uint token_right);

private:
  /**
    Set the echo mode.

    When echo is true, characters parsed from the raw input stream are
    preserved. When false, characters parsed are silently ignored.
    @param echo the echo mode.
  */
  void set_echo(bool echo)
  {
    m_echo= echo;
  }

  void save_in_comment_state()
  {
    m_echo_saved= m_echo;
    in_comment_saved= in_comment;
  }

  void restore_in_comment_state()
  {
    m_echo= m_echo_saved;
    in_comment= in_comment_saved;
  }

  /**
    Skip binary from the input stream.
    @param n number of bytes to accept.
  */
  void skip_binary(int n)
  {
    if (m_echo)
    {
      memcpy(m_cpp_ptr, m_ptr, n);
      m_cpp_ptr += n;
    }
    m_ptr += n;
  }

  /**
    Get a character, and advance in the stream.
    @return the next character to parse.
  */
  unsigned char yyGet()
  {
    char c= *m_ptr++;
    if (m_echo)
      *m_cpp_ptr++ = c;
    return c;
  }

  /**
    Get the last character accepted.
    @return the last character accepted.
  */
  unsigned char yyGetLast()
  {
    return m_ptr[-1];
  }

  /**
    Look at the next character to parse, but do not accept it.
  */
  unsigned char yyPeek()
  {
    return m_ptr[0];
  }

  /**
    Look ahead at some character to parse.
    @param n offset of the character to look up
  */
  unsigned char yyPeekn(int n)
  {
    return m_ptr[n];
  }

  /**
    Cancel the effect of the last yyGet() or yySkip().
    Note that the echo mode should not change between calls to yyGet / yySkip
    and yyUnget. The caller is responsible for ensuring that.
  */
  void yyUnget()
  {
    m_ptr--;
    if (m_echo)
      m_cpp_ptr--;
  }

  /**
    Accept a character, by advancing the input stream.
  */
  void yySkip()
  {
    if (m_echo)
      *m_cpp_ptr++ = *m_ptr++;
    else
      m_ptr++;
  }

  /**
    Accept multiple characters at once.
    @param n the number of characters to accept.
  */
  void yySkipn(int n)
  {
    if (m_echo)
    {
      memcpy(m_cpp_ptr, m_ptr, n);
      m_cpp_ptr += n;
    }
    m_ptr += n;
  }

  /**
    Puts a character back into the stream, canceling
    the effect of the last yyGet() or yySkip().
    Note that the echo mode should not change between calls
    to unput, get, or skip from the stream.
  */
  char *yyUnput(char ch)
  {
    *--m_ptr= ch;
    if (m_echo)
      m_cpp_ptr--;
    return m_ptr;
  }

  /**
    End of file indicator for the query text to parse.
    @param n number of characters expected
    @return true if there are less than n characters to parse
  */
  bool eof(int n)
  {
    return ((m_ptr + n) >= m_end_of_query);
  }

  /** Mark the stream position as the start of a new token. */
  void start_token()
  {
    m_tok_start_prev= m_tok_start;
    m_tok_start= m_ptr;
    m_tok_end= m_ptr;

    m_cpp_tok_start_prev= m_cpp_tok_start;
    m_cpp_tok_start= m_cpp_ptr;
    m_cpp_tok_end= m_cpp_ptr;
  }

  /**
    Adjust the starting position of the current token.
    This is used to compensate for starting whitespace.
  */
  void restart_token()
  {
    m_tok_start= m_ptr;
    m_cpp_tok_start= m_cpp_ptr;
  }

  /**
    Get the maximum length of the utf8-body buffer.
    The utf8 body can grow because of the character set conversion and escaping.
  */
  size_t get_body_utf8_maximum_length(THD *thd);

  /** Get the length of the current token, in the raw buffer. */
  uint yyLength()
  {
    /*
      The assumption is that the lexical analyser is always 1 character ahead,
      which the -1 account for.
    */
    DBUG_ASSERT(m_ptr > m_tok_start);
    return (uint) ((m_ptr - m_tok_start) - 1);
  }

  /**
    Test if a lookahead token was already scanned by lex_token(),
    for LALR(2) resolution.
  */
  bool has_lookahead() const
  {
    return lookahead_token >= 0;
  }

public:

  /**
    End of file indicator for the query text to parse.
    @return true if there are no more characters to parse
  */
  bool eof()
  {
    return (m_ptr >= m_end_of_query);
  }

  /** Get the raw query buffer. */
  const char *get_buf()
  {
    return m_buf;
  }

  /** Get the pre-processed query buffer. */
  const char *get_cpp_buf()
  {
    return m_cpp_buf;
  }

  /** Get the end of the raw query buffer. */
  const char *get_end_of_query()
  {
    return m_end_of_query;
  }

  /** Get the token start position, in the raw buffer. */
  const char *get_tok_start()
  {
    return has_lookahead() ? m_tok_start_prev : m_tok_start;
  }

  void set_cpp_tok_start(const char *pos)
  {
    m_cpp_tok_start= pos;
  }

  /** Get the token end position, in the raw buffer. */
  const char *get_tok_end()
  {
    return m_tok_end;
  }

  /** Get the current stream pointer, in the raw buffer. */
  const char *get_ptr()
  {
    return m_ptr;
  }

  /** Get the token start position, in the pre-processed buffer. */
  const char *get_cpp_tok_start()
  {
    return has_lookahead() ? m_cpp_tok_start_prev : m_cpp_tok_start;
  }

  /** Get the token end position, in the pre-processed buffer. */
  const char *get_cpp_tok_end()
  {
    return m_cpp_tok_end;
  }

  /**
    Get the token end position in the pre-processed buffer,
    with trailing spaces removed.
  */
  const char *get_cpp_tok_end_rtrim()
  {
    const char *p;
    for (p= m_cpp_tok_end;
         p > m_cpp_buf && my_isspace(system_charset_info, p[-1]);
         p--)
    { }
    return p;
  }

  /** Get the current stream pointer, in the pre-processed buffer. */
  const char *get_cpp_ptr()
  {
    return m_cpp_ptr;
  }

  /**
    Get the current stream pointer, in the pre-processed buffer,
    with traling spaces removed.
  */
  const char *get_cpp_ptr_rtrim()
  {
    const char *p;
    for (p= m_cpp_ptr;
         p > m_cpp_buf && my_isspace(system_charset_info, p[-1]);
         p--)
    { }
    return p;
  }
  /** Get the utf8-body string. */
  const char *get_body_utf8_str()
  {
    return m_body_utf8;
  }

  /** Get the utf8-body length. */
  size_t get_body_utf8_length()
  {
    return (size_t) (m_body_utf8_ptr - m_body_utf8);
  }

  void body_utf8_start(THD *thd, const char *begin_ptr);
  void body_utf8_append(const char *ptr);
  void body_utf8_append(const char *ptr, const char *end_ptr);
  void body_utf8_append_ident(THD *thd,
                              const Lex_string_with_metadata_st *txt,
                              const char *end_ptr);
  void body_utf8_append_escape(THD *thd,
                               const LEX_CSTRING *txt,
                               CHARSET_INFO *txt_cs,
                               const char *end_ptr,
                               my_wc_t sep);

private:
  /**
    LALR(2) resolution, look ahead token.
    Value of the next token to return, if any,
    or -1, if no token was parsed in advance.
    Note: 0 is a legal token, and represents YYEOF.
  */
  int lookahead_token;

  /** LALR(2) resolution, value of the look ahead token.*/
  LEX_YYSTYPE lookahead_yylval;

  bool get_text(Lex_string_with_metadata_st *to,
                uint sep, int pre_skip, int post_skip);

  void add_digest_token(uint token, LEX_YYSTYPE yylval);

  bool consume_comment(int remaining_recursions_permitted);
  int lex_one_token(union YYSTYPE *yylval, THD *thd);
  int find_keyword(Lex_ident_cli_st *str, uint len, bool function);
  LEX_CSTRING get_token(uint skip, uint length);
  int scan_ident_sysvar(THD *thd, Lex_ident_cli_st *str);
  int scan_ident_start(THD *thd, Lex_ident_cli_st *str);
  int scan_ident_middle(THD *thd, Lex_ident_cli_st *str,
                        CHARSET_INFO **cs, my_lex_states *);
  int scan_ident_delimited(THD *thd, Lex_ident_cli_st *str, uchar quote_char);
  bool get_7bit_or_8bit_ident(THD *thd, uchar *last_char);

  /** Current thread. */
  THD *m_thd;

  /** Pointer to the current position in the raw input stream. */
  char *m_ptr;

  /** Starting position of the last token parsed, in the raw buffer. */
  const char *m_tok_start;

  /** Ending position of the previous token parsed, in the raw buffer. */
  const char *m_tok_end;

  /** End of the query text in the input stream, in the raw buffer. */
  const char *m_end_of_query;

  /** Starting position of the previous token parsed, in the raw buffer. */
  const char *m_tok_start_prev;

  /** Begining of the query text in the input stream, in the raw buffer. */
  const char *m_buf;

  /** Length of the raw buffer. */
  size_t m_buf_length;

  /** Echo the parsed stream to the pre-processed buffer. */
  bool m_echo:1;
  bool m_echo_saved:1;

  /** Pre-processed buffer. */
  char *m_cpp_buf;

  /** Pointer to the current position in the pre-processed input stream. */
  char *m_cpp_ptr;

  /**
    Starting position of the last token parsed,
    in the pre-processed buffer.
  */
  const char *m_cpp_tok_start;

  /**
    Starting position of the previous token parsed,
    in the pre-procedded buffer.
  */
  const char *m_cpp_tok_start_prev;

  /**
    Ending position of the previous token parsed,
    in the pre-processed buffer.
  */
  const char *m_cpp_tok_end;

  /** UTF8-body buffer created during parsing. */
  char *m_body_utf8;

  /** Pointer to the current position in the UTF8-body buffer. */
  char *m_body_utf8_ptr;

  /**
    Position in the pre-processed buffer. The query from m_cpp_buf to
    m_cpp_utf_processed_ptr is converted to UTF8-body.
  */
  const char *m_cpp_utf8_processed_ptr;

public:

  /** Current state of the lexical analyser. */
  enum my_lex_states next_state;

  /**
    Position of ';' in the stream, to delimit multiple queries.
    This delimiter is in the raw buffer.
  */
  const char *found_semicolon;

  /** SQL_MODE = IGNORE_SPACE. */
  bool ignore_space:1;

  /**
    TRUE if we're parsing a prepared statement: in this mode
    we should allow placeholders.
  */
  bool stmt_prepare_mode:1;
  /**
    TRUE if we should allow multi-statements.
  */
  bool multi_statements:1;

  /** Current line number. */
  uint yylineno;

  /**
    Current statement digest instrumentation.
  */
  sql_digest_state* m_digest;

private:
  /** State of the lexical analyser for comments. */
  enum_comment_state in_comment;
  enum_comment_state in_comment_saved;

  /**
    Starting position of the TEXT_STRING or IDENT in the pre-processed
    buffer.

    NOTE: this member must be used within MYSQLlex() function only.
  */
  const char *m_cpp_text_start;

  /**
    Ending position of the TEXT_STRING or IDENT in the pre-processed
    buffer.

    NOTE: this member must be used within MYSQLlex() function only.
    */
  const char *m_cpp_text_end;

  /**
    Character set specified by the character-set-introducer.

    NOTE: this member must be used within MYSQLlex() function only.
  */
  CHARSET_INFO *m_underscore_cs;
};


/**
  Abstract representation of a statement.
  This class is an interface between the parser and the runtime.
  The parser builds the appropriate sub classes of Sql_statement
  to represent a SQL statement in the parsed tree.
  The execute() method in the sub classes contain the runtime implementation.
  Note that this interface is used for SQL statement recently implemented,
  the code for older statements tend to load the LEX structure with more
  attributes instead.
  The recommended way to implement new statements is to sub-class
  Sql_statement, as this improves code modularity (see the 'big switch' in
  dispatch_command()), and decrease the total size of the LEX structure
  (therefore saving memory in stored programs).
*/
class Sql_statement : public Sql_alloc
{
public:
  /**
    Execute this SQL statement.
    @param thd the current thread.
    @return 0 on success.
  */
  virtual bool execute(THD *thd) = 0;

protected:
  /**
    Constructor.
    @param lex the LEX structure that represents parts of this statement.
  */
  Sql_statement(LEX *lex)
    : m_lex(lex)
  {}

  /** Destructor. */
  virtual ~Sql_statement()
  {
    /*
      Sql_statement objects are allocated in thd->mem_root.
      In MySQL, the C++ destructor is never called, the underlying MEM_ROOT is
      simply destroyed instead.
      Do not rely on the destructor for any cleanup.
    */
    DBUG_ASSERT(FALSE);
  }

protected:
  /**
    The legacy LEX structure for this statement.
    The LEX structure contains the existing properties of the parsed tree.
    TODO: with time, attributes from LEX should move to sub classes of
    Sql_statement, so that the parser only builds Sql_statement objects
    with the minimum set of attributes, instead of a LEX structure that
    contains the collection of every possible attribute.
  */
  LEX *m_lex;
};


class Delete_plan;
class SQL_SELECT;

class Explain_query;
class Explain_update;
class Explain_delete;

/* 
  Query plan of a single-table UPDATE.
  (This is actually a plan for single-table DELETE also)
*/

class Update_plan
{
protected:
  bool impossible_where;
  bool no_partitions;
public:
  /* Allocate things there */
  MEM_ROOT *mem_root;

  TABLE *table;
  SQL_SELECT *select;
  uint index;
  ha_rows scanned_rows;
  /*
    Top-level select_lex. Most of its fields are not used, we need it only to
    get to the subqueries.
  */
  SELECT_LEX *select_lex;
  
  key_map possible_keys;
  bool using_filesort;
  bool using_io_buffer;
  
  /* Set this plan to be a plan to do nothing because of impossible WHERE */
  void set_impossible_where() { impossible_where= true; }
  void set_no_partitions() { no_partitions= true; }

  Explain_update* save_explain_update_data(MEM_ROOT *mem_root, THD *thd);
protected:
  bool save_explain_data_intern(MEM_ROOT *mem_root, Explain_update *eu, bool is_analyze);
public:
  virtual ~Update_plan() {}

  Update_plan(MEM_ROOT *mem_root_arg) : 
    impossible_where(false), no_partitions(false), 
    mem_root(mem_root_arg), 
    using_filesort(false), using_io_buffer(false)
  {}
};


/* Query plan of a single-table DELETE */
class Delete_plan : public Update_plan
{
  bool deleting_all_rows;
public:

  /* Construction functions */
  Delete_plan(MEM_ROOT *mem_root_arg) : 
    Update_plan(mem_root_arg), 
    deleting_all_rows(false)
  {}

  /* Set this query plan to be a plan to make a call to h->delete_all_rows() */
  void set_delete_all_rows(ha_rows rows_arg) 
  { 
    deleting_all_rows= true;
    scanned_rows= rows_arg;
  }
  void cancel_delete_all_rows()
  {
    deleting_all_rows= false;
  }

  Explain_delete* save_explain_delete_data(MEM_ROOT *mem_root, THD *thd);
};

enum account_lock_type
{
  ACCOUNTLOCK_UNSPECIFIED= 0,
  ACCOUNTLOCK_LOCKED,
  ACCOUNTLOCK_UNLOCKED
};

enum password_exp_type
{
  PASSWORD_EXPIRE_UNSPECIFIED= 0,
  PASSWORD_EXPIRE_NOW,
  PASSWORD_EXPIRE_NEVER,
  PASSWORD_EXPIRE_DEFAULT,
  PASSWORD_EXPIRE_INTERVAL
};

struct Account_options: public USER_RESOURCES
{
  Account_options() { }

  void reset()
  {
    bzero(this, sizeof(*this));
    ssl_type= SSL_TYPE_NOT_SPECIFIED;
  }

  enum SSL_type ssl_type;                       // defined in violite.h
  LEX_CSTRING x509_subject, x509_issuer, ssl_cipher;
  account_lock_type account_locked;
  password_exp_type password_expire;
  longlong num_expiration_days;
};

class Query_arena_memroot;
/* The state of the lex parsing. This is saved in the THD struct */


class Lex_prepared_stmt
{
  Lex_ident_sys m_name; // Statement name (in all queries)
  Item *m_code;         // PREPARE or EXECUTE IMMEDIATE source expression
  List<Item> m_params;  // List of parameters for EXECUTE [IMMEDIATE]
public:

  Lex_prepared_stmt()
   :m_code(NULL)
  { }
  const Lex_ident_sys &name() const
  {
    return m_name;
  }
  uint param_count() const
  {
    return m_params.elements;
  }
  List<Item> &params()
  {
    return m_params;
  }
  void set(const Lex_ident_sys_st &ident, Item *code, List<Item> *params)
  {
    DBUG_ASSERT(m_params.elements == 0);
    m_name= ident;
    m_code= code;
    if (params)
      m_params= *params;
  }
  bool params_fix_fields(THD *thd)
  {
    // Fix Items in the EXECUTE..USING list
    List_iterator_fast<Item> param_it(m_params);
    while (Item *param= param_it++)
    {
      if (param->fix_fields_if_needed_for_scalar(thd, 0))
        return true;
    }
    return false;
  }
  bool get_dynamic_sql_string(THD *thd, LEX_CSTRING *dst, String *buffer);
  void lex_start()
  {
    m_params.empty();
  }
};


class Lex_grant_object_name: public Grant_object_name, public Sql_alloc
{
public:
  Lex_grant_object_name(Table_ident *table_ident)
   :Grant_object_name(table_ident)
  { }
  Lex_grant_object_name(const LEX_CSTRING &db, Type type)
   :Grant_object_name(db, type)
  { }
};


class Lex_grant_privilege: public Grant_privilege, public Sql_alloc
{
public:
  Lex_grant_privilege() {}
  Lex_grant_privilege(privilege_t grant, bool all_privileges= false)
   :Grant_privilege(grant, all_privileges)
  { }
};


struct LEX: public Query_tables_list
{
  SELECT_LEX_UNIT unit;                         /* most upper unit */
  SELECT_LEX *first_select_lex() { return unit.first_select(); }
  const SELECT_LEX *first_select_lex() const { return unit.first_select(); }

private:
  SELECT_LEX builtin_select;

public:
  /* current SELECT_LEX in parsing */
  SELECT_LEX *current_select;
  /* list of all SELECT_LEX */
  SELECT_LEX *all_selects_list;
  /* current with clause in parsing if any, otherwise 0*/
  With_clause *curr_with_clause;
  /* pointer to the first with clause in the current statement */
  With_clause *with_clauses_list;
  /*
    (*with_clauses_list_last_next) contains a pointer to the last
     with clause in the current statement
  */
  With_clause **with_clauses_list_last_next;
  /*
    When a copy of a with element is parsed this is set to the offset of
    the with element in the input string, otherwise it's set to 0
  */
  my_ptrdiff_t clone_spec_offset;

  Create_view_info *create_view;

  /* Query Plan Footprint of a currently running select  */
  Explain_query *explain;

  // type information
  CHARSET_INFO *charset;
  /*
    LEX which represents current statement (conventional, SP or PS)

    For example during view parsing THD::lex will point to the views LEX and
    lex::stmt_lex will point to LEX of the statement where the view will be
    included

    Currently it is used to have always correct select numbering inside
    statement (LEX::current_select_number) without storing and restoring a
    global counter which was THD::select_number.

    TODO: make some unified statement representation (now SP has different)
    to store such data like LEX::current_select_number.
  */
  LEX *stmt_lex;

  LEX_CSTRING name;
  const char *help_arg;
  const char *backup_dir;                       /* For RESTORE/BACKUP */
  const char* to_log;                           /* For PURGE MASTER LOGS TO */
  String *wild; /* Wildcard in SHOW {something} LIKE 'wild'*/ 
  sql_exchange *exchange;
  select_result *result;
  /**
    @c the two may also hold BINLOG arguments: either comment holds a
    base64-char string or both represent the BINLOG fragment user variables.
  */
  LEX_CSTRING comment, ident;
  LEX_USER *grant_user;
  XID *xid;
  THD *thd;

  /* maintain a list of used plugins for this LEX */
  DYNAMIC_ARRAY plugins;
  plugin_ref plugins_static_buffer[INITIAL_LEX_PLUGIN_LIST_SIZE];

  /** SELECT of CREATE VIEW statement */
  LEX_STRING create_view_select;

  /** Start of 'ON table', in trigger statements.  */
  const char* raw_trg_on_table_name_begin;
  /** End of 'ON table', in trigger statements. */
  const char* raw_trg_on_table_name_end;

  /* Partition info structure filled in by PARTITION BY parse part */
  partition_info *part_info;

  /*
    The definer of the object being created (view, trigger, stored routine).
    I.e. the value of DEFINER clause.
  */
  LEX_USER *definer;

  /* Used in ALTER/CREATE user to store account locking options */
  Account_options account_options;

  Table_type table_type;                        /* Used for SHOW CREATE */
  List<Key_part_spec> ref_list;
  List<LEX_USER>      users_list;
  List<Item>          *insert_list,field_list,value_list,update_list;
  List<List_item>     many_values;
  List<set_var_base>  var_list;
  List<set_var_base>  stmt_var_list; //SET_STATEMENT values
  List<set_var_base>  old_var_list; // SET STATEMENT old values
private:
  Query_arena_memroot *arena_for_set_stmt;
  MEM_ROOT *mem_root_for_set_stmt;
  bool sp_block_finalize(THD *thd, const Lex_spblock_st spblock,
                                   class sp_label **splabel);
  bool sp_change_context(THD *thd, const sp_pcontext *ctx, bool exclusive);
  bool sp_exit_block(THD *thd, sp_label *lab);
  bool sp_exit_block(THD *thd, sp_label *lab, Item *when);

  bool sp_continue_loop(THD *thd, sp_label *lab);

  bool sp_for_loop_condition(THD *thd, const Lex_for_loop_st &loop);
  bool sp_for_loop_increment(THD *thd, const Lex_for_loop_st &loop);

  /*
    Check if Item_field and Item_ref are allowed in the current statement.
    @retval false OK (fields are allowed)
    @retval true  ERROR (fields are not allowed). Error is raised.
  */
  bool check_expr_allows_fields_or_error(THD *thd, const char *name) const;

protected:
  bool sp_continue_loop(THD *thd, sp_label *lab, Item *when);

public:
  void parse_error(uint err_number= ER_SYNTAX_ERROR);
  inline bool is_arena_for_set_stmt() {return arena_for_set_stmt != 0;}
  bool set_arena_for_set_stmt(Query_arena *backup);
  void reset_arena_for_set_stmt(Query_arena *backup);
  void free_arena_for_set_stmt();

  void print(String *str, enum_query_type qtype);
  List<Item_func_set_user_var> set_var_list; // in-query assignment list
  List<Item_param>    param_list;
  List<LEX_CSTRING>   view_list; // view list (list of field names in view)
  List<LEX_STRING>   *column_list; // list of column names (in ANALYZE)
  List<LEX_STRING>   *index_list;  // list of index names (in ANALYZE)
  /*
    A stack of name resolution contexts for the query. This stack is used
    at parse time to set local name resolution contexts for various parts
    of a query. For example, in a JOIN ... ON (some_condition) clause the
    Items in 'some_condition' must be resolved only against the operands
    of the the join, and not against the whole clause. Similarly, Items in
    subqueries should be resolved against the subqueries (and outer queries).
    The stack is used in the following way: when the parser detects that
    all Items in some clause need a local context, it creates a new context
    and pushes it on the stack. All newly created Items always store the
    top-most context in the stack. Once the parser leaves the clause that
    required a local context, the parser pops the top-most context.
  */
  List<Name_resolution_context> context_stack;
  SELECT_LEX *select_stack[MAX_SELECT_NESTING + 1];
  uint select_stack_top;

  SQL_I_List<ORDER> proc_list;
  SQL_I_List<TABLE_LIST> auxiliary_table_list, save_list;
  Column_definition *last_field;
  Table_function_json_table *json_table;
  Item_sum *in_sum_func;
  udf_func udf;
  HA_CHECK_OPT   check_opt;                        // check/repair options
  Table_specification_st create_info;
  Key *last_key;
  LEX_MASTER_INFO mi;                              // used by CHANGE MASTER
  LEX_SERVER_OPTIONS server_options;
  LEX_CSTRING relay_log_connection_name;
  LEX_RESET_SLAVE reset_slave_info;
  ulonglong type;
  ulong next_binlog_file_number;
  /* The following is used by KILL */
  killed_state kill_signal;
  killed_type  kill_type;
  uint current_select_number; // valid for statment LEX (not view)

  /*
    The following bool variables should not be bit fields as they are not
    reset for every query
  */
  bool autocommit;          // Often used, better as bool
  bool sp_lex_in_use;       // Keep track on lex usage in SPs for error handling

  /* Bit fields, reset for every query */
  bool is_shutdown_wait_for_slaves:1;
  bool selects_allow_procedure:1;
  /*
    A special command "PARSE_VCOL_EXPR" is defined for the parser
    to translate a defining expression of a virtual column into an
    Item object.
    The following flag is used to prevent other applications to use
    this command.
  */
  bool parse_vcol_expr:1;
  bool analyze_stmt:1; /* TRUE<=> this is "ANALYZE $stmt" */
  bool explain_json:1;
  /*
    true <=> The parsed fragment requires resolution of references to CTE
    at the end of parsing. This name resolution process involves searching
    for possible dependencies between CTE defined in the parsed fragment and
    detecting possible recursive references.
    The flag is set to true if the fragment contains CTE definitions.
  */
  bool with_cte_resolution:1;
  /*
    true <=> only resolution of references to CTE are required in the parsed
    fragment, no checking of dependencies between CTE is required.
    This flag is used only when parsing clones of CTE specifications.
  */
  bool only_cte_resolution:1;
  bool local_file:1;
  bool check_exists:1;
  bool verbose:1, no_write_to_binlog:1;
  bool safe_to_cache_query:1;
  bool ignore:1;
  bool next_is_main:1; // use "main" SELECT_LEX for nrxt allocation;
  bool next_is_down:1; // use "main" SELECT_LEX for nrxt allocation;
  /*
    field_list was created for view and should be removed before PS/SP
    rexecuton
  */
  bool empty_field_list_on_rset:1;
  /**
    During name resolution search only in the table list given by
    Name_resolution_context::first_name_resolution_table and
    Name_resolution_context::last_name_resolution_table
    (see Item_field::fix_fields()).
  */
  bool use_only_table_context:1;
  bool escape_used:1;
  bool default_used:1;    /* using default() function */
  bool with_rownum:1;     /* Using rownum() function */
  bool is_lex_started:1;  /* If lex_start() did run. For debugging. */
  /*
    This variable is used in post-parse stage to declare that sum-functions,
    or functions which have sense only if GROUP BY is present, are allowed.
    For example in a query
    SELECT ... FROM ...WHERE MIN(i) == 1 GROUP BY ... HAVING MIN(i) > 2
    MIN(i) in the WHERE clause is not allowed in the opposite to MIN(i)
    in the HAVING clause. Due to possible nesting of select construct
    the variable can contain 0 or 1 for each nest level.
  */
  nesting_map allow_sum_func;

  Sql_cmd *m_sql_cmd;

  /*
    Usually `expr` rule of yacc is quite reused but some commands better
    not support subqueries which comes standard with this rule, like
    KILL, HA_READ, CREATE/ALTER EVENT etc. Set this to a non-NULL
    clause name to get an error.
  */
  const char *clause_that_disallows_subselect;

  enum enum_duplicates duplicates;
  enum enum_tx_isolation tx_isolation;
  enum enum_ha_read_modes ha_read_mode;
  union {
    enum ha_rkey_function ha_rkey_mode;
    enum xa_option_words xa_opt;
    bool with_admin_option;                     // GRANT role
    bool with_persistent_for_clause; // uses PERSISTENT FOR clause (in ANALYZE)
  };
  enum enum_var_type option_type;
  enum enum_drop_mode drop_mode;

  enum backup_stages backup_stage;
  enum Foreign_key::fk_match_opt fk_match_option;
  enum_fk_option fk_update_opt;
  enum_fk_option fk_delete_opt;
  enum enum_yes_no_unknown tx_chain, tx_release;
  st_parsing_options parsing_options;
  /*
    In sql_cache we store SQL_CACHE flag as specified by user to be
    able to restore SELECT statement from internal structures.
  */
  enum e_sql_cache { SQL_CACHE_UNSPECIFIED, SQL_NO_CACHE, SQL_CACHE };
  e_sql_cache sql_cache;

  uint slave_thd_opt, start_transaction_opt;
  uint profile_query_id;
  uint profile_options;
  int nest_level;

  /*
    In LEX representing update which were transformed to multi-update
    stores total number of tables. For LEX representing multi-delete
    holds number of tables from which we will delete records.
  */
  uint table_count;

  uint8 describe;
  /*
    A flag that indicates what kinds of derived tables are present in the
    query (0 if no derived tables, otherwise a combination of flags
    DERIVED_SUBQUERY and DERIVED_VIEW).
  */
  uint8 derived_tables;
  uint8 context_analysis_only;
  uint8 lex_options; // see OPTION_LEX_*

  Alter_info alter_info;
  Lex_prepared_stmt prepared_stmt;
  /*
    For CREATE TABLE statement last element of table list which is not
    part of SELECT or LIKE part (i.e. either element for table we are
    creating or last of tables referenced by foreign keys).
  */
  TABLE_LIST *create_last_non_select_table;
  sp_head *sphead;
  sp_name *spname;

  sp_pcontext *spcont;

  st_sp_chistics sp_chistics;

  Event_parse_data *event_parse_data;

  /* Characterstics of trigger being created */
  st_trg_chistics trg_chistics;
  /*
    List of all items (Item_trigger_field objects) representing fields in
    old/new version of row in trigger. We use this list for checking whenever
    all such fields are valid at trigger creation time and for binding these
    fields to TABLE object at table open (altough for latter pointer to table
    being opened is probably enough).
  */
  SQL_I_List<Item_trigger_field> trg_table_fields;

  /*
    stmt_definition_begin is intended to point to the next word after
    DEFINER-clause in the following statements:
      - CREATE TRIGGER (points to "TRIGGER");
      - CREATE PROCEDURE (points to "PROCEDURE");
      - CREATE FUNCTION (points to "FUNCTION" or "AGGREGATE");
      - CREATE EVENT (points to "EVENT")

    This pointer is required to add possibly omitted DEFINER-clause to the
    DDL-statement before dumping it to the binlog.

    keyword_delayed_begin_offset is the offset to the beginning of the DELAYED
    keyword in INSERT DELAYED statement. keyword_delayed_end_offset is the
    offset to the character right after the DELAYED keyword.
  */
  union {
    const char *stmt_definition_begin;
    uint keyword_delayed_begin_offset;
  };

  union {
    const char *stmt_definition_end;
    uint keyword_delayed_end_offset;
  };

  /**
    Collects create options for KEY
  */
  engine_option_value *option_list;

  /**
    Helper pointer to the end of the list when parsing options for
      LEX::create_info.option_list (for table)
      LEX::last_field->option_list (for fields)
      LEX::option_list             (for indexes)
  */
  engine_option_value *option_list_last;


  /*
    Reference to a struct that contains information in various commands
    to add/create/drop/change table spaces.
  */
  st_alter_tablespace *alter_tablespace_info;

  /*
    The set of those tables whose fields are referenced in all subqueries
    of the query.
    TODO: possibly this it is incorrect to have used tables in LEX because
    with subquery, it is not clear what does the field mean. To fix this
    we should aggregate used tables information for selected expressions
    into the select_lex.
  */
  table_map  used_tables;
  /**
    Maximum number of rows and/or keys examined by the query, both read,
    changed or written. This is the argument of LIMIT ROWS EXAMINED.
    The limit is represented by two variables - the Item is needed because
    in case of parameters we have to delay its evaluation until execution.
    Once evaluated, its value is stored in examined_rows_limit_cnt.
  */
  Item *limit_rows_examined;
  ulonglong limit_rows_examined_cnt;
  /**
    Holds a set of domain_ids for deletion at FLUSH..DELETE_DOMAIN_ID
  */
  DYNAMIC_ARRAY delete_gtid_domain;
  static const ulong initial_gtid_domain_buffer_size= 16;
  uint32 gtid_domain_static_buffer[initial_gtid_domain_buffer_size];

  inline void set_limit_rows_examined()
  {
    if (limit_rows_examined)
      limit_rows_examined_cnt= limit_rows_examined->val_uint();
    else
      limit_rows_examined_cnt= ULONGLONG_MAX;
  }


  SQL_I_List<ORDER> save_group_list;
  SQL_I_List<ORDER> save_order_list;
  LEX_CSTRING *win_ref;
  Window_frame *win_frame;
  Window_frame_bound *frame_top_bound;
  Window_frame_bound *frame_bottom_bound;
  Window_spec *win_spec;

  /* System Versioning */
  vers_select_conds_t vers_conditions;
  vers_select_conds_t period_conditions;

  inline void free_set_stmt_mem_root()
  {
    DBUG_ASSERT(!is_arena_for_set_stmt());
    if (mem_root_for_set_stmt)
    {
      free_root(mem_root_for_set_stmt, MYF(0));
      delete mem_root_for_set_stmt;
      mem_root_for_set_stmt= 0;
    }
  }

  LEX();

  virtual ~LEX()
  {
    free_set_stmt_mem_root();
    destroy_query_tables_list();
    plugin_unlock_list(NULL, (plugin_ref *)plugins.buffer, plugins.elements);
    delete_dynamic(&plugins);
  }

  virtual class Query_arena *query_arena()
  {
    DBUG_ASSERT(0);
    return NULL;
  }

  void start(THD *thd);

  inline bool is_ps_or_view_context_analysis()
  {
    return (context_analysis_only &
            (CONTEXT_ANALYSIS_ONLY_PREPARE |
             CONTEXT_ANALYSIS_ONLY_VCOL_EXPR |
             CONTEXT_ANALYSIS_ONLY_VIEW));
  }

  inline bool is_view_context_analysis()
  {
    return (context_analysis_only & CONTEXT_ANALYSIS_ONLY_VIEW);
  }

  inline void uncacheable(uint8 cause)
  {
    safe_to_cache_query= 0;

    if (current_select) // initialisation SP variables has no SELECT
    {
      /*
        There are no sense to mark select_lex and union fields of LEX,
        but we should merk all subselects as uncacheable from current till
        most upper
      */
      SELECT_LEX *sl;
      SELECT_LEX_UNIT *un;
      for (sl= current_select, un= sl->master_unit();
           un && un != &unit;
           sl= sl->outer_select(), un= (sl ? sl->master_unit() : NULL))
      {
       sl->uncacheable|= cause;
       un->uncacheable|= cause;
      }
      if (sl)
        sl->uncacheable|= cause;
    }
    if (first_select_lex())
      first_select_lex()->uncacheable|= cause;
  }
  void set_trg_event_type_for_tables();

  TABLE_LIST *unlink_first_table(bool *link_to_local);
  void link_first_table_back(TABLE_LIST *first, bool link_to_local);
  void first_lists_tables_same();
  void fix_first_select_number();

  bool can_be_merged();
  bool can_use_merged();
  bool can_not_use_merged(bool no_update_or_delete);
  bool only_view_structure();
  bool need_correct_ident();
  uint8 get_effective_with_check(TABLE_LIST *view);
  /*
    Is this update command where 'WHITH CHECK OPTION' clause is important

    SYNOPSIS
      LEX::which_check_option_applicable()

    RETURN
      TRUE   have to take 'WHITH CHECK OPTION' clause into account
      FALSE  'WHITH CHECK OPTION' clause do not need
  */
  inline bool which_check_option_applicable()
  {
    switch (sql_command) {
    case SQLCOM_UPDATE:
    case SQLCOM_UPDATE_MULTI:
    case SQLCOM_DELETE:
    case SQLCOM_DELETE_MULTI:
    case SQLCOM_INSERT:
    case SQLCOM_INSERT_SELECT:
    case SQLCOM_REPLACE:
    case SQLCOM_REPLACE_SELECT:
    case SQLCOM_LOAD:
      return TRUE;
    default:
      return FALSE;
    }
  }

  void cleanup_after_one_table_open();

  bool push_context(Name_resolution_context *context);

  Name_resolution_context *pop_context();

  SELECT_LEX *select_stack_head()
  {
    if (likely(select_stack_top))
      return select_stack[select_stack_top - 1];
    return NULL;
  }

  bool push_select(SELECT_LEX *select_lex)
  {
    DBUG_ENTER("LEX::push_select");
    DBUG_PRINT("info", ("Top Select was %p (%d)  depth: %u  pushed: %p (%d)",
                        select_stack_head(),
                        select_stack_top,
                        (select_stack_top ?
                         select_stack_head()->select_number :
                         0),
                        select_lex, select_lex->select_number));
    if (unlikely(select_stack_top > MAX_SELECT_NESTING))
    {
      my_error(ER_TOO_HIGH_LEVEL_OF_NESTING_FOR_SELECT, MYF(0));
      DBUG_RETURN(TRUE);
    }
    if (push_context(&select_lex->context))
      DBUG_RETURN(TRUE);
    select_stack[select_stack_top++]= select_lex;
    current_select= select_lex;
    DBUG_RETURN(FALSE);
  }

  SELECT_LEX *pop_select()
  {
    DBUG_ENTER("LEX::pop_select");
    SELECT_LEX *select_lex;
    if (likely(select_stack_top))
      select_lex= select_stack[--select_stack_top];
    else
      select_lex= 0;
    DBUG_PRINT("info", ("Top Select is %p (%d)  depth: %u  poped: %p (%d)",
                        select_stack_head(),
                        select_stack_top,
                        (select_stack_top ?
                         select_stack_head()->select_number :
                         0),
                        select_lex,
                        (select_lex ? select_lex->select_number : 0)));
    DBUG_ASSERT(select_lex);

    pop_context();

    if (unlikely(!select_stack_top))
    {
      current_select= &builtin_select;
      DBUG_PRINT("info", ("Top Select is empty -> sel builtin: %p  service: %u",
                          current_select, builtin_select.is_service_select));
      builtin_select.is_service_select= false;
    }
    else
      current_select= select_stack[select_stack_top - 1];

    DBUG_RETURN(select_lex);
  }

  SELECT_LEX *current_select_or_default()
  {
    return current_select ? current_select : &builtin_select;
  }

  bool copy_db_to(LEX_CSTRING *to);

  Name_resolution_context *current_context()
  {
    return context_stack.head();
  }

  /*
    Restore the LEX and THD in case of a parse error.
  */
  static void cleanup_lex_after_parse_error(THD *thd);

  void reset_n_backup_query_tables_list(Query_tables_list *backup);
  void restore_backup_query_tables_list(Query_tables_list *backup);

  bool table_or_sp_used();

  bool is_partition_management() const;
  bool part_values_current(THD *thd);
  bool part_values_history(THD *thd);

  /**
    @brief check if the statement is a single-level join
    @return result of the check
      @retval TRUE  The statement doesn't contain subqueries, unions and 
                    stored procedure calls.
      @retval FALSE There are subqueries, UNIONs or stored procedure calls.
  */
  bool is_single_level_stmt() 
  { 
    /* 
      This check exploits the fact that the last added to all_select_list is
      on its top. So select_lex (as the first added) will be at the tail 
      of the list.
    */ 
    if (first_select_lex() == all_selects_list && !sroutines.records)
    {
      return TRUE;
    }
    return FALSE;
  }

  bool save_prep_leaf_tables();

  int print_explain(select_result_sink *output, uint8 explain_flags,
                    bool is_analyze, bool *printed_anything);
  bool restore_set_statement_var();

  void init_last_field(Column_definition *field, const LEX_CSTRING *name,
                       const CHARSET_INFO *cs);
  bool last_field_generated_always_as_row_start_or_end(Lex_ident *p,
                                                       const char *type,
                                                       uint flags);
  bool last_field_generated_always_as_row_start();
  bool last_field_generated_always_as_row_end();
  bool set_bincmp(CHARSET_INFO *cs, bool bin);

  bool new_sp_instr_stmt(THD *, const LEX_CSTRING &prefix,
                         const LEX_CSTRING &suffix);
  bool sp_proc_stmt_statement_finalize_buf(THD *, const LEX_CSTRING &qbuf);
  bool sp_proc_stmt_statement_finalize(THD *, bool no_lookahead);

  sp_variable *sp_param_init(LEX_CSTRING *name);
  bool sp_param_fill_definition(sp_variable *spvar,
                                const Lex_field_type_st &def);
  bool sf_return_fill_definition(const Lex_field_type_st &def);

  int case_stmt_action_then();
  bool setup_select_in_parentheses();
  bool set_trigger_new_row(const LEX_CSTRING *name, Item *val);
  bool set_trigger_field(const LEX_CSTRING *name1, const LEX_CSTRING *name2,
                         Item *val);
  bool set_system_variable(enum_var_type var_type, sys_var *var,
                           const Lex_ident_sys_st *base_name, Item *val);
  bool set_system_variable(enum_var_type var_type,
                           const Lex_ident_sys_st *name, Item *val);
  bool set_system_variable(THD *thd, enum_var_type var_type,
                           const Lex_ident_sys_st *name1,
                           const Lex_ident_sys_st *name2,
                           Item *val);
  bool set_default_system_variable(enum_var_type var_type,
                                   const Lex_ident_sys_st *name,
                                   Item *val);
  bool set_user_variable(THD *thd, const LEX_CSTRING *name, Item *val);
  void set_stmt_init();
  sp_name *make_sp_name(THD *thd, const LEX_CSTRING *name);
  sp_name *make_sp_name(THD *thd, const LEX_CSTRING *name1,
                                  const LEX_CSTRING *name2);
  sp_name *make_sp_name_package_routine(THD *thd, const LEX_CSTRING *name);
  sp_head *make_sp_head(THD *thd, const sp_name *name, const Sp_handler *sph,
                        enum_sp_aggregate_type agg_type);
  sp_head *make_sp_head_no_recursive(THD *thd, const sp_name *name,
                                     const Sp_handler *sph,
                                     enum_sp_aggregate_type agg_type);
  bool sp_body_finalize_routine(THD *);
  bool sp_body_finalize_trigger(THD *);
  bool sp_body_finalize_event(THD *);
  bool sp_body_finalize_function(THD *);
  bool sp_body_finalize_procedure(THD *);
  bool sp_body_finalize_procedure_standalone(THD *, const sp_name *end_name);
  sp_package *create_package_start(THD *thd,
                                   enum_sql_command command,
                                   const Sp_handler *sph,
                                   const sp_name *name,
                                   DDL_options_st options);
  bool create_package_finalize(THD *thd,
                               const sp_name *name,
                               const sp_name *name2,
                               const char *body_start,
                               const char *body_end);
  bool call_statement_start(THD *thd, sp_name *name);
  bool call_statement_start(THD *thd, const Lex_ident_sys_st *name);
  bool call_statement_start(THD *thd, const Lex_ident_sys_st *name1,
                                      const Lex_ident_sys_st *name2);
  sp_variable *find_variable(const LEX_CSTRING *name,
                             sp_pcontext **ctx,
                             const Sp_rcontext_handler **rh) const;
  sp_variable *find_variable(const LEX_CSTRING *name,
                             const Sp_rcontext_handler **rh) const
  {
    sp_pcontext *not_used_ctx;
    return find_variable(name, &not_used_ctx, rh);
  }
  bool set_variable(const Lex_ident_sys_st *name, Item *item);
  bool set_variable(const Lex_ident_sys_st *name1,
                    const Lex_ident_sys_st *name2, Item *item);
  void sp_variable_declarations_init(THD *thd, int nvars);
  bool sp_variable_declarations_finalize(THD *thd, int nvars,
                                         const Column_definition *cdef,
                                         Item *def);
  bool sp_variable_declarations_set_default(THD *thd, int nvars, Item *def);
  bool sp_variable_declarations_row_finalize(THD *thd, int nvars,
                                             Row_definition_list *row,
                                             Item *def);
  bool sp_variable_declarations_with_ref_finalize(THD *thd, int nvars,
                                                  Qualified_column_ident *col,
                                                  Item *def);
  bool sp_variable_declarations_rowtype_finalize(THD *thd, int nvars,
                                                 Qualified_column_ident *,
                                                 Item *def);
  bool sp_variable_declarations_cursor_rowtype_finalize(THD *thd, int nvars,
                                                        uint offset,
                                                        Item *def);
  bool sp_variable_declarations_table_rowtype_finalize(THD *thd, int nvars,
                                                       const LEX_CSTRING &db,
                                                       const LEX_CSTRING &table,
                                                       Item *def);
  bool sp_variable_declarations_column_type_finalize(THD *thd, int nvars,
                                                     Qualified_column_ident *ref,
                                                     Item *def);
  bool sp_variable_declarations_vartype_finalize(THD *thd, int nvars,
                                                 const LEX_CSTRING &name,
                                                 Item *def);
  bool sp_variable_declarations_copy_type_finalize(THD *thd, int nvars,
                                                   const Column_definition &ref,
                                                   Row_definition_list *fields,
                                                   Item *def);

  LEX_USER *current_user_for_set_password(THD *thd);
  bool sp_create_set_password_instr(THD *thd,
                                    LEX_USER *user,
                                    USER_AUTH *auth,
                                    bool no_lookahead);
  bool sp_create_set_password_instr(THD *thd,
                                    USER_AUTH *auth,
                                    bool no_lookahead)
  {
    LEX_USER *user;
    return !(user= current_user_for_set_password(thd)) ||
           sp_create_set_password_instr(thd, user, auth, no_lookahead);
  }

  bool sp_handler_declaration_init(THD *thd, int type);
  bool sp_handler_declaration_finalize(THD *thd, int type);

  bool sp_declare_cursor(THD *thd, const LEX_CSTRING *name,
                         class sp_lex_cursor *cursor_stmt,
                         sp_pcontext *param_ctx, bool add_cpush_instr);

  bool sp_open_cursor(THD *thd, const LEX_CSTRING *name,
                      List<sp_assignment_lex> *parameters);
  Item_splocal *create_item_for_sp_var(const Lex_ident_cli_st *name,
                                       sp_variable *spvar);

  Item *create_item_qualified_asterisk(THD *thd, const Lex_ident_sys_st *name);
  Item *create_item_qualified_asterisk(THD *thd,
                                       const Lex_ident_sys_st *a,
                                       const Lex_ident_sys_st *b);
  Item *create_item_qualified_asterisk(THD *thd, const Lex_ident_cli_st *cname)
  {
    Lex_ident_sys name(thd, cname);
    if (name.is_null())
      return NULL; // EOM
    return create_item_qualified_asterisk(thd, &name);
  }
  Item *create_item_qualified_asterisk(THD *thd,
                                       const Lex_ident_cli_st *ca,
                                       const Lex_ident_cli_st *cb)
  {
    Lex_ident_sys a(thd, ca), b(thd, cb);
    if (a.is_null() || b.is_null())
      return NULL; // EOM
    return create_item_qualified_asterisk(thd, &a, &b);
  }

  Item *create_item_ident_field(THD *thd,
                                const Lex_ident_sys_st &db,
                                const Lex_ident_sys_st &table,
                                const Lex_ident_sys_st &name);
  Item *create_item_ident_nosp(THD *thd, Lex_ident_sys_st *name)
  {
    return create_item_ident_field(thd, Lex_ident_sys(), Lex_ident_sys(), *name);
  }
  Item *create_item_ident_sp(THD *thd, Lex_ident_sys_st *name,
                             const char *start, const char *end);
  Item *create_item_ident(THD *thd, Lex_ident_cli_st *cname)
  {
    Lex_ident_sys name(thd, cname);
    if (name.is_null())
      return NULL; // EOM
    return sphead ?
           create_item_ident_sp(thd, &name, cname->pos(), cname->end()) :
           create_item_ident_nosp(thd, &name);
  }
  /*
    Create an Item corresponding to a qualified name: a.b
    when the parser is out of an SP context.
      @param THD        - THD, for mem_root
      @param a          - the first name
      @param b          - the second name
      @retval           - a pointer to a created item, or NULL on error.

    Possible Item types that can be created:
    - Item_trigger_field
    - Item_field
    - Item_ref
  */
  Item *create_item_ident_nospvar(THD *thd,
                                  const Lex_ident_sys_st *a,
                                  const Lex_ident_sys_st *b);
  /*
    Create an Item corresponding to a ROW field valiable:  var.field
      @param THD        - THD, for mem_root
      @param rh [OUT]   - the rcontext handler (local vs package variables)
      @param var        - the ROW variable name
      @param field      - the ROW variable field name
      @param spvar      - the variable that was previously found by name
                          using "var_name".
      @param start      - position in the query (for binary log)
      @param end        - end in the query (for binary log)
  */
  Item_splocal *create_item_spvar_row_field(THD *thd,
                                            const Sp_rcontext_handler *rh,
                                            const Lex_ident_sys *var,
                                            const Lex_ident_sys *field,
                                            sp_variable *spvar,
                                            const char *start,
                                            const char *end);
  /*
    Create an item from its qualified name.
    Depending on context, it can be either a ROW variable field,
    or trigger, table field, table field reference.
    See comments to create_item_spvar_row_field() and
    create_item_ident_nospvar().
      @param thd         - THD, for mem_root
      @param a           - the first name
      @param b           - the second name
      @retval            - NULL on error, or a pointer to a new Item.
  */
  Item *create_item_ident(THD *thd,
                          const Lex_ident_cli_st *a,
                          const Lex_ident_cli_st *b);
  /*
    Create an item from its qualified name.
    Depending on context, it can be a table field, a table field reference,
    or a sequence NEXTVAL and CURRVAL.
      @param thd         - THD, for mem_root
      @param a           - the first name
      @param b           - the second name
      @param c           - the third name
      @retval            - NULL on error, or a pointer to a new Item.
  */
  Item *create_item_ident(THD *thd,
                          const Lex_ident_sys_st *a,
                          const Lex_ident_sys_st *b,
                          const Lex_ident_sys_st *c);

  Item *create_item_ident(THD *thd,
                          const Lex_ident_cli_st *ca,
                          const Lex_ident_cli_st *cb,
                          const Lex_ident_cli_st *cc)
  {
    Lex_ident_sys b(thd, cb), c(thd, cc);
    if (b.is_null() || c.is_null())
      return NULL;
    if (ca->pos() == cb->pos())  // SELECT .t1.col1
    {
      DBUG_ASSERT(ca->length == 0);
      Lex_ident_sys none;
      return create_item_ident(thd, &none, &b, &c);
    }
    Lex_ident_sys a(thd, ca);
    return a.is_null() ? NULL : create_item_ident(thd, &a, &b, &c);
  }

  /*
    Create an item for "NEXT VALUE FOR sequence_name"
  */
  Item *create_item_func_nextval(THD *thd, Table_ident *ident);
  Item *create_item_func_nextval(THD *thd, const LEX_CSTRING *db,
                                           const LEX_CSTRING *name);
  /*
    Create an item for "PREVIOUS VALUE FOR sequence_name"
  */
  Item *create_item_func_lastval(THD *thd, Table_ident *ident);
  Item *create_item_func_lastval(THD *thd, const LEX_CSTRING *db,
                                           const LEX_CSTRING *name);
  
  /*
    Create an item for "SETVAL(sequence_name, value [, is_used [, round]])
  */
  Item *create_item_func_setval(THD *thd, Table_ident *ident, longlong value,
                                ulonglong round, bool is_used);

  /*
    Create an item for a name in LIMIT clause: LIMIT var
      @param THD         - THD, for mem_root
      @param var_name    - the variable name
      @retval            - a new Item corresponding to the SP variable,
                           or NULL on error
                           (non in SP, unknown variable, wrong data type).
  */
  Item *create_item_limit(THD *thd, const Lex_ident_cli_st *var_name);

  /*
    Create an item for a qualified name in LIMIT clause: LIMIT var.field
      @param THD         - THD, for mem_root
      @param var_name    - the variable name
      @param field_name  - the variable field name
      @param start       - start in the query (for binary log)
      @param end         - end in the query (for binary log)
      @retval            - a new Item corresponding to the SP variable,
                           or NULL on error
                           (non in SP, unknown variable, unknown ROW field,
                            wrong data type).
  */
  Item *create_item_limit(THD *thd,
                          const Lex_ident_cli_st *var_name,
                          const Lex_ident_cli_st *field_name);

  Item *create_item_query_expression(THD *thd, st_select_lex_unit *unit);

  Item *make_item_func_replace(THD *thd, Item *org, Item *find, Item *replace);
  Item *make_item_func_substr(THD *thd, Item *a, Item *b, Item *c);
  Item *make_item_func_substr(THD *thd, Item *a, Item *b);
  Item *make_item_func_sysdate(THD *thd, uint fsp);
  Item *make_item_func_call_generic(THD *thd, Lex_ident_cli_st *db,
                                    Lex_ident_cli_st *name, List<Item> *args);
  Item *make_item_func_call_native_or_parse_error(THD *thd,
                                                  Lex_ident_cli_st &name,
                                                  List<Item> *args);
  my_var *create_outvar(THD *thd, const LEX_CSTRING *name);

  /*
    Create a my_var instance for a ROW field variable that was used
    as an OUT SP parameter: CALL p1(var.field);
      @param THD        - THD, for mem_root
      @param var_name   - the variable name
      @param field_name - the variable field name
  */
  my_var *create_outvar(THD *thd,
                        const LEX_CSTRING *var_name,
                        const LEX_CSTRING *field_name);

  bool is_trigger_new_or_old_reference(const LEX_CSTRING *name) const;

  Item *create_and_link_Item_trigger_field(THD *thd, const LEX_CSTRING *name,
                                           bool new_row);
  // For syntax with colon, e.g. :NEW.a  or :OLD.a
  Item *make_item_colon_ident_ident(THD *thd,
                                    const Lex_ident_cli_st *a,
                                    const Lex_ident_cli_st *b);
  // PLSQL: cursor%ISOPEN etc
  Item *make_item_plsql_cursor_attr(THD *thd, const LEX_CSTRING *name,
                                    plsql_cursor_attr_t attr);

  // For "SELECT @@var", "SELECT @@var.field"
  Item *make_item_sysvar(THD *thd,
                         enum_var_type type,
                         const LEX_CSTRING *name)
  {
    return make_item_sysvar(thd, type, name, &null_clex_str);
  }
  Item *make_item_sysvar(THD *thd,
                         enum_var_type type,
                         const LEX_CSTRING *name,
                         const LEX_CSTRING *component);
  void sp_block_init(THD *thd, const LEX_CSTRING *label);
  void sp_block_init(THD *thd)
  {
    // Unlabeled blocks get an empty label
    sp_block_init(thd, &empty_clex_str);
  }
  bool sp_block_finalize(THD *thd, const Lex_spblock_st spblock)
  {
    class sp_label *tmp;
    return sp_block_finalize(thd, spblock, &tmp);
  }
  bool sp_block_finalize(THD *thd)
  {
    return sp_block_finalize(thd, Lex_spblock());
  }
  bool sp_block_finalize(THD *thd, const Lex_spblock_st spblock,
                                   const LEX_CSTRING *end_label);
  bool sp_block_finalize(THD *thd, const LEX_CSTRING *end_label)
  {
    return sp_block_finalize(thd, Lex_spblock(), end_label);
  }
  bool sp_declarations_join(Lex_spblock_st *res,
                            const Lex_spblock_st b1,
                            const Lex_spblock_st b2) const
  {
    if ((b2.vars || b2.conds) && (b1.curs || b1.hndlrs))
    {
      my_error(ER_SP_VARCOND_AFTER_CURSHNDLR, MYF(0));
      return true;
    }
    if (b2.curs && b1.hndlrs)
    {
      my_error(ER_SP_CURSOR_AFTER_HANDLER, MYF(0));
      return true;
    }
    res->join(b1, b2);
    return false;
  }
  bool sp_block_with_exceptions_finalize_declarations(THD *thd);
  bool sp_block_with_exceptions_finalize_executable_section(THD *thd,
                                                  uint executable_section_ip);
  bool sp_block_with_exceptions_finalize_exceptions(THD *thd,
                                                  uint executable_section_ip,
                                                  uint exception_count);
  bool sp_block_with_exceptions_add_empty(THD *thd);
  bool sp_exit_statement(THD *thd, Item *when);
  bool sp_exit_statement(THD *thd, const LEX_CSTRING *label_name, Item *item);
  bool sp_leave_statement(THD *thd, const LEX_CSTRING *label_name);
  bool sp_goto_statement(THD *thd, const LEX_CSTRING *label_name);

  bool sp_continue_statement(THD *thd);
  bool sp_continue_statement(THD *thd, const LEX_CSTRING *label_name);
  bool sp_iterate_statement(THD *thd, const LEX_CSTRING *label_name);

  bool maybe_start_compound_statement(THD *thd);
  bool sp_push_loop_label(THD *thd, const LEX_CSTRING *label_name);
  bool sp_push_loop_empty_label(THD *thd);
  bool sp_pop_loop_label(THD *thd, const LEX_CSTRING *label_name);
  void sp_pop_loop_empty_label(THD *thd);
  bool sp_while_loop_expression(THD *thd, Item *expr);
  bool sp_while_loop_finalize(THD *thd);
  bool sp_if_after_statements(THD *thd);
  bool sp_push_goto_label(THD *thd, const LEX_CSTRING *label_name);

  Item_param *add_placeholder(THD *thd, const LEX_CSTRING *name,
                              const char *start, const char *end);

  /* Integer range FOR LOOP methods */
  sp_variable *sp_add_for_loop_variable(THD *thd, const LEX_CSTRING *name,
                                        Item *value);
  sp_variable *sp_add_for_loop_target_bound(THD *thd, Item *value)
  {
    LEX_CSTRING name= { STRING_WITH_LEN("[target_bound]") };
    return sp_add_for_loop_variable(thd, &name, value);
  }
  bool sp_for_loop_intrange_declarations(THD *thd, Lex_for_loop_st *loop,
                                        const LEX_CSTRING *index,
                                        const Lex_for_loop_bounds_st &bounds);
  bool sp_for_loop_intrange_condition_test(THD *thd, const Lex_for_loop_st &loop);
  bool sp_for_loop_intrange_finalize(THD *thd, const Lex_for_loop_st &loop);

  /* Cursor FOR LOOP methods */
  bool sp_for_loop_cursor_declarations(THD *thd, Lex_for_loop_st *loop,
                                       const LEX_CSTRING *index,
                                       const Lex_for_loop_bounds_st &bounds);
  sp_variable *sp_add_for_loop_cursor_variable(THD *thd,
                                               const LEX_CSTRING *name,
                                               const class sp_pcursor *cur,
                                               uint coffset,
                                               sp_assignment_lex *param_lex,
                                               Item_args *parameters);
  bool sp_for_loop_implicit_cursor_statement(THD *thd,
                                             Lex_for_loop_bounds_st *bounds,
                                             sp_lex_cursor *cur);
  bool sp_for_loop_cursor_condition_test(THD *thd, const Lex_for_loop_st &loop);
  bool sp_for_loop_cursor_finalize(THD *thd, const Lex_for_loop_st &);

  /* Generic FOR LOOP methods*/

  /*
    Generate FOR loop declarations and
    initialize "loop" from "index" and "bounds".

    @param [IN]  thd    - current THD, for mem_root and error reporting
    @param [OUT] loop   - the loop generated SP variables are stored here,
                          together with additional loop characteristics.
    @param [IN]  index  - the loop index variable name
    @param [IN]  bounds - the loop bounds (in sp_assignment_lex format)
                          and additional loop characteristics,
                          as created by the sp_for_loop_bounds rule.
    @retval true        - on error
    @retval false       - on success

    This methods adds declarations:
    - An explicit integer or cursor%ROWTYPE "index" variable
    - An implicit integer upper bound variable, in case of integer range loops
    - A CURSOR, in case of an implicit CURSOR loops
    The generated variables are stored into "loop".
    Additional loop characteristics are copied from "bounds" to "loop".
  */
  bool sp_for_loop_declarations(THD *thd, Lex_for_loop_st *loop,
                                const LEX_CSTRING *index,
                                const Lex_for_loop_bounds_st &bounds)
  {
    return bounds.is_for_loop_cursor() ?
           sp_for_loop_cursor_declarations(thd, loop, index, bounds) :
           sp_for_loop_intrange_declarations(thd, loop, index, bounds);
  }

  /*
    Generate a conditional jump instruction to leave the loop,
    using a proper condition depending on the loop type:
    - Item_func_le            -- integer range loops
    - Item_func_ge            -- integer range reverse loops
    - Item_func_cursor_found  -- cursor loops
  */
  bool sp_for_loop_condition_test(THD *thd, const Lex_for_loop_st &loop)
  {
    return loop.is_for_loop_cursor() ?
           sp_for_loop_cursor_condition_test(thd, loop) :
           sp_for_loop_intrange_condition_test(thd, loop);
  }

  /*
    Generate "increment" instructions followed by a jump to the
    condition test in the beginnig of the loop.
    "Increment" depends on the loop type and can be:
    - index:= index + 1;       -- integer range loops
    - index:= index - 1;       -- integer range reverse loops
    - FETCH cursor INTO index; -- cursor loops
  */
  bool sp_for_loop_finalize(THD *thd, const Lex_for_loop_st &loop)
  {
    return loop.is_for_loop_cursor() ?
           sp_for_loop_cursor_finalize(thd, loop) :
           sp_for_loop_intrange_finalize(thd, loop);
  }
  bool sp_for_loop_outer_block_finalize(THD *thd, const Lex_for_loop_st &loop);

  /*
    Make an Item when an identifier is found in the FOR loop bounds:
      FOR rec IN cursor
      FOR rec IN var1 .. var2
      FOR rec IN row1.field1 .. xxx
  */
  Item *create_item_for_loop_bound(THD *thd,
                                   const LEX_CSTRING *a,
                                   const LEX_CSTRING *b,
                                   const LEX_CSTRING *c);
  /* End of FOR LOOP methods */

  bool add_signal_statement(THD *thd, const class sp_condition_value *value);
  bool add_resignal_statement(THD *thd, const class sp_condition_value *value);

  // Check if "KEY IF NOT EXISTS name" used outside of ALTER context
  bool check_add_key(DDL_options_st ddl)
  {
    if (ddl.if_not_exists() && sql_command != SQLCOM_ALTER_TABLE)
    {
      parse_error();
      return true;
    }
    return false;
  }
  // Add a key as a part of CREATE TABLE or ALTER TABLE
  bool add_key(Key::Keytype key_type, const LEX_CSTRING *key_name,
               ha_key_alg algorithm, DDL_options_st ddl)
  {
    if (check_add_key(ddl) ||
        !(last_key= new Key(key_type, key_name, algorithm, false, ddl)))
      return true;
    alter_info.key_list.push_back(last_key);
    return false;
  }
  // Add a key for a CREATE INDEX statement
  bool add_create_index(Key::Keytype key_type, const LEX_CSTRING *key_name,
                        ha_key_alg algorithm, DDL_options_st ddl)
  {
    if (check_create_options(ddl) ||
       !(last_key= new Key(key_type, key_name, algorithm, false, ddl)))
      return true;
    alter_info.key_list.push_back(last_key);
    return false;
  }
  bool add_create_index_prepare(Table_ident *table)
  {
    sql_command= SQLCOM_CREATE_INDEX;
    if (!current_select->add_table_to_list(thd, table, NULL,
                                           TL_OPTION_UPDATING,
                                           TL_READ_NO_INSERT,
                                           MDL_SHARED_UPGRADABLE))
      return true;
    alter_info.reset();
    alter_info.flags= ALTER_ADD_INDEX;
    option_list= NULL;
    return false;
  }
  /*
    Add an UNIQUE or PRIMARY key which is a part of a column definition:
      CREATE TABLE t1 (a INT PRIMARY KEY);
  */
  void add_key_to_list(LEX_CSTRING *field_name,
                       enum Key::Keytype type, bool check_exists);
  // Add a constraint as a part of CREATE TABLE or ALTER TABLE
  bool add_constraint(const LEX_CSTRING &name, Virtual_column_info *constr,
                      bool if_not_exists)
  {
    constr->name= name;
    constr->flags= if_not_exists ? VCOL_CHECK_CONSTRAINT_IF_NOT_EXISTS : 0;
    alter_info.check_constraint_list.push_back(constr);
    return false;
  }
  bool add_alter_list(LEX_CSTRING par_name, Virtual_column_info *expr,
                      bool par_exists);
  bool add_alter_list(LEX_CSTRING name, LEX_CSTRING new_name, bool exists);
  void set_command(enum_sql_command command,
                   DDL_options_st options)
  {
    sql_command= command;
    create_info.set(options);
  }
  void set_command(enum_sql_command command,
                   uint scope,
                   DDL_options_st options)
  {
    set_command(command, options);
    create_info.options|= scope; // HA_LEX_CREATE_TMP_TABLE or 0
  }
  bool check_create_options(DDL_options_st options)
  {
    if (options.or_replace() && options.if_not_exists())
    {
      my_error(ER_WRONG_USAGE, MYF(0), "OR REPLACE", "IF NOT EXISTS");
      return true;
    }
    return false;
  }
  bool set_create_options_with_check(DDL_options_st options)
  {
    create_info.set(options);
    return check_create_options(create_info);
  }
  bool add_create_options_with_check(DDL_options_st options)
  {
    create_info.add(options);
    return check_create_options(create_info);
  }
  bool sp_add_cfetch(THD *thd, const LEX_CSTRING *name);
  bool sp_add_agg_cfetch();

  bool set_command_with_check(enum_sql_command command,
                              uint scope,
                              DDL_options_st options)
  {
    set_command(command, scope, options);
    return check_create_options(options);
  }
  bool set_command_with_check(enum_sql_command command, DDL_options_st options)
  {
    set_command(command, options);
    return check_create_options(options);
  }
  /*
    DROP shares lex->create_info to store TEMPORARY and IF EXISTS options
    to save on extra initialization in lex_start().
    Add some wrappers, to avoid direct use of lex->create_info in the
    caller code processing DROP statements (which might look confusing).
  */
  bool tmp_table() const { return create_info.tmp_table(); }
  bool if_exists() const { return create_info.if_exists(); }

  /*
    Run specified phases for derived tables/views in the given list

    @param table_list - list of derived tables/view to handle
    @param phase      - phases to process tables/views through

    @details
    This method runs phases specified by the 'phases' on derived
    tables/views found in the 'table_list' with help of the
    TABLE_LIST::handle_derived function.
    'this' is passed as an argument to the TABLE_LIST::handle_derived.

    @return false -  ok
    @return true  -  error
  */
  bool handle_list_of_derived(TABLE_LIST *table_list, uint phases)
  {
    for (TABLE_LIST *tl= table_list; tl; tl= tl->next_local)
    {
      if (tl->is_view_or_derived() && tl->handle_derived(this, phases))
        return true;
    }
    return false;
  }

  bool create_like() const
  {
    DBUG_ASSERT(!create_info.like() ||
                !first_select_lex()->item_list.elements);
    return create_info.like();
  }

  bool create_select() const
  {
    DBUG_ASSERT(!create_info.like() ||
                !first_select_lex()->item_list.elements);
    return first_select_lex()->item_list.elements;
  }

  bool create_simple() const
  {
    return !create_like() && !create_select();
  }

  SELECT_LEX *exclude_last_select();
  SELECT_LEX *exclude_not_first_select(SELECT_LEX *exclude);
  void check_automatic_up(enum sub_select_type type);
  bool create_or_alter_view_finalize(THD *thd, Table_ident *table_ident);
  bool add_alter_view(THD *thd, uint16 algorithm, enum_view_suid suid,
                      Table_ident *table_ident);
  bool add_create_view(THD *thd, DDL_options_st ddl,
                       uint16 algorithm, enum_view_suid suid,
                       Table_ident *table_ident);
  bool add_grant_command(THD *thd, const List<LEX_COLUMN> &columns);

  bool stmt_grant_table(THD *thd,
                        Grant_privilege *grant,
                        const Lex_grant_object_name &ident,
                        privilege_t grant_option);

  bool stmt_revoke_table(THD *thd,
                         Grant_privilege *grant,
                         const Lex_grant_object_name &ident);

  bool stmt_grant_sp(THD *thd,
                     Grant_privilege *grant,
                     const Lex_grant_object_name &ident,
                     const Sp_handler &sph,
                     privilege_t grant_option);

  bool stmt_revoke_sp(THD *thd,
                      Grant_privilege *grant,
                      const Lex_grant_object_name &ident,
                      const Sp_handler &sph);

  bool stmt_grant_proxy(THD *thd, LEX_USER *user, privilege_t grant_option);
  bool stmt_revoke_proxy(THD *thd, LEX_USER *user);

  Vers_parse_info &vers_get_info()
  {
    return create_info.vers_info;
  }

  int add_period(Lex_ident name, Lex_ident_sys_st start, Lex_ident_sys_st end)
  {
    if (lex_string_cmp(system_charset_info, &start, &end) == 0)
    {
      my_error(ER_FIELD_SPECIFIED_TWICE, MYF(0), start.str);
      return 1;
    }

    Table_period_info &info= create_info.period_info;

    if (check_exists && info.name.streq(name))
      return 0;

    if (info.is_set())
    {
       my_error(ER_MORE_THAN_ONE_PERIOD, MYF(0));
       return 1;
    }
    info.set_period(start, end);
    info.name= name;

    info.constr= new Virtual_column_info();
    info.constr->expr= lt_creator.create(thd,
                                         create_item_ident_nosp(thd, &start),
                                         create_item_ident_nosp(thd, &end));
    add_constraint(null_clex_str, info.constr, false);
    return 0;
  }

  sp_package *get_sp_package() const;

  /**
    Check if the select is a simple select (not an union).
    @retval
      0 ok
    @retval
      1 error   ; In this case the error messege is sent to the client
  */
  bool check_simple_select(const LEX_CSTRING *option)
  {
    if (current_select != &builtin_select)
    {
      char command[80];
      strmake(command, option->str, MY_MIN(option->length, sizeof(command)-1));
      my_error(ER_CANT_USE_OPTION_HERE, MYF(0), command);
      return true;
    }
    return false;
  }

  SELECT_LEX_UNIT *alloc_unit();
  SELECT_LEX *alloc_select(bool is_select);
  SELECT_LEX_UNIT *create_unit(SELECT_LEX*);
  SELECT_LEX *wrap_unit_into_derived(SELECT_LEX_UNIT *unit);
  SELECT_LEX *wrap_select_chain_into_derived(SELECT_LEX *sel);
  void init_select()
  {
    current_select->init_select();
    wild= 0;
    exchange= 0;
  }
  bool main_select_push(bool service= false);
  bool insert_select_hack(SELECT_LEX *sel);
  SELECT_LEX *create_priority_nest(SELECT_LEX *first_in_nest);

  bool set_main_unit(st_select_lex_unit *u)
  {
    unit.options= u->options;
    unit.uncacheable= u->uncacheable;
    unit.register_select_chain(u->first_select());
    unit.first_select()->options|= builtin_select.options;
    unit.fake_select_lex= u->fake_select_lex;
    unit.union_distinct= u->union_distinct;
    unit.set_with_clause(u->with_clause);
    builtin_select.exclude_from_global();
    return false;
  }
  bool check_main_unit_semantics();

  SELECT_LEX_UNIT *parsed_select_expr_start(SELECT_LEX *s1, SELECT_LEX *s2,
                                            enum sub_select_type unit_type,
                                            bool distinct);
  SELECT_LEX_UNIT *parsed_select_expr_cont(SELECT_LEX_UNIT *unit,
                                           SELECT_LEX *s2,
                                           enum sub_select_type unit_type,
                                           bool distinct, bool oracle);
  bool parsed_multi_operand_query_expression_body(SELECT_LEX_UNIT *unit);
  SELECT_LEX_UNIT *add_tail_to_query_expression_body(SELECT_LEX_UNIT *unit,
						     Lex_order_limit_lock *l);
  SELECT_LEX_UNIT *
  add_tail_to_query_expression_body_ext_parens(SELECT_LEX_UNIT *unit,
					       Lex_order_limit_lock *l);
  SELECT_LEX_UNIT *parsed_body_ext_parens_primary(SELECT_LEX_UNIT *unit,
                                                  SELECT_LEX *primary,
                                              enum sub_select_type unit_type,
                                              bool distinct);
  SELECT_LEX_UNIT *
  add_primary_to_query_expression_body(SELECT_LEX_UNIT *unit,
                                       SELECT_LEX *sel,
                                       enum sub_select_type unit_type,
                                       bool distinct,
                                       bool oracle);
  SELECT_LEX_UNIT *
  add_primary_to_query_expression_body(SELECT_LEX_UNIT *unit,
                                       SELECT_LEX *sel,
                                       enum sub_select_type unit_type,
                                       bool distinct);
  SELECT_LEX_UNIT *
  add_primary_to_query_expression_body_ext_parens(
                                       SELECT_LEX_UNIT *unit,
                                       SELECT_LEX *sel,
                                       enum sub_select_type unit_type,
                                       bool distinct);
  SELECT_LEX *parsed_subselect(SELECT_LEX_UNIT *unit);
  bool parsed_insert_select(SELECT_LEX *firs_select);
  void save_values_list_state();
  void restore_values_list_state();
  bool parsed_TVC_start();
  SELECT_LEX *parsed_TVC_end();
  TABLE_LIST *parsed_derived_table(SELECT_LEX_UNIT *unit,
                                   int for_system_time,
                                   LEX_CSTRING *alias);
  bool parsed_create_view(SELECT_LEX_UNIT *unit, int check);
  bool select_finalize(st_select_lex_unit *expr);
  bool select_finalize(st_select_lex_unit *expr, Lex_select_lock l);
  void relink_hack(st_select_lex *select_lex);

  bool stmt_install_plugin(const DDL_options_st &opt,
                           const Lex_ident_sys_st &name,
                           const LEX_CSTRING &soname);
  void stmt_install_plugin(const LEX_CSTRING &soname);

  bool stmt_uninstall_plugin_by_name(const DDL_options_st &opt,
                                     const Lex_ident_sys_st &name);
  bool stmt_uninstall_plugin_by_soname(const DDL_options_st &opt,
                                       const LEX_CSTRING &soname);
  bool stmt_prepare_validate(const char *stmt_type);
  bool stmt_prepare(const Lex_ident_sys_st &ident, Item *code);
  bool stmt_execute(const Lex_ident_sys_st &ident, List<Item> *params);
  bool stmt_execute_immediate(Item *code, List<Item> *params);
  void stmt_deallocate_prepare(const Lex_ident_sys_st &ident);

  bool stmt_alter_table_exchange_partition(Table_ident *table);

  void stmt_purge_to(const LEX_CSTRING &to);
  bool stmt_purge_before(Item *item);

  SELECT_LEX *returning()
  { return &builtin_select; }
  bool has_returning()
  { return !builtin_select.item_list.is_empty(); }

private:
  bool stmt_create_routine_start(const DDL_options_st &options)
  {
    create_info.set(options);
    return main_select_push() || check_create_options(options);
  }
public:
  bool stmt_create_function_start(const DDL_options_st &options)
  {
    sql_command= SQLCOM_CREATE_SPFUNCTION;
    return stmt_create_routine_start(options);
  }
  bool stmt_create_procedure_start(const DDL_options_st &options)
  {
    sql_command= SQLCOM_CREATE_PROCEDURE;
    return stmt_create_routine_start(options);
  }
  void stmt_create_routine_finalize()
  {
    pop_select(); // main select
  }

  bool stmt_create_stored_function_start(const DDL_options_st &options,
                                         enum_sp_aggregate_type,
                                         const sp_name *name);
  bool stmt_create_stored_function_finalize_standalone(const sp_name *end_name);

  bool stmt_create_udf_function(const DDL_options_st &options,
                                enum_sp_aggregate_type agg_type,
                                const Lex_ident_sys_st &name,
                                Item_result return_type,
                                const LEX_CSTRING &soname);

  bool stmt_drop_function(const DDL_options_st &options,
                          const Lex_ident_sys_st &db,
                          const Lex_ident_sys_st &name);

  bool stmt_drop_function(const DDL_options_st &options,
                          const Lex_ident_sys_st &name);

  bool stmt_drop_procedure(const DDL_options_st &options,
                           sp_name *name);

  bool stmt_alter_function_start(sp_name *name);
  bool stmt_alter_procedure_start(sp_name *name);

  sp_condition_value *stmt_signal_value(const Lex_ident_sys_st &ident);

  Spvar_definition *row_field_name(THD *thd, const Lex_ident_sys_st &name);

  bool set_field_type_udt(Lex_field_type_st *type,
                          const LEX_CSTRING &name,
                          const Lex_length_and_dec_st &attr);
  bool set_cast_type_udt(Lex_cast_type_st *type,
                         const LEX_CSTRING &name);

  bool map_data_type(const Lex_ident_sys_st &schema,
                     Lex_field_type_st *type) const;

  void mark_first_table_as_inserting();

  bool fields_are_impossible()
  {
    // no select or it is last select with no tables (service select)
    return !select_stack_head() ||
           (select_stack_top == 1 &&
            select_stack[0]->is_service_select);
  }

  bool add_table_foreign_key(const LEX_CSTRING *name,
                             const LEX_CSTRING *constraint_name,
                             Table_ident *table_name,
                             DDL_options ddl_options);
  bool add_column_foreign_key(const LEX_CSTRING *name,
                              const LEX_CSTRING *constraint_name,
                              Table_ident *ref_table_name,
                              DDL_options ddl_options);
  bool check_dependencies_in_with_clauses();
  bool resolve_references_to_cte_in_hanging_cte();
  bool check_cte_dependencies_and_resolve_references();
  bool resolve_references_to_cte(TABLE_LIST *tables,
                                 TABLE_LIST **tables_last);

  /**
    Turn on the SELECT_DESCRIBE flag for every SELECT_LEX involved into
    the statement being processed in case the statement is EXPLAIN UPDATE/DELETE.

    @param lex  current LEX
  */

  void promote_select_describe_flag_if_needed()
  {
    if (describe)
      builtin_select.options |= SELECT_DESCRIBE;
  }

};


/**
  Set_signal_information is a container used in the parsed tree to represent
  the collection of assignments to condition items in the SIGNAL and RESIGNAL
  statements.
*/
class Set_signal_information
{
public:
  /** Empty default constructor, use clear() */
 Set_signal_information() {} 

  /** Copy constructor. */
  Set_signal_information(const Set_signal_information& set);

  /** Destructor. */
  ~Set_signal_information()
  {}

  /** Clear all items. */
  void clear();

  /**
    For each condition item assignment, m_item[] contains the parsed tree
    that represents the expression assigned, if any.
    m_item[] is an array indexed by Diag_condition_item_name.
  */
  Item *m_item[LAST_DIAG_SET_PROPERTY+1];
};


/**
  The internal state of the syntax parser.
  This object is only available during parsing,
  and is private to the syntax parser implementation (sql_yacc.yy).
*/
class Yacc_state
{
public:
  Yacc_state() : yacc_yyss(NULL), yacc_yyvs(NULL) { reset(); }

  void reset()
  {
    if (yacc_yyss != NULL) {
      my_free(yacc_yyss);
      yacc_yyss = NULL;
    }
    if (yacc_yyvs != NULL) {
      my_free(yacc_yyvs);
      yacc_yyvs = NULL;
    }
    m_set_signal_info.clear();
    m_lock_type= TL_READ_DEFAULT;
    m_mdl_type= MDL_SHARED_READ;
  }

  ~Yacc_state();

  /**
    Reset part of the state which needs resetting before parsing
    substatement.
  */
  void reset_before_substatement()
  {
    m_lock_type= TL_READ_DEFAULT;
    m_mdl_type= MDL_SHARED_READ;
  }

  /**
    Bison internal state stack, yyss, when dynamically allocated using
    my_yyoverflow().
  */
  uchar *yacc_yyss;

  /**
    Bison internal semantic value stack, yyvs, when dynamically allocated using
    my_yyoverflow().
  */
  uchar *yacc_yyvs;

  /**
    Fragments of parsed tree,
    used during the parsing of SIGNAL and RESIGNAL.
  */
  Set_signal_information m_set_signal_info;

  /**
    Type of lock to be used for tables being added to the statement's
    table list in table_factor, table_alias_ref, single_multi and
    table_wild_one rules.
    Statements which use these rules but require lock type different
    from one specified by this member have to override it by using
    st_select_lex::set_lock_for_tables() method.

    The default value of this member is TL_READ_DEFAULT. The only two
    cases in which we change it are:
    - When parsing SELECT HIGH_PRIORITY.
    - Rule for DELETE. In which we use this member to pass information
      about type of lock from delete to single_multi part of rule.

    We should try to avoid introducing new use cases as we would like
    to get rid of this member eventually.
  */
  thr_lock_type m_lock_type;

  /**
    The type of requested metadata lock for tables added to
    the statement table list.
  */
  enum_mdl_type m_mdl_type;

  /*
    TODO: move more attributes from the LEX structure here.
  */
};

/**
  Internal state of the parser.
  The complete state consist of:
  - state data used during lexical parsing,
  - state data used during syntactic parsing.
*/
class Parser_state
{
public:
  Parser_state()
    : m_yacc()
  {}

  /**
     Object initializer. Must be called before usage.

     @retval FALSE OK
     @retval TRUE  Error
  */
  bool init(THD *thd, char *buff, size_t length)
  {
    return m_lip.init(thd, buff, length);
  }

  ~Parser_state()
  {}

  Lex_input_stream m_lip;
  Yacc_state m_yacc;

  /**
    Current performance digest instrumentation. 
  */
  PSI_digest_locker* m_digest_psi;

  void reset(char *found_semicolon, unsigned int length)
  {
    m_lip.reset(found_semicolon, length);
    m_yacc.reset();
  }
};


extern sql_digest_state *
digest_add_token(sql_digest_state *state, uint token, LEX_YYSTYPE yylval);

extern sql_digest_state *
digest_reduce_token(sql_digest_state *state, uint token_left, uint token_right);

struct st_lex_local: public LEX, public Sql_alloc
{
};


/**
  An st_lex_local extension with automatic initialization for SP purposes.
  Used to parse sub-expressions and SP sub-statements.

  This class is reused for:
  1. sp_head::reset_lex() based constructs
    - SP variable assignments (e.g. SET x=10;)
    - FOR loop conditions and index variable increments
    - Cursor statements
    - SP statements
    - SP function RETURN statements
    - CASE statements
    - REPEAT..UNTIL expressions
    - WHILE expressions
    - EXIT..WHEN and CONTINUE..WHEN statements
  2. sp_assignment_lex based constructs:
    - CURSOR parameter assignments
*/
class sp_lex_local: public st_lex_local
{
public:
  sp_lex_local(THD *thd, const LEX *oldlex)
  {
    /* Reset most stuff. */
    start(thd);
    /* Keep the parent SP stuff */
    sphead= oldlex->sphead;
    spcont= oldlex->spcont;
    /* Keep the parent trigger stuff too */
    trg_chistics= oldlex->trg_chistics;
    trg_table_fields.empty();
    sp_lex_in_use= false;
  }
};


class sp_lex_set_var: public sp_lex_local
{
public:
  sp_lex_set_var(THD *thd, const LEX *oldlex)
   :sp_lex_local(thd, oldlex)
  {
    // Set new LEX as if we at start of set rule
    init_select();
    sql_command= SQLCOM_SET_OPTION;
    var_list.empty();
    autocommit= 0;
    option_type= oldlex->option_type; // Inherit from the outer lex
  }
};


class sp_expr_lex: public sp_lex_local
{
  Item *m_item;       // The expression
public:
  sp_expr_lex(THD *thd, LEX *oldlex)
   :sp_lex_local(thd, oldlex),
    m_item(NULL)
  { }
  void set_item(Item *item)
  {
    m_item= item;
  }
  Item *get_item() const
  {
    return m_item;
  }
  bool sp_continue_when_statement(THD *thd);
  bool sp_continue_when_statement(THD *thd, const LEX_CSTRING *label_name);
  int case_stmt_action_expr();
  int case_stmt_action_when(bool simple);
  bool sp_while_loop_expression(THD *thd)
  {
    return LEX::sp_while_loop_expression(thd, get_item());
  }
  bool sp_repeat_loop_finalize(THD *thd);
  bool sp_if_expr(THD *thd);
};


/**
  An assignment specific LEX, which additionally has an Item (an expression)
  and an associated with the Item free_list, which is usually freed
  after the expression is calculated.

  Note, consider changing some of sp_lex_local to sp_assignment_lex,
  as the latter allows to use a simpler grammar in sql_yacc.yy (IMO).

  If the expression is simple (e.g. does not have function calls),
  then m_item and m_free_list point to the same Item.

  If the expressions is complex (e.g. have function calls),
  then m_item points to the leftmost Item, while m_free_list points
  to the rightmost item.
  For example:
      f1(COALESCE(f2(10), f2(20)))
  - m_item points to Item_func_sp for f1 (the leftmost Item)
  - m_free_list points to Item_int for 20 (the rightmost Item)

  Note, we could avoid storing m_item at all, as we can always reach
  the leftmost item from the rightmost item by iterating through m_free_list.
  But with a separate m_item the code should be faster.
*/
class sp_assignment_lex: public sp_lex_local
{
  Item *m_item;       // The expression
  Item *m_free_list;  // The associated free_list (sub-expressions)
public:
  sp_assignment_lex(THD *thd, LEX *oldlex)
   :sp_lex_local(thd, oldlex),
    m_item(NULL),
    m_free_list(NULL)
  { }
  void set_item_and_free_list(Item *item, Item *free_list)
  {
    m_item= item;
    m_free_list= free_list;
  }
  Item *get_item() const
  {
    return m_item;
  }
  Item *get_free_list() const
  {
    return m_free_list;
  }
};


extern void lex_init(void);
extern void lex_free(void);
extern void lex_start(THD *thd);
extern void lex_end(LEX *lex);
extern void lex_end_nops(LEX *lex);
extern void lex_unlock_plugins(LEX *lex);
void end_lex_with_single_table(THD *thd, TABLE *table, LEX *old_lex);
int init_lex_with_single_table(THD *thd, TABLE *table, LEX *lex);
extern int MYSQLlex(union YYSTYPE *yylval, THD *thd);
extern int ORAlex(union YYSTYPE *yylval, THD *thd);

extern void trim_whitespace(CHARSET_INFO *cs, LEX_CSTRING *str, size_t * prefix_length = 0);

extern bool is_lex_native_function(const LEX_CSTRING *name); 
extern bool is_native_function(THD *thd, const LEX_CSTRING *name);
extern bool is_native_function_with_warn(THD *thd, const LEX_CSTRING *name);

/**
  @} (End of group Semantic_Analysis)
*/

void my_missing_function_error(const LEX_CSTRING &token, const char *name);
bool is_keyword(const char *name, uint len);
int set_statement_var_if_exists(THD *thd, const char *var_name,
                                size_t var_name_length, ulonglong value);

Virtual_column_info *add_virtual_expression(THD *thd, Item *expr);
Item* handle_sql2003_note184_exception(THD *thd, Item* left, bool equal,
                                       Item *expr);

bool sp_create_assignment_lex(THD *thd, const char *pos);
bool sp_create_assignment_instr(THD *thd, bool no_lookahead,
                                bool need_set_keyword= true);

void mark_or_conds_to_avoid_pushdown(Item *cond);

#endif /* MYSQL_SERVER */
#endif /* SQL_LEX_INCLUDED */<|MERGE_RESOLUTION|>--- conflicted
+++ resolved
@@ -1,5 +1,5 @@
 /* Copyright (c) 2000, 2019, Oracle and/or its affiliates.
-   Copyright (c) 2010, 2021, MariaDB Corporation
+   Copyright (c) 2010, 2022, MariaDB Corporation.
 
    This program is free software; you can redistribute it and/or modify
    it under the terms of the GNU General Public License as published by
@@ -1949,17 +1949,16 @@
     BINLOG_STMT_UNSAFE_AUTOINC_NOT_FIRST,
 
     /**
-<<<<<<< HEAD
+       Autoincrement lock mode is incompatible with STATEMENT binlog format.
+    */
+    BINLOG_STMT_UNSAFE_AUTOINC_LOCK_MODE,
+
+    /**
        INSERT .. SELECT ... SKIP LOCKED is unlikely to have the same
        rows locked on the replica.
        primary key.
     */
     BINLOG_STMT_UNSAFE_SKIP_LOCKED,
-=======
-       Autoincrement lock mode is incompatible with STATEMENT binlog format.
-    */
-    BINLOG_STMT_UNSAFE_AUTOINC_LOCK_MODE,
->>>>>>> 5503c404
 
     /* The last element of this enumeration type. */
     BINLOG_STMT_UNSAFE_COUNT
