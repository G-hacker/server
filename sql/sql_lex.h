/* Copyright (C) 2000 MySQL AB & MySQL Finland AB & TCX DataKonsult AB

   This program is free software; you can redistribute it and/or modify
   it under the terms of the GNU General Public License as published by
   the Free Software Foundation; either version 2 of the License, or
   (at your option) any later version.

   This program is distributed in the hope that it will be useful,
   but WITHOUT ANY WARRANTY; without even the implied warranty of
   MERCHANTABILITY or FITNESS FOR A PARTICULAR PURPOSE.  See the
   GNU General Public License for more details.

   You should have received a copy of the GNU General Public License
   along with this program; if not, write to the Free Software
   Foundation, Inc., 59 Temple Place, Suite 330, Boston, MA  02111-1307  USA */


/* YACC and LEX Definitions */

/* These may not be declared yet */
class Table_ident;
class sql_exchange;
class LEX_COLUMN;
class sp_head;
class sp_name;
class sp_instr;
class sp_pcontext;
class st_alter_tablespace;
class partition_info;
class Event_timed;

#ifdef MYSQL_SERVER
/*
  The following hack is needed because mysql_yacc.cc does not define
  YYSTYPE before including this file
*/

#include "set_var.h"

#ifdef MYSQL_YACC
#define LEX_YYSTYPE void *
#else
#include "lex_symbol.h"
#if MYSQL_LEX
#include "sql_yacc.h"
#define LEX_YYSTYPE YYSTYPE *
#else
#define LEX_YYSTYPE void *
#endif
#endif
#endif

/*
  When a command is added here, be sure it's also added in mysqld.cc
  in "struct show_var_st status_vars[]= {" ...

  If the command returns a result set or is not allowed in stored
  functions or triggers, please also make sure that
  sp_get_flags_for_command (sp_head.cc) returns proper flags for the
  added SQLCOM_.
*/

enum enum_sql_command {
  SQLCOM_SELECT, SQLCOM_CREATE_TABLE, SQLCOM_CREATE_INDEX, SQLCOM_ALTER_TABLE,
  SQLCOM_UPDATE, SQLCOM_INSERT, SQLCOM_INSERT_SELECT,
  SQLCOM_DELETE, SQLCOM_TRUNCATE, SQLCOM_DROP_TABLE, SQLCOM_DROP_INDEX,

  SQLCOM_SHOW_DATABASES, SQLCOM_SHOW_TABLES, SQLCOM_SHOW_FIELDS,
  SQLCOM_SHOW_KEYS, SQLCOM_SHOW_VARIABLES, SQLCOM_SHOW_STATUS,
  SQLCOM_SHOW_ENGINE_LOGS, SQLCOM_SHOW_ENGINE_STATUS, SQLCOM_SHOW_ENGINE_MUTEX,
  SQLCOM_SHOW_PROCESSLIST, SQLCOM_SHOW_MASTER_STAT, SQLCOM_SHOW_SLAVE_STAT,
  SQLCOM_SHOW_GRANTS, SQLCOM_SHOW_CREATE, SQLCOM_SHOW_CHARSETS,
  SQLCOM_SHOW_COLLATIONS, SQLCOM_SHOW_CREATE_DB, SQLCOM_SHOW_TABLE_STATUS,
  SQLCOM_SHOW_TRIGGERS,

  SQLCOM_LOAD,SQLCOM_SET_OPTION,SQLCOM_LOCK_TABLES,SQLCOM_UNLOCK_TABLES,
  SQLCOM_GRANT,
  SQLCOM_CHANGE_DB, SQLCOM_CREATE_DB, SQLCOM_DROP_DB, SQLCOM_ALTER_DB,
  SQLCOM_RENAME_DB,
  SQLCOM_REPAIR, SQLCOM_REPLACE, SQLCOM_REPLACE_SELECT,
  SQLCOM_CREATE_FUNCTION, SQLCOM_DROP_FUNCTION,
  SQLCOM_REVOKE,SQLCOM_OPTIMIZE, SQLCOM_CHECK,
  SQLCOM_ASSIGN_TO_KEYCACHE, SQLCOM_PRELOAD_KEYS,
  SQLCOM_FLUSH, SQLCOM_KILL, SQLCOM_ANALYZE,
  SQLCOM_ROLLBACK, SQLCOM_ROLLBACK_TO_SAVEPOINT,
  SQLCOM_COMMIT, SQLCOM_SAVEPOINT, SQLCOM_RELEASE_SAVEPOINT,
  SQLCOM_SLAVE_START, SQLCOM_SLAVE_STOP,
  SQLCOM_BEGIN, SQLCOM_LOAD_MASTER_TABLE, SQLCOM_CHANGE_MASTER,
  SQLCOM_RENAME_TABLE, SQLCOM_BACKUP_TABLE, SQLCOM_RESTORE_TABLE,
  SQLCOM_RESET, SQLCOM_PURGE, SQLCOM_PURGE_BEFORE, SQLCOM_SHOW_BINLOGS,
  SQLCOM_SHOW_OPEN_TABLES, SQLCOM_LOAD_MASTER_DATA,
  SQLCOM_HA_OPEN, SQLCOM_HA_CLOSE, SQLCOM_HA_READ,
  SQLCOM_SHOW_SLAVE_HOSTS, SQLCOM_DELETE_MULTI, SQLCOM_UPDATE_MULTI,
  SQLCOM_SHOW_BINLOG_EVENTS, SQLCOM_SHOW_NEW_MASTER, SQLCOM_DO,
  SQLCOM_SHOW_WARNS, SQLCOM_EMPTY_QUERY, SQLCOM_SHOW_ERRORS,
  SQLCOM_SHOW_COLUMN_TYPES, SQLCOM_SHOW_STORAGE_ENGINES, SQLCOM_SHOW_PRIVILEGES,
  SQLCOM_HELP, SQLCOM_CREATE_USER, SQLCOM_DROP_USER, SQLCOM_RENAME_USER,
  SQLCOM_REVOKE_ALL, SQLCOM_CHECKSUM,
  SQLCOM_CREATE_PROCEDURE, SQLCOM_CREATE_SPFUNCTION, SQLCOM_CALL,
  SQLCOM_DROP_PROCEDURE, SQLCOM_ALTER_PROCEDURE,SQLCOM_ALTER_FUNCTION,
  SQLCOM_SHOW_CREATE_PROC, SQLCOM_SHOW_CREATE_FUNC,
  SQLCOM_SHOW_STATUS_PROC, SQLCOM_SHOW_STATUS_FUNC,
  SQLCOM_PREPARE, SQLCOM_EXECUTE, SQLCOM_DEALLOCATE_PREPARE,
  SQLCOM_CREATE_VIEW, SQLCOM_DROP_VIEW,
  SQLCOM_CREATE_TRIGGER, SQLCOM_DROP_TRIGGER,
  SQLCOM_XA_START, SQLCOM_XA_END, SQLCOM_XA_PREPARE,
  SQLCOM_XA_COMMIT, SQLCOM_XA_ROLLBACK, SQLCOM_XA_RECOVER,
  SQLCOM_SHOW_PROC_CODE, SQLCOM_SHOW_FUNC_CODE,
  SQLCOM_ALTER_TABLESPACE,
  SQLCOM_INSTALL_PLUGIN, SQLCOM_UNINSTALL_PLUGIN,
  SQLCOM_SHOW_AUTHORS, SQLCOM_BINLOG_BASE64_EVENT,
  SQLCOM_SHOW_PLUGINS,
  SQLCOM_SHOW_CONTRIBUTORS,
  SQLCOM_CREATE_EVENT, SQLCOM_ALTER_EVENT, SQLCOM_DROP_EVENT,
  SQLCOM_SHOW_CREATE_EVENT, SQLCOM_SHOW_EVENTS, 
  SQLCOM_SHOW_SCHEDULER_STATUS,

  /* This should be the last !!! */

  SQLCOM_END
};

// describe/explain types
#define DESCRIBE_NORMAL		1
#define DESCRIBE_EXTENDED	2
/*
  This is not within #ifdef because we want "EXPLAIN PARTITIONS ..." to produce
  additional "partitions" column even if partitioning is not compiled in.
*/
#define DESCRIBE_PARTITIONS	4

#ifdef MYSQL_SERVER

enum enum_sp_suid_behaviour
{
  SP_IS_DEFAULT_SUID= 0,
  SP_IS_NOT_SUID,
  SP_IS_SUID
};

enum enum_sp_data_access
{
  SP_DEFAULT_ACCESS= 0,
  SP_CONTAINS_SQL,
  SP_NO_SQL,
  SP_READS_SQL_DATA,
  SP_MODIFIES_SQL_DATA
};

const LEX_STRING sp_data_access_name[]=
{
  { (char*) STRING_WITH_LEN("") },
  { (char*) STRING_WITH_LEN("CONTAINS SQL") },
  { (char*) STRING_WITH_LEN("NO SQL") },
  { (char*) STRING_WITH_LEN("READS SQL DATA") },
  { (char*) STRING_WITH_LEN("MODIFIES SQL DATA") }
};

#define DERIVED_SUBQUERY	1
#define DERIVED_VIEW		2

enum enum_view_create_mode
{
  VIEW_CREATE_NEW,		// check that there are not such VIEW/table
  VIEW_ALTER,			// check that VIEW .frm with such name exists
  VIEW_CREATE_OR_REPLACE	// check only that there are not such table
};

enum enum_drop_mode
{
  DROP_DEFAULT, // mode is not specified
  DROP_CASCADE, // CASCADE option
  DROP_RESTRICT // RESTRICT option
};

typedef List<Item> List_item;

typedef struct st_lex_master_info
{
  char *host, *user, *password, *log_file_name;
  uint port, connect_retry;
  ulonglong pos;
  ulong server_id;
  /* 
     Variable for MASTER_SSL option.
     MASTER_SSL=0 in CHANGE MASTER TO corresponds to SSL_DISABLE
     MASTER_SSL=1 corresponds to SSL_ENABLE
  */
  enum {SSL_UNCHANGED=0, SSL_DISABLE, SSL_ENABLE} ssl; 
  char *ssl_key, *ssl_cert, *ssl_ca, *ssl_capath, *ssl_cipher;
  char *relay_log_name;
  ulong relay_log_pos;
} LEX_MASTER_INFO;


enum sub_select_type
{
  UNSPECIFIED_TYPE,UNION_TYPE, INTERSECT_TYPE,
  EXCEPT_TYPE, GLOBAL_OPTIONS_TYPE, DERIVED_TABLE_TYPE, OLAP_TYPE
};

enum olap_type 
{
  UNSPECIFIED_OLAP_TYPE, CUBE_TYPE, ROLLUP_TYPE
};

enum tablespace_op_type
{
  NO_TABLESPACE_OP, DISCARD_TABLESPACE, IMPORT_TABLESPACE
};

/* 
  The state of the lex parsing for selects 
   
   master and slaves are pointers to select_lex.
   master is pointer to upper level node.
   slave is pointer to lower level node
   select_lex is a SELECT without union
   unit is container of either
     - One SELECT
     - UNION of selects
   select_lex and unit are both inherited form select_lex_node
   neighbors are two select_lex or units on the same level

   All select describing structures linked with following pointers:
   - list of neighbors (next/prev) (prev of first element point to slave
     pointer of upper structure)
     - For select this is a list of UNION's (or one element list)
     - For units this is a list of sub queries for the upper level select

   - pointer to master (master), which is
     If this is a unit
       - pointer to outer select_lex
     If this is a select_lex
       - pointer to outer unit structure for select

   - pointer to slave (slave), which is either:
     If this is a unit:
       - first SELECT that belong to this unit
     If this is a select_lex
       - first unit that belong to this SELECT (subquries or derived tables)

   - list of all select_lex (link_next/link_prev)
     This is to be used for things like derived tables creation, where we
     go through this list and create the derived tables.

   If unit contain several selects (UNION now, INTERSECT etc later)
   then it have special select_lex called fake_select_lex. It used for
   storing global parameters (like ORDER BY, LIMIT) and executing union.
   Subqueries used in global ORDER BY clause will be attached to this
   fake_select_lex, which will allow them correctly resolve fields of
   'upper' UNION and outer selects.

   For example for following query:

   select *
     from table1
     where table1.field IN (select * from table1_1_1 union
                            select * from table1_1_2)
     union
   select *
     from table2
     where table2.field=(select (select f1 from table2_1_1_1_1
                                   where table2_1_1_1_1.f2=table2_1_1.f3)
                           from table2_1_1
                           where table2_1_1.f1=table2.f2)
     union
   select * from table3;

   we will have following structure:

   select1: (select * from table1 ...)
   select2: (select * from table2 ...)
   select3: (select * from table3)
   select1.1.1: (select * from table1_1_1)
   ...

     main unit
     fake0
     select1 select2 select3
     |^^     |^
    s|||     ||master
    l|||     |+---------------------------------+
    a|||     +---------------------------------+|
    v|||master                         slave   ||
    e||+-------------------------+             ||
     V|            neighbor      |             V|
     unit1.1<+==================>unit1.2       unit2.1
     fake1.1
     select1.1.1 select 1.1.2    select1.2.1   select2.1.1
                                               |^
                                               ||
                                               V|
                                               unit2.1.1.1
                                               select2.1.1.1.1


   relation in main unit will be following:
   (bigger picture for:
      main unit
      fake0
      select1 select2 select3
   in the above picture)

         main unit
         |^^^^|fake_select_lex
         |||||+--------------------------------------------+
         ||||+--------------------------------------------+|
         |||+------------------------------+              ||
         ||+--------------+                |              ||
    slave||master         |                |              ||
         V|      neighbor |       neighbor |        master|V
         select1<========>select2<========>select3        fake0

    list of all select_lex will be following (as it will be constructed by
    parser):

    select1->select2->select3->select2.1.1->select 2.1.2->select2.1.1.1.1-+
                                                                          |
    +---------------------------------------------------------------------+
    |
    +->select1.1.1->select1.1.2

*/

/* 
    Base class for st_select_lex (SELECT_LEX) & 
    st_select_lex_unit (SELECT_LEX_UNIT)
*/
struct st_lex;
class st_select_lex;
class st_select_lex_unit;
class st_select_lex_node {
protected:
  st_select_lex_node *next, **prev,   /* neighbor list */
    *master, *slave,                  /* vertical links */
    *link_next, **link_prev;          /* list of whole SELECT_LEX */
public:

  ulonglong options;

  /*
    In sql_cache we store SQL_CACHE flag as specified by user to be
    able to restore SELECT statement from internal structures.
  */
  enum e_sql_cache { SQL_CACHE_UNSPECIFIED, SQL_NO_CACHE, SQL_CACHE };
  e_sql_cache sql_cache;

  /*
    result of this query can't be cached, bit field, can be :
      UNCACHEABLE_DEPENDENT
      UNCACHEABLE_RAND
      UNCACHEABLE_SIDEEFFECT
      UNCACHEABLE_EXPLAIN
      UNCACHEABLE_PREPARE
  */
  uint8 uncacheable;
  enum sub_select_type linkage;
  bool no_table_names_allowed; /* used for global order by */
  bool no_error; /* suppress error message (convert it to warnings) */

  static void *operator new(size_t size)
  {
    return (void*) sql_alloc((uint) size);
  }
  static void *operator new(size_t size, MEM_ROOT *mem_root)
  { return (void*) alloc_root(mem_root, (uint) size); }
  static void operator delete(void *ptr,size_t size) { TRASH(ptr, size); }
  static void operator delete(void *ptr, MEM_ROOT *mem_root) {}
  st_select_lex_node(): linkage(UNSPECIFIED_TYPE) {}
  virtual ~st_select_lex_node() {}
  inline st_select_lex_node* get_master() { return master; }
  virtual void init_query();
  virtual void init_select();
  void include_down(st_select_lex_node *upper);
  void include_neighbour(st_select_lex_node *before);
  void include_standalone(st_select_lex_node *sel, st_select_lex_node **ref);
  void include_global(st_select_lex_node **plink);
  void exclude();

  virtual st_select_lex_unit* master_unit()= 0;
  virtual st_select_lex* outer_select()= 0;
  virtual st_select_lex* return_after_parsing()= 0;

  virtual bool set_braces(bool value);
  virtual bool inc_in_sum_expr();
  virtual uint get_in_sum_expr();
  virtual TABLE_LIST* get_table_list();
  virtual List<Item>* get_item_list();
  virtual List<String>* get_use_index();
  virtual List<String>* get_ignore_index();
  virtual ulong get_table_join_options();
  virtual TABLE_LIST *add_table_to_list(THD *thd, Table_ident *table,
					LEX_STRING *alias,
					ulong table_options,
					thr_lock_type flags= TL_UNLOCK,
					List<String> *use_index= 0,
					List<String> *ignore_index= 0,
                                        LEX_STRING *option= 0);
  virtual void set_lock_for_tables(thr_lock_type lock_type) {}

  friend class st_select_lex_unit;
  friend bool mysql_new_select(struct st_lex *lex, bool move_down);
  friend bool mysql_make_view(THD *thd, File_parser *parser,
                              TABLE_LIST *table);
private:
  void fast_exclude();
};
typedef class st_select_lex_node SELECT_LEX_NODE;

/* 
   SELECT_LEX_UNIT - unit of selects (UNION, INTERSECT, ...) group 
   SELECT_LEXs
*/
class THD;
class select_result;
class JOIN;
class select_union;
class Procedure;
class st_select_lex_unit: public st_select_lex_node {
protected:
  TABLE_LIST result_table_list;
  select_union *union_result;
  TABLE *table; /* temporary table using for appending UNION results */

  select_result *result;
  ulong found_rows_for_union;
  bool res;
public:
  bool  prepared, // prepare phase already performed for UNION (unit)
    optimized, // optimize phase already performed for UNION (unit)
    executed, // already executed
    cleaned;

  // list of fields which points to temporary table for union
  List<Item> item_list;
  /*
    list of types of items inside union (used for union & derived tables)
    
    Item_type_holders from which this list consist may have pointers to Field,
    pointers is valid only after preparing SELECTS of this unit and before
    any SELECT of this unit execution
  */
  List<Item> types;
  /*
    Pointer to 'last' select or pointer to unit where stored
    global parameters for union
  */
  st_select_lex *global_parameters;
  //node on wich we should return current_select pointer after parsing subquery
  st_select_lex *return_to;
  /* LIMIT clause runtime counters */
  ha_rows select_limit_cnt, offset_limit_cnt;
  /* not NULL if unit used in subselect, point to subselect item */
  Item_subselect *item;
  /* thread handler */
  THD *thd;
  /*
    SELECT_LEX for hidden SELECT in onion which process global
    ORDER BY and LIMIT
  */
  st_select_lex *fake_select_lex;

  st_select_lex *union_distinct; /* pointer to the last UNION DISTINCT */
  bool describe; /* union exec() called for EXPLAIN */
  Procedure *last_procedure;	 /* Pointer to procedure, if such exists */

  void init_query();
  st_select_lex_unit* master_unit();
  st_select_lex* outer_select();
  st_select_lex* first_select()
  {
    return my_reinterpret_cast(st_select_lex*)(slave);
  }
  st_select_lex_unit* next_unit()
  {
    return my_reinterpret_cast(st_select_lex_unit*)(next);
  }
  st_select_lex* return_after_parsing() { return return_to; }
  void exclude_level();
  void exclude_tree();

  /* UNION methods */
  bool prepare(THD *thd, select_result *result, ulong additional_options);
  bool exec();
  bool cleanup();
  inline void unclean() { cleaned= 0; }
  void reinit_exec_mechanism();

  void print(String *str);

  bool add_fake_select_lex(THD *thd);
  void init_prepare_fake_select_lex(THD *thd);
  inline bool is_prepared() { return prepared; }
  bool change_result(select_subselect *result, select_subselect *old_result);
  void set_limit(st_select_lex *values);
  void set_thd(THD *thd_arg) { thd= thd_arg; }

  friend void lex_start(THD *thd, const uchar *buf, uint length);
  friend int subselect_union_engine::exec();

  List<Item> *get_unit_column_types();
};

typedef class st_select_lex_unit SELECT_LEX_UNIT;

/*
  SELECT_LEX - store information of parsed SELECT statment
*/
class st_select_lex: public st_select_lex_node
{
public:
  Name_resolution_context context;
  char *db;
  Item *where, *having;                         /* WHERE & HAVING clauses */
  Item *prep_where; /* saved WHERE clause for prepared statement processing */
  Item *prep_having;/* saved HAVING clause for prepared statement processing */
  /* point on lex in which it was created, used in view subquery detection */
  st_lex *parent_lex;
  enum olap_type olap;
  /* FROM clause - points to the beginning of the TABLE_LIST::next_local list. */
  SQL_LIST	      table_list;
  SQL_LIST	      group_list; /* GROUP BY clause. */
  List<Item>          item_list;  /* list of fields & expressions */
  List<String>        interval_list, use_index, *use_index_ptr,
		      ignore_index, *ignore_index_ptr;
  bool	              is_item_list_lookup;
  /* 
    Usualy it is pointer to ftfunc_list_alloc, but in union used to create fake
    select_lex for calling mysql_select under results of union
  */
  List<Item_func_match> *ftfunc_list;
  List<Item_func_match> ftfunc_list_alloc;
  JOIN *join; /* after JOIN::prepare it is pointer to corresponding JOIN */
  List<TABLE_LIST> top_join_list; /* join list of the top level          */
  List<TABLE_LIST> *join_list;    /* list for the currently parsed join  */
  TABLE_LIST *embedding;          /* table embedding to the above list   */
  /*
    Beginning of the list of leaves in a FROM clause, where the leaves
    inlcude all base tables including view tables. The tables are connected
    by TABLE_LIST::next_leaf, so leaf_tables points to the left-most leaf.
  */
  TABLE_LIST *leaf_tables;
  const char *type;               /* type of select for EXPLAIN          */

  SQL_LIST order_list;                /* ORDER clause */
  List<List_item>     expr_list;
  List<List_item>     when_list;      /* WHEN clause (expression) */
  SQL_LIST *gorder_list;
  Item *select_limit, *offset_limit;  /* LIMIT clause parameters */
  // Arrays of pointers to top elements of all_fields list
  Item **ref_pointer_array;

  /*
    number of items in select_list and HAVING clause used to get number
    bigger then can be number of entries that will be added to all item
    list during split_sum_func
  */
  uint select_n_having_items;
  uint cond_count;      /* number of arguments of and/or/xor in where/having */
  enum_parsing_place parsing_place; /* where we are parsing expression */
  bool with_sum_func;   /* sum function indicator */
  /* 
    PS or SP cond natural joins was alredy processed with permanent
    arena and all additional items which we need alredy stored in it
  */
  bool conds_processed_with_permanent_arena;

  ulong table_join_options;
  uint in_sum_expr;
  uint select_number; /* number of select (used for EXPLAIN) */
  int nest_level;     /* nesting level of select */
  Item_sum *inner_sum_func_list; /* list of sum func in nested selects */ 
  uint with_wild; /* item list contain '*' */
  bool  braces;   	/* SELECT ... UNION (SELECT ... ) <- this braces */
  /* TRUE when having fix field called in processing of this SELECT */
  bool having_fix_field;
  /* explicit LIMIT clause was used */
  bool explicit_limit;
  /*
    there are subquery in HAVING clause => we can't close tables before
    query processing end even if we use temporary table
  */
  bool subquery_in_having;
  /*
    This variable is required to ensure proper work of subqueries and
    stored procedures. Generally, one should use the states of
    Query_arena to determine if it's a statement prepare or first
    execution of a stored procedure. However, in case when there was an
    error during the first execution of a stored procedure, the SP body
    is not expelled from the SP cache. Therefore, a deeply nested
    subquery might be left unoptimized. So we need this per-subquery
    variable to inidicate the optimization/execution state of every
    subquery. Prepared statements work OK in that regard, as in
    case of an error during prepare the PS is not created.
  */
  bool first_execution;
  bool first_cond_optimization;
  /* do not wrap view fields with Item_ref */
  bool no_wrap_view_item;
  /* exclude this select from check of unique_table() */
  bool exclude_from_table_unique_test;

  void init_query();
  void init_select();
  st_select_lex_unit* master_unit();
  st_select_lex_unit* first_inner_unit() 
  { 
    return (st_select_lex_unit*) slave; 
  }
  st_select_lex* outer_select();
  st_select_lex* next_select() { return (st_select_lex*) next; }
  st_select_lex* next_select_in_list() 
  {
    return (st_select_lex*) link_next;
  }
  st_select_lex_node** next_select_in_list_addr()
  {
    return &link_next;
  }
  st_select_lex* return_after_parsing()
  {
    return master_unit()->return_after_parsing();
  }

  void mark_as_dependent(st_select_lex *last);

  bool set_braces(bool value);
  bool inc_in_sum_expr();
  uint get_in_sum_expr();

  bool add_item_to_list(THD *thd, Item *item);
  bool add_group_to_list(THD *thd, Item *item, bool asc);
  bool add_ftfunc_to_list(Item_func_match *func);
  bool add_order_to_list(THD *thd, Item *item, bool asc);
  TABLE_LIST* add_table_to_list(THD *thd, Table_ident *table,
				LEX_STRING *alias,
				ulong table_options,
				thr_lock_type flags= TL_UNLOCK,
				List<String> *use_index= 0,
				List<String> *ignore_index= 0,
                                LEX_STRING *option= 0);
  TABLE_LIST* get_table_list();
  bool init_nested_join(THD *thd);
  TABLE_LIST *end_nested_join(THD *thd);
  TABLE_LIST *nest_last_join(THD *thd);
  void add_joined_table(TABLE_LIST *table);
  TABLE_LIST *convert_right_join();
  List<Item>* get_item_list();
  List<String>* get_use_index();
  List<String>* get_ignore_index();
  ulong get_table_join_options();
  void set_lock_for_tables(thr_lock_type lock_type);
  inline void init_order()
  {
    order_list.elements= 0;
    order_list.first= 0;
    order_list.next= (byte**) &order_list.first;
  }
  /*
    This method created for reiniting LEX in mysql_admin_table() and can be
    used only if you are going remove all SELECT_LEX & units except belonger
    to LEX (LEX::unit & LEX::select, for other purposes there are
    SELECT_LEX_UNIT::exclude_level & SELECT_LEX_UNIT::exclude_tree
  */
  void cut_subtree() { slave= 0; }
  bool test_limit();

  friend void lex_start(THD *thd, const uchar *buf, uint length);
  st_select_lex() {}
  void make_empty_select()
  {
    init_query();
    init_select();
  }
  bool setup_ref_array(THD *thd, uint order_group_num);
  void print(THD *thd, String *str);
  static void print_order(String *str, ORDER *order);
  void print_limit(THD *thd, String *str);
  void fix_prepare_information(THD *thd, Item **conds);
  /*
    Destroy the used execution plan (JOIN) of this subtree (this
    SELECT_LEX and all nested SELECT_LEXes and SELECT_LEX_UNITs).
  */
  bool cleanup();
  /*
    Recursively cleanup the join of this select lex and of all nested
    select lexes.
  */
  void cleanup_all_joins(bool full);
};
typedef class st_select_lex SELECT_LEX;

#define ALTER_ADD_COLUMN	(1L << 0)
#define ALTER_DROP_COLUMN	(1L << 1)
#define ALTER_CHANGE_COLUMN	(1L << 2)
#define ALTER_ADD_INDEX		(1L << 3)
#define ALTER_DROP_INDEX	(1L << 4)
#define ALTER_RENAME		(1L << 5)
#define ALTER_ORDER		(1L << 6)
#define ALTER_OPTIONS		(1L << 7)
#define ALTER_CHANGE_COLUMN_DEFAULT (1L << 8)
#define ALTER_KEYS_ONOFF        (1L << 9)
#define ALTER_CONVERT           (1L << 10)
#define ALTER_FORCE		(1L << 11)
#define ALTER_RECREATE          (1L << 12)
#define ALTER_ADD_PARTITION     (1L << 13)
#define ALTER_DROP_PARTITION    (1L << 14)
#define ALTER_COALESCE_PARTITION (1L << 15)
#define ALTER_REORGANIZE_PARTITION (1L << 16) 
#define ALTER_PARTITION          (1L << 17)
#define ALTER_OPTIMIZE_PARTITION (1L << 18)
#define ALTER_TABLE_REORG        (1L << 19)
#define ALTER_REBUILD_PARTITION  (1L << 20)
#define ALTER_ALL_PARTITION      (1L << 21)
#define ALTER_ANALYZE_PARTITION  (1L << 22)
#define ALTER_CHECK_PARTITION    (1L << 23)
#define ALTER_REPAIR_PARTITION   (1L << 24)
#define ALTER_REMOVE_PARTITIONING (1L << 25)
#define ALTER_FOREIGN_KEY         (1L << 26)

typedef struct st_alter_info
{
  List<Alter_drop>            drop_list;
  List<Alter_column>          alter_list;
  uint                        flags;
  enum enum_enable_or_disable keys_onoff;
  enum tablespace_op_type     tablespace_op;
  List<char>                  partition_names;
  uint                        no_parts;

  st_alter_info(){clear();}
  void clear()
  {
    keys_onoff= LEAVE_AS_IS;
    tablespace_op= NO_TABLESPACE_OP;
    no_parts= 0;
    partition_names.empty();
  }
  void reset(){drop_list.empty();alter_list.empty();clear();}
} ALTER_INFO;

struct st_sp_chistics
{
  LEX_STRING comment;
  enum enum_sp_suid_behaviour suid;
  bool detistic;
  enum enum_sp_data_access daccess;
};


struct st_trg_chistics
{
  enum trg_action_time_type action_time;
  enum trg_event_type event;
};

extern sys_var *trg_new_row_fake_var;

enum xa_option_words {XA_NONE, XA_JOIN, XA_RESUME, XA_ONE_PHASE,
                      XA_SUSPEND, XA_FOR_MIGRATE};


/*
  Class representing list of all tables used by statement.
  It also contains information about stored functions used by statement
  since during its execution we may have to add all tables used by its
  stored functions/triggers to this list in order to pre-open and lock
  them.

  Also used by st_lex::reset_n_backup/restore_backup_query_tables_list()
  methods to save and restore this information.
*/

class Query_tables_list
{
public:
  /* Global list of all tables used by this statement */
  TABLE_LIST *query_tables;
  /* Pointer to next_global member of last element in the previous list. */
  TABLE_LIST **query_tables_last;
  /*
    If non-0 then indicates that query requires prelocking and points to
    next_global member of last own element in query table list (i.e. last
    table which was not added to it as part of preparation to prelocking).
    0 - indicates that this query does not need prelocking.
  */
  TABLE_LIST **query_tables_own_last;
  /* Set of stored routines called by statement. */
  HASH sroutines;
  /*
    List linking elements of 'sroutines' set. Allows you to add new elements
    to this set as you iterate through the list of existing elements.
    'sroutines_list_own_last' is pointer to ::next member of last element of
    this list which represents routine which is explicitly used by query.
    'sroutines_list_own_elements' number of explicitly used routines.
    We use these two members for restoring of 'sroutines_list' to the state
    in which it was right after query parsing.
  */
  SQL_LIST sroutines_list;
  byte     **sroutines_list_own_last;
  uint     sroutines_list_own_elements;

#ifdef HAVE_ROW_BASED_REPLICATION
  /*
    Tells if the parsing stage detected that some items require row-based
    binlogging to give a reliable binlog/replication, or if we will use
    stored functions or triggers which themselves need require row-based
    binlogging.
  */
  bool binlog_row_based_if_mixed;
#endif

  /*
    These constructor and destructor serve for creation/destruction
    of Query_tables_list instances which are used as backup storage.
  */
  Query_tables_list() {}
  ~Query_tables_list() {}

  /* Initializes (or resets) Query_tables_list object for "real" use. */
  void reset_query_tables_list(bool init);
  void destroy_query_tables_list();
  void set_query_tables_list(Query_tables_list *state)
  {
    *this= *state;
  }

  /*
    Direct addition to the list of query tables.
    If you are using this function, you must ensure that the table
    object, in particular table->db member, is initialized.
  */
  void add_to_query_tables(TABLE_LIST *table)
  {
    *(table->prev_global= query_tables_last)= table;
    query_tables_last= &table->next_global;
  }
  bool requires_prelocking()
  {
    return test(query_tables_own_last);
  }
  void mark_as_requiring_prelocking(TABLE_LIST **tables_own_last)
  {
    query_tables_own_last= tables_own_last;
  }
  /* Return pointer to first not-own table in query-tables or 0 */
  TABLE_LIST* first_not_own_table()
  {
    return ( query_tables_own_last ? *query_tables_own_last : 0);
  }
  void chop_off_not_own_tables()
  {
    if (query_tables_own_last)
    {
      *query_tables_own_last= 0;
      query_tables_last= query_tables_own_last;
      query_tables_own_last= 0;
    }
  }
};


/* The state of the lex parsing. This is saved in the THD struct */

typedef struct st_lex : public Query_tables_list
{
  uint	 yylineno,yytoklen;			/* Simulate lex */
  LEX_YYSTYPE yylval;
  SELECT_LEX_UNIT unit;                         /* most upper unit */
  SELECT_LEX select_lex;                        /* first SELECT_LEX */
  /* current SELECT_LEX in parsing */
  SELECT_LEX *current_select;
  /* list of all SELECT_LEX */
  SELECT_LEX *all_selects_list;
  const uchar *buf;		/* The beginning of string, used by SPs */
  const uchar *ptr,*tok_start,*tok_end,*end_of_query;
  
  /* The values of tok_start/tok_end as they were one call of MYSQLlex before */
  const uchar *tok_start_prev, *tok_end_prev;

  char *length,*dec,*change,*name;
  Table_ident *like_name;
  char *help_arg;
  char *backup_dir;				/* For RESTORE/BACKUP */
  char* to_log;                                 /* For PURGE MASTER LOGS TO */
  char* x509_subject,*x509_issuer,*ssl_cipher;
  char* found_semicolon;                        /* For multi queries - next query */
  String *wild;
  sql_exchange *exchange;
  select_result *result;
  Item *default_value, *on_update_value;
  LEX_STRING comment, ident;
  LEX_USER *grant_user;
  XID *xid;
  gptr yacc_yyss,yacc_yyvs;
  THD *thd;
  CHARSET_INFO *charset;
  /* store original leaf_tables for INSERT SELECT and PS/SP */
  TABLE_LIST *leaf_tables_insert;
  /* Position (first character index) of SELECT of CREATE VIEW statement */
  uint create_view_select_start;
  /* Partition info structure filled in by PARTITION BY parse part */
  partition_info *part_info;

  /*
    The definer of the object being created (view, trigger, stored routine).
    I.e. the value of DEFINER clause.
  */
  LEX_USER *definer;

  List<key_part_spec> col_list;
  List<key_part_spec> ref_list;
  List<String>	      interval_list;
  List<LEX_USER>      users_list;
  List<LEX_COLUMN>    columns;
  List<Key>	      key_list;
  List<create_field>  create_list;
  List<Item>	      *insert_list,field_list,value_list,update_list;
  List<List_item>     many_values;
  List<set_var_base>  var_list;
  List<Item_param>    param_list;
  List<LEX_STRING>    view_list; // view list (list of field names in view)
  /*
    A stack of name resolution contexts for the query. This stack is used
    at parse time to set local name resolution contexts for various parts
    of a query. For example, in a JOIN ... ON (some_condition) clause the
    Items in 'some_condition' must be resolved only against the operands
    of the the join, and not against the whole clause. Similarly, Items in
    subqueries should be resolved against the subqueries (and outer queries).
    The stack is used in the following way: when the parser detects that
    all Items in some clause need a local context, it creates a new context
    and pushes it on the stack. All newly created Items always store the
    top-most context in the stack. Once the parser leaves the clause that
    required a local context, the parser pops the top-most context.
  */
  List<Name_resolution_context> context_stack;
  List<LEX_STRING>     db_list;

  SQL_LIST	      proc_list, auxilliary_table_list, save_list;
  create_field	      *last_field;
  Item_sum *in_sum_func;
  udf_func udf;
  HA_CHECK_OPT   check_opt;			// check/repair options
  HA_CREATE_INFO create_info;
  KEY_CREATE_INFO key_create_info;
  LEX_MASTER_INFO mi;				// used by CHANGE MASTER
  USER_RESOURCES mqh;
  ulong type;
  /*
    This variable is used in post-parse stage to declare that sum-functions,
    or functions which have sense only if GROUP BY is present, are allowed.
    For example in a query
    SELECT ... FROM ...WHERE MIN(i) == 1 GROUP BY ... HAVING MIN(i) > 2
    MIN(i) in the WHERE clause is not allowed in the opposite to MIN(i)
    in the HAVING clause. Due to possible nesting of select construct
    the variable can contain 0 or 1 for each nest level.
  */
  nesting_map allow_sum_func;
  enum_sql_command sql_command;
  thr_lock_type lock_option;
  enum SSL_type ssl_type;			/* defined in violite.h */
  enum my_lex_states next_state;
  enum enum_duplicates duplicates;
  enum enum_tx_isolation tx_isolation;
  enum enum_ha_read_modes ha_read_mode;
  union {
    enum ha_rkey_function ha_rkey_mode;
    enum xa_option_words xa_opt;
  };
  enum enum_var_type option_type;
  enum enum_view_create_mode create_view_mode;
  enum enum_drop_mode drop_mode;
  uint uint_geom_type;
  uint grant, grant_tot_col, which_columns;
  uint fk_delete_opt, fk_update_opt, fk_match_option;
  uint slave_thd_opt, start_transaction_opt;
  int nest_level;
  /*
    In LEX representing update which were transformed to multi-update
    stores total number of tables. For LEX representing multi-delete
    holds number of tables from which we will delete records.
  */
  uint table_count;
  uint8 describe;
  /*
    A flag that indicates what kinds of derived tables are present in the
    query (0 if no derived tables, otherwise a combination of flags
    DERIVED_SUBQUERY and DERIVED_VIEW).
  */
  uint8 derived_tables;
  uint8 create_view_algorithm;
  uint8 create_view_check;
  bool drop_if_exists, drop_temporary, local_file, one_shot_set;
  bool in_comment, ignore_space, verbose, no_write_to_binlog;
  bool tx_chain, tx_release;
  /*
    Special JOIN::prepare mode: changing of query is prohibited.
    When creating a view, we need to just check its syntax omitting
    any optimizations: afterwards definition of the view will be
    reconstructed by means of ::print() methods and written to
    to an .frm file. We need this definition to stay untouched.
  */
  bool view_prepare_mode;
  /*
    TRUE if we're parsing a prepared statement: in this mode
    we should allow placeholders and disallow multistatements.
  */
  bool stmt_prepare_mode;
  bool safe_to_cache_query;
  bool subqueries, ignore;
  bool variables_used;
  ALTER_INFO alter_info;
  /* Prepared statements SQL syntax:*/
  LEX_STRING prepared_stmt_name; /* Statement name (in all queries) */
  /*
    Prepared statement query text or name of variable that holds the
    prepared statement (in PREPARE ... queries)
  */
  LEX_STRING prepared_stmt_code;
  /* If true, prepared_stmt_code is a name of variable that holds the query */
  bool prepared_stmt_code_is_varref;
  /* Names of user variables holding parameters (in EXECUTE) */
  List<LEX_STRING> prepared_stmt_params;
  /*
    Points to part of global table list which contains time zone tables
    implicitly used by the statement.
  */
  TABLE_LIST *time_zone_tables_used;
  sp_head *sphead;
  sp_name *spname;
  bool sp_lex_in_use;	/* Keep track on lex usage in SPs for error handling */
  bool all_privileges;
  sp_pcontext *spcont;

  st_sp_chistics sp_chistics;

  Event_timed *et;
  bool et_compile_phase;

  bool only_view;       /* used for SHOW CREATE TABLE/VIEW */
  /*
    field_list was created for view and should be removed before PS/SP
    rexecuton
  */
  bool empty_field_list_on_rset;
  /*
    view created to be run from definer (standard behaviour)
  */
  bool create_view_suid;
  /* Characterstics of trigger being created */
  st_trg_chistics trg_chistics;
  /*
    List of all items (Item_trigger_field objects) representing fields in
    old/new version of row in trigger. We use this list for checking whenever
    all such fields are valid at trigger creation time and for binding these
    fields to TABLE object at table open (altough for latter pointer to table
    being opened is probably enough).
  */
  SQL_LIST trg_table_fields;

  /*
    stmt_definition_begin is intended to point to the next word after
    DEFINER-clause in the following statements:
      - CREATE TRIGGER (points to "TRIGGER");
      - CREATE PROCEDURE (points to "PROCEDURE");
      - CREATE FUNCTION (points to "FUNCTION" or "AGGREGATE");

    This pointer is required to add possibly omitted DEFINER-clause to the
    DDL-statement before dumping it to the binlog. 
  */
  const char *stmt_definition_begin;

  /*
    Pointers to part of LOAD DATA statement that should be rewritten
    during replication ("LOCAL 'filename' REPLACE INTO" part).
  */
  const uchar *fname_start, *fname_end;

  /*
    Reference to a struct that contains information in various commands
    to add/create/drop/change table spaces.
  */
  st_alter_tablespace *alter_tablespace_info;
  
  bool escape_used;

  st_lex();

  virtual ~st_lex()
  {
    destroy_query_tables_list();
  }

  inline void uncacheable(uint8 cause)
  {
    safe_to_cache_query= 0;

    /*
      There are no sense to mark select_lex and union fields of LEX,
      but we should merk all subselects as uncacheable from current till
      most upper
    */
    SELECT_LEX *sl;
    SELECT_LEX_UNIT *un;
    for (sl= current_select, un= sl->master_unit();
	 un != &unit;
	 sl= sl->outer_select(), un= sl->master_unit())
    {
      sl->uncacheable|= cause;
      un->uncacheable|= cause;
    }
  }
  TABLE_LIST *unlink_first_table(bool *link_to_local);
  void link_first_table_back(TABLE_LIST *first, bool link_to_local);
  void first_lists_tables_same();
  bool add_time_zone_tables_to_query_tables(THD *thd);

  bool can_be_merged();
  bool can_use_merged();
  bool can_not_use_merged();
  bool only_view_structure();
  bool need_correct_ident();
  uint8 get_effective_with_check(st_table_list *view);
  /*
    Is this update command where 'WHITH CHECK OPTION' clause is important

    SYNOPSIS
      st_lex::which_check_option_applicable()

    RETURN
      TRUE   have to take 'WHITH CHECK OPTION' clause into account
      FALSE  'WHITH CHECK OPTION' clause do not need
  */
  inline bool which_check_option_applicable()
  {
    switch (sql_command) {
    case SQLCOM_UPDATE:
    case SQLCOM_UPDATE_MULTI:
    case SQLCOM_INSERT:
    case SQLCOM_INSERT_SELECT:
    case SQLCOM_REPLACE:
    case SQLCOM_REPLACE_SELECT:
    case SQLCOM_LOAD:
      return TRUE;
    default:
      return FALSE;
    }
  }

  void cleanup_after_one_table_open();

  bool push_context(Name_resolution_context *context)
  {
    return context_stack.push_front(context);
  }

  void pop_context()
  {
    context_stack.pop();
  }

  Name_resolution_context *current_context()
  {
    return context_stack.head();
  }

  void reset_n_backup_query_tables_list(Query_tables_list *backup);
  void restore_backup_query_tables_list(Query_tables_list *backup);
} LEX;

struct st_lex_local: public st_lex
{
  static void *operator new(size_t size)
  {
    return (void*) sql_alloc((uint) size);
  }
  static void *operator new(size_t size, MEM_ROOT *mem_root)
  {
    return (void*) alloc_root(mem_root, (uint) size);
  }
  static void operator delete(void *ptr,size_t size)
  { TRASH(ptr, size); }
  static void operator delete(void *ptr, MEM_ROOT *mem_root)
  { /* Never called */ }
};

extern void lex_init(void);
extern void lex_free(void);
extern void lex_start(THD *thd, const uchar *buf, uint length);
extern void lex_end(LEX *lex);
extern int MYSQLlex(void *arg, void *yythd);
<<<<<<< HEAD

extern pthread_key(LEX*,THR_LEX);

#define current_lex (current_thd->lex)

#endif
=======
>>>>>>> 02925cc5
<|MERGE_RESOLUTION|>--- conflicted
+++ resolved
@@ -1190,12 +1190,5 @@
 extern void lex_start(THD *thd, const uchar *buf, uint length);
 extern void lex_end(LEX *lex);
 extern int MYSQLlex(void *arg, void *yythd);
-<<<<<<< HEAD
-
-extern pthread_key(LEX*,THR_LEX);
-
-#define current_lex (current_thd->lex)
-
-#endif
-=======
->>>>>>> 02925cc5
+
+#endif /* MYSQL_SERVER */