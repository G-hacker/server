/* Copyright (C) 1995-2002 MySQL AB

   This program is free software; you can redistribute it and/or modify
   it under the terms of the GNU General Public License as published by
   the Free Software Foundation; version 2 of the License.

   This program is distributed in the hope that it will be useful,
   but WITHOUT ANY WARRANTY; without even the implied warranty of
   MERCHANTABILITY or FITNESS FOR A PARTICULAR PURPOSE.  See the
   GNU General Public License for more details.

   You should have received a copy of the GNU General Public License
   along with this program; if not, write to the Free Software
   Foundation, Inc., 59 Temple Place, Suite 330, Boston, MA  02111-1307 USA */

/**
  @file

This file contains the implementation of prepared statements.

When one prepares a statement:

  - Server gets the query from client with command 'COM_STMT_PREPARE';
    in the following format:
    [COM_STMT_PREPARE:1] [query]
  - Parse the query and recognize any parameter markers '?' and
    store its information list in lex->param_list
  - Allocate a new statement for this prepare; and keep this in
    'thd->stmt_map'.
  - Without executing the query, return back to client the total
    number of parameters along with result-set metadata information
    (if any) in the following format:
    @verbatim
    [STMT_ID:4]
    [Column_count:2]
    [Param_count:2]
    [Params meta info (stubs only for now)]  (if Param_count > 0)
    [Columns meta info] (if Column_count > 0)
    @endverbatim

  During prepare the tables used in a statement are opened, but no
  locks are acquired.  Table opening will block any DDL during the
  operation, and we do not need any locks as we neither read nor
  modify any data during prepare.  Tables are closed after prepare
  finishes.

When one executes a statement:

  - Server gets the command 'COM_STMT_EXECUTE' to execute the
    previously prepared query. If there are any parameter markers, then the
    client will send the data in the following format:
    @verbatim
    [COM_STMT_EXECUTE:1]
    [STMT_ID:4]
    [NULL_BITS:(param_count+7)/8)]
    [TYPES_SUPPLIED_BY_CLIENT(0/1):1]
    [[length]data]
    [[length]data] .. [[length]data].
    @endverbatim
    (Note: Except for string/binary types; all other types will not be
    supplied with length field)
  - If it is a first execute or types of parameters were altered by client,
    then setup the conversion routines.
  - Assign parameter items from the supplied data.
  - Execute the query without re-parsing and send back the results
    to client

  During execution of prepared statement tables are opened and locked
  the same way they would for normal (non-prepared) statement
  execution.  Tables are unlocked and closed after the execution.

When one supplies long data for a placeholder:

  - Server gets the long data in pieces with command type
    'COM_STMT_SEND_LONG_DATA'.
  - The packet recieved will have the format as:
    [COM_STMT_SEND_LONG_DATA:1][STMT_ID:4][parameter_number:2][data]
  - data from the packet is appended to the long data value buffer for this
    placeholder.
  - It's up to the client to stop supplying data chunks at any point. The
    server doesn't care; also, the server doesn't notify the client whether
    it got the data or not; if there is any error, then it will be returned
    at statement execute.
*/

#include "mysql_priv.h"
#include "sql_select.h" // for JOIN
#include "sql_cursor.h"
#include "sp_head.h"
#include "sp.h"
#include "sp_cache.h"
#ifdef EMBEDDED_LIBRARY
/* include MYSQL_BIND headers */
#include <mysql.h>
#else
#include <mysql_com.h>
#endif

/**
  A result class used to send cursor rows using the binary protocol.
*/

class Select_fetch_protocol_binary: public select_send
{
  Protocol_binary protocol;
public:
  Select_fetch_protocol_binary(THD *thd);
  virtual bool send_fields(List<Item> &list, uint flags);
  virtual bool send_data(List<Item> &items);
  virtual bool send_eof();
#ifdef EMBEDDED_LIBRARY
  void begin_dataset()
  {
    protocol.begin_dataset();
  }
#endif
};

/****************************************************************************/

/**
  Prepared_statement: a statement that can contain placeholders.
*/

class Prepared_statement: public Statement
{
public:
  enum flag_values
  {
    IS_IN_USE= 1,
    IS_SQL_PREPARE= 2
  };

  THD *thd;
  Select_fetch_protocol_binary result;
  Item_param **param_array;
  uint param_count;
  uint last_errno;
  uint flags;
  char last_error[MYSQL_ERRMSG_SIZE];
#ifndef EMBEDDED_LIBRARY
  bool (*set_params)(Prepared_statement *st, uchar *data, uchar *data_end,
                     uchar *read_pos, String *expanded_query);
#else
  bool (*set_params_data)(Prepared_statement *st, String *expanded_query);
#endif
  bool (*set_params_from_vars)(Prepared_statement *stmt,
                               List<LEX_STRING>& varnames,
                               String *expanded_query);
public:
  Prepared_statement(THD *thd_arg);
  virtual ~Prepared_statement();
  void setup_set_params();
  virtual Query_arena::Type type() const;
  virtual void cleanup_stmt();
  bool set_name(LEX_STRING *name);
  inline void close_cursor() { delete cursor; cursor= 0; }
  inline bool is_in_use() { return flags & (uint) IS_IN_USE; }
  inline bool is_sql_prepare() const { return flags & (uint) IS_SQL_PREPARE; }
  void set_sql_prepare() { flags|= (uint) IS_SQL_PREPARE; }
  bool prepare(const char *packet, uint packet_length);
  bool execute_loop(String *expanded_query,
                    bool open_cursor,
                    uchar *packet_arg, uchar *packet_end_arg);
  /* Destroy this statement */
  void deallocate();
private:
  /**
    The memory root to allocate parsed tree elements (instances of Item,
    SELECT_LEX and other classes).
  */
  MEM_ROOT main_mem_root;
  /* Version of the stored functions cache at the time of prepare. */
  ulong m_sp_cache_version;
private:
  bool set_db(const char *db, uint db_length);
  bool set_parameters(String *expanded_query,
                      uchar *packet, uchar *packet_end);
  bool execute(String *expanded_query, bool open_cursor);
  bool reprepare();
  bool validate_metadata(Prepared_statement  *copy);
  void swap_prepared_statement(Prepared_statement *copy);
};


/******************************************************************************
  Implementation
******************************************************************************/


inline bool is_param_null(const uchar *pos, ulong param_no)
{
  return pos[param_no/8] & (1 << (param_no & 7));
}

/**
  Find a prepared statement in the statement map by id.

    Try to find a prepared statement and set THD error if it's not found.

  @param thd                thread handle
  @param id                 statement id
  @param where              the place from which this function is called (for
                            error reporting).

  @return
    0 if the statement was not found, a pointer otherwise.
*/

static Prepared_statement *
find_prepared_statement(THD *thd, ulong id)
{
  /*
    To strictly separate namespaces of SQL prepared statements and C API
    prepared statements find() will return 0 if there is a named prepared
    statement with such id.
  */
  Statement *stmt= thd->stmt_map.find(id);

  if (stmt == 0 || stmt->type() != Query_arena::PREPARED_STATEMENT)
    return NULL;

  return (Prepared_statement *) stmt;
}


/**
  Send prepared statement id and metadata to the client after prepare.

  @todo
    Fix this nasty upcast from List<Item_param> to List<Item>

  @return
    0 in case of success, 1 otherwise
*/

#ifndef EMBEDDED_LIBRARY
static bool send_prep_stmt(Prepared_statement *stmt, uint columns)
{
  NET *net= &stmt->thd->net;
  uchar buff[12];
  uint tmp;
  int error;
  THD *thd= stmt->thd;
  DBUG_ENTER("send_prep_stmt");

  buff[0]= 0;                                   /* OK packet indicator */
  int4store(buff+1, stmt->id);
  int2store(buff+5, columns);
  int2store(buff+7, stmt->param_count);
  buff[9]= 0;                                   // Guard against a 4.1 client
  tmp= min(stmt->thd->total_warn_count, 65535);
  int2store(buff+10, tmp);

  /*
    Send types and names of placeholders to the client
    XXX: fix this nasty upcast from List<Item_param> to List<Item>
  */
  error= my_net_write(net, buff, sizeof(buff));
  if (stmt->param_count && ! error)
  {
    error= thd->protocol_text.send_fields((List<Item> *)
                                          &stmt->lex->param_list,
                                          Protocol::SEND_EOF);
  }
  /* Flag that a response has already been sent */
  thd->main_da.disable_status();
  DBUG_RETURN(error);
}
#else
static bool send_prep_stmt(Prepared_statement *stmt,
                           uint columns __attribute__((unused)))
{
  THD *thd= stmt->thd;

  thd->client_stmt_id= stmt->id;
  thd->client_param_count= stmt->param_count;
  thd->clear_error();
  thd->main_da.disable_status();

  return 0;
}
#endif /*!EMBEDDED_LIBRARY*/


#ifndef EMBEDDED_LIBRARY

/**
  Read the length of the parameter data and return it back to
  the caller.

    Read data length, position the packet to the first byte after it,
    and return the length to the caller.

  @param packet             a pointer to the data
  @param len                remaining packet length

  @return
    Length of data piece.
*/

static ulong get_param_length(uchar **packet, ulong len)
{
  reg1 uchar *pos= *packet;
  if (len < 1)
    return 0;
  if (*pos < 251)
  {
    (*packet)++;
    return (ulong) *pos;
  }
  if (len < 3)
    return 0;
  if (*pos == 252)
  {
    (*packet)+=3;
    return (ulong) uint2korr(pos+1);
  }
  if (len < 4)
    return 0;
  if (*pos == 253)
  {
    (*packet)+=4;
    return (ulong) uint3korr(pos+1);
  }
  if (len < 5)
    return 0;
  (*packet)+=9; // Must be 254 when here
  /*
    In our client-server protocol all numbers bigger than 2^24
    stored as 8 bytes with uint8korr. Here we always know that
    parameter length is less than 2^4 so don't look at the second
    4 bytes. But still we need to obey the protocol hence 9 in the
    assignment above.
  */
  return (ulong) uint4korr(pos+1);
}
#else
#define get_param_length(packet, len) len
#endif /*!EMBEDDED_LIBRARY*/

/**
  Data conversion routines.

    All these functions read the data from pos, convert it to requested
    type and assign to param; pos is advanced to predefined length.

    Make a note that the NULL handling is examined at first execution
    (i.e. when input types altered) and for all subsequent executions
    we don't read any values for this.

  @param  param             parameter item
  @param  pos               input data buffer
  @param  len               length of data in the buffer
*/

static void set_param_tiny(Item_param *param, uchar **pos, ulong len)
{
#ifndef EMBEDDED_LIBRARY
  if (len < 1)
    return;
#endif
  int8 value= (int8) **pos;
  param->set_int(param->unsigned_flag ? (longlong) ((uint8) value) :
                                        (longlong) value, 4);
  *pos+= 1;
}

static void set_param_short(Item_param *param, uchar **pos, ulong len)
{
  int16 value;
#ifndef EMBEDDED_LIBRARY
  if (len < 2)
    return;
  value= sint2korr(*pos);
#else
  shortget(value, *pos);
#endif
  param->set_int(param->unsigned_flag ? (longlong) ((uint16) value) :
                                        (longlong) value, 6);
  *pos+= 2;
}

static void set_param_int32(Item_param *param, uchar **pos, ulong len)
{
  int32 value;
#ifndef EMBEDDED_LIBRARY
  if (len < 4)
    return;
  value= sint4korr(*pos);
#else
  longget(value, *pos);
#endif
  param->set_int(param->unsigned_flag ? (longlong) ((uint32) value) :
                                        (longlong) value, 11);
  *pos+= 4;
}

static void set_param_int64(Item_param *param, uchar **pos, ulong len)
{
  longlong value;
#ifndef EMBEDDED_LIBRARY
  if (len < 8)
    return;
  value= (longlong) sint8korr(*pos);
#else
  longlongget(value, *pos);
#endif
  param->set_int(value, 21);
  *pos+= 8;
}

static void set_param_float(Item_param *param, uchar **pos, ulong len)
{
  float data;
#ifndef EMBEDDED_LIBRARY
  if (len < 4)
    return;
  float4get(data,*pos);
#else
  floatget(data, *pos);
#endif
  param->set_double((double) data);
  *pos+= 4;
}

static void set_param_double(Item_param *param, uchar **pos, ulong len)
{
  double data;
#ifndef EMBEDDED_LIBRARY
  if (len < 8)
    return;
  float8get(data,*pos);
#else
  doubleget(data, *pos);
#endif
  param->set_double((double) data);
  *pos+= 8;
}

static void set_param_decimal(Item_param *param, uchar **pos, ulong len)
{
  ulong length= get_param_length(pos, len);
  param->set_decimal((char*)*pos, length);
  *pos+= length;
}

#ifndef EMBEDDED_LIBRARY

/*
  Read date/time/datetime parameter values from network (binary
  protocol). See writing counterparts of these functions in
  libmysql.c (store_param_{time,date,datetime}).
*/

/**
  @todo
    Add warning 'Data truncated' here
*/
static void set_param_time(Item_param *param, uchar **pos, ulong len)
{
  MYSQL_TIME tm;
  ulong length= get_param_length(pos, len);

  if (length >= 8)
  {
    uchar *to= *pos;
    uint day;

    tm.neg= (bool) to[0];
    day= (uint) sint4korr(to+1);
    tm.hour=   (uint) to[5] + day * 24;
    tm.minute= (uint) to[6];
    tm.second= (uint) to[7];
    tm.second_part= (length > 8) ? (ulong) sint4korr(to+8) : 0;
    if (tm.hour > 838)
    {
      /* TODO: add warning 'Data truncated' here */
      tm.hour= 838;
      tm.minute= 59;
      tm.second= 59;
    }
    tm.day= tm.year= tm.month= 0;
  }
  else
    set_zero_time(&tm, MYSQL_TIMESTAMP_TIME);
  param->set_time(&tm, MYSQL_TIMESTAMP_TIME,
                  MAX_TIME_WIDTH * MY_CHARSET_BIN_MB_MAXLEN);
  *pos+= length;
}

static void set_param_datetime(Item_param *param, uchar **pos, ulong len)
{
  MYSQL_TIME tm;
  ulong length= get_param_length(pos, len);

  if (length >= 4)
  {
    uchar *to= *pos;

    tm.neg=    0;
    tm.year=   (uint) sint2korr(to);
    tm.month=  (uint) to[2];
    tm.day=    (uint) to[3];
    if (length > 4)
    {
      tm.hour=   (uint) to[4];
      tm.minute= (uint) to[5];
      tm.second= (uint) to[6];
    }
    else
      tm.hour= tm.minute= tm.second= 0;

    tm.second_part= (length > 7) ? (ulong) sint4korr(to+7) : 0;
  }
  else
    set_zero_time(&tm, MYSQL_TIMESTAMP_DATETIME);
  param->set_time(&tm, MYSQL_TIMESTAMP_DATETIME,
                  MAX_DATETIME_WIDTH * MY_CHARSET_BIN_MB_MAXLEN);
  *pos+= length;
}


static void set_param_date(Item_param *param, uchar **pos, ulong len)
{
  MYSQL_TIME tm;
  ulong length= get_param_length(pos, len);

  if (length >= 4)
  {
    uchar *to= *pos;

    tm.year=  (uint) sint2korr(to);
    tm.month=  (uint) to[2];
    tm.day= (uint) to[3];

    tm.hour= tm.minute= tm.second= 0;
    tm.second_part= 0;
    tm.neg= 0;
  }
  else
    set_zero_time(&tm, MYSQL_TIMESTAMP_DATE);
  param->set_time(&tm, MYSQL_TIMESTAMP_DATE,
                  MAX_DATE_WIDTH * MY_CHARSET_BIN_MB_MAXLEN);
  *pos+= length;
}

#else/*!EMBEDDED_LIBRARY*/
/**
  @todo
    Add warning 'Data truncated' here
*/
void set_param_time(Item_param *param, uchar **pos, ulong len)
{
  MYSQL_TIME tm= *((MYSQL_TIME*)*pos);
  tm.hour+= tm.day * 24;
  tm.day= tm.year= tm.month= 0;
  if (tm.hour > 838)
  {
    /* TODO: add warning 'Data truncated' here */
    tm.hour= 838;
    tm.minute= 59;
    tm.second= 59;
  }
  param->set_time(&tm, MYSQL_TIMESTAMP_TIME,
                  MAX_TIME_WIDTH * MY_CHARSET_BIN_MB_MAXLEN);

}

void set_param_datetime(Item_param *param, uchar **pos, ulong len)
{
  MYSQL_TIME tm= *((MYSQL_TIME*)*pos);
  tm.neg= 0;

  param->set_time(&tm, MYSQL_TIMESTAMP_DATETIME,
                  MAX_DATETIME_WIDTH * MY_CHARSET_BIN_MB_MAXLEN);
}

void set_param_date(Item_param *param, uchar **pos, ulong len)
{
  MYSQL_TIME *to= (MYSQL_TIME*)*pos;

  param->set_time(to, MYSQL_TIMESTAMP_DATE,
                  MAX_DATE_WIDTH * MY_CHARSET_BIN_MB_MAXLEN);
}
#endif /*!EMBEDDED_LIBRARY*/


static void set_param_str(Item_param *param, uchar **pos, ulong len)
{
  ulong length= get_param_length(pos, len);
  if (length > len)
    length= len;
  param->set_str((const char *)*pos, length);
  *pos+= length;
}


#undef get_param_length

static void setup_one_conversion_function(THD *thd, Item_param *param,
                                          uchar param_type)
{
  switch (param_type) {
  case MYSQL_TYPE_TINY:
    param->set_param_func= set_param_tiny;
    param->item_type= Item::INT_ITEM;
    param->item_result_type= INT_RESULT;
    break;
  case MYSQL_TYPE_SHORT:
    param->set_param_func= set_param_short;
    param->item_type= Item::INT_ITEM;
    param->item_result_type= INT_RESULT;
    break;
  case MYSQL_TYPE_LONG:
    param->set_param_func= set_param_int32;
    param->item_type= Item::INT_ITEM;
    param->item_result_type= INT_RESULT;
    break;
  case MYSQL_TYPE_LONGLONG:
    param->set_param_func= set_param_int64;
    param->item_type= Item::INT_ITEM;
    param->item_result_type= INT_RESULT;
    break;
  case MYSQL_TYPE_FLOAT:
    param->set_param_func= set_param_float;
    param->item_type= Item::REAL_ITEM;
    param->item_result_type= REAL_RESULT;
    break;
  case MYSQL_TYPE_DOUBLE:
    param->set_param_func= set_param_double;
    param->item_type= Item::REAL_ITEM;
    param->item_result_type= REAL_RESULT;
    break;
  case MYSQL_TYPE_DECIMAL:
  case MYSQL_TYPE_NEWDECIMAL:
    param->set_param_func= set_param_decimal;
    param->item_type= Item::DECIMAL_ITEM;
    param->item_result_type= DECIMAL_RESULT;
    break;
  case MYSQL_TYPE_TIME:
    param->set_param_func= set_param_time;
    param->item_type= Item::STRING_ITEM;
    param->item_result_type= STRING_RESULT;
    break;
  case MYSQL_TYPE_DATE:
    param->set_param_func= set_param_date;
    param->item_type= Item::STRING_ITEM;
    param->item_result_type= STRING_RESULT;
    break;
  case MYSQL_TYPE_DATETIME:
  case MYSQL_TYPE_TIMESTAMP:
    param->set_param_func= set_param_datetime;
    param->item_type= Item::STRING_ITEM;
    param->item_result_type= STRING_RESULT;
    break;
  case MYSQL_TYPE_TINY_BLOB:
  case MYSQL_TYPE_MEDIUM_BLOB:
  case MYSQL_TYPE_LONG_BLOB:
  case MYSQL_TYPE_BLOB:
    param->set_param_func= set_param_str;
    param->value.cs_info.character_set_of_placeholder= &my_charset_bin;
    param->value.cs_info.character_set_client=
      thd->variables.character_set_client;
    DBUG_ASSERT(thd->variables.character_set_client);
    param->value.cs_info.final_character_set_of_str_value= &my_charset_bin;
    param->item_type= Item::STRING_ITEM;
    param->item_result_type= STRING_RESULT;
    break;
  default:
    /*
      The client library ensures that we won't get any other typecodes
      except typecodes above and typecodes for string types. Marking
      label as 'default' lets us to handle malformed packets as well.
    */
    {
      CHARSET_INFO *fromcs= thd->variables.character_set_client;
      CHARSET_INFO *tocs= thd->variables.collation_connection;
      uint32 dummy_offset;

      param->value.cs_info.character_set_of_placeholder= fromcs;
      param->value.cs_info.character_set_client= fromcs;

      /*
        Setup source and destination character sets so that they
        are different only if conversion is necessary: this will
        make later checks easier.
      */
      param->value.cs_info.final_character_set_of_str_value=
        String::needs_conversion(0, fromcs, tocs, &dummy_offset) ?
        tocs : fromcs;
      param->set_param_func= set_param_str;
      /*
        Exact value of max_length is not known unless data is converted to
        charset of connection, so we have to set it later.
      */
      param->item_type= Item::STRING_ITEM;
      param->item_result_type= STRING_RESULT;
    }
  }
  param->param_type= (enum enum_field_types) param_type;
}

#ifndef EMBEDDED_LIBRARY
<<<<<<< HEAD
/**
=======

/**
  Check whether this parameter data type is compatible with long data.
  Used to detect whether a long data stream has been supplied to a
  incompatible data type.
*/
inline bool is_param_long_data_type(Item_param *param)
{
  return ((param->param_type >= MYSQL_TYPE_TINY_BLOB) &&
          (param->param_type <= MYSQL_TYPE_STRING));
}

/*
>>>>>>> 07767edc
  Routines to assign parameters from data supplied by the client.

    Update the parameter markers by reading data from the packet and
    and generate a valid query for logging.

  @note
    This function, along with other _with_log functions is called when one of
    binary, slow or general logs is open. Logging of prepared statements in
    all cases is performed by means of conventional queries: if parameter
    data was supplied from C API, each placeholder in the query is
    replaced with its actual value; if we're logging a [Dynamic] SQL
    prepared statement, parameter markers are replaced with variable names.
    Example:
    @verbatim
     mysqld_stmt_prepare("UPDATE t1 SET a=a*1.25 WHERE a=?")
       --> general logs gets [Prepare] UPDATE t1 SET a*1.25 WHERE a=?"
     mysqld_stmt_execute(stmt);
       --> general and binary logs get
                             [Execute] UPDATE t1 SET a*1.25 WHERE a=1"
    @endverbatim

    If a statement has been prepared using SQL syntax:
    @verbatim
     PREPARE stmt FROM "UPDATE t1 SET a=a*1.25 WHERE a=?"
       --> general log gets
                                 [Query]   PREPARE stmt FROM "UPDATE ..."
     EXECUTE stmt USING @a
       --> general log gets
                             [Query]   EXECUTE stmt USING @a;
    @endverbatim

  @retval
    0  if success
  @retval
    1  otherwise
*/

static bool insert_params_with_log(Prepared_statement *stmt, uchar *null_array,
                                   uchar *read_pos, uchar *data_end,
                                   String *query)
{
  THD  *thd= stmt->thd;
  Item_param **begin= stmt->param_array;
  Item_param **end= begin + stmt->param_count;
  uint32 length= 0;
  String str;
  const String *res;
  DBUG_ENTER("insert_params_with_log");

  if (query->copy(stmt->query(), stmt->query_length(), default_charset_info))
    DBUG_RETURN(1);

  for (Item_param **it= begin; it < end; ++it)
  {
    Item_param *param= *it;
    if (param->state != Item_param::LONG_DATA_VALUE)
    {
      if (is_param_null(null_array, (uint) (it - begin)))
        param->set_null();
      else
      {
        if (read_pos >= data_end)
          DBUG_RETURN(1);
        param->set_param_func(param, &read_pos, (uint) (data_end - read_pos));
        if (param->state == Item_param::NO_VALUE)
          DBUG_RETURN(1);
      }
    }
    /*
      A long data stream was supplied for this parameter marker.
      This was done after prepare, prior to providing a placeholder
      type (the types are supplied at execute). Check that the
      supplied type of placeholder can accept a data stream.
    */
    else if (!is_param_long_data_type(param))
      DBUG_RETURN(1);
    res= param->query_val_str(&str);
    if (param->convert_str_value(thd))
      DBUG_RETURN(1);                           /* out of memory */

    if (query->replace(param->pos_in_query+length, 1, *res))
      DBUG_RETURN(1);

    length+= res->length()-1;
  }
  DBUG_RETURN(0);
}


static bool insert_params(Prepared_statement *stmt, uchar *null_array,
                          uchar *read_pos, uchar *data_end,
                          String *expanded_query)
{
  Item_param **begin= stmt->param_array;
  Item_param **end= begin + stmt->param_count;

  DBUG_ENTER("insert_params");

  for (Item_param **it= begin; it < end; ++it)
  {
    Item_param *param= *it;
    if (param->state != Item_param::LONG_DATA_VALUE)
    {
      if (is_param_null(null_array, (uint) (it - begin)))
        param->set_null();
      else
      {
        if (read_pos >= data_end)
          DBUG_RETURN(1);
        param->set_param_func(param, &read_pos, (uint) (data_end - read_pos));
        if (param->state == Item_param::NO_VALUE)
          DBUG_RETURN(1);
      }
    }
    /*
      A long data stream was supplied for this parameter marker.
      This was done after prepare, prior to providing a placeholder
      type (the types are supplied at execute). Check that the
      supplied type of placeholder can accept a data stream.
    */
    else if (is_param_long_data_type(param))
      DBUG_RETURN(1);
    if (param->convert_str_value(stmt->thd))
      DBUG_RETURN(1);                           /* out of memory */
  }
  DBUG_RETURN(0);
}


static bool setup_conversion_functions(Prepared_statement *stmt,
                                       uchar **data, uchar *data_end)
{
  /* skip null bits */
  uchar *read_pos= *data + (stmt->param_count+7) / 8;

  DBUG_ENTER("setup_conversion_functions");

  if (*read_pos++) //types supplied / first execute
  {
    /*
      First execute or types altered by the client, setup the
      conversion routines for all parameters (one time)
    */
    Item_param **it= stmt->param_array;
    Item_param **end= it + stmt->param_count;
    THD *thd= stmt->thd;
    for (; it < end; ++it)
    {
      ushort typecode;
      const uint signed_bit= 1 << 15;

      if (read_pos >= data_end)
        DBUG_RETURN(1);

      typecode= sint2korr(read_pos);
      read_pos+= 2;
      (**it).unsigned_flag= test(typecode & signed_bit);
      setup_one_conversion_function(thd, *it, (uchar) (typecode & ~signed_bit));
    }
  }
  *data= read_pos;
  DBUG_RETURN(0);
}

#else

/**
  Embedded counterparts of parameter assignment routines.

    The main difference between the embedded library and the server is
    that in embedded case we don't serialize/deserialize parameters data.

    Additionally, for unknown reason, the client-side flag raised for
    changed types of placeholders is ignored and we simply setup conversion
    functions at each execute (TODO: fix).
*/

static bool emb_insert_params(Prepared_statement *stmt, String *expanded_query)
{
  THD *thd= stmt->thd;
  Item_param **it= stmt->param_array;
  Item_param **end= it + stmt->param_count;
  MYSQL_BIND *client_param= stmt->thd->client_params;

  DBUG_ENTER("emb_insert_params");

  for (; it < end; ++it, ++client_param)
  {
    Item_param *param= *it;
    setup_one_conversion_function(thd, param, client_param->buffer_type);
    if (param->state != Item_param::LONG_DATA_VALUE)
    {
      if (*client_param->is_null)
        param->set_null();
      else
      {
        uchar *buff= (uchar*) client_param->buffer;
        param->unsigned_flag= client_param->is_unsigned;
        param->set_param_func(param, &buff,
                              client_param->length ?
                              *client_param->length :
                              client_param->buffer_length);
        if (param->state == Item_param::NO_VALUE)
          DBUG_RETURN(1);
      }
    }
    if (param->convert_str_value(thd))
      DBUG_RETURN(1);                           /* out of memory */
  }
  DBUG_RETURN(0);
}


static bool emb_insert_params_with_log(Prepared_statement *stmt,
                                       String *query)
{
  THD *thd= stmt->thd;
  Item_param **it= stmt->param_array;
  Item_param **end= it + stmt->param_count;
  MYSQL_BIND *client_param= thd->client_params;

  String str;
  const String *res;
  uint32 length= 0;

  DBUG_ENTER("emb_insert_params_with_log");

  if (query->copy(stmt->query(), stmt->query_length(), default_charset_info))
    DBUG_RETURN(1);

  for (; it < end; ++it, ++client_param)
  {
    Item_param *param= *it;
    setup_one_conversion_function(thd, param, client_param->buffer_type);
    if (param->state != Item_param::LONG_DATA_VALUE)
    {
      if (*client_param->is_null)
        param->set_null();
      else
      {
        uchar *buff= (uchar*)client_param->buffer;
        param->unsigned_flag= client_param->is_unsigned;
        param->set_param_func(param, &buff,
                              client_param->length ?
                              *client_param->length :
                              client_param->buffer_length);
        if (param->state == Item_param::NO_VALUE)
          DBUG_RETURN(1);
      }
    }
    res= param->query_val_str(&str);
    if (param->convert_str_value(thd))
      DBUG_RETURN(1);                           /* out of memory */

    if (query->replace(param->pos_in_query+length, 1, *res))
      DBUG_RETURN(1);

    length+= res->length()-1;
  }
  DBUG_RETURN(0);
}

#endif /*!EMBEDDED_LIBRARY*/

/**
  Setup data conversion routines using an array of parameter
  markers from the original prepared statement.
  Swap the parameter data of the original prepared
  statement to the new one.

  Used only when we re-prepare a prepared statement.
  There are two reasons for this function to exist:

  1) In the binary client/server protocol, parameter metadata
  is sent only at first execute. Consequently, if we need to
  reprepare a prepared statement at a subsequent execution,
  we may not have metadata information in the packet.
  In that case we use the parameter array of the original
  prepared statement to setup parameter types of the new
  prepared statement.

  2) In the binary client/server protocol, we may supply
  long data in pieces. When the last piece is supplied,
  we assemble the pieces and convert them from client
  character set to the connection character set. After
  that the parameter value is only available inside
  the parameter, the original pieces are lost, and thus
  we can only assign the corresponding parameter of the
  reprepared statement from the original value.

  @param[out]  param_array_dst  parameter markers of the new statement
  @param[in]   param_array_src  parameter markers of the original
                                statement
  @param[in]   param_count      total number of parameters. Is the
                                same in src and dst arrays, since
                                the statement query is the same

  @return this function never fails
*/

static void
swap_parameter_array(Item_param **param_array_dst,
                     Item_param **param_array_src,
                     uint param_count)
{
  Item_param **dst= param_array_dst;
  Item_param **src= param_array_src;
  Item_param **end= param_array_dst + param_count;

  for (; dst < end; ++src, ++dst)
    (*dst)->set_param_type_and_swap_value(*src);
}


/**
  Assign prepared statement parameters from user variables.

  @param stmt      Statement
  @param varnames  List of variables. Caller must ensure that number
                   of variables in the list is equal to number of statement
                   parameters
  @param query     Ignored
*/

static bool insert_params_from_vars(Prepared_statement *stmt,
                                    List<LEX_STRING>& varnames,
                                    String *query __attribute__((unused)))
{
  Item_param **begin= stmt->param_array;
  Item_param **end= begin + stmt->param_count;
  user_var_entry *entry;
  LEX_STRING *varname;
  List_iterator<LEX_STRING> var_it(varnames);
  DBUG_ENTER("insert_params_from_vars");

  for (Item_param **it= begin; it < end; ++it)
  {
    Item_param *param= *it;
    varname= var_it++;
    entry= (user_var_entry*)hash_search(&stmt->thd->user_vars,
                                        (uchar*) varname->str,
                                         varname->length);
    if (param->set_from_user_var(stmt->thd, entry) ||
        param->convert_str_value(stmt->thd))
      DBUG_RETURN(1);
  }
  DBUG_RETURN(0);
}


/**
  Do the same as insert_params_from_vars but also construct query text for
  binary log.

  @param stmt      Prepared statement
  @param varnames  List of variables. Caller must ensure that number of
                   variables in the list is equal to number of statement
                   parameters
  @param query     The query with parameter markers replaced with corresponding
                   user variables that were used to execute the query.
*/

static bool insert_params_from_vars_with_log(Prepared_statement *stmt,
                                             List<LEX_STRING>& varnames,
                                             String *query)
{
  Item_param **begin= stmt->param_array;
  Item_param **end= begin + stmt->param_count;
  user_var_entry *entry;
  LEX_STRING *varname;
  List_iterator<LEX_STRING> var_it(varnames);
  String buf;
  const String *val;
  uint32 length= 0;
  THD *thd= stmt->thd;

  DBUG_ENTER("insert_params_from_vars");

  if (query->copy(stmt->query(), stmt->query_length(), default_charset_info))
    DBUG_RETURN(1);

  for (Item_param **it= begin; it < end; ++it)
  {
    Item_param *param= *it;
    varname= var_it++;

    entry= (user_var_entry *) hash_search(&thd->user_vars, (uchar*) varname->str,
                                          varname->length);
    /*
      We have to call the setup_one_conversion_function() here to set
      the parameter's members that might be needed further
      (e.g. value.cs_info.character_set_client is used in the query_val_str()).
    */
    setup_one_conversion_function(thd, param, param->param_type);
    if (param->set_from_user_var(thd, entry))
      DBUG_RETURN(1);
    val= param->query_val_str(&buf);

    if (param->convert_str_value(thd))
      DBUG_RETURN(1);                           /* out of memory */

    if (query->replace(param->pos_in_query+length, 1, *val))
      DBUG_RETURN(1);
    length+= val->length()-1;
  }
  DBUG_RETURN(0);
}

/**
  Validate INSERT statement.

  @param stmt               prepared statement
  @param tables             global/local table list

  @retval
    FALSE             success
  @retval
    TRUE              error, error message is set in THD
*/

static bool mysql_test_insert(Prepared_statement *stmt,
                              TABLE_LIST *table_list,
                              List<Item> &fields,
                              List<List_item> &values_list,
                              List<Item> &update_fields,
                              List<Item> &update_values,
                              enum_duplicates duplic)
{
  THD *thd= stmt->thd;
  List_iterator_fast<List_item> its(values_list);
  List_item *values;
  DBUG_ENTER("mysql_test_insert");

  if (insert_precheck(thd, table_list))
    goto error;

  /*
    open temporary memory pool for temporary data allocated by derived
    tables & preparation procedure
    Note that this is done without locks (should not be needed as we will not
    access any data here)
    If we would use locks, then we have to ensure we are not using
    TL_WRITE_DELAYED as having two such locks can cause table corruption.
  */
  if (open_normal_and_derived_tables(thd, table_list, 0))
    goto error;

  if ((values= its++))
  {
    uint value_count;
    ulong counter= 0;
    Item *unused_conds= 0;

    if (table_list->table)
    {
      // don't allocate insert_values
      table_list->table->insert_values=(uchar *)1;
    }

    if (mysql_prepare_insert(thd, table_list, table_list->table,
                             fields, values, update_fields, update_values,
                             duplic, &unused_conds, FALSE, FALSE, FALSE))
      goto error;

    value_count= values->elements;
    its.rewind();

    if (table_list->lock_type == TL_WRITE_DELAYED &&
        !(table_list->table->file->ha_table_flags() & HA_CAN_INSERT_DELAYED))
    {
      my_error(ER_DELAYED_NOT_SUPPORTED, MYF(0), (table_list->view ?
                                                  table_list->view_name.str :
                                                  table_list->table_name));
      goto error;
    }
    while ((values= its++))
    {
      counter++;
      if (values->elements != value_count)
      {
        my_error(ER_WRONG_VALUE_COUNT_ON_ROW, MYF(0), counter);
        goto error;
      }
      if (setup_fields(thd, 0, *values, MARK_COLUMNS_NONE, 0, 0))
        goto error;
    }
  }
  DBUG_RETURN(FALSE);

error:
  /* insert_values is cleared in open_table */
  DBUG_RETURN(TRUE);
}


/**
  Validate UPDATE statement.

  @param stmt               prepared statement
  @param tables             list of tables used in this query

  @todo
    - here we should send types of placeholders to the client.

  @retval
    0                 success
  @retval
    1                 error, error message is set in THD
  @retval
    2                 convert to multi_update
*/

static int mysql_test_update(Prepared_statement *stmt,
                              TABLE_LIST *table_list)
{
  int res;
  THD *thd= stmt->thd;
  uint table_count= 0;
  SELECT_LEX *select= &stmt->lex->select_lex;
#ifndef NO_EMBEDDED_ACCESS_CHECKS
  uint          want_privilege;
#endif
  DBUG_ENTER("mysql_test_update");

  if (update_precheck(thd, table_list) ||
      open_tables(thd, &table_list, &table_count, 0))
    goto error;

  if (table_list->multitable_view)
  {
    DBUG_ASSERT(table_list->view != 0);
    DBUG_PRINT("info", ("Switch to multi-update"));
    /* pass counter value */
    thd->lex->table_count= table_count;
    /* convert to multiupdate */
    DBUG_RETURN(2);
  }

  /*
    thd->fill_derived_tables() is false here for sure (because it is
    preparation of PS, so we even do not check it).
  */
  if (mysql_handle_derived(thd->lex, &mysql_derived_prepare))
    goto error;

#ifndef NO_EMBEDDED_ACCESS_CHECKS
  /* Force privilege re-checking for views after they have been opened. */
  want_privilege= (table_list->view ? UPDATE_ACL :
                   table_list->grant.want_privilege);
#endif

  if (mysql_prepare_update(thd, table_list, &select->where,
                           select->order_list.elements,
                           select->order_list.first))
    goto error;

#ifndef NO_EMBEDDED_ACCESS_CHECKS
  table_list->grant.want_privilege= want_privilege;
  table_list->table->grant.want_privilege= want_privilege;
  table_list->register_want_access(want_privilege);
#endif
  thd->lex->select_lex.no_wrap_view_item= TRUE;
  res= setup_fields(thd, 0, select->item_list, MARK_COLUMNS_READ, 0, 0);
  thd->lex->select_lex.no_wrap_view_item= FALSE;
  if (res)
    goto error;
#ifndef NO_EMBEDDED_ACCESS_CHECKS
  /* Check values */
  table_list->grant.want_privilege=
  table_list->table->grant.want_privilege=
    (SELECT_ACL & ~table_list->table->grant.privilege);
  table_list->register_want_access(SELECT_ACL);
#endif
  if (setup_fields(thd, 0, stmt->lex->value_list, MARK_COLUMNS_NONE, 0, 0))
    goto error;
  /* TODO: here we should send types of placeholders to the client. */
  DBUG_RETURN(0);
error:
  DBUG_RETURN(1);
}


/**
  Validate DELETE statement.

  @param stmt               prepared statement
  @param tables             list of tables used in this query

  @retval
    FALSE             success
  @retval
    TRUE              error, error message is set in THD
*/

static bool mysql_test_delete(Prepared_statement *stmt,
                              TABLE_LIST *table_list)
{
  THD *thd= stmt->thd;
  LEX *lex= stmt->lex;
  DBUG_ENTER("mysql_test_delete");

  if (delete_precheck(thd, table_list) ||
      open_normal_and_derived_tables(thd, table_list, 0))
    goto error;

  if (!table_list->table)
  {
    my_error(ER_VIEW_DELETE_MERGE_VIEW, MYF(0),
             table_list->view_db.str, table_list->view_name.str);
    goto error;
  }

  DBUG_RETURN(mysql_prepare_delete(thd, table_list, &lex->select_lex.where));
error:
  DBUG_RETURN(TRUE);
}


/**
  Validate SELECT statement.

    In case of success, if this query is not EXPLAIN, send column list info
    back to the client.

  @param stmt               prepared statement
  @param tables             list of tables used in the query

  @retval
    0                 success
  @retval
    1                 error, error message is set in THD
  @retval
    2                 success, and statement metadata has been sent
*/

static int mysql_test_select(Prepared_statement *stmt,
                             TABLE_LIST *tables)
{
  THD *thd= stmt->thd;
  LEX *lex= stmt->lex;
  SELECT_LEX_UNIT *unit= &lex->unit;
  DBUG_ENTER("mysql_test_select");

  lex->select_lex.context.resolve_in_select_list= TRUE;

  ulong privilege= lex->exchange ? SELECT_ACL | FILE_ACL : SELECT_ACL;
  if (tables)
  {
    if (check_table_access(thd, privilege, tables, UINT_MAX, FALSE))
      goto error;
  }
  else if (check_access(thd, privilege, any_db,0,0,0,0))
    goto error;

  if (!lex->result && !(lex->result= new (stmt->mem_root) select_send))
  {
    my_error(ER_OUTOFMEMORY, MYF(0), sizeof(select_send));
    goto error;
  }

  if (open_normal_and_derived_tables(thd, tables, 0))
    goto error;

  thd->used_tables= 0;                        // Updated by setup_fields

  /*
    JOIN::prepare calls
    It is not SELECT COMMAND for sure, so setup_tables will be called as
    usual, and we pass 0 as setup_tables_done_option
  */
  if (unit->prepare(thd, 0, 0))
    goto error;
  if (!lex->describe && !stmt->is_sql_prepare())
  {
    /* Make copy of item list, as change_columns may change it */
    List<Item> fields(lex->select_lex.item_list);

    /* Change columns if a procedure like analyse() */
    if (unit->last_procedure && unit->last_procedure->change_columns(fields))
      goto error;

    /*
      We can use lex->result as it should've been prepared in
      unit->prepare call above.
    */
    if (send_prep_stmt(stmt, lex->result->field_count(fields)) ||
        lex->result->send_fields(fields, Protocol::SEND_EOF) ||
        thd->protocol->flush())
      goto error;
    DBUG_RETURN(2);
  }
  DBUG_RETURN(0);
error:
  DBUG_RETURN(1);
}


/**
  Validate and prepare for execution DO statement expressions.

  @param stmt               prepared statement
  @param tables             list of tables used in this query
  @param values             list of expressions

  @retval
    FALSE             success
  @retval
    TRUE              error, error message is set in THD
*/

static bool mysql_test_do_fields(Prepared_statement *stmt,
                                TABLE_LIST *tables,
                                List<Item> *values)
{
  THD *thd= stmt->thd;

  DBUG_ENTER("mysql_test_do_fields");
  if (tables && check_table_access(thd, SELECT_ACL, tables, UINT_MAX, FALSE))
    DBUG_RETURN(TRUE);

  if (open_normal_and_derived_tables(thd, tables, 0))
    DBUG_RETURN(TRUE);
  DBUG_RETURN(setup_fields(thd, 0, *values, MARK_COLUMNS_NONE, 0, 0));
}


/**
  Validate and prepare for execution SET statement expressions.

  @param stmt               prepared statement
  @param tables             list of tables used in this query
  @param values             list of expressions

  @retval
    FALSE             success
  @retval
    TRUE              error, error message is set in THD
*/

static bool mysql_test_set_fields(Prepared_statement *stmt,
                                  TABLE_LIST *tables,
                                  List<set_var_base> *var_list)
{
  DBUG_ENTER("mysql_test_set_fields");
  List_iterator_fast<set_var_base> it(*var_list);
  THD *thd= stmt->thd;
  set_var_base *var;

  if ((tables && check_table_access(thd, SELECT_ACL, tables, UINT_MAX, FALSE)) 
      || open_normal_and_derived_tables(thd, tables, 0))
    goto error;

  while ((var= it++))
  {
    if (var->light_check(thd))
      goto error;
  }
  DBUG_RETURN(FALSE);
error:
  DBUG_RETURN(TRUE);
}


/**
  Validate and prepare for execution CALL statement expressions.

  @param stmt               prepared statement
  @param tables             list of tables used in this query
  @param value_list         list of expressions

  @retval FALSE             success
  @retval TRUE              error, error message is set in THD
*/

static bool mysql_test_call_fields(Prepared_statement *stmt,
                                   TABLE_LIST *tables,
                                   List<Item> *value_list)
{
  DBUG_ENTER("mysql_test_call_fields");

  List_iterator<Item> it(*value_list);
  THD *thd= stmt->thd;
  Item *item;

  if ((tables && check_table_access(thd, SELECT_ACL, tables, UINT_MAX, FALSE)) ||
      open_normal_and_derived_tables(thd, tables, 0))
    goto err;

  while ((item= it++))
  {
    if ((!item->fixed && item->fix_fields(thd, it.ref())) ||
        item->check_cols(1))
      goto err;
  }
  DBUG_RETURN(FALSE);
err:
  DBUG_RETURN(TRUE);
}


/**
  Check internal SELECT of the prepared command.

  @param stmt                      prepared statement
  @param specific_prepare          function of command specific prepare
  @param setup_tables_done_option  options to be passed to LEX::unit.prepare()

  @note
    This function won't directly open tables used in select. They should
    be opened either by calling function (and in this case you probably
    should use select_like_stmt_test_with_open()) or by
    "specific_prepare" call (like this happens in case of multi-update).

  @retval
    FALSE                success
  @retval
    TRUE                 error, error message is set in THD
*/

static bool select_like_stmt_test(Prepared_statement *stmt,
                                  int (*specific_prepare)(THD *thd),
                                  ulong setup_tables_done_option)
{
  DBUG_ENTER("select_like_stmt_test");
  THD *thd= stmt->thd;
  LEX *lex= stmt->lex;

  lex->select_lex.context.resolve_in_select_list= TRUE;

  if (specific_prepare && (*specific_prepare)(thd))
    DBUG_RETURN(TRUE);

  thd->used_tables= 0;                        // Updated by setup_fields

  /* Calls JOIN::prepare */
  DBUG_RETURN(lex->unit.prepare(thd, 0, setup_tables_done_option));
}

/**
  Check internal SELECT of the prepared command (with opening of used
  tables).

  @param stmt                      prepared statement
  @param tables                    list of tables to be opened
                                   before calling specific_prepare function
  @param specific_prepare          function of command specific prepare
  @param setup_tables_done_option  options to be passed to LEX::unit.prepare()

  @retval
    FALSE                success
  @retval
    TRUE                 error
*/

static bool
select_like_stmt_test_with_open(Prepared_statement *stmt,
                                TABLE_LIST *tables,
                                int (*specific_prepare)(THD *thd),
                                ulong setup_tables_done_option)
{
  DBUG_ENTER("select_like_stmt_test_with_open");

  /*
    We should not call LEX::unit.cleanup() after this
    open_normal_and_derived_tables() call because we don't allow
    prepared EXPLAIN yet so derived tables will clean up after
    themself.
  */
  if (open_normal_and_derived_tables(stmt->thd, tables, 0))
    DBUG_RETURN(TRUE);

  DBUG_RETURN(select_like_stmt_test(stmt, specific_prepare,
                                    setup_tables_done_option));
}


/**
  Validate and prepare for execution CREATE TABLE statement.

  @param stmt               prepared statement
  @param tables             list of tables used in this query

  @retval
    FALSE             success
  @retval
    TRUE              error, error message is set in THD
*/

static bool mysql_test_create_table(Prepared_statement *stmt)
{
  DBUG_ENTER("mysql_test_create_table");
  THD *thd= stmt->thd;
  LEX *lex= stmt->lex;
  SELECT_LEX *select_lex= &lex->select_lex;
  bool res= FALSE;
  /* Skip first table, which is the table we are creating */
  bool link_to_local;
  TABLE_LIST *create_table= lex->unlink_first_table(&link_to_local);
  TABLE_LIST *tables= lex->query_tables;

  if (create_table_precheck(thd, tables, create_table))
    DBUG_RETURN(TRUE);

  if (select_lex->item_list.elements)
  {
    if (!(lex->create_info.options & HA_LEX_CREATE_TMP_TABLE))
    {
      lex->link_first_table_back(create_table, link_to_local);
      create_table->create= TRUE;
      /* Base table and temporary table are not in the same name space. */
      create_table->skip_temporary= true;
    }

    if (open_normal_and_derived_tables(stmt->thd, lex->query_tables, 0))
      DBUG_RETURN(TRUE);

    if (!(lex->create_info.options & HA_LEX_CREATE_TMP_TABLE))
      create_table= lex->unlink_first_table(&link_to_local);

    select_lex->context.resolve_in_select_list= TRUE;

    res= select_like_stmt_test(stmt, 0, 0);
  }
  else if (lex->create_info.options & HA_LEX_CREATE_TABLE_LIKE)
  {
    /*
      Check that the source table exist, and also record
      its metadata version. Even though not strictly necessary,
      we validate metadata of all CREATE TABLE statements,
      which keeps metadata validation code simple.
    */
    if (open_normal_and_derived_tables(stmt->thd, lex->query_tables, 0))
      DBUG_RETURN(TRUE);
  }

  /* put tables back for PS rexecuting */
  lex->link_first_table_back(create_table, link_to_local);
  DBUG_RETURN(res);
}


/**
  @brief Validate and prepare for execution CREATE VIEW statement

  @param stmt prepared statement

  @note This function handles create view commands.

  @retval FALSE Operation was a success.
  @retval TRUE An error occured.
*/

static bool mysql_test_create_view(Prepared_statement *stmt)
{
  DBUG_ENTER("mysql_test_create_view");
  THD *thd= stmt->thd;
  LEX *lex= stmt->lex;
  bool res= TRUE;
  /* Skip first table, which is the view we are creating */
  bool link_to_local;
  TABLE_LIST *view= lex->unlink_first_table(&link_to_local);
  TABLE_LIST *tables= lex->query_tables;

  if (create_view_precheck(thd, tables, view, lex->create_view_mode))
    goto err;

  if (open_normal_and_derived_tables(thd, tables, 0))
    goto err;

  lex->view_prepare_mode= 1;
  res= select_like_stmt_test(stmt, 0, 0);

err:
  /* put view back for PS rexecuting */
  lex->link_first_table_back(view, link_to_local);
  DBUG_RETURN(res);
}


/*
  Validate and prepare for execution a multi update statement.

  @param stmt               prepared statement
  @param tables             list of tables used in this query
  @param converted          converted to multi-update from usual update

  @retval
    FALSE             success
  @retval
    TRUE              error, error message is set in THD
*/

static bool mysql_test_multiupdate(Prepared_statement *stmt,
                                  TABLE_LIST *tables,
                                  bool converted)
{
  /* if we switched from normal update, rights are checked */
  if (!converted && multi_update_precheck(stmt->thd, tables))
    return TRUE;

  return select_like_stmt_test(stmt, &mysql_multi_update_prepare,
                               OPTION_SETUP_TABLES_DONE);
}


/**
  Validate and prepare for execution a multi delete statement.

  @param stmt               prepared statement
  @param tables             list of tables used in this query

  @retval
    FALSE             success
  @retval
    TRUE              error, error message in THD is set.
*/

static bool mysql_test_multidelete(Prepared_statement *stmt,
                                  TABLE_LIST *tables)
{
  stmt->thd->lex->current_select= &stmt->thd->lex->select_lex;
  if (add_item_to_list(stmt->thd, new Item_null()))
  {
    my_error(ER_OUTOFMEMORY, MYF(0), 0);
    goto error;
  }

  if (multi_delete_precheck(stmt->thd, tables) ||
      select_like_stmt_test_with_open(stmt, tables,
                                      &mysql_multi_delete_prepare,
                                      OPTION_SETUP_TABLES_DONE))
    goto error;
  if (!tables->table)
  {
    my_error(ER_VIEW_DELETE_MERGE_VIEW, MYF(0),
             tables->view_db.str, tables->view_name.str);
    goto error;
  }
  return FALSE;
error:
  return TRUE;
}


/**
  Wrapper for mysql_insert_select_prepare, to make change of local tables
  after open_normal_and_derived_tables() call.

  @param thd                thread handle

  @note
    We need to remove the first local table after
    open_normal_and_derived_tables(), because mysql_handle_derived
    uses local tables lists.
*/

static int mysql_insert_select_prepare_tester(THD *thd)
{
  SELECT_LEX *first_select= &thd->lex->select_lex;
  TABLE_LIST *second_table= first_select->table_list.first->next_local;

  /* Skip first table, which is the table we are inserting in */
  first_select->table_list.first= second_table;
  thd->lex->select_lex.context.table_list=
    thd->lex->select_lex.context.first_name_resolution_table= second_table;

  return mysql_insert_select_prepare(thd);
}


/**
  Validate and prepare for execution INSERT ... SELECT statement.

  @param stmt               prepared statement
  @param tables             list of tables used in this query

  @retval
    FALSE             success
  @retval
    TRUE              error, error message is set in THD
*/

static bool mysql_test_insert_select(Prepared_statement *stmt,
                                     TABLE_LIST *tables)
{
  int res;
  LEX *lex= stmt->lex;
  TABLE_LIST *first_local_table;

  if (tables->table)
  {
    // don't allocate insert_values
    tables->table->insert_values=(uchar *)1;
  }

  if (insert_precheck(stmt->thd, tables))
    return 1;

  /* store it, because mysql_insert_select_prepare_tester change it */
  first_local_table= lex->select_lex.table_list.first;
  DBUG_ASSERT(first_local_table != 0);

  res=
    select_like_stmt_test_with_open(stmt, tables,
                                    &mysql_insert_select_prepare_tester,
                                    OPTION_SETUP_TABLES_DONE);
  /* revert changes  made by mysql_insert_select_prepare_tester */
  lex->select_lex.table_list.first= first_local_table;
  return res;
}


/**
  Perform semantic analysis of the parsed tree and send a response packet
  to the client.

    This function
    - opens all tables and checks access rights
    - validates semantics of statement columns and SQL functions
      by calling fix_fields.

  @param stmt               prepared statement

  @retval
    FALSE             success, statement metadata is sent to client
  @retval
    TRUE              error, error message is set in THD (but not sent)
*/

static bool check_prepared_statement(Prepared_statement *stmt)
{
  THD *thd= stmt->thd;
  LEX *lex= stmt->lex;
  SELECT_LEX *select_lex= &lex->select_lex;
  TABLE_LIST *tables;
  enum enum_sql_command sql_command= lex->sql_command;
  int res= 0;
  DBUG_ENTER("check_prepared_statement");
  DBUG_PRINT("enter",("command: %d  param_count: %u",
                      sql_command, stmt->param_count));

  lex->first_lists_tables_same();
  tables= lex->query_tables;

  /* set context for commands which do not use setup_tables */
  lex->select_lex.context.resolve_in_table_list_only(select_lex->
                                                     get_table_list());

  switch (sql_command) {
  case SQLCOM_REPLACE:
  case SQLCOM_INSERT:
    res= mysql_test_insert(stmt, tables, lex->field_list,
                           lex->many_values,
                           lex->update_list, lex->value_list,
                           lex->duplicates);
    break;

  case SQLCOM_UPDATE:
    res= mysql_test_update(stmt, tables);
    /* mysql_test_update returns 2 if we need to switch to multi-update */
    if (res != 2)
      break;

  case SQLCOM_UPDATE_MULTI:
    res= mysql_test_multiupdate(stmt, tables, res == 2);
    break;

  case SQLCOM_DELETE:
    res= mysql_test_delete(stmt, tables);
    break;
  /* The following allow WHERE clause, so they must be tested like SELECT */
  case SQLCOM_SHOW_DATABASES:
  case SQLCOM_SHOW_TABLES:
  case SQLCOM_SHOW_TRIGGERS:
  case SQLCOM_SHOW_EVENTS:
  case SQLCOM_SHOW_OPEN_TABLES:
  case SQLCOM_SHOW_FIELDS:
  case SQLCOM_SHOW_KEYS:
  case SQLCOM_SHOW_COLLATIONS:
  case SQLCOM_SHOW_CHARSETS:
  case SQLCOM_SHOW_VARIABLES:
  case SQLCOM_SHOW_STATUS:
  case SQLCOM_SHOW_TABLE_STATUS:
  case SQLCOM_SHOW_STATUS_PROC:
  case SQLCOM_SHOW_STATUS_FUNC:
  case SQLCOM_SELECT:
    res= mysql_test_select(stmt, tables);
    if (res == 2)
    {
      /* Statement and field info has already been sent */
      DBUG_RETURN(FALSE);
    }
    break;
  case SQLCOM_CREATE_TABLE:
    res= mysql_test_create_table(stmt);
    break;

  case SQLCOM_CREATE_VIEW:
    if (lex->create_view_mode == VIEW_ALTER)
    {
      my_message(ER_UNSUPPORTED_PS, ER(ER_UNSUPPORTED_PS), MYF(0));
      goto error;
    }
    res= mysql_test_create_view(stmt);
    break;
  case SQLCOM_DO:
    res= mysql_test_do_fields(stmt, tables, lex->insert_list);
    break;

  case SQLCOM_CALL:
    res= mysql_test_call_fields(stmt, tables, &lex->value_list);
    break;
  case SQLCOM_SET_OPTION:
    res= mysql_test_set_fields(stmt, tables, &lex->var_list);
    break;

  case SQLCOM_DELETE_MULTI:
    res= mysql_test_multidelete(stmt, tables);
    break;

  case SQLCOM_INSERT_SELECT:
  case SQLCOM_REPLACE_SELECT:
    res= mysql_test_insert_select(stmt, tables);
    break;

    /*
      Note that we don't need to have cases in this list if they are
      marked with CF_STATUS_COMMAND in sql_command_flags
    */
  case SQLCOM_SHOW_PROCESSLIST:
  case SQLCOM_SHOW_STORAGE_ENGINES:
  case SQLCOM_SHOW_PRIVILEGES:
  case SQLCOM_SHOW_COLUMN_TYPES:
  case SQLCOM_SHOW_ENGINE_LOGS:
  case SQLCOM_SHOW_ENGINE_STATUS:
  case SQLCOM_SHOW_ENGINE_MUTEX:
  case SQLCOM_SHOW_CREATE_DB:
  case SQLCOM_SHOW_GRANTS:
  case SQLCOM_SHOW_BINLOG_EVENTS:
  case SQLCOM_SHOW_MASTER_STAT:
  case SQLCOM_SHOW_SLAVE_STAT:
  case SQLCOM_SHOW_CREATE_PROC:
  case SQLCOM_SHOW_CREATE_FUNC:
  case SQLCOM_SHOW_CREATE_EVENT:
  case SQLCOM_SHOW_CREATE_TRIGGER:
  case SQLCOM_SHOW_CREATE:
  case SQLCOM_SHOW_PROC_CODE:
  case SQLCOM_SHOW_FUNC_CODE:
  case SQLCOM_SHOW_AUTHORS:
  case SQLCOM_SHOW_CONTRIBUTORS:
  case SQLCOM_SHOW_WARNS:
  case SQLCOM_SHOW_ERRORS:
  case SQLCOM_SHOW_BINLOGS:
  case SQLCOM_DROP_TABLE:
  case SQLCOM_RENAME_TABLE:
  case SQLCOM_ALTER_TABLE:
  case SQLCOM_COMMIT:
  case SQLCOM_CREATE_INDEX:
  case SQLCOM_DROP_INDEX:
  case SQLCOM_ROLLBACK:
  case SQLCOM_TRUNCATE:
  case SQLCOM_DROP_VIEW:
  case SQLCOM_REPAIR:
  case SQLCOM_ANALYZE:
  case SQLCOM_OPTIMIZE:
  case SQLCOM_CHANGE_MASTER:
  case SQLCOM_RESET:
  case SQLCOM_FLUSH:
  case SQLCOM_SLAVE_START:
  case SQLCOM_SLAVE_STOP:
  case SQLCOM_INSTALL_PLUGIN:
  case SQLCOM_UNINSTALL_PLUGIN:
  case SQLCOM_CREATE_DB:
  case SQLCOM_DROP_DB:
  case SQLCOM_ALTER_DB_UPGRADE:
  case SQLCOM_CHECKSUM:
  case SQLCOM_CREATE_USER:
  case SQLCOM_RENAME_USER:
  case SQLCOM_DROP_USER:
  case SQLCOM_ASSIGN_TO_KEYCACHE:
  case SQLCOM_PRELOAD_KEYS:
  case SQLCOM_GRANT:
  case SQLCOM_REVOKE:
  case SQLCOM_KILL:
    break;

  case SQLCOM_PREPARE:
  case SQLCOM_EXECUTE:
  case SQLCOM_DEALLOCATE_PREPARE:
  default:
    /*
      Trivial check of all status commands. This is easier than having
      things in the above case list, as it's less chance for mistakes.
    */
    if (!(sql_command_flags[sql_command] & CF_STATUS_COMMAND))
    {
      /* All other statements are not supported yet. */
      my_message(ER_UNSUPPORTED_PS, ER(ER_UNSUPPORTED_PS), MYF(0));
      goto error;
    }
    break;
  }
  if (res == 0)
    DBUG_RETURN(stmt->is_sql_prepare() ?
                FALSE : (send_prep_stmt(stmt, 0) || thd->protocol->flush()));
error:
  DBUG_RETURN(TRUE);
}

/**
  Initialize array of parameters in statement from LEX.
  (We need to have quick access to items by number in mysql_stmt_get_longdata).
  This is to avoid using malloc/realloc in the parser.
*/

static bool init_param_array(Prepared_statement *stmt)
{
  LEX *lex= stmt->lex;
  if ((stmt->param_count= lex->param_list.elements))
  {
    if (stmt->param_count > (uint) UINT_MAX16)
    {
      /* Error code to be defined in 5.0 */
      my_message(ER_PS_MANY_PARAM, ER(ER_PS_MANY_PARAM), MYF(0));
      return TRUE;
    }
    Item_param **to;
    List_iterator<Item_param> param_iterator(lex->param_list);
    /* Use thd->mem_root as it points at statement mem_root */
    stmt->param_array= (Item_param **)
                       alloc_root(stmt->thd->mem_root,
                                  sizeof(Item_param*) * stmt->param_count);
    if (!stmt->param_array)
      return TRUE;
    for (to= stmt->param_array;
         to < stmt->param_array + stmt->param_count;
         ++to)
    {
      *to= param_iterator++;
    }
  }
  return FALSE;
}


/**
  COM_STMT_PREPARE handler.

    Given a query string with parameter markers, create a prepared
    statement from it and send PS info back to the client.

    If parameter markers are found in the query, then store the information
    using Item_param along with maintaining a list in lex->param_array, so
    that a fast and direct retrieval can be made without going through all
    field items.

  @param packet             query to be prepared
  @param packet_length      query string length, including ignored
                            trailing NULL or quote char.

  @note
    This function parses the query and sends the total number of parameters
    and resultset metadata information back to client (if any), without
    executing the query i.e. without any log/disk writes. This allows the
    queries to be re-executed without re-parsing during execute.

  @return
    none: in case of success a new statement id and metadata is sent
    to the client, otherwise an error message is set in THD.
*/

void mysqld_stmt_prepare(THD *thd, const char *packet, uint packet_length)
{
  Protocol *save_protocol= thd->protocol;
  Prepared_statement *stmt;
  bool error;
  DBUG_ENTER("mysqld_stmt_prepare");

  DBUG_PRINT("prep_query", ("%s", packet));

  /* First of all clear possible warnings from the previous command */
  mysql_reset_thd_for_next_command(thd);

  if (! (stmt= new Prepared_statement(thd)))
    DBUG_VOID_RETURN; /* out of memory: error is set in Sql_alloc */

  if (thd->stmt_map.insert(thd, stmt))
  {
    /*
      The error is set in the insert. The statement itself
      will be also deleted there (this is how the hash works).
    */
    DBUG_VOID_RETURN;
  }

  /* Reset warnings from previous command */
  mysql_reset_errors(thd, 0);
  sp_cache_flush_obsolete(&thd->sp_proc_cache);
  sp_cache_flush_obsolete(&thd->sp_func_cache);

  thd->protocol= &thd->protocol_binary;

  if (!(specialflag & SPECIAL_NO_PRIOR))
    my_pthread_setprio(pthread_self(),QUERY_PRIOR);

  error= stmt->prepare(packet, packet_length);

  if (!(specialflag & SPECIAL_NO_PRIOR))
    my_pthread_setprio(pthread_self(),WAIT_PRIOR);

  if (error)
  {
    /* Statement map deletes statement on erase */
    thd->stmt_map.erase(stmt);
  }

  thd->protocol= save_protocol;

  /* check_prepared_statemnt sends the metadata packet in case of success */
  DBUG_VOID_RETURN;
}

/**
  Get an SQL statement text from a user variable or from plain text.

  If the statement is plain text, just assign the
  pointers, otherwise allocate memory in thd->mem_root and copy
  the contents of the variable, possibly with character
  set conversion.

  @param[in]  lex               main lex
  @param[out] query_len         length of the SQL statement (is set only
    in case of success)

  @retval
    non-zero  success
  @retval
    0         in case of error (out of memory)
*/

static const char *get_dynamic_sql_string(LEX *lex, uint *query_len)
{
  THD *thd= lex->thd;
  char *query_str= 0;

  if (lex->prepared_stmt_code_is_varref)
  {
    /* This is PREPARE stmt FROM or EXECUTE IMMEDIATE @var. */
    String str;
    CHARSET_INFO *to_cs= thd->variables.collation_connection;
    bool needs_conversion;
    user_var_entry *entry;
    String *var_value= &str;
    uint32 unused, len;
    /*
      Convert @var contents to string in connection character set. Although
      it is known that int/real/NULL value cannot be a valid query we still
      convert it for error messages to be uniform.
    */
    if ((entry=
         (user_var_entry*)hash_search(&thd->user_vars,
                                      (uchar*)lex->prepared_stmt_code.str,
                                      lex->prepared_stmt_code.length))
        && entry->value)
    {
      my_bool is_var_null;
      var_value= entry->val_str(&is_var_null, &str, NOT_FIXED_DEC);
      /*
        NULL value of variable checked early as entry->value so here
        we can't get NULL in normal conditions
      */
      DBUG_ASSERT(!is_var_null);
      if (!var_value)
        goto end;
    }
    else
    {
      /*
        variable absent or equal to NULL, so we need to set variable to
        something reasonable to get a readable error message during parsing
      */
      str.set(STRING_WITH_LEN("NULL"), &my_charset_latin1);
    }

    needs_conversion= String::needs_conversion(var_value->length(),
                                               var_value->charset(), to_cs,
                                               &unused);

    len= (needs_conversion ? var_value->length() * to_cs->mbmaxlen :
          var_value->length());
    if (!(query_str= (char*) alloc_root(thd->mem_root, len+1)))
      goto end;

    if (needs_conversion)
    {
      uint dummy_errors;
      len= copy_and_convert(query_str, len, to_cs, var_value->ptr(),
                            var_value->length(), var_value->charset(),
                            &dummy_errors);
    }
    else
      memcpy(query_str, var_value->ptr(), var_value->length());
    query_str[len]= '\0';                       // Safety (mostly for debug)
    *query_len= len;
  }
  else
  {
    query_str= lex->prepared_stmt_code.str;
    *query_len= lex->prepared_stmt_code.length;
  }
end:
  return query_str;
}


/** Init PS/SP specific parse tree members.  */

static void init_stmt_after_parse(LEX *lex)
{
  SELECT_LEX *sl= lex->all_selects_list;
  /*
    Switch off a temporary flag that prevents evaluation of
    subqueries in statement prepare.
  */
  for (; sl; sl= sl->next_select_in_list())
   sl->uncacheable&= ~UNCACHEABLE_PREPARE;
}

/**
  SQLCOM_PREPARE implementation.

    Prepare an SQL prepared statement. This is called from
    mysql_execute_command and should therefore behave like an
    ordinary query (e.g. should not reset any global THD data).

  @param thd     thread handle

  @return
    none: in case of success, OK packet is sent to the client,
    otherwise an error message is set in THD
*/

void mysql_sql_stmt_prepare(THD *thd)
{
  LEX *lex= thd->lex;
  LEX_STRING *name= &lex->prepared_stmt_name;
  Prepared_statement *stmt;
  const char *query;
  uint query_len= 0;
  DBUG_ENTER("mysql_sql_stmt_prepare");

  if ((stmt= (Prepared_statement*) thd->stmt_map.find_by_name(name)))
  {
    /*
      If there is a statement with the same name, remove it. It is ok to
      remove old and fail to insert a new one at the same time.
    */
    if (stmt->is_in_use())
    {
      my_error(ER_PS_NO_RECURSION, MYF(0));
      DBUG_VOID_RETURN;
    }

    stmt->deallocate();
  }

  if (! (query= get_dynamic_sql_string(lex, &query_len)) ||
      ! (stmt= new Prepared_statement(thd)))
  {
    DBUG_VOID_RETURN;                           /* out of memory */
  }

  stmt->set_sql_prepare();

  /* Set the name first, insert should know that this statement has a name */
  if (stmt->set_name(name))
  {
    delete stmt;
    DBUG_VOID_RETURN;
  }

  if (thd->stmt_map.insert(thd, stmt))
  {
    /* The statement is deleted and an error is set if insert fails */
    DBUG_VOID_RETURN;
  }

  if (stmt->prepare(query, query_len))
  {
    /* Statement map deletes the statement on erase */
    thd->stmt_map.erase(stmt);
  }
  else
    my_ok(thd, 0L, 0L, "Statement prepared");

  DBUG_VOID_RETURN;
}

/**
  Reinit prepared statement/stored procedure before execution.

  @todo
    When the new table structure is ready, then have a status bit
    to indicate the table is altered, and re-do the setup_*
    and open the tables back.
*/

void reinit_stmt_before_use(THD *thd, LEX *lex)
{
  SELECT_LEX *sl= lex->all_selects_list;
  DBUG_ENTER("reinit_stmt_before_use");

  /*
    We have to update "thd" pointer in LEX, all its units and in LEX::result,
    since statements which belong to trigger body are associated with TABLE
    object and because of this can be used in different threads.
  */
  lex->thd= thd;

  if (lex->empty_field_list_on_rset)
  {
    lex->empty_field_list_on_rset= 0;
    lex->field_list.empty();
  }
  for (; sl; sl= sl->next_select_in_list())
  {
    if (!sl->first_execution)
    {
      /* remove option which was put by mysql_explain_union() */
      sl->options&= ~SELECT_DESCRIBE;

      /* see unique_table() */
      sl->exclude_from_table_unique_test= FALSE;

      /*
        Copy WHERE, HAVING clause pointers to avoid damaging them
        by optimisation
      */
      if (sl->prep_where)
      {
        sl->where= sl->prep_where->copy_andor_structure(thd);
        sl->where->cleanup();
      }
      if (sl->prep_having)
      {
        sl->having= sl->prep_having->copy_andor_structure(thd);
        sl->having->cleanup();
      }
      DBUG_ASSERT(sl->join == 0);
      ORDER *order;
      /* Fix GROUP list */
      for (order= sl->group_list.first; order; order= order->next)
        order->item= &order->item_ptr;
      /* Fix ORDER list */
      for (order= sl->order_list.first; order; order= order->next)
        order->item= &order->item_ptr;

      /* clear the no_error flag for INSERT/UPDATE IGNORE */
      sl->no_error= FALSE;
    }
    {
      SELECT_LEX_UNIT *unit= sl->master_unit();
      unit->unclean();
      unit->types.empty();
      /* for derived tables & PS (which can't be reset by Item_subquery) */
      unit->reinit_exec_mechanism();
      unit->set_thd(thd);
    }
  }

  /*
    TODO: When the new table structure is ready, then have a status bit
    to indicate the table is altered, and re-do the setup_*
    and open the tables back.
  */
  /*
    NOTE: We should reset whole table list here including all tables added
    by prelocking algorithm (it is not a problem for substatements since
    they have their own table list).
  */
  for (TABLE_LIST *tables= lex->query_tables;
       tables;
       tables= tables->next_global)
  {
    tables->reinit_before_use(thd);
  }
  /*
    Cleanup of the special case of DELETE t1, t2 FROM t1, t2, t3 ...
    (multi-delete).  We do a full clean up, although at the moment all we
    need to clean in the tables of MULTI-DELETE list is 'table' member.
  */
  for (TABLE_LIST *tables= lex->auxiliary_table_list.first;
       tables;
       tables= tables->next_global)
  {
    tables->reinit_before_use(thd);
  }
  lex->current_select= &lex->select_lex;

  /* restore original list used in INSERT ... SELECT */
  if (lex->leaf_tables_insert)
    lex->select_lex.leaf_tables= lex->leaf_tables_insert;

  if (lex->result)
  {
    lex->result->cleanup();
    lex->result->set_thd(thd);
  }
  lex->allow_sum_func= 0;
  lex->in_sum_func= NULL;
  DBUG_VOID_RETURN;
}


/**
  Clears parameters from data left from previous execution or long data.

  @param stmt               prepared statement for which parameters should
                            be reset
*/

static void reset_stmt_params(Prepared_statement *stmt)
{
  Item_param **item= stmt->param_array;
  Item_param **end= item + stmt->param_count;
  for (;item < end ; ++item)
    (**item).reset();
}


/**
  COM_STMT_EXECUTE handler: execute a previously prepared statement.

    If there are any parameters, then replace parameter markers with the
    data supplied from the client, and then execute the statement.
    This function uses binary protocol to send a possible result set
    to the client.

  @param thd                current thread
  @param packet_arg         parameter types and data, if any
  @param packet_length      packet length, including the terminator character.

  @return
    none: in case of success OK packet or a result set is sent to the
    client, otherwise an error message is set in THD.
*/

void mysqld_stmt_execute(THD *thd, char *packet_arg, uint packet_length)
{
  uchar *packet= (uchar*)packet_arg; // GCC 4.0.1 workaround
  ulong stmt_id= uint4korr(packet);
  ulong flags= (ulong) packet[4];
  /* Query text for binary, general or slow log, if any of them is open */
  String expanded_query;
  uchar *packet_end= packet + packet_length;
  Prepared_statement *stmt;
  Protocol *save_protocol= thd->protocol;
  bool open_cursor;
  DBUG_ENTER("mysqld_stmt_execute");

  packet+= 9;                               /* stmt_id + 5 bytes of flags */

  /* First of all clear possible warnings from the previous command */
  mysql_reset_thd_for_next_command(thd);

  if (!(stmt= find_prepared_statement(thd, stmt_id)))
  {
    char llbuf[22];
    my_error(ER_UNKNOWN_STMT_HANDLER, MYF(0), sizeof(llbuf),
             llstr(stmt_id, llbuf), "mysqld_stmt_execute");
    DBUG_VOID_RETURN;
  }

#if defined(ENABLED_PROFILING) && defined(COMMUNITY_SERVER)
  thd->profiling.set_query_source(stmt->query(), stmt->query_length());
#endif
  DBUG_PRINT("exec_query", ("%s", stmt->query()));
  DBUG_PRINT("info",("stmt: 0x%lx", (long) stmt));

  sp_cache_flush_obsolete(&thd->sp_proc_cache);
  sp_cache_flush_obsolete(&thd->sp_func_cache);

  open_cursor= test(flags & (ulong) CURSOR_TYPE_READ_ONLY);

  thd->protocol= &thd->protocol_binary;
  stmt->execute_loop(&expanded_query, open_cursor, packet, packet_end);
  thd->protocol= save_protocol;

  /* Close connection socket; for use with client testing (Bug#43560). */
  DBUG_EXECUTE_IF("close_conn_after_stmt_execute", vio_close(thd->net.vio););

  DBUG_VOID_RETURN;

}


/**
  SQLCOM_EXECUTE implementation.

    Execute prepared statement using parameter values from
    lex->prepared_stmt_params and send result to the client using
    text protocol. This is called from mysql_execute_command and
    therefore should behave like an ordinary query (e.g. not change
    global THD data, such as warning count, server status, etc).
    This function uses text protocol to send a possible result set.

  @param thd                thread handle

  @return
    none: in case of success, OK (or result set) packet is sent to the
    client, otherwise an error is set in THD
*/

void mysql_sql_stmt_execute(THD *thd)
{
  LEX *lex= thd->lex;
  Prepared_statement *stmt;
  LEX_STRING *name= &lex->prepared_stmt_name;
  /* Query text for binary, general or slow log, if any of them is open */
  String expanded_query;
  DBUG_ENTER("mysql_sql_stmt_execute");
  DBUG_PRINT("info", ("EXECUTE: %.*s\n", (int) name->length, name->str));

  if (!(stmt= (Prepared_statement*) thd->stmt_map.find_by_name(name)))
  {
    my_error(ER_UNKNOWN_STMT_HANDLER, MYF(0),
             name->length, name->str, "EXECUTE");
    DBUG_VOID_RETURN;
  }

  if (stmt->param_count != lex->prepared_stmt_params.elements)
  {
    my_error(ER_WRONG_ARGUMENTS, MYF(0), "EXECUTE");
    DBUG_VOID_RETURN;
  }

  DBUG_PRINT("info",("stmt: 0x%lx", (long) stmt));

  (void) stmt->execute_loop(&expanded_query, FALSE, NULL, NULL);

  DBUG_VOID_RETURN;
}


/**
  COM_STMT_FETCH handler: fetches requested amount of rows from cursor.

  @param thd                Thread handle
  @param packet             Packet from client (with stmt_id & num_rows)
  @param packet_length      Length of packet
*/

void mysqld_stmt_fetch(THD *thd, char *packet, uint packet_length)
{
  /* assume there is always place for 8-16 bytes */
  ulong stmt_id= uint4korr(packet);
  ulong num_rows= uint4korr(packet+4);
  Prepared_statement *stmt;
  Statement stmt_backup;
  Server_side_cursor *cursor;
  DBUG_ENTER("mysqld_stmt_fetch");

  /* First of all clear possible warnings from the previous command */
  mysql_reset_thd_for_next_command(thd);
  status_var_increment(thd->status_var.com_stmt_fetch);
  if (!(stmt= find_prepared_statement(thd, stmt_id)))
  {
    char llbuf[22];
    my_error(ER_UNKNOWN_STMT_HANDLER, MYF(0), sizeof(llbuf),
             llstr(stmt_id, llbuf), "mysqld_stmt_fetch");
    DBUG_VOID_RETURN;
  }

  cursor= stmt->cursor;
  if (!cursor)
  {
    my_error(ER_STMT_HAS_NO_OPEN_CURSOR, MYF(0), stmt_id);
    DBUG_VOID_RETURN;
  }

  thd->stmt_arena= stmt;
  thd->set_n_backup_statement(stmt, &stmt_backup);

  if (!(specialflag & SPECIAL_NO_PRIOR))
    my_pthread_setprio(pthread_self(), QUERY_PRIOR);

  cursor->fetch(num_rows);

  if (!(specialflag & SPECIAL_NO_PRIOR))
    my_pthread_setprio(pthread_self(), WAIT_PRIOR);

  if (!cursor->is_open())
  {
    stmt->close_cursor();
    thd->cursor= 0;
    reset_stmt_params(stmt);
  }

  thd->restore_backup_statement(stmt, &stmt_backup);
  thd->stmt_arena= thd;

  DBUG_VOID_RETURN;
}


/**
  Reset a prepared statement in case there was a recoverable error.

    This function resets statement to the state it was right after prepare.
    It can be used to:
    - clear an error happened during mysqld_stmt_send_long_data
    - cancel long data stream for all placeholders without
      having to call mysqld_stmt_execute.
    - close an open cursor
    Sends 'OK' packet in case of success (statement was reset)
    or 'ERROR' packet (unrecoverable error/statement not found/etc).

  @param thd                Thread handle
  @param packet             Packet with stmt id
*/

void mysqld_stmt_reset(THD *thd, char *packet)
{
  /* There is always space for 4 bytes in buffer */
  ulong stmt_id= uint4korr(packet);
  Prepared_statement *stmt;
  DBUG_ENTER("mysqld_stmt_reset");

  /* First of all clear possible warnings from the previous command */
  mysql_reset_thd_for_next_command(thd);

  status_var_increment(thd->status_var.com_stmt_reset);
  if (!(stmt= find_prepared_statement(thd, stmt_id)))
  {
    char llbuf[22];
    my_error(ER_UNKNOWN_STMT_HANDLER, MYF(0), sizeof(llbuf),
             llstr(stmt_id, llbuf), "mysqld_stmt_reset");
    DBUG_VOID_RETURN;
  }

  stmt->close_cursor();

  /*
    Clear parameters from data which could be set by
    mysqld_stmt_send_long_data() call.
  */
  reset_stmt_params(stmt);

  stmt->state= Query_arena::PREPARED;

  general_log_print(thd, thd->command, NullS);

  my_ok(thd);

  DBUG_VOID_RETURN;
}


/**
  Delete a prepared statement from memory.

  @note
    we don't send any reply to this command.
*/

void mysqld_stmt_close(THD *thd, char *packet)
{
  /* There is always space for 4 bytes in packet buffer */
  ulong stmt_id= uint4korr(packet);
  Prepared_statement *stmt;
  DBUG_ENTER("mysqld_stmt_close");

  thd->main_da.disable_status();

  if (!(stmt= find_prepared_statement(thd, stmt_id)))
    DBUG_VOID_RETURN;

  /*
    The only way currently a statement can be deallocated when it's
    in use is from within Dynamic SQL.
  */
  DBUG_ASSERT(! stmt->is_in_use());
  stmt->deallocate();
  general_log_print(thd, thd->command, NullS);

  DBUG_VOID_RETURN;
}


/**
  SQLCOM_DEALLOCATE implementation.

    Close an SQL prepared statement. As this can be called from Dynamic
    SQL, we should be careful to not close a statement that is currently
    being executed.

  @return
    none: OK packet is sent in case of success, otherwise an error
    message is set in THD
*/

void mysql_sql_stmt_close(THD *thd)
{
  Prepared_statement* stmt;
  LEX_STRING *name= &thd->lex->prepared_stmt_name;
  DBUG_PRINT("info", ("DEALLOCATE PREPARE: %.*s\n", (int) name->length,
                      name->str));

  if (! (stmt= (Prepared_statement*) thd->stmt_map.find_by_name(name)))
    my_error(ER_UNKNOWN_STMT_HANDLER, MYF(0),
             name->length, name->str, "DEALLOCATE PREPARE");
  else if (stmt->is_in_use())
    my_error(ER_PS_NO_RECURSION, MYF(0));
  else
  {
    stmt->deallocate();
    my_ok(thd);
  }
}

/**
  Handle long data in pieces from client.

    Get a part of a long data. To make the protocol efficient, we are
    not sending any return packets here. If something goes wrong, then
    we will send the error on 'execute' We assume that the client takes
    care of checking that all parts are sent to the server. (No checking
    that we get a 'end of column' in the server is performed).

  @param thd                Thread handle
  @param packet             String to append
  @param packet_length      Length of string (including end \\0)
*/

void mysql_stmt_get_longdata(THD *thd, char *packet, ulong packet_length)
{
  ulong stmt_id;
  uint param_number;
  Prepared_statement *stmt;
  Item_param *param;
#ifndef EMBEDDED_LIBRARY
  char *packet_end= packet + packet_length;
#endif
  DBUG_ENTER("mysql_stmt_get_longdata");

  status_var_increment(thd->status_var.com_stmt_send_long_data);

  thd->main_da.disable_status();
#ifndef EMBEDDED_LIBRARY
  /* Minimal size of long data packet is 6 bytes */
  if (packet_length < MYSQL_LONG_DATA_HEADER)
    DBUG_VOID_RETURN;
#endif

  stmt_id= uint4korr(packet);
  packet+= 4;

  if (!(stmt=find_prepared_statement(thd, stmt_id)))
    DBUG_VOID_RETURN;

  param_number= uint2korr(packet);
  packet+= 2;
#ifndef EMBEDDED_LIBRARY
  if (param_number >= stmt->param_count)
  {
    /* Error will be sent in execute call */
    stmt->state= Query_arena::ERROR;
    stmt->last_errno= ER_WRONG_ARGUMENTS;
    sprintf(stmt->last_error, ER(ER_WRONG_ARGUMENTS),
            "mysqld_stmt_send_long_data");
    DBUG_VOID_RETURN;
  }
#endif

  param= stmt->param_array[param_number];

#ifndef EMBEDDED_LIBRARY
  if (param->set_longdata(packet, (ulong) (packet_end - packet)))
#else
  if (param->set_longdata(thd->extra_data, thd->extra_length))
#endif
  {
    stmt->state= Query_arena::ERROR;
    stmt->last_errno= ER_OUTOFMEMORY;
    sprintf(stmt->last_error, ER(ER_OUTOFMEMORY), 0);
  }

  general_log_print(thd, thd->command, NullS);

  DBUG_VOID_RETURN;
}


/***************************************************************************
 Select_fetch_protocol_binary
****************************************************************************/

Select_fetch_protocol_binary::Select_fetch_protocol_binary(THD *thd_arg)
  :protocol(thd_arg)
{}

bool Select_fetch_protocol_binary::send_fields(List<Item> &list, uint flags)
{
  bool rc;
  Protocol *save_protocol= thd->protocol;

  /*
    Protocol::send_fields caches the information about column types:
    this information is later used to send data. Therefore, the same
    dedicated Protocol object must be used for all operations with
    a cursor.
  */
  thd->protocol= &protocol;
  rc= select_send::send_fields(list, flags);
  thd->protocol= save_protocol;

  return rc;
}

bool Select_fetch_protocol_binary::send_eof()
{
  ::my_eof(thd);
  return FALSE;
}


bool
Select_fetch_protocol_binary::send_data(List<Item> &fields)
{
  Protocol *save_protocol= thd->protocol;
  bool rc;

  thd->protocol= &protocol;
  rc= select_send::send_data(fields);
  thd->protocol= save_protocol;
  return rc;
}

/***************************************************************************
 Prepared_statement
****************************************************************************/

Prepared_statement::Prepared_statement(THD *thd_arg)
  :Statement(NULL, &main_mem_root,
             INITIALIZED, ++thd_arg->statement_id_counter),
  thd(thd_arg),
  result(thd_arg),
  param_array(0),
  param_count(0),
  last_errno(0),
  flags((uint) IS_IN_USE),
  m_sp_cache_version(0)
{
  init_sql_alloc(&main_mem_root, thd_arg->variables.query_alloc_block_size,
                  thd_arg->variables.query_prealloc_size);
  *last_error= '\0';
}


void Prepared_statement::setup_set_params()
{
  /*
    Note: BUG#25843 applies here too (query cache lookup uses thd->db, not
    db from "prepare" time).
  */
  if (query_cache_maybe_disabled(thd)) // we won't expand the query
    lex->safe_to_cache_query= FALSE;   // so don't cache it at Execution

  /*
    Decide if we have to expand the query (because we must write it to logs or
    because we want to look it up in the query cache) or not.
  */
  if ((mysql_bin_log.is_open() && is_update_query(lex->sql_command)) ||
      opt_log || opt_slow_log ||
      query_cache_is_cacheable_query(lex))
  {
    set_params_from_vars= insert_params_from_vars_with_log;
#ifndef EMBEDDED_LIBRARY
    set_params= insert_params_with_log;
#else
    set_params_data= emb_insert_params_with_log;
#endif
  }
  else
  {
    set_params_from_vars= insert_params_from_vars;
#ifndef EMBEDDED_LIBRARY
    set_params= insert_params;
#else
    set_params_data= emb_insert_params;
#endif
  }
}


/**
  Destroy this prepared statement, cleaning up all used memory
  and resources.

  This is called from ::deallocate() to handle COM_STMT_CLOSE and
  DEALLOCATE PREPARE or when THD ends and all prepared statements are freed.
*/

Prepared_statement::~Prepared_statement()
{
  DBUG_ENTER("Prepared_statement::~Prepared_statement");
  DBUG_PRINT("enter",("stmt: 0x%lx  cursor: 0x%lx",
                      (long) this, (long) cursor));
  delete cursor;
  /*
    We have to call free on the items even if cleanup is called as some items,
    like Item_param, don't free everything until free_items()
  */
  free_items();
  if (lex)
  {
    delete lex->result;
    delete (st_lex_local *) lex;
  }
  free_root(&main_mem_root, MYF(0));
  DBUG_VOID_RETURN;
}


Query_arena::Type Prepared_statement::type() const
{
  return PREPARED_STATEMENT;
}


void Prepared_statement::cleanup_stmt()
{
  DBUG_ENTER("Prepared_statement::cleanup_stmt");
  DBUG_PRINT("enter",("stmt: 0x%lx", (long) this));

  DBUG_ASSERT(lex->sphead == 0);
  /* The order is important */
  lex->unit.cleanup();
  cleanup_items(free_list);
  thd->cleanup_after_query();
  close_thread_tables(thd);
  thd->rollback_item_tree_changes();

  DBUG_VOID_RETURN;
}


bool Prepared_statement::set_name(LEX_STRING *name_arg)
{
  name.length= name_arg->length;
  name.str= (char*) memdup_root(mem_root, name_arg->str, name_arg->length);
  return name.str == 0;
}


/**
  Remember the current database.

  We must reset/restore the current database during execution of
  a prepared statement since it affects execution environment:
  privileges, @@character_set_database, and other.

  @return Returns an error if out of memory.
*/

bool
Prepared_statement::set_db(const char *db_arg, uint db_length_arg)
{
  /* Remember the current database. */
  if (db_arg && db_length_arg)
  {
    db= this->strmake(db_arg, db_length_arg);
    db_length= db_length_arg;
  }
  else
  {
    db= NULL;
    db_length= 0;
  }
  return db_arg != NULL && db == NULL;
}

/**************************************************************************
  Common parts of mysql_[sql]_stmt_prepare, mysql_[sql]_stmt_execute.
  Essentially, these functions do all the magic of preparing/executing
  a statement, leaving network communication, input data handling and
  global THD state management to the caller.
***************************************************************************/

/**
  Parse statement text, validate the statement, and prepare it for execution.

    You should not change global THD state in this function, if at all
    possible: it may be called from any context, e.g. when executing
    a COM_* command, and SQLCOM_* command, or a stored procedure.

  @param packet             statement text
  @param packet_len

  @note
    Precondition:
    The caller must ensure that thd->change_list and thd->free_list
    is empty: this function will not back them up but will free
    in the end of its execution.

  @note
    Postcondition:
    thd->mem_root contains unused memory allocated during validation.
*/

bool Prepared_statement::prepare(const char *packet, uint packet_len)
{
  bool error;
  Statement stmt_backup;
  Query_arena *old_stmt_arena;
  DBUG_ENTER("Prepared_statement::prepare");
  /*
    If this is an SQLCOM_PREPARE, we also increase Com_prepare_sql.
    However, it seems handy if com_stmt_prepare is increased always,
    no matter what kind of prepare is processed.
  */
  status_var_increment(thd->status_var.com_stmt_prepare);

  if (! (lex= new (mem_root) st_lex_local))
    DBUG_RETURN(TRUE);

  if (set_db(thd->db, thd->db_length))
    DBUG_RETURN(TRUE);

  /*
    alloc_query() uses thd->memroot && thd->query, so we should call
    both of backup_statement() and backup_query_arena() here.
  */
  thd->set_n_backup_statement(this, &stmt_backup);
  thd->set_n_backup_active_arena(this, &stmt_backup);

  if (alloc_query(thd, packet, packet_len))
  {
    thd->restore_backup_statement(this, &stmt_backup);
    thd->restore_active_arena(this, &stmt_backup);
    DBUG_RETURN(TRUE);
  }

  old_stmt_arena= thd->stmt_arena;
  thd->stmt_arena= this;

  Parser_state parser_state;
  if (parser_state.init(thd, thd->query(), thd->query_length()))
  {
    thd->restore_backup_statement(this, &stmt_backup);
    thd->restore_active_arena(this, &stmt_backup);
    thd->stmt_arena= old_stmt_arena;
    DBUG_RETURN(TRUE);
  }

  parser_state.m_lip.stmt_prepare_mode= TRUE;
  lex_start(thd);

  error= parse_sql(thd, & parser_state, NULL) ||
    thd->is_error() ||
    init_param_array(this);

  lex->set_trg_event_type_for_tables();

  /*
    While doing context analysis of the query (in check_prepared_statement)
    we allocate a lot of additional memory: for open tables, JOINs, derived
    tables, etc.  Let's save a snapshot of current parse tree to the
    statement and restore original THD. In cases when some tree
    transformation can be reused on execute, we set again thd->mem_root from
    stmt->mem_root (see setup_wild for one place where we do that).
  */
  thd->restore_active_arena(this, &stmt_backup);

  /*
    If called from a stored procedure, ensure that we won't rollback
    external changes when cleaning up after validation.
  */
  DBUG_ASSERT(thd->change_list.is_empty());

  /* 
   The only case where we should have items in the thd->free_list is
   after stmt->set_params_from_vars(), which may in some cases create
   Item_null objects.
  */

  if (error == 0)
    error= check_prepared_statement(this);

  /*
    Currently CREATE PROCEDURE/TRIGGER/EVENT are prohibited in prepared
    statements: ensure we have no memory leak here if by someone tries
    to PREPARE stmt FROM "CREATE PROCEDURE ..."
  */
  DBUG_ASSERT(lex->sphead == NULL || error != 0);
  if (lex->sphead)
  {
    delete lex->sphead;
    lex->sphead= NULL;
  }

  lex_end(lex);
  cleanup_stmt();
  thd->restore_backup_statement(this, &stmt_backup);
  thd->stmt_arena= old_stmt_arena;

  if (error == 0)
  {
    setup_set_params();
    init_stmt_after_parse(lex);
    state= Query_arena::PREPARED;
    flags&= ~ (uint) IS_IN_USE;
    /*
      This is for prepared statement validation purposes.
      A statement looks up and pre-loads all its stored functions
      at prepare. Later on, if a function is gone from the cache,
      execute may fail.
      Remember the cache version to be able to invalidate the prepared
      statement at execute if it changes.
      We only need to care about version of the stored functions cache:
      if a prepared statement uses a stored procedure, it's indirect,
      via a stored function. The only exception is SQLCOM_CALL,
      but the latter one looks up the stored procedure each time
      it's invoked, rather than once at prepare.
    */
    m_sp_cache_version= sp_cache_version(&thd->sp_func_cache);

    /* 
      Log COM_EXECUTE to the general log. Note, that in case of SQL
      prepared statements this causes two records to be output:

      Query       PREPARE stmt from @user_variable
      Prepare     <statement SQL text>

      This is considered user-friendly, since in the
      second log entry we output the actual statement text.

      Do not print anything if this is an SQL prepared statement and
      we're inside a stored procedure (also called Dynamic SQL) --
      sub-statements inside stored procedures are not logged into
      the general log.
    */
    if (thd->spcont == NULL)
      general_log_write(thd, COM_STMT_PREPARE, query(), query_length());
  }
  DBUG_RETURN(error);
}


/**
  Assign parameter values either from variables, in case of SQL PS
  or from the execute packet.

  @param expanded_query  a container with the original SQL statement.
                         '?' placeholders will be replaced with
                         their values in case of success.
                         The result is used for logging and replication
  @param packet          pointer to execute packet.
                         NULL in case of SQL PS
  @param packet_end      end of the packet. NULL in case of SQL PS

  @todo Use a paremeter source class family instead of 'if's, and
  support stored procedure variables.

  @retval TRUE an error occurred when assigning a parameter (likely
          a conversion error or out of memory, or malformed packet)
  @retval FALSE success
*/

bool
Prepared_statement::set_parameters(String *expanded_query,
                                   uchar *packet, uchar *packet_end)
{
  bool is_sql_ps= packet == NULL;
  bool res= FALSE;

  if (is_sql_ps)
  {
    /* SQL prepared statement */
    res= set_params_from_vars(this, thd->lex->prepared_stmt_params,
                              expanded_query);
  }
  else if (param_count)
  {
#ifndef EMBEDDED_LIBRARY
    uchar *null_array= packet;
    res= (setup_conversion_functions(this, &packet, packet_end) ||
          set_params(this, null_array, packet, packet_end, expanded_query));
#else
    /*
      In embedded library we re-install conversion routines each time
      we set parameters, and also we don't need to parse packet.
      So we do it in one function.
    */
    res= set_params_data(this, expanded_query);
#endif
  }
  if (res)
  {
    my_error(ER_WRONG_ARGUMENTS, MYF(0),
             is_sql_ps ? "EXECUTE" : "mysqld_stmt_execute");
    reset_stmt_params(this);
  }
  return res;
}


/**
  Execute a prepared statement. Re-prepare it a limited number
  of times if necessary.

  Try to execute a prepared statement. If there is a metadata
  validation error, prepare a new copy of the prepared statement,
  swap the old and the new statements, and try again.
  If there is a validation error again, repeat the above, but
  perform no more than MAX_REPREPARE_ATTEMPTS.

  @note We have to try several times in a loop since we
  release metadata locks on tables after prepared statement
  prepare. Therefore, a DDL statement may sneak in between prepare
  and execute of a new statement. If this happens repeatedly
  more than MAX_REPREPARE_ATTEMPTS times, we give up.

  In future we need to be able to keep the metadata locks between
  prepare and execute, but right now open_and_lock_tables(), as
  well as close_thread_tables() are buried deep inside
  execution code (mysql_execute_command()).

  @return TRUE if an error, FALSE if success
  @retval  TRUE    either MAX_REPREPARE_ATTEMPTS has been reached,
                   or some general error
  @retval  FALSE   successfully executed the statement, perhaps
                   after having reprepared it a few times.
*/

bool
Prepared_statement::execute_loop(String *expanded_query,
                                 bool open_cursor,
                                 uchar *packet,
                                 uchar *packet_end)
{
  const int MAX_REPREPARE_ATTEMPTS= 3;
  Reprepare_observer reprepare_observer;
  bool error;
  int reprepare_attempt= 0;

  if (set_parameters(expanded_query, packet, packet_end))
    return TRUE;

reexecute:
  reprepare_observer.reset_reprepare_observer();

  /*
    If the free_list is not empty, we'll wrongly free some externally
    allocated items when cleaning up after validation of the prepared
    statement.
  */
  DBUG_ASSERT(thd->free_list == NULL);

  /*
    Install the metadata observer. If some metadata version is
    different from prepare time and an observer is installed,
    the observer method will be invoked to push an error into
    the error stack.
  */
  if (sql_command_flags[lex->sql_command] &
      CF_REEXECUTION_FRAGILE)
  {
    DBUG_ASSERT(thd->m_reprepare_observer == NULL);
    thd->m_reprepare_observer = &reprepare_observer;
  }

  if (!(specialflag & SPECIAL_NO_PRIOR))
    my_pthread_setprio(pthread_self(),QUERY_PRIOR);

  error= execute(expanded_query, open_cursor) || thd->is_error();

  if (!(specialflag & SPECIAL_NO_PRIOR))
    my_pthread_setprio(pthread_self(), WAIT_PRIOR);

  thd->m_reprepare_observer= NULL;

  if (error && !thd->is_fatal_error && !thd->killed &&
      reprepare_observer.is_invalidated() &&
      reprepare_attempt++ < MAX_REPREPARE_ATTEMPTS)
  {
    DBUG_ASSERT(thd->main_da.sql_errno() == ER_NEED_REPREPARE);
    thd->clear_error();

    error= reprepare();

    if (! error)                                /* Success */
      goto reexecute;
  }
  reset_stmt_params(this);

  return error;
}


/**
  Reprepare this prepared statement.

  Currently this is implemented by creating a new prepared
  statement, preparing it with the original query and then
  swapping the new statement and the original one.

  @retval  TRUE   an error occurred. Possible errors include
                  incompatibility of new and old result set
                  metadata
  @retval  FALSE  success, the statement has been reprepared
*/

bool
Prepared_statement::reprepare()
{
  char saved_cur_db_name_buf[NAME_LEN+1];
  LEX_STRING saved_cur_db_name=
    { saved_cur_db_name_buf, sizeof(saved_cur_db_name_buf) };
  LEX_STRING stmt_db_name= { db, db_length };
  bool cur_db_changed;
  bool error;

  Prepared_statement copy(thd);

  copy.set_sql_prepare(); /* To suppress sending metadata to the client. */

  status_var_increment(thd->status_var.com_stmt_reprepare);

  if (mysql_opt_change_db(thd, &stmt_db_name, &saved_cur_db_name, TRUE,
                          &cur_db_changed))
    return TRUE;

  error= ((name.str && copy.set_name(&name)) ||
          copy.prepare(query(), query_length()) ||
          validate_metadata(&copy));

  if (cur_db_changed)
    mysql_change_db(thd, &saved_cur_db_name, TRUE);

  if (! error)
  {
    swap_prepared_statement(&copy);
    swap_parameter_array(param_array, copy.param_array, param_count);
#ifndef DBUG_OFF
    is_reprepared= TRUE;
#endif
    /*
      Clear possible warnings during reprepare, it has to be completely
      transparent to the user. We use mysql_reset_errors() since
      there were no separate query id issued for re-prepare.
      Sic: we can't simply silence warnings during reprepare, because if
      it's failed, we need to return all the warnings to the user.
    */
    mysql_reset_errors(thd, TRUE);
  }
  return error;
}


/**
  Validate statement result set metadata (if the statement returns
  a result set).

  Currently we only check that the number of columns of the result
  set did not change.
  This is a helper method used during re-prepare.

  @param[in]  copy  the re-prepared prepared statement to verify
                    the metadata of

  @retval TRUE  error, ER_PS_REBIND is reported
  @retval FALSE statement return no or compatible metadata
*/


bool Prepared_statement::validate_metadata(Prepared_statement *copy)
{
  /**
    If this is an SQL prepared statement or EXPLAIN,
    return FALSE -- the metadata of the original SELECT,
    if any, has not been sent to the client.
  */
  if (is_sql_prepare() || lex->describe)
    return FALSE;

  if (lex->select_lex.item_list.elements !=
      copy->lex->select_lex.item_list.elements)
  {
    /** Column counts mismatch, update the client */
    thd->server_status|= SERVER_STATUS_METADATA_CHANGED;
  }

  return FALSE;
}


/**
  Replace the original prepared statement with a prepared copy.

  This is a private helper that is used as part of statement
  reprepare

  @return This function does not return any errors.
*/

void
Prepared_statement::swap_prepared_statement(Prepared_statement *copy)
{
  Statement tmp_stmt;

  /* Swap memory roots. */
  swap_variables(MEM_ROOT, main_mem_root, copy->main_mem_root);

  /* Swap the arenas */
  tmp_stmt.set_query_arena(this);
  set_query_arena(copy);
  copy->set_query_arena(&tmp_stmt);

  /* Swap the statement parent classes */
  tmp_stmt.set_statement(this);
  set_statement(copy);
  copy->set_statement(&tmp_stmt);

  /* Swap ids back, we need the original id */
  swap_variables(ulong, id, copy->id);
  /* Swap mem_roots back, they must continue pointing at the main_mem_roots */
  swap_variables(MEM_ROOT *, mem_root, copy->mem_root);
  /*
    Swap the old and the new parameters array. The old array
    is allocated in the old arena.
  */
  swap_variables(Item_param **, param_array, copy->param_array);
  /* Swap flags: this is perhaps unnecessary */
  swap_variables(uint, flags, copy->flags);
  /* Swap names, the old name is allocated in the wrong memory root */
  swap_variables(LEX_STRING, name, copy->name);
  /* Ditto */
  swap_variables(char *, db, copy->db);
  swap_variables(ulong, m_sp_cache_version, copy->m_sp_cache_version);

  DBUG_ASSERT(db_length == copy->db_length);
  DBUG_ASSERT(param_count == copy->param_count);
  DBUG_ASSERT(thd == copy->thd);
  last_error[0]= '\0';
  last_errno= 0;
}


/**
  Execute a prepared statement.

    You should not change global THD state in this function, if at all
    possible: it may be called from any context, e.g. when executing
    a COM_* command, and SQLCOM_* command, or a stored procedure.

  @param expanded_query     A query for binlogging which has all parameter
                            markers ('?') replaced with their actual values.
  @param open_cursor        True if an attempt to open a cursor should be made.
                            Currenlty used only in the binary protocol.

  @note
    Preconditions, postconditions.
    - See the comment for Prepared_statement::prepare().

  @retval
    FALSE	    ok
  @retval
    TRUE		Error
*/

bool Prepared_statement::execute(String *expanded_query, bool open_cursor)
{
  Statement stmt_backup;
  Query_arena *old_stmt_arena;
  bool error= TRUE;

  char saved_cur_db_name_buf[NAME_LEN+1];
  LEX_STRING saved_cur_db_name=
    { saved_cur_db_name_buf, sizeof(saved_cur_db_name_buf) };
  bool cur_db_changed;

  LEX_STRING stmt_db_name= { db, db_length };

  status_var_increment(thd->status_var.com_stmt_execute);

  /* Check if we got an error when sending long data */
  if (state == Query_arena::ERROR)
  {
    my_message(last_errno, last_error, MYF(0));
    return TRUE;
  }
  if (flags & (uint) IS_IN_USE)
  {
    my_error(ER_PS_NO_RECURSION, MYF(0));
    return TRUE;
  }

  /*
    Reprepare the statement if we're using stored functions
    and the version of the stored routines cache has changed.
  */
  if (lex->uses_stored_routines() &&
      m_sp_cache_version != sp_cache_version(&thd->sp_func_cache) &&
      thd->m_reprepare_observer &&
      thd->m_reprepare_observer->report_error(thd))
  {
    return TRUE;
  }


  /*
    For SHOW VARIABLES lex->result is NULL, as it's a non-SELECT
    command. For such queries we don't return an error and don't
    open a cursor -- the client library will recognize this case and
    materialize the result set.
    For SELECT statements lex->result is created in
    check_prepared_statement. lex->result->simple_select() is FALSE
    in INSERT ... SELECT and similar commands.
  */

  if (open_cursor && lex->result && lex->result->check_simple_select())
  {
    DBUG_PRINT("info",("Cursor asked for not SELECT stmt"));
    return TRUE;
  }

  /* In case the command has a call to SP which re-uses this statement name */
  flags|= IS_IN_USE;

  close_cursor();

  /*
    If the free_list is not empty, we'll wrongly free some externally
    allocated items when cleaning up after execution of this statement.
  */
  DBUG_ASSERT(thd->change_list.is_empty());

  /* 
   The only case where we should have items in the thd->free_list is
   after stmt->set_params_from_vars(), which may in some cases create
   Item_null objects.
  */

  thd->set_n_backup_statement(this, &stmt_backup);

  /*
    Change the current database (if needed).

    Force switching, because the database of the prepared statement may be
    NULL (prepared statements can be created while no current database
    selected).
  */

  if (mysql_opt_change_db(thd, &stmt_db_name, &saved_cur_db_name, TRUE,
                          &cur_db_changed))
    goto error;

  /* Allocate query. */

  if (expanded_query->length() &&
      alloc_query(thd, (char*) expanded_query->ptr(),
                  expanded_query->length()))
  {
    my_error(ER_OUTOFMEMORY, 0, expanded_query->length());
    goto error;
  }
  /*
    Expanded query is needed for slow logging, so we want thd->query
    to point at it even after we restore from backup. This is ok, as
    expanded query was allocated in thd->mem_root.
  */
  stmt_backup.set_query_inner(thd->query(), thd->query_length());

  /*
    At first execution of prepared statement we may perform logical
    transformations of the query tree. Such changes should be performed
    on the parse tree of current prepared statement and new items should
    be allocated in its memory root. Set the appropriate pointer in THD
    to the arena of the statement.
  */
  old_stmt_arena= thd->stmt_arena;
  thd->stmt_arena= this;
  reinit_stmt_before_use(thd, lex);

  /* Go! */

  if (open_cursor)
    error= mysql_open_cursor(thd, (uint) ALWAYS_MATERIALIZED_CURSOR,
                             &result, &cursor);
  else
  {
    /*
      Try to find it in the query cache, if not, execute it.
      Note that multi-statements cannot exist here (they are not supported in
      prepared statements).
    */
    if (query_cache_send_result_to_client(thd, thd->query(),
                                          thd->query_length()) <= 0)
    {
      error= mysql_execute_command(thd);
    }
  }

  /*
    Restore the current database (if changed).

    Force switching back to the saved current database (if changed),
    because it may be NULL. In this case, mysql_change_db() would generate
    an error.
  */

  if (cur_db_changed)
    mysql_change_db(thd, &saved_cur_db_name, TRUE);

  /* Assert that if an error, no cursor is open */
  DBUG_ASSERT(! (error && cursor));

  if (! cursor)
    cleanup_stmt();

  thd->set_statement(&stmt_backup);
  thd->stmt_arena= old_stmt_arena;

  if (state == Query_arena::PREPARED)
    state= Query_arena::EXECUTED;

  /*
    Log COM_EXECUTE to the general log. Note, that in case of SQL
    prepared statements this causes two records to be output:

    Query       EXECUTE <statement name>
    Execute     <statement SQL text>

    This is considered user-friendly, since in the
    second log entry we output values of parameter markers.

    Do not print anything if this is an SQL prepared statement and
    we're inside a stored procedure (also called Dynamic SQL) --
    sub-statements inside stored procedures are not logged into
    the general log.
  */
  if (error == 0 && thd->spcont == NULL)
    general_log_write(thd, COM_STMT_EXECUTE, thd->query(), thd->query_length());

error:
  flags&= ~ (uint) IS_IN_USE;
  return error;
}


/** Common part of DEALLOCATE PREPARE and mysqld_stmt_close. */

void Prepared_statement::deallocate()
{
  /* We account deallocate in the same manner as mysqld_stmt_close */
  status_var_increment(thd->status_var.com_stmt_close);
  /* Statement map calls delete stmt on erase */
  thd->stmt_map.erase(this);
}<|MERGE_RESOLUTION|>--- conflicted
+++ resolved
@@ -702,9 +702,6 @@
 }
 
 #ifndef EMBEDDED_LIBRARY
-<<<<<<< HEAD
-/**
-=======
 
 /**
   Check whether this parameter data type is compatible with long data.
@@ -717,8 +714,8 @@
           (param->param_type <= MYSQL_TYPE_STRING));
 }
 
-/*
->>>>>>> 07767edc
+
+/**
   Routines to assign parameters from data supplied by the client.
 
     Update the parameter markers by reading data from the packet and
