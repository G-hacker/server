/* Copyright (c) 2000, 2013, Oracle and/or its affiliates.
   Copyright (c) 2008, 2013, Monty Program Ab.

   This program is free software; you can redistribute it and/or modify
   it under the terms of the GNU General Public License as published by
   the Free Software Foundation; version 2 of the License.

   This program is distributed in the hope that it will be useful,
   but WITHOUT ANY WARRANTY; without even the implied warranty of
   MERCHANTABILITY or FITNESS FOR A PARTICULAR PURPOSE.  See the
   GNU General Public License for more details.

   You should have received a copy of the GNU General Public License
   along with this program; if not, write to the Free Software
   Foundation, Inc., 51 Franklin St, Fifth Floor, Boston, MA 02110-1301  USA */

/*
  TODO:
  Fix that MAYBE_KEY are stored in the tree so that we can detect use
  of full hash keys for queries like:

  select s.id, kws.keyword_id from sites as s,kws where s.id=kws.site_id and kws.keyword_id in (204,205);

*/

/*
  This file contains:

  RangeAnalysisModule  
    A module that accepts a condition, index (or partitioning) description, 
    and builds lists of intervals (in index/partitioning space), such that 
    all possible records that match the condition are contained within the 
    intervals.
    The entry point for the range analysis module is get_mm_tree() function.
    
    The lists are returned in form of complicated structure of interlinked
    SEL_TREE/SEL_IMERGE/SEL_ARG objects.
    See quick_range_seq_next, find_used_partitions for examples of how to walk 
    this structure.
    All direct "users" of this module are located within this file, too.


  PartitionPruningModule
    A module that accepts a partitioned table, condition, and finds which
    partitions we will need to use in query execution. Search down for
    "PartitionPruningModule" for description.
    The module has single entry point - prune_partitions() function.


  Range/index_merge/groupby-minmax optimizer module  
    A module that accepts a table, condition, and returns 
     - a QUICK_*_SELECT object that can be used to retrieve rows that match
       the specified condition, or a "no records will match the condition" 
       statement.

    The module entry points are
      test_quick_select()
      get_quick_select_for_ref()


  Record retrieval code for range/index_merge/groupby-min-max.
    Implementations of QUICK_*_SELECT classes.

  KeyTupleFormat
  ~~~~~~~~~~~~~~
  The code in this file (and elsewhere) makes operations on key value tuples.
  Those tuples are stored in the following format:
  
  The tuple is a sequence of key part values. The length of key part value
  depends only on its type (and not depends on the what value is stored)
  
    KeyTuple: keypart1-data, keypart2-data, ...
  
  The value of each keypart is stored in the following format:
  
    keypart_data: [isnull_byte] keypart-value-bytes

  If a keypart may have a NULL value (key_part->field->real_maybe_null() can
  be used to check this), then the first byte is a NULL indicator with the 
  following valid values:
    1  - keypart has NULL value.
    0  - keypart has non-NULL value.

  <questionable-statement> If isnull_byte==1 (NULL value), then the following
  keypart->length bytes must be 0.
  </questionable-statement>

  keypart-value-bytes holds the value. Its format depends on the field type.
  The length of keypart-value-bytes may or may not depend on the value being
  stored. The default is that length is static and equal to 
  KEY_PART_INFO::length.
  
  Key parts with (key_part_flag & HA_BLOB_PART) have length depending of the 
  value:
  
     keypart-value-bytes: value_length value_bytes

  The value_length part itself occupies HA_KEY_BLOB_LENGTH=2 bytes.

  See key_copy() and key_restore() for code to move data between index tuple
  and table record

  CAUTION: the above description is only sergefp's understanding of the 
           subject and may omit some details.
*/

#ifdef USE_PRAGMA_IMPLEMENTATION
#pragma implementation				// gcc: Class implementation
#endif

#include "sql_priv.h"
#include "key.h"        // is_key_used, key_copy, key_cmp, key_restore
#include "sql_parse.h"                          // check_stack_overrun
#include "sql_partition.h"    // get_part_id_func, PARTITION_ITERATOR,
                              // struct partition_info, NOT_A_PARTITION_ID
#include "sql_base.h"         // free_io_cache
#include "records.h"          // init_read_record, end_read_record
#include <m_ctype.h>
#include "sql_select.h"
#include "sql_statistics.h"
#include "filesort.h"         // filesort_free_buffers

#ifndef EXTRA_DEBUG
#define test_rb_tree(A,B) {}
#define test_use_count(A) {}
#endif

/*
  Convert double value to #rows. Currently this does floor(), and we
  might consider using round() instead.
*/
#define double2rows(x) ((ha_rows)(x))

static int sel_cmp(Field *f,uchar *a,uchar *b,uint8 a_flag,uint8 b_flag);

/*
  this should be long enough so that any memcmp with a string that
  starts from '\0' won't cross is_null_string boundaries, even
  if the memcmp is optimized to compare 4- 8- or 16- bytes at once
*/
static uchar is_null_string[20]= {1,0};

class RANGE_OPT_PARAM;
/*
  A construction block of the SEL_ARG-graph.
  
  The following description only covers graphs of SEL_ARG objects with 
  sel_arg->type==KEY_RANGE:

  One SEL_ARG object represents an "elementary interval" in form
  
      min_value <=?  table.keypartX  <=? max_value
  
  The interval is a non-empty interval of any kind: with[out] minimum/maximum
  bound, [half]open/closed, single-point interval, etc.

  1. SEL_ARG GRAPH STRUCTURE
  
  SEL_ARG objects are linked together in a graph. The meaning of the graph
  is better demostrated by an example:
  
     tree->keys[i]
      | 
      |             $              $
      |    part=1   $     part=2   $    part=3
      |             $              $
      |  +-------+  $   +-------+  $   +--------+
      |  | kp1<1 |--$-->| kp2=5 |--$-->| kp3=10 |
      |  +-------+  $   +-------+  $   +--------+
      |      |      $              $       |
      |      |      $              $   +--------+
      |      |      $              $   | kp3=12 | 
      |      |      $              $   +--------+ 
      |  +-------+  $              $   
      \->| kp1=2 |--$--------------$-+ 
         +-------+  $              $ |   +--------+
             |      $              $  ==>| kp3=11 |
         +-------+  $              $ |   +--------+
         | kp1=3 |--$--------------$-+       |
         +-------+  $              $     +--------+
             |      $              $     | kp3=14 |
            ...     $              $     +--------+
 
  The entire graph is partitioned into "interval lists".

  An interval list is a sequence of ordered disjoint intervals over the same
  key part. SEL_ARG are linked via "next" and "prev" pointers. Additionally,
  all intervals in the list form an RB-tree, linked via left/right/parent 
  pointers. The RB-tree root SEL_ARG object will be further called "root of the
  interval list".
  
    In the example pic, there are 4 interval lists: 
    "kp<1 OR kp1=2 OR kp1=3", "kp2=5", "kp3=10 OR kp3=12", "kp3=11 OR kp3=13".
    The vertical lines represent SEL_ARG::next/prev pointers.
    
  In an interval list, each member X may have SEL_ARG::next_key_part pointer
  pointing to the root of another interval list Y. The pointed interval list
  must cover a key part with greater number (i.e. Y->part > X->part).
    
    In the example pic, the next_key_part pointers are represented by
    horisontal lines.

  2. SEL_ARG GRAPH SEMANTICS

  It represents a condition in a special form (we don't have a name for it ATM)
  The SEL_ARG::next/prev is "OR", and next_key_part is "AND".
  
  For example, the picture represents the condition in form:
   (kp1 < 1 AND kp2=5 AND (kp3=10 OR kp3=12)) OR 
   (kp1=2 AND (kp3=11 OR kp3=14)) OR 
   (kp1=3 AND (kp3=11 OR kp3=14))


  3. SEL_ARG GRAPH USE

  Use get_mm_tree() to construct SEL_ARG graph from WHERE condition.
  Then walk the SEL_ARG graph and get a list of dijsoint ordered key
  intervals (i.e. intervals in form
  
   (constA1, .., const1_K) < (keypart1,.., keypartK) < (constB1, .., constB_K)

  Those intervals can be used to access the index. The uses are in:
   - check_quick_select() - Walk the SEL_ARG graph and find an estimate of
                            how many table records are contained within all
                            intervals.
   - get_quick_select()   - Walk the SEL_ARG, materialize the key intervals,
                            and create QUICK_RANGE_SELECT object that will
                            read records within these intervals.

  4. SPACE COMPLEXITY NOTES 

    SEL_ARG graph is a representation of an ordered disjoint sequence of
    intervals over the ordered set of index tuple values.

    For multi-part keys, one can construct a WHERE expression such that its
    list of intervals will be of combinatorial size. Here is an example:
     
      (keypart1 IN (1,2, ..., n1)) AND 
      (keypart2 IN (1,2, ..., n2)) AND 
      (keypart3 IN (1,2, ..., n3))
    
    For this WHERE clause the list of intervals will have n1*n2*n3 intervals
    of form
     
      (keypart1, keypart2, keypart3) = (k1, k2, k3), where 1 <= k{i} <= n{i}
    
    SEL_ARG graph structure aims to reduce the amount of required space by
    "sharing" the elementary intervals when possible (the pic at the
    beginning of this comment has examples of such sharing). The sharing may 
    prevent combinatorial blowup:

      There are WHERE clauses that have combinatorial-size interval lists but
      will be represented by a compact SEL_ARG graph.
      Example:
        (keypartN IN (1,2, ..., n1)) AND 
        ...
        (keypart2 IN (1,2, ..., n2)) AND 
        (keypart1 IN (1,2, ..., n3))

    but not in all cases:

    - There are WHERE clauses that do have a compact SEL_ARG-graph
      representation but get_mm_tree() and its callees will construct a
      graph of combinatorial size.
      Example:
        (keypart1 IN (1,2, ..., n1)) AND 
        (keypart2 IN (1,2, ..., n2)) AND 
        ...
        (keypartN IN (1,2, ..., n3))

    - There are WHERE clauses for which the minimal possible SEL_ARG graph
      representation will have combinatorial size.
      Example:
        By induction: Let's take any interval on some keypart in the middle:

           kp15=c0
        
        Then let's AND it with this interval 'structure' from preceding and
        following keyparts:

          (kp14=c1 AND kp16=c3) OR keypart14=c2) (*)
        
        We will obtain this SEL_ARG graph:
 
             kp14     $      kp15      $      kp16
                      $                $
         +---------+  $   +---------+  $   +---------+
         | kp14=c1 |--$-->| kp15=c0 |--$-->| kp16=c3 |
         +---------+  $   +---------+  $   +---------+
              |       $                $              
         +---------+  $   +---------+  $             
         | kp14=c2 |--$-->| kp15=c0 |  $             
         +---------+  $   +---------+  $             
                      $                $
                      
       Note that we had to duplicate "kp15=c0" and there was no way to avoid
       that. 
       The induction step: AND the obtained expression with another "wrapping"
       expression like (*).
       When the process ends because of the limit on max. number of keyparts 
       we'll have:

         WHERE clause length  is O(3*#max_keyparts)
         SEL_ARG graph size   is O(2^(#max_keyparts/2))

       (it is also possible to construct a case where instead of 2 in 2^n we
        have a bigger constant, e.g. 4, and get a graph with 4^(31/2)= 2^31
        nodes)

    We avoid consuming too much memory by setting a limit on the number of
    SEL_ARG object we can construct during one range analysis invocation.
*/

class SEL_ARG :public Sql_alloc
{
public:
  uint8 min_flag,max_flag,maybe_flag;
  uint8 part;					// Which key part
  uint8 maybe_null;
  /* 
    The ordinal number the least significant component encountered in
    the ranges of the SEL_ARG tree (the first component has number 1) 
  */
  uint16 max_part_no; 
  /* 
    Number of children of this element in the RB-tree, plus 1 for this
    element itself.
  */
  uint16 elements;
  /*
    Valid only for elements which are RB-tree roots: Number of times this
    RB-tree is referred to (it is referred by SEL_ARG::next_key_part or by
    SEL_TREE::keys[i] or by a temporary SEL_ARG* variable)
  */
  ulong use_count;

  Field *field;
  uchar *min_value,*max_value;			// Pointer to range

  /*
    eq_tree() requires that left == right == 0 if the type is MAYBE_KEY.
   */
  SEL_ARG *left,*right;   /* R-B tree children */
  SEL_ARG *next,*prev;    /* Links for bi-directional interval list */
  SEL_ARG *parent;        /* R-B tree parent */
  SEL_ARG *next_key_part; 
  enum leaf_color { BLACK,RED } color;
  enum Type { IMPOSSIBLE, MAYBE, MAYBE_KEY, KEY_RANGE } type;

  enum { MAX_SEL_ARGS = 16000 };

  SEL_ARG() {}
  SEL_ARG(SEL_ARG &);
  SEL_ARG(Field *,const uchar *, const uchar *);
  SEL_ARG(Field *field, uint8 part, uchar *min_value, uchar *max_value,
	  uint8 min_flag, uint8 max_flag, uint8 maybe_flag);
  SEL_ARG(enum Type type_arg)
    :min_flag(0), max_part_no(0) /* first key part means 1. 0 mean 'no parts'*/, 
     elements(1),use_count(1),left(0),right(0),
     next_key_part(0), color(BLACK), type(type_arg)
  {}
  inline bool is_same(SEL_ARG *arg)
  {
    if (type != arg->type || part != arg->part)
      return 0;
    if (type != KEY_RANGE)
      return 1;
    return cmp_min_to_min(arg) == 0 && cmp_max_to_max(arg) == 0;
  }
  inline void merge_flags(SEL_ARG *arg) { maybe_flag|=arg->maybe_flag; }
  inline void maybe_smaller() { maybe_flag=1; }
  /* Return true iff it's a single-point null interval */
  inline bool is_null_interval() { return maybe_null && max_value[0] == 1; } 
  inline int cmp_min_to_min(SEL_ARG* arg)
  {
    return sel_cmp(field,min_value, arg->min_value, min_flag, arg->min_flag);
  }
  inline int cmp_min_to_max(SEL_ARG* arg)
  {
    return sel_cmp(field,min_value, arg->max_value, min_flag, arg->max_flag);
  }
  inline int cmp_max_to_max(SEL_ARG* arg)
  {
    return sel_cmp(field,max_value, arg->max_value, max_flag, arg->max_flag);
  }
  inline int cmp_max_to_min(SEL_ARG* arg)
  {
    return sel_cmp(field,max_value, arg->min_value, max_flag, arg->min_flag);
  }
  SEL_ARG *clone_and(SEL_ARG* arg)
  {						// Get overlapping range
    uchar *new_min,*new_max;
    uint8 flag_min,flag_max;
    if (cmp_min_to_min(arg) >= 0)
    {
      new_min=min_value; flag_min=min_flag;
    }
    else
    {
      new_min=arg->min_value; flag_min=arg->min_flag; /* purecov: deadcode */
    }
    if (cmp_max_to_max(arg) <= 0)
    {
      new_max=max_value; flag_max=max_flag;
    }
    else
    {
      new_max=arg->max_value; flag_max=arg->max_flag;
    }
    return new SEL_ARG(field, part, new_min, new_max, flag_min, flag_max,
		       test(maybe_flag && arg->maybe_flag));
  }
  SEL_ARG *clone_first(SEL_ARG *arg)
  {						// min <= X < arg->min
    return new SEL_ARG(field,part, min_value, arg->min_value,
		       min_flag, arg->min_flag & NEAR_MIN ? 0 : NEAR_MAX,
		       maybe_flag | arg->maybe_flag);
  }
  SEL_ARG *clone_last(SEL_ARG *arg)
  {						// min <= X <= key_max
    return new SEL_ARG(field, part, min_value, arg->max_value,
		       min_flag, arg->max_flag, maybe_flag | arg->maybe_flag);
  }
  SEL_ARG *clone(RANGE_OPT_PARAM *param, SEL_ARG *new_parent, SEL_ARG **next);

  bool copy_min(SEL_ARG* arg)
  {						// Get overlapping range
    if (cmp_min_to_min(arg) > 0)
    {
      min_value=arg->min_value; min_flag=arg->min_flag;
      if ((max_flag & (NO_MAX_RANGE | NO_MIN_RANGE)) ==
	  (NO_MAX_RANGE | NO_MIN_RANGE))
	return 1;				// Full range
    }
    maybe_flag|=arg->maybe_flag;
    return 0;
  }
  bool copy_max(SEL_ARG* arg)
  {						// Get overlapping range
    if (cmp_max_to_max(arg) <= 0)
    {
      max_value=arg->max_value; max_flag=arg->max_flag;
      if ((max_flag & (NO_MAX_RANGE | NO_MIN_RANGE)) ==
	  (NO_MAX_RANGE | NO_MIN_RANGE))
	return 1;				// Full range
    }
    maybe_flag|=arg->maybe_flag;
    return 0;
  }

  void copy_min_to_min(SEL_ARG *arg)
  {
    min_value=arg->min_value; min_flag=arg->min_flag;
  }
  void copy_min_to_max(SEL_ARG *arg)
  {
    max_value=arg->min_value;
    max_flag=arg->min_flag & NEAR_MIN ? 0 : NEAR_MAX;
  }
  void copy_max_to_min(SEL_ARG *arg)
  {
    min_value=arg->max_value;
    min_flag=arg->max_flag & NEAR_MAX ? 0 : NEAR_MIN;
  }
  /* returns a number of keypart values (0 or 1) appended to the key buffer */
  int store_min(uint length, uchar **min_key,uint min_key_flag)
  {
    /* "(kp1 > c1) AND (kp2 OP c2) AND ..." -> (kp1 > c1) */
    if ((min_flag & GEOM_FLAG) ||
        (!(min_flag & NO_MIN_RANGE) &&
	!(min_key_flag & (NO_MIN_RANGE | NEAR_MIN))))
    {
      if (maybe_null && *min_value)
      {
	**min_key=1;
	bzero(*min_key+1,length-1);
      }
      else
	memcpy(*min_key,min_value,length);
      (*min_key)+= length;
      return 1;
    }
    return 0;
  }
  /* returns a number of keypart values (0 or 1) appended to the key buffer */
  int store_max(uint length, uchar **max_key, uint max_key_flag)
  {
    if (!(max_flag & NO_MAX_RANGE) &&
	!(max_key_flag & (NO_MAX_RANGE | NEAR_MAX)))
    {
      if (maybe_null && *max_value)
      {
	**max_key=1;
	bzero(*max_key+1,length-1);
      }
      else
	memcpy(*max_key,max_value,length);
      (*max_key)+= length;
      return 1;
    }
    return 0;
  }

  /*
    Returns a number of keypart values appended to the key buffer
    for min key and max key. This function is used by both Range
    Analysis and Partition pruning. For partition pruning we have
    to ensure that we don't store also subpartition fields. Thus
    we have to stop at the last partition part and not step into
    the subpartition fields. For Range Analysis we set last_part
    to MAX_KEY which we should never reach.
  */
  int store_min_key(KEY_PART *key,
                    uchar **range_key,
                    uint *range_key_flag,
                    uint last_part)
  {
    SEL_ARG *key_tree= first();
    uint res= key_tree->store_min(key[key_tree->part].store_length,
                                  range_key, *range_key_flag);
    *range_key_flag|= key_tree->min_flag;
    if (key_tree->next_key_part &&
	key_tree->next_key_part->type == SEL_ARG::KEY_RANGE &&
        key_tree->part != last_part &&
	key_tree->next_key_part->part == key_tree->part+1 &&
	!(*range_key_flag & (NO_MIN_RANGE | NEAR_MIN)))
      res+= key_tree->next_key_part->store_min_key(key,
                                                   range_key,
                                                   range_key_flag,
                                                   last_part);
    return res;
  }

  /* returns a number of keypart values appended to the key buffer */
  int store_max_key(KEY_PART *key,
                    uchar **range_key,
                    uint *range_key_flag,
                    uint last_part)
  {
    SEL_ARG *key_tree= last();
    uint res=key_tree->store_max(key[key_tree->part].store_length,
                                 range_key, *range_key_flag);
    (*range_key_flag)|= key_tree->max_flag;
    if (key_tree->next_key_part &&
	key_tree->next_key_part->type == SEL_ARG::KEY_RANGE &&
        key_tree->part != last_part &&
	key_tree->next_key_part->part == key_tree->part+1 &&
	!(*range_key_flag & (NO_MAX_RANGE | NEAR_MAX)))
      res+= key_tree->next_key_part->store_max_key(key,
                                                   range_key,
                                                   range_key_flag,
                                                   last_part);
    return res;
  }

  SEL_ARG *insert(SEL_ARG *key);
  SEL_ARG *tree_delete(SEL_ARG *key);
  SEL_ARG *find_range(SEL_ARG *key);
  SEL_ARG *rb_insert(SEL_ARG *leaf);
  friend SEL_ARG *rb_delete_fixup(SEL_ARG *root,SEL_ARG *key, SEL_ARG *par);
#ifdef EXTRA_DEBUG
  friend int test_rb_tree(SEL_ARG *element,SEL_ARG *parent);
  void test_use_count(SEL_ARG *root);
#endif
  SEL_ARG *first();
  SEL_ARG *last();
  void make_root();
  inline bool simple_key()
  {
    return !next_key_part && elements == 1;
  }
  void increment_use_count(long count)
  {
    if (next_key_part)
    {
      next_key_part->use_count+=count;
      count*= (next_key_part->use_count-count);
      for (SEL_ARG *pos=next_key_part->first(); pos ; pos=pos->next)
	if (pos->next_key_part)
	  pos->increment_use_count(count);
    }
  }
  void incr_refs()
  {
    increment_use_count(1);
    use_count++;
  }
  void incr_refs_all()
  {
    for (SEL_ARG *pos=first(); pos ; pos=pos->next)
    {
      pos->increment_use_count(1);
    }
    use_count++;
  }
  void free_tree()
  {
    for (SEL_ARG *pos=first(); pos ; pos=pos->next)
      if (pos->next_key_part)
      {
	pos->next_key_part->use_count--;
	pos->next_key_part->free_tree();
      }
  }

  inline SEL_ARG **parent_ptr()
  {
    return parent->left == this ? &parent->left : &parent->right;
  }


  /*
    Check if this SEL_ARG object represents a single-point interval

    SYNOPSIS
      is_singlepoint()
    
    DESCRIPTION
      Check if this SEL_ARG object (not tree) represents a single-point
      interval, i.e. if it represents a "keypart = const" or 
      "keypart IS NULL".

    RETURN
      TRUE   This SEL_ARG object represents a singlepoint interval
      FALSE  Otherwise
  */

  bool is_singlepoint()
  {
    /* 
      Check for NEAR_MIN ("strictly less") and NO_MIN_RANGE (-inf < field) 
      flags, and the same for right edge.
    */
    if (min_flag || max_flag)
      return FALSE;
    uchar *min_val= min_value;
    uchar *max_val= max_value;

    if (maybe_null)
    {
      /* First byte is a NULL value indicator */
      if (*min_val != *max_val)
        return FALSE;

      if (*min_val)
        return TRUE; /* This "x IS NULL" */
      min_val++;
      max_val++;
    }
    return !field->key_cmp(min_val, max_val);
  }
  SEL_ARG *clone_tree(RANGE_OPT_PARAM *param);
};

class SEL_IMERGE;

#define CLONE_KEY1_MAYBE 1
#define CLONE_KEY2_MAYBE 2
#define swap_clone_flag(A) ((A & 1) << 1) | ((A & 2) >> 1)


/*
  While objects of the class SEL_ARG represent ranges for indexes or
  index infixes (including ranges for index prefixes and index suffixes),
  objects of the class SEL_TREE represent AND/OR formulas of such ranges.
  Currently an AND/OR formula represented by a SEL_TREE object can have
  at most three levels: 

    <SEL_TREE formula> ::= 
      [ <SEL_RANGE_TREE formula> AND ]
      [ <SEL_IMERGE formula> [ AND <SEL_IMERGE formula> ...] ]

    <SEL_RANGE_TREE formula> ::=
      <SEL_ARG formula> [ AND  <SEL_ARG_formula> ... ]

    <SEL_IMERGE formula> ::=  
      <SEL_RANGE_TREE formula> [ OR <SEL_RANGE_TREE formula> ]

  As we can see from the above definitions:
   - SEL_RANGE_TREE formula is a conjunction of SEL_ARG formulas
   - SEL_IMERGE formula is a disjunction of SEL_RANGE_TREE formulas
   - SEL_TREE formula is a conjunction of a SEL_RANGE_TREE formula
     and SEL_IMERGE formulas. 
  It's required above that a SEL_TREE formula has at least one conjunct.

  Usually we will consider normalized SEL_RANGE_TREE formulas where we use
  TRUE as conjunct members for those indexes whose SEL_ARG trees are empty.
  
  We will call an SEL_TREE object simply 'tree'. 
  The part of a tree that represents SEL_RANGE_TREE formula is called
  'range part' of the tree while the remaining part is called 'imerge part'. 
  If a tree contains only a range part then we call such a tree 'range tree'.
  Components of a range tree that represent SEL_ARG formulas are called ranges.
  If a tree does not contain any range part we call such a tree 'imerge tree'.
  Components of the imerge part of a tree that represent SEL_IMERGE formula
  are called imerges.

  Usually we'll designate:
    SEL_TREE formulas         by T_1,...,T_k
    SEL_ARG formulas          by R_1,...,R_k
    SEL_RANGE_TREE formulas   by RT_1,...,RT_k
    SEL_IMERGE formulas       by M_1,...,M_k
  Accordingly we'll use:
    t_1,...,t_k - to designate trees representing T_1,...,T_k
    r_1,...,r_k - to designate ranges representing R_1,...,R_k 
    rt_1,...,r_tk - to designate range trees representing RT_1,...,RT_k
    m_1,...,m_k - to designate imerges representing M_1,...,M_k

  SEL_TREE objects are usually built from WHERE conditions or
  ON expressions.
  A SEL_TREE object always represents an inference of the condition it is
  built from. Therefore, if a row satisfies a SEL_TREE formula it also
  satisfies the condition it is built from.

  The following transformations of tree t representing SEL_TREE formula T 
  yield a new tree t1 thar represents an inference of T: T=>T1.  
    (1) remove any of SEL_ARG tree from the range part of t
    (2) remove any imerge from the tree t 
    (3) remove any of SEL_ARG tree from any range tree contained
        in any imerge of tree   
 
  Since the basic blocks of any SEL_TREE objects are ranges, SEL_TREE
  objects in many cases can be effectively used to filter out a big part
  of table rows that do not satisfy WHERE/IN conditions utilizing
  only single or multiple range index scans.

  A single range index scan is constructed for a range tree that contains
  only one SEL_ARG object for an index or an index prefix.
  An index intersection scan can be constructed for a range tree
  that contains several SEL_ARG objects. Currently index intersection
  scans are constructed only for single-point ranges.
  An index merge scan is constructed for a imerge tree that contains only
  one imerge. If range trees of this imerge contain only single-point merges
  than a union of index intersections can be built.

  Usually the tree built by the range optimizer for a query table contains
  more than one range in the range part, and additionally may contain some
  imerges in the imerge part. The range optimizer evaluates all of them one
  by one and chooses the range or the imerge that provides the cheapest
  single or multiple range index scan of the table.  According to rules 
  (1)-(3) this scan always filter out only those rows that do not satisfy
  the query conditions. 

  For any condition the SEL_TREE object for it is built in a bottom up
  manner starting from the range trees for the predicates. The tree_and
  function builds a tree for any conjunction of formulas from the trees
  for its conjuncts. The tree_or function builds a tree for any disjunction
  of formulas from the trees for its disjuncts.    
*/ 
  
class SEL_TREE :public Sql_alloc
{
public:
  /*
    Starting an effort to document this field:
    (for some i, keys[i]->type == SEL_ARG::IMPOSSIBLE) => 
       (type == SEL_TREE::IMPOSSIBLE)
  */
  enum Type { IMPOSSIBLE, ALWAYS, MAYBE, KEY, KEY_SMALLER } type;
  SEL_TREE(enum Type type_arg) :type(type_arg) {}
  SEL_TREE() :type(KEY)
  {
    keys_map.clear_all();
    bzero((char*) keys,sizeof(keys));
  }
  SEL_TREE(SEL_TREE *arg, bool without_merges, RANGE_OPT_PARAM *param);
  /*
    Note: there may exist SEL_TREE objects with sel_tree->type=KEY and
    keys[i]=0 for all i. (SergeyP: it is not clear whether there is any
    merit in range analyzer functions (e.g. get_mm_parts) returning a
    pointer to such SEL_TREE instead of NULL)
  */
  SEL_ARG *keys[MAX_KEY];
  key_map keys_map;        /* bitmask of non-NULL elements in keys */

  /*
    Possible ways to read rows using index_merge. The list is non-empty only
    if type==KEY. Currently can be non empty only if keys_map.is_clear_all().
  */
  List<SEL_IMERGE> merges;

  /* The members below are filled/used only after get_mm_tree is done */
  key_map ror_scans_map;   /* bitmask of ROR scan-able elements in keys */
  uint    n_ror_scans;     /* number of set bits in ror_scans_map */

  struct st_index_scan_info **index_scans;     /* list of index scans */
  struct st_index_scan_info **index_scans_end; /* last index scan */

  struct st_ror_scan_info **ror_scans;     /* list of ROR key scans */
  struct st_ror_scan_info **ror_scans_end; /* last ROR scan */
  /* Note that #records for each key scan is stored in table->quick_rows */

  bool without_ranges() { return keys_map.is_clear_all(); }
  bool without_imerges() { return merges.is_empty(); }
};

class RANGE_OPT_PARAM
{
public:
  THD	*thd;   /* Current thread handle */
  TABLE *table; /* Table being analyzed */
  COND *cond;   /* Used inside get_mm_tree(). */
  table_map prev_tables;
  table_map read_tables;
  table_map current_table; /* Bit of the table being analyzed */

  /* Array of parts of all keys for which range analysis is performed */
  KEY_PART *key_parts;
  KEY_PART *key_parts_end;
  MEM_ROOT *mem_root; /* Memory that will be freed when range analysis completes */
  MEM_ROOT *old_root; /* Memory that will last until the query end */
  /*
    Number of indexes used in range analysis (In SEL_TREE::keys only first
    #keys elements are not empty)
  */
  uint keys;
  
  /* 
    If true, the index descriptions describe real indexes (and it is ok to
    call field->optimize_range(real_keynr[...], ...).
    Otherwise index description describes fake indexes.
  */
  bool using_real_indexes;
  
  /*
    Aggressively remove "scans" that do not have conditions on first
    keyparts. Such scans are usable when doing partition pruning but not
    regular range optimization.
  */
  bool remove_jump_scans;
  
  /*
    used_key_no -> table_key_no translation table. Only makes sense if
    using_real_indexes==TRUE
  */
  uint real_keynr[MAX_KEY];

  /*
    Used to store 'current key tuples', in both range analysis and
    partitioning (list) analysis
  */
  uchar min_key[MAX_KEY_LENGTH+MAX_FIELD_WIDTH],
    max_key[MAX_KEY_LENGTH+MAX_FIELD_WIDTH];

  /* Number of SEL_ARG objects allocated by SEL_ARG::clone_tree operations */
  uint alloced_sel_args; 

  bool force_default_mrr;
  KEY_PART *key[MAX_KEY]; /* First key parts of keys used in the query */

  bool statement_should_be_aborted() const
  {
    return
      thd->is_fatal_error ||
      thd->is_error() ||
      alloced_sel_args > SEL_ARG::MAX_SEL_ARGS;
  }
};

class PARAM : public RANGE_OPT_PARAM
{
public:
  ha_rows quick_rows[MAX_KEY];

  /*
    This will collect 'possible keys' based on the range optimization.
    
    Queries with a JOIN object actually use ref optimizer (see add_key_field)
    to collect possible_keys. This is used by single table UPDATE/DELETE.
  */
  key_map possible_keys;
  longlong baseflag;
  uint max_key_part, range_count;

  bool quick;				// Don't calulate possible keys

  uint fields_bitmap_size;
  MY_BITMAP needed_fields;    /* bitmask of fields needed by the query */
  MY_BITMAP tmp_covered_fields;

  key_map *needed_reg;        /* ptr to SQL_SELECT::needed_reg */

  uint *imerge_cost_buff;     /* buffer for index_merge cost estimates */
  uint imerge_cost_buff_size; /* size of the buffer */

  /* TRUE if last checked tree->key can be used for ROR-scan */
  bool is_ror_scan;
  /* Number of ranges in the last checked tree->key */
  uint n_ranges;
  uint8 first_null_comp; /* first null component if any, 0 - otherwise */
};


class TABLE_READ_PLAN;
  class TRP_RANGE;
  class TRP_ROR_INTERSECT;
  class TRP_ROR_UNION;
  class TRP_INDEX_INTERSECT;
  class TRP_INDEX_MERGE;
  class TRP_GROUP_MIN_MAX;

struct st_index_scan_info;
struct st_ror_scan_info;

static SEL_TREE * get_mm_parts(RANGE_OPT_PARAM *param,COND *cond_func,Field *field,
			       Item_func::Functype type,Item *value,
			       Item_result cmp_type);
static SEL_ARG *get_mm_leaf(RANGE_OPT_PARAM *param,COND *cond_func,Field *field,
			    KEY_PART *key_part,
			    Item_func::Functype type,Item *value);
static SEL_TREE *get_mm_tree(RANGE_OPT_PARAM *param,COND *cond);

static bool is_key_scan_ror(PARAM *param, uint keynr, uint8 nparts);
static ha_rows check_quick_select(PARAM *param, uint idx, bool index_only,
                                  SEL_ARG *tree, bool update_tbl_stats, 
                                  uint *mrr_flags, uint *bufsize,
                                  Cost_estimate *cost);

QUICK_RANGE_SELECT *get_quick_select(PARAM *param,uint index,
                                     SEL_ARG *key_tree, uint mrr_flags, 
                                     uint mrr_buf_size, MEM_ROOT *alloc);
static TRP_RANGE *get_key_scans_params(PARAM *param, SEL_TREE *tree,
                                       bool index_read_must_be_used,
                                       bool update_tbl_stats,
                                       double read_time);
static
TRP_INDEX_INTERSECT *get_best_index_intersect(PARAM *param, SEL_TREE *tree,
                                              double read_time);
static
TRP_ROR_INTERSECT *get_best_ror_intersect(const PARAM *param, SEL_TREE *tree,
                                          double read_time,
                                          bool *are_all_covering);
static
TRP_ROR_INTERSECT *get_best_covering_ror_intersect(PARAM *param,
                                                   SEL_TREE *tree,
                                                   double read_time);
static
TABLE_READ_PLAN *get_best_disjunct_quick(PARAM *param, SEL_IMERGE *imerge,
                                         double read_time);
static
TABLE_READ_PLAN *merge_same_index_scans(PARAM *param, SEL_IMERGE *imerge,
                                        TRP_INDEX_MERGE *imerge_trp,
                                        double read_time);
static
TRP_GROUP_MIN_MAX *get_best_group_min_max(PARAM *param, SEL_TREE *tree,
                                          double read_time);

#ifndef DBUG_OFF
static void print_sel_tree(PARAM *param, SEL_TREE *tree, key_map *tree_map,
                           const char *msg);
static void print_ror_scans_arr(TABLE *table, const char *msg,
                                struct st_ror_scan_info **start,
                                struct st_ror_scan_info **end);
static void print_quick(QUICK_SELECT_I *quick, const key_map *needed_reg);
#endif

static SEL_TREE *tree_and(RANGE_OPT_PARAM *param,
                          SEL_TREE *tree1, SEL_TREE *tree2);
static SEL_TREE *tree_or(RANGE_OPT_PARAM *param,
                         SEL_TREE *tree1,SEL_TREE *tree2);
static SEL_ARG *sel_add(SEL_ARG *key1,SEL_ARG *key2);
static SEL_ARG *key_or(RANGE_OPT_PARAM *param,
                       SEL_ARG *key1, SEL_ARG *key2);
static SEL_ARG *key_and(RANGE_OPT_PARAM *param,
                        SEL_ARG *key1, SEL_ARG *key2,
                        uint clone_flag);
static bool get_range(SEL_ARG **e1,SEL_ARG **e2,SEL_ARG *root1);
bool get_quick_keys(PARAM *param,QUICK_RANGE_SELECT *quick,KEY_PART *key,
                    SEL_ARG *key_tree, uchar *min_key,uint min_key_flag,
                    uchar *max_key,uint max_key_flag);
static bool eq_tree(SEL_ARG* a,SEL_ARG *b);

static SEL_ARG null_element(SEL_ARG::IMPOSSIBLE);
static bool null_part_in_key(KEY_PART *key_part, const uchar *key,
                             uint length);
static bool is_key_scan_ror(PARAM *param, uint keynr, uint8 nparts);

#include "opt_range_mrr.cc"

static bool sel_trees_have_common_keys(SEL_TREE *tree1, SEL_TREE *tree2, 
                                       key_map *common_keys);
static void eliminate_single_tree_imerges(RANGE_OPT_PARAM *param,
                                          SEL_TREE *tree);

static bool sel_trees_can_be_ored(RANGE_OPT_PARAM* param,
                                  SEL_TREE *tree1, SEL_TREE *tree2, 
                                  key_map *common_keys);
static bool sel_trees_must_be_ored(RANGE_OPT_PARAM* param,
                                   SEL_TREE *tree1, SEL_TREE *tree2,
                                   key_map common_keys);
static int and_range_trees(RANGE_OPT_PARAM *param,
                           SEL_TREE *tree1, SEL_TREE *tree2,
                           SEL_TREE *result);
static bool remove_nonrange_trees(RANGE_OPT_PARAM *param, SEL_TREE *tree);


/*
  SEL_IMERGE is a list of possible ways to do index merge, i.e. it is
  a condition in the following form:
   (t_1||t_2||...||t_N) && (next)

  where all t_i are SEL_TREEs, next is another SEL_IMERGE and no pair
  (t_i,t_j) contains SEL_ARGS for the same index.

  SEL_TREE contained in SEL_IMERGE always has merges=NULL.

  This class relies on memory manager to do the cleanup.
*/

class SEL_IMERGE : public Sql_alloc
{
  enum { PREALLOCED_TREES= 10};
public:
  SEL_TREE *trees_prealloced[PREALLOCED_TREES];
  SEL_TREE **trees;             /* trees used to do index_merge   */
  SEL_TREE **trees_next;        /* last of these trees            */
  SEL_TREE **trees_end;         /* end of allocated space         */

  SEL_ARG  ***best_keys;        /* best keys to read in SEL_TREEs */

  SEL_IMERGE() :
    trees(&trees_prealloced[0]),
    trees_next(trees),
    trees_end(trees + PREALLOCED_TREES)
  {}
  SEL_IMERGE (SEL_IMERGE *arg, uint cnt, RANGE_OPT_PARAM *param);
  int or_sel_tree(RANGE_OPT_PARAM *param, SEL_TREE *tree);
  bool have_common_keys(RANGE_OPT_PARAM *param, SEL_TREE *tree);
  int and_sel_tree(RANGE_OPT_PARAM *param, SEL_TREE *tree, 
                   SEL_IMERGE *new_imerge);
  int or_sel_tree_with_checks(RANGE_OPT_PARAM *param,
                              uint n_init_trees, 
                              SEL_TREE *new_tree,
                              bool is_first_check_pass,
                              bool *is_last_check_pass);
  int or_sel_imerge_with_checks(RANGE_OPT_PARAM *param,
                                uint n_init_trees,
                                SEL_IMERGE* imerge,
                                bool is_first_check_pass,
                                bool *is_last_check_pass);
};


/*
  Add a range tree to the range trees of this imerge 

  SYNOPSIS
    or_sel_tree()
      param                  Context info for the operation         
      tree                   SEL_TREE to add to this imerge 

  DESCRIPTION 
    The function just adds the range tree 'tree' to the range trees
    of this imerge.

  RETURN
     0   if the operation is success
    -1   if the function runs out memory
*/

int SEL_IMERGE::or_sel_tree(RANGE_OPT_PARAM *param, SEL_TREE *tree)
{
  if (trees_next == trees_end)
  {
    const int realloc_ratio= 2;		/* Double size for next round */
    uint old_elements= (trees_end - trees);
    uint old_size= sizeof(SEL_TREE**) * old_elements;
    uint new_size= old_size * realloc_ratio;
    SEL_TREE **new_trees;
    if (!(new_trees= (SEL_TREE**)alloc_root(param->mem_root, new_size)))
      return -1;
    memcpy(new_trees, trees, old_size);
    trees=      new_trees;
    trees_next= trees + old_elements;
    trees_end=  trees + old_elements * realloc_ratio;
  }
  *(trees_next++)= tree;
  return 0;
}


/*
  Check if any of the range trees of this imerge intersects with a given tree 

  SYNOPSIS
    have_common_keys()
      param    Context info for the function
      tree     SEL_TREE intersection with the imerge range trees is checked for 

  DESCRIPTION
    The function checks whether there is any range tree rt_i in this imerge
    such that there are some indexes for which ranges are defined in both
    rt_i and the range part of the SEL_TREE tree.  
    To check this the function calls the function sel_trees_have_common_keys.

  RETURN 
    TRUE    if there are such range trees in this imerge
    FALSE   otherwise
*/

bool SEL_IMERGE::have_common_keys(RANGE_OPT_PARAM *param, SEL_TREE *tree)
{
  for (SEL_TREE** or_tree= trees, **bound= trees_next;
       or_tree != bound; or_tree++)
  {
    key_map common_keys;
    if (sel_trees_have_common_keys(*or_tree, tree, &common_keys))
      return TRUE;
  }
  return FALSE;
}


/* 
  Perform AND operation for this imerge and the range part of a tree

  SYNOPSIS
    and_sel_tree()
      param           Context info for the operation
      tree            SEL_TREE for the second operand of the operation
      new_imerge  OUT imerge for the result of the operation

  DESCRIPTION
    This function performs AND operation for this imerge m and the
    range part of the SEL_TREE tree rt. In other words the function
    pushes rt into this imerge. The resulting imerge is returned in
    the parameter new_imerge.
    If this imerge m represent the formula
      RT_1 OR ... OR RT_k
    then the resulting imerge of the function represents the formula
      (RT_1 AND RT) OR ... OR (RT_k AND RT)
    The function calls the function and_range_trees to construct the
    range tree representing (RT_i AND RT).
    
  NOTE
    The function may return an empty imerge without any range trees.
    This happens when each call of and_range_trees returns an 
    impossible range tree (SEL_TREE::IMPOSSIBLE).
    Example: (key1 < 2 AND key2 > 10) AND (key1 > 4 OR key2 < 6).
         
  RETURN
     0  if the operation is a success
    -1  otherwise: there is not enough memory to perform the operation
*/

int SEL_IMERGE::and_sel_tree(RANGE_OPT_PARAM *param, SEL_TREE *tree,
                             SEL_IMERGE *new_imerge)
{
  for (SEL_TREE** or_tree= trees; or_tree != trees_next; or_tree++) 
  {
    SEL_TREE *res_or_tree= 0;
    SEL_TREE *and_tree= 0;
    if (!(res_or_tree= new SEL_TREE()) ||
        !(and_tree= new SEL_TREE(tree, TRUE, param)))
      return (-1);
    if (!and_range_trees(param, *or_tree, and_tree, res_or_tree))
    {
      if (new_imerge->or_sel_tree(param, res_or_tree))
        return (-1);
    }        
  }
  return 0;
}      


/*
  Perform OR operation on this imerge and the range part of a tree

  SYNOPSIS
    or_sel_tree_with_checks()
      param                  Context info for the operation 
      n_trees                Number of trees in this imerge to check for oring        
      tree                   SEL_TREE whose range part is to be ored 
      is_first_check_pass    <=> the first call of the function for this imerge  
      is_last_check_pass OUT <=> no more calls of the function for this imerge

  DESCRIPTION
    The function performs OR operation on this imerge m and the range part
    of the SEL_TREE tree rt. It always replaces this imerge with the result
    of the operation.
 
    The operation can be performed in two different modes: with
    is_first_check_pass==TRUE and is_first_check_pass==FALSE, transforming
    this imerge differently.

    Given this imerge represents the formula
      RT_1 OR ... OR RT_k:

    1. In the first mode, when is_first_check_pass==TRUE :
      1.1. If rt must be ored(see the function sel_trees_must_be_ored) with
           some rt_j (there may be only one such range tree in the imerge)
           then the function produces an imerge representing the formula
             RT_1 OR ... OR (RT_j OR RT) OR ... OR RT_k,
           where the tree for (RT_j OR RT) is built by oring the pairs
           of SEL_ARG trees for the corresponding indexes
      1.2. Otherwise the function produces the imerge representing the formula:
           RT_1 OR ... OR RT_k OR RT.

    2. In the second mode, when is_first_check_pass==FALSE :
      2.1. For each rt_j in the imerge that can be ored (see the function
           sel_trees_can_be_ored) with rt the function replaces rt_j for a
           range tree such that for each index for which ranges are defined
           in both in rt_j and rt  the tree contains the  result of oring of
           these ranges.
      2.2. In other cases the function does not produce any imerge.

    When is_first_check==TRUE the function returns FALSE in the parameter
    is_last_check_pass if there is no rt_j such that rt_j can be ored with rt,
    but, at the same time, it's not true that rt_j must be ored with rt.
    When is_first_check==FALSE the function always returns FALSE in the
    parameter is_last_check_pass.    
          
  RETURN
    1  The result of oring of rt_j and rt that must be ored returns the
       the range tree with type==SEL_TREE::ALWAYS
       (in this case the imerge m should be discarded)
   -1  The function runs out of memory
    0  in all other cases 
*/

int SEL_IMERGE::or_sel_tree_with_checks(RANGE_OPT_PARAM *param,
                                        uint n_trees,
                                        SEL_TREE *tree,
                                        bool is_first_check_pass,
                                        bool *is_last_check_pass)
{
  bool was_ored= FALSE;
  *is_last_check_pass= is_first_check_pass;
  SEL_TREE** or_tree = trees;
  for (uint i= 0; i < n_trees; i++, or_tree++)
  {
    SEL_TREE *result= 0;
    key_map result_keys;
    key_map ored_keys;
    if (sel_trees_can_be_ored(param, *or_tree, tree, &ored_keys))
    {
      bool must_be_ored= sel_trees_must_be_ored(param, *or_tree, tree,
                                                ored_keys);
      if (must_be_ored || !is_first_check_pass)
      {
        result_keys.clear_all();
        result= *or_tree;
        for (uint key_no= 0; key_no < param->keys; key_no++)
        {
          if (!ored_keys.is_set(key_no))
	  {
            result->keys[key_no]= 0;
	    continue;
          }
          SEL_ARG *key1= (*or_tree)->keys[key_no];
          SEL_ARG *key2= tree->keys[key_no];
          key2->incr_refs();
          if ((result->keys[key_no]= key_or(param, key1, key2)))
          {
            
            result_keys.set_bit(key_no);
#ifdef EXTRA_DEBUG
            if (param->alloced_sel_args < SEL_ARG::MAX_SEL_ARGS)
	    {
              key1= result->keys[key_no]; 
              (key1)->test_use_count(key1);
            }
#endif
          }       
        }
      }
      else if(is_first_check_pass) 
        *is_last_check_pass= FALSE;
    } 

    if (result)
    {
      result->keys_map= result_keys;
      if (result_keys.is_clear_all())
        result->type= SEL_TREE::ALWAYS;
      if ((result->type == SEL_TREE::MAYBE) ||
          (result->type == SEL_TREE::ALWAYS))
        return 1;
      /* SEL_TREE::IMPOSSIBLE is impossible here */
      *or_tree= result;
      was_ored= TRUE;
    }
  }
  if (was_ored)
    return 0;

  if (is_first_check_pass && !*is_last_check_pass &&
      !(tree= new SEL_TREE(tree, FALSE, param)))
    return (-1);
  return or_sel_tree(param, tree);
}


/*
  Perform OR operation on this imerge and and another imerge

  SYNOPSIS
    or_sel_imerge_with_checks()
      param                  Context info for the operation 
      n_trees           Number of trees in this imerge to check for oring        
      imerge                 The second operand of the operation 
      is_first_check_pass    <=> the first call of the function for this imerge  
      is_last_check_pass OUT <=> no more calls of the function for this imerge

  DESCRIPTION
    For each range tree rt from 'imerge' the function calls the method
    SEL_IMERGE::or_sel_tree_with_checks that performs OR operation on this
    SEL_IMERGE object m and the tree rt. The mode of the operation is
    specified by the parameter is_first_check_pass. Each call of
    SEL_IMERGE::or_sel_tree_with_checks transforms this SEL_IMERGE object m.
    The function returns FALSE in the prameter is_last_check_pass if
    at least one of the calls of SEL_IMERGE::or_sel_tree_with_checks
    returns FALSE as the value of its last parameter. 
    
  RETURN
    1  One of the calls of SEL_IMERGE::or_sel_tree_with_checks returns 1.
       (in this case the imerge m should be discarded)
   -1  The function runs out of memory
    0  in all other cases 
*/

int SEL_IMERGE::or_sel_imerge_with_checks(RANGE_OPT_PARAM *param,
                                          uint n_trees,
                                          SEL_IMERGE* imerge,
                                          bool is_first_check_pass,
                                          bool *is_last_check_pass)
{
  *is_last_check_pass= TRUE;
  SEL_TREE** tree= imerge->trees;
  SEL_TREE** tree_end= imerge->trees_next;
  for ( ; tree < tree_end; tree++)
  {
    uint rc;
    bool is_last= TRUE; 
    rc= or_sel_tree_with_checks(param, n_trees, *tree, 
                               is_first_check_pass, &is_last);
    if (!is_last)
      *is_last_check_pass= FALSE;
    if (rc)
      return rc;
  }
  return 0;
}


/*
  Copy constructor for SEL_TREE objects

  SYNOPSIS
    SEL_TREE
      arg            The source tree for the constructor
      without_merges <=> only the range part of the tree arg is copied
      param          Context info for the operation

  DESCRIPTION
    The constructor creates a full copy of the SEL_TREE arg if
    the prameter without_merges==FALSE. Otherwise a tree is created
    that contains the copy only of the range part of the tree arg. 
*/ 

SEL_TREE::SEL_TREE(SEL_TREE *arg, bool without_merges,
                   RANGE_OPT_PARAM *param): Sql_alloc()
{
  keys_map= arg->keys_map;
  type= arg->type;
  for (uint idx= 0; idx < param->keys; idx++)
  {
    if ((keys[idx]= arg->keys[idx]))
      keys[idx]->incr_refs_all();
  }

  if (without_merges)
    return;

  List_iterator<SEL_IMERGE> it(arg->merges);
  for (SEL_IMERGE *el= it++; el; el= it++)
  {
    SEL_IMERGE *merge= new SEL_IMERGE(el, 0, param);
    if (!merge || merge->trees == merge->trees_next)
    {
      merges.empty();
      return;
    }
    merges.push_back (merge);
  }
}


/*
  Copy constructor for SEL_IMERGE objects

  SYNOPSIS
    SEL_IMERGE
      arg         The source imerge for the constructor
      cnt         How many trees from arg are to be copied
      param       Context info for the operation

  DESCRIPTION
    The cnt==0 then the constructor creates a full copy of the 
    imerge arg. Otherwise only the first cnt trees of the imerge
    are copied.
*/ 

SEL_IMERGE::SEL_IMERGE(SEL_IMERGE *arg, uint cnt,
                       RANGE_OPT_PARAM *param) : Sql_alloc()
{
  uint elements= (arg->trees_end - arg->trees);
  if (elements > PREALLOCED_TREES)
  {
    uint size= elements * sizeof (SEL_TREE **);
    if (!(trees= (SEL_TREE **)alloc_root(param->mem_root, size)))
      goto mem_err;
  }
  else
    trees= &trees_prealloced[0];

  trees_next= trees + (cnt ? cnt : arg->trees_next-arg->trees);
  trees_end= trees + elements;

  for (SEL_TREE **tree = trees, **arg_tree= arg->trees; tree < trees_next; 
       tree++, arg_tree++)
  {
    if (!(*tree= new SEL_TREE(*arg_tree, TRUE, param)))
      goto mem_err;
  }

  return;

mem_err:
  trees= &trees_prealloced[0];
  trees_next= trees;
  trees_end= trees;
}


/*
  Perform AND operation on two imerge lists

  SYNOPSIS
    imerge_list_and_list()
      param             Context info for the operation         
      im1               The first imerge list for the operation
      im2               The second imerge list for the operation

  DESCRIPTION
    The function just appends the imerge list im2 to the imerge list im1  
    
  RETURN VALUE
    none
*/

inline void imerge_list_and_list(List<SEL_IMERGE> *im1, List<SEL_IMERGE> *im2)
{
  im1->concat(im2);
}


/*
  Perform OR operation on two imerge lists

  SYNOPSIS
    imerge_list_or_list()
      param             Context info for the operation         
      im1               The first imerge list for the operation
      im2               The second imerge list for the operation
     
  DESCRIPTION
    Assuming that the first imerge list represents the formula
      F1= M1_1 AND ... AND M1_k1 
    while the second imerge list represents the formula 
      F2= M2_1 AND ... AND M2_k2,
    where M1_i= RT1_i_1 OR ... OR RT1_i_l1i (i in [1..k1])
    and M2_i = RT2_i_1 OR ... OR RT2_i_l2i (i in [1..k2]),
    the function builds a list of imerges for some formula that can be 
    inferred from the formula (F1 OR F2).

    More exactly the function builds imerges for the formula (M1_1 OR M2_1).
    Note that
      (F1 OR F2) = (M1_1 AND ... AND M1_k1) OR (M2_1 AND ... AND M2_k2) =
      AND (M1_i OR M2_j) (i in [1..k1], j in [1..k2]) =>
      M1_1 OR M2_1.
    So (M1_1 OR M2_1) is indeed an inference formula for (F1 OR F2).

    To build imerges for the formula (M1_1 OR M2_1) the function invokes,
    possibly twice, the method SEL_IMERGE::or_sel_imerge_with_checks
    for the imerge m1_1.
    At its first invocation the method SEL_IMERGE::or_sel_imerge_with_checks
    performs OR operation on the imerge m1_1 and the range tree rt2_1_1 by
    calling SEL_IMERGE::or_sel_tree_with_checks with is_first_pass_check==TRUE.
    The resulting imerge of the operation is ored with the next range tree of
    the imerge m2_1. This oring continues until the last range tree from
    m2_1 has been ored. 
    At its second invocation the method SEL_IMERGE::or_sel_imerge_with_checks
    performs the same sequence of OR operations, but now calling
    SEL_IMERGE::or_sel_tree_with_checks with is_first_pass_check==FALSE.

    The imerges that the operation produces replace those in the list im1   
       
  RETURN
    0     if the operation is a success 
   -1     if the function has run out of memory 
*/

int imerge_list_or_list(RANGE_OPT_PARAM *param,
                        List<SEL_IMERGE> *im1,
                        List<SEL_IMERGE> *im2)
{

  uint rc;
  bool is_last_check_pass= FALSE;

  SEL_IMERGE *imerge= im1->head();
  uint elems= imerge->trees_next-imerge->trees;
  im1->empty();
  im1->push_back(imerge);

  rc= imerge->or_sel_imerge_with_checks(param, elems, im2->head(),
                                        TRUE, &is_last_check_pass);
  if (rc)
  {
    if (rc == 1)
    {
      im1->empty();
      rc= 0;
    }
    return rc;
  }

  if (!is_last_check_pass)
  {
    SEL_IMERGE* new_imerge= new SEL_IMERGE(imerge, elems, param);
    if (new_imerge)
    {
      is_last_check_pass= TRUE;
      rc= new_imerge->or_sel_imerge_with_checks(param, elems, im2->head(),
                                                 FALSE, &is_last_check_pass);
      if (!rc)
        im1->push_back(new_imerge); 
    }
  }
  return rc;  
}


/*
  Perform OR operation for each imerge from a list and the range part of a tree

  SYNOPSIS
    imerge_list_or_tree()
      param       Context info for the operation
      merges      The list of imerges to be ored with the range part of tree          
      tree        SEL_TREE whose range part is to be ored with the imerges

  DESCRIPTION
    For each imerge mi from the list 'merges' the function performes OR
    operation with mi and the range part of 'tree' rt, producing one or
    two imerges.

    Given the merge mi represent the formula RTi_1 OR ... OR RTi_k, 
    the function forms the merges by the following rules:
 
    1. If rt cannot be ored with any of the trees rti the function just
       produces an imerge that represents the formula
         RTi_1 OR ... RTi_k OR RT.
    2. If there exist a tree rtj that must be ored with rt the function
       produces an imerge the represents the formula
         RTi_1 OR ... OR (RTi_j OR RT) OR ... OR RTi_k,
       where the range tree for (RTi_j OR RT) is constructed by oring the
       SEL_ARG trees that must be ored.
    3. For each rti_j that can be ored with rt the function produces
       the new tree rti_j' and substitutes rti_j for this new range tree.

    In any case the function removes mi from the list and then adds all
    produced imerges.

    To build imerges by rules 1-3 the function calls the method
    SEL_IMERGE::or_sel_tree_with_checks, possibly twice. With the first
    call it passes TRUE for the third parameter of the function.
    At this first call imerges by rules 1-2 are built. If the call
    returns FALSE as the return value of its fourth parameter then the
    function are called for the second time. At this call the imerge
    of rule 3 is produced.

    If a call of SEL_IMERGE::or_sel_tree_with_checks returns 1 then
    then it means that the produced tree contains an always true
    range tree and the whole imerge can be discarded.
    
  RETURN
    1     if no imerges are produced
    0     otherwise
*/

static
int imerge_list_or_tree(RANGE_OPT_PARAM *param,
                        List<SEL_IMERGE> *merges,
                        SEL_TREE *tree)
{

  SEL_IMERGE *imerge;
  List<SEL_IMERGE> additional_merges;
  List_iterator<SEL_IMERGE> it(*merges);
  
  while ((imerge= it++))
  {
    bool is_last_check_pass;
    int rc= 0;
    int rc1= 0;
    SEL_TREE *or_tree= new SEL_TREE (tree, FALSE, param);
    if (or_tree)
    {
      uint elems= imerge->trees_next-imerge->trees;
      rc= imerge->or_sel_tree_with_checks(param, elems, or_tree,
                                          TRUE, &is_last_check_pass);
      if (!is_last_check_pass)
      {
        SEL_IMERGE *new_imerge= new SEL_IMERGE(imerge, elems, param);
        if (new_imerge)
	{ 
          rc1= new_imerge->or_sel_tree_with_checks(param, elems, or_tree,
                                                   FALSE, &is_last_check_pass);
          if (!rc1)
            additional_merges.push_back(new_imerge);
        }
      }
    }
    if (rc || rc1 || !or_tree)
      it.remove();
  }

  merges->concat(&additional_merges);  
  return merges->is_empty();
}


/*
  Perform pushdown operation of the range part of a tree into given imerges 

  SYNOPSIS
    imerge_list_and_tree()
      param           Context info for the operation
      merges   IN/OUT List of imerges to push the range part of 'tree' into
      tree            SEL_TREE whose range part is to be pushed into imerges
      replace         if the pushdow operation for a imerge is a success
                      then the original imerge is replaced for the result
                      of the pushdown 

  DESCRIPTION
    For each imerge from the list merges the function pushes the range part
    rt of 'tree' into the imerge. 
    More exactly if the imerge mi from the list represents the formula
      RTi_1 OR ... OR RTi_k 
    the function bulds a new imerge that represents the formula
      (RTi_1 AND RT) OR ... OR (RTi_k AND RT)
    and adds this imerge to the list merges.
    To perform this pushdown operation the function calls the method
    SEL_IMERGE::and_sel_tree. 
    For any imerge mi the new imerge is not created if for each pair of
    trees rti_j and rt the intersection of the indexes with defined ranges
    is empty.
    If the result of the pushdown operation for the imerge mi returns an
    imerge with no trees then then not only nothing is added to the list 
    merges but mi itself is removed from the list. 

  TODO
    Optimize the code in order to not create new SEL_IMERGE and new SER_TREE
    objects when 'replace' is TRUE. (Currently this function is called always
    with this parameter equal to TRUE.)
    
  RETURN
    1    if no imerges are left in the list merges             
    0    otherwise
*/

static
int imerge_list_and_tree(RANGE_OPT_PARAM *param,
                         List<SEL_IMERGE> *merges,
                         SEL_TREE *tree, 
                         bool replace)
{
  SEL_IMERGE *imerge;
  SEL_IMERGE *new_imerge= NULL;
  List<SEL_IMERGE> new_merges;
  List_iterator<SEL_IMERGE> it(*merges);
  
  while ((imerge= it++))
  {
    if (!new_imerge)
       new_imerge= new SEL_IMERGE();
    if (imerge->have_common_keys(param, tree) && 
        new_imerge && !imerge->and_sel_tree(param, tree, new_imerge))
    {
      if (new_imerge->trees == new_imerge->trees_next)
        it.remove();
      else
      { 
        if (replace)
          it.replace(new_imerge);
        else        
          new_merges.push_back(new_imerge);
        new_imerge= NULL;
      }
    }
  }
  imerge_list_and_list(&new_merges, merges);
  *merges= new_merges;
  return merges->is_empty();
}


/***************************************************************************
** Basic functions for SQL_SELECT and QUICK_RANGE_SELECT
***************************************************************************/

	/* make a select from mysql info
	   Error is set as following:
	   0 = ok
	   1 = Got some error (out of memory?)
	   */

SQL_SELECT *make_select(TABLE *head, table_map const_tables,
			table_map read_tables, COND *conds,
                        bool allow_null_cond,
                        int *error)
{
  SQL_SELECT *select;
  DBUG_ENTER("make_select");

  *error=0;

  if (!conds && !allow_null_cond)
    DBUG_RETURN(0);
  if (!(select= new SQL_SELECT))
  {
    *error= 1;			// out of memory
    DBUG_RETURN(0);		/* purecov: inspected */
  }
  select->read_tables=read_tables;
  select->const_tables=const_tables;
  select->head=head;
  select->cond= conds;

  if (head->sort.io_cache)
  {
    select->file= *head->sort.io_cache;
    select->records=(ha_rows) (select->file.end_of_file/
			       head->file->ref_length);
    my_free(head->sort.io_cache);
    head->sort.io_cache=0;
  }
  DBUG_RETURN(select);
}


SQL_SELECT::SQL_SELECT() :quick(0),cond(0),pre_idx_push_select_cond(NULL),free_cond(0)
{
  quick_keys.clear_all(); needed_reg.clear_all();
  my_b_clear(&file);
}


void SQL_SELECT::cleanup()
{
  delete quick;
  quick= 0;
  if (free_cond)
  {
    free_cond=0;
    delete cond;
    cond= 0;
  }
  close_cached_file(&file);
}


SQL_SELECT::~SQL_SELECT()
{
  cleanup();
}

#undef index					// Fix for Unixware 7

QUICK_SELECT_I::QUICK_SELECT_I()
  :max_used_key_length(0),
   used_key_parts(0)
{}

QUICK_RANGE_SELECT::QUICK_RANGE_SELECT(THD *thd, TABLE *table, uint key_nr,
                                       bool no_alloc, MEM_ROOT *parent_alloc,
                                       bool *create_error)
  :doing_key_read(0),free_file(0),cur_range(NULL),last_range(0),dont_free(0)
{
  my_bitmap_map *bitmap;
  DBUG_ENTER("QUICK_RANGE_SELECT::QUICK_RANGE_SELECT");

  in_ror_merged_scan= 0;
  index= key_nr;
  head=  table;
  key_part_info= head->key_info[index].key_part;
  my_init_dynamic_array(&ranges, sizeof(QUICK_RANGE*), 16, 16,
                        MYF(MY_THREAD_SPECIFIC));

  /* 'thd' is not accessible in QUICK_RANGE_SELECT::reset(). */
  mrr_buf_size= thd->variables.mrr_buff_size;
  mrr_buf_desc= NULL;

  if (!no_alloc && !parent_alloc)
  {
    // Allocates everything through the internal memroot
    init_sql_alloc(&alloc, thd->variables.range_alloc_block_size, 0,
                   MYF(MY_THREAD_SPECIFIC));
    thd->mem_root= &alloc;
  }
  else
    bzero((char*) &alloc,sizeof(alloc));
  file= head->file;
  record= head->record[0];

  /* Allocate a bitmap for used columns (Q: why not on MEM_ROOT?) */
  if (!(bitmap= (my_bitmap_map*) my_malloc(head->s->column_bitmap_size,
                                           MYF(MY_WME | MY_THREAD_SPECIFIC))))
  {
    column_bitmap.bitmap= 0;
    *create_error= 1;
  }
  else
    bitmap_init(&column_bitmap, bitmap, head->s->fields, FALSE);
  DBUG_VOID_RETURN;
}


void QUICK_RANGE_SELECT::need_sorted_output()
{
  if (!(mrr_flags & HA_MRR_SORTED))
  {
    /*
      Native implementation can't produce sorted output. We'll have to
      switch to default
    */
    mrr_flags |= HA_MRR_USE_DEFAULT_IMPL; 
  }
  mrr_flags |= HA_MRR_SORTED;
}


int QUICK_RANGE_SELECT::init()
{
  DBUG_ENTER("QUICK_RANGE_SELECT::init");

  if (file->inited != handler::NONE)
    file->ha_index_or_rnd_end();
  DBUG_RETURN(FALSE);
}


void QUICK_RANGE_SELECT::range_end()
{
  if (file->inited != handler::NONE)
    file->ha_index_or_rnd_end();
}


QUICK_RANGE_SELECT::~QUICK_RANGE_SELECT()
{
  DBUG_ENTER("QUICK_RANGE_SELECT::~QUICK_RANGE_SELECT");
  if (!dont_free)
  {
    /* file is NULL for CPK scan on covering ROR-intersection */
    if (file) 
    {
      range_end();
      if (doing_key_read)
        file->extra(HA_EXTRA_NO_KEYREAD);
      if (free_file)
      {
        DBUG_PRINT("info", ("Freeing separate handler 0x%lx (free: %d)", (long) file,
                            free_file));
        file->ha_external_lock(current_thd, F_UNLCK);
        file->ha_close();
        delete file;
      }
    }
    delete_dynamic(&ranges); /* ranges are allocated in alloc */
    free_root(&alloc,MYF(0));
    my_free(column_bitmap.bitmap);
  }
  my_free(mrr_buf_desc);
  DBUG_VOID_RETURN;
}

/*
  QUICK_INDEX_SORT_SELECT works as follows:
  - Do index scans, accumulate rowids in the Unique object 
    (Unique will also sort and de-duplicate rowids)
  - Use rowids from unique to run a disk-ordered sweep
*/

QUICK_INDEX_SORT_SELECT::QUICK_INDEX_SORT_SELECT(THD *thd_param,
                                                 TABLE *table)
  :unique(NULL), pk_quick_select(NULL), thd(thd_param)
{
  DBUG_ENTER("QUICK_INDEX_SORT_SELECT::QUICK_INDEX_SORT_SELECT");
  index= MAX_KEY;
  head= table;
  bzero(&read_record, sizeof(read_record));
  init_sql_alloc(&alloc, thd->variables.range_alloc_block_size, 0,
                 MYF(MY_THREAD_SPECIFIC));
  DBUG_VOID_RETURN;
}

int QUICK_INDEX_SORT_SELECT::init()
{
  DBUG_ENTER("QUICK_INDEX_SORT_SELECT::init");
  DBUG_RETURN(0);
}

int QUICK_INDEX_SORT_SELECT::reset()
{
  DBUG_ENTER("QUICK_INDEX_SORT_SELECT::reset");
  const int retval= read_keys_and_merge();
  DBUG_RETURN(retval);
}

bool
QUICK_INDEX_SORT_SELECT::push_quick_back(QUICK_RANGE_SELECT *quick_sel_range)
{
  DBUG_ENTER("QUICK_INDEX_SORT_SELECT::push_quick_back");
  if (head->file->primary_key_is_clustered() &&
      quick_sel_range->index == head->s->primary_key)
  {
   /*
     A quick_select over a clustered primary key is handled specifically
     Here we assume:
     - PK columns are included in any other merged index
     - Scan on the PK is disk-ordered.
       (not meeting #2 will only cause performance degradation)

       We could treat clustered PK as any other index, but that would
       be inefficient. There is no point in doing scan on
       CPK, remembering the rowid, then making rnd_pos() call with
       that rowid.
    */
    pk_quick_select= quick_sel_range;
    DBUG_RETURN(0);
  }
  DBUG_RETURN(quick_selects.push_back(quick_sel_range));
}

QUICK_INDEX_SORT_SELECT::~QUICK_INDEX_SORT_SELECT()
{
  List_iterator_fast<QUICK_RANGE_SELECT> quick_it(quick_selects);
  QUICK_RANGE_SELECT* quick;
  DBUG_ENTER("QUICK_INDEX_SORT_SELECT::~QUICK_INDEX_SORT_SELECT");
  delete unique;
  quick_it.rewind();
  while ((quick= quick_it++))
    quick->file= NULL;
  quick_selects.delete_elements();
  delete pk_quick_select;
  /* It's ok to call the next two even if they are already deinitialized */
  end_read_record(&read_record);
  free_io_cache(head);
  free_root(&alloc,MYF(0));
  DBUG_VOID_RETURN;
}

QUICK_ROR_INTERSECT_SELECT::QUICK_ROR_INTERSECT_SELECT(THD *thd_param,
                                                       TABLE *table,
                                                       bool retrieve_full_rows,
                                                       MEM_ROOT *parent_alloc)
  : cpk_quick(NULL), thd(thd_param), need_to_fetch_row(retrieve_full_rows),
    scans_inited(FALSE)
{
  index= MAX_KEY;
  head= table;
  record= head->record[0];
  if (!parent_alloc)
    init_sql_alloc(&alloc, thd->variables.range_alloc_block_size, 0,
                   MYF(MY_THREAD_SPECIFIC));
  else
    bzero(&alloc, sizeof(MEM_ROOT));
  last_rowid= (uchar*) alloc_root(parent_alloc? parent_alloc : &alloc,
                                  head->file->ref_length);
}


/*
  Do post-constructor initialization.
  SYNOPSIS
    QUICK_ROR_INTERSECT_SELECT::init()

  RETURN
    0      OK
    other  Error code
*/

int QUICK_ROR_INTERSECT_SELECT::init()
{
  DBUG_ENTER("QUICK_ROR_INTERSECT_SELECT::init");
 /* Check if last_rowid was successfully allocated in ctor */
  DBUG_RETURN(!last_rowid);
}


/*
  Initialize this quick select to be a ROR-merged scan.

  SYNOPSIS
    QUICK_RANGE_SELECT::init_ror_merged_scan()
      reuse_handler If TRUE, use head->file, otherwise create a separate
                    handler object

  NOTES
    This function creates and prepares for subsequent use a separate handler
    object if it can't reuse head->file. The reason for this is that during
    ROR-merge several key scans are performed simultaneously, and a single
    handler is only capable of preserving context of a single key scan.

    In ROR-merge the quick select doing merge does full records retrieval,
    merged quick selects read only keys.

  RETURN
    0  ROR child scan initialized, ok to use.
    1  error
*/

int QUICK_RANGE_SELECT::init_ror_merged_scan(bool reuse_handler, MEM_ROOT *alloc)
{
  handler *save_file= file, *org_file;
  my_bool org_key_read;
  THD *thd= head->in_use;
  MY_BITMAP * const save_read_set= head->read_set;
  MY_BITMAP * const save_write_set= head->write_set;
  DBUG_ENTER("QUICK_RANGE_SELECT::init_ror_merged_scan");

  in_ror_merged_scan= 1;
  if (reuse_handler)
  {
    DBUG_PRINT("info", ("Reusing handler 0x%lx", (long) file));
    if (init())
    {
      DBUG_RETURN(1);
    }
    head->column_bitmaps_set(&column_bitmap, &column_bitmap);
    goto end;
  }

  /* Create a separate handler object for this quick select */
  if (free_file)
  {
    /* already have own 'handler' object. */
    DBUG_RETURN(0);
  }

  if (!(file= head->file->clone(head->s->normalized_path.str, alloc)))
  {
    /* 
      Manually set the error flag. Note: there seems to be quite a few
      places where a failure could cause the server to "hang" the client by
      sending no response to a query. ATM those are not real errors because 
      the storage engine calls in question happen to never fail with the 
      existing storage engines. 
    */
    my_error(ER_OUT_OF_RESOURCES, MYF(0)); /* purecov: inspected */
    /* Caller will free the memory */
    goto failure;  /* purecov: inspected */
  }

  head->column_bitmaps_set(&column_bitmap, &column_bitmap);

  if (file->ha_external_lock(thd, F_RDLCK))
    goto failure;

  if (init())
  {
    file->ha_external_lock(thd, F_UNLCK);
    file->ha_close();
    goto failure;
  }
  free_file= TRUE;
  last_rowid= file->ref;

end:
  DBUG_ASSERT(head->read_set == &column_bitmap);
  /*
    We are only going to read key fields and call position() on 'file'
    The following sets head->tmp_set to only use this key and then updates
    head->read_set and head->write_set to use this bitmap.
    The now bitmap is stored in 'column_bitmap' which is used in ::get_next()
  */
  org_file= head->file;
  org_key_read= head->key_read;
  head->file= file;
  head->key_read= 0;
  head->mark_columns_used_by_index_no_reset(index, head->read_set);

  if (!head->no_keyread)
  {
    doing_key_read= 1;
    head->enable_keyread();
  }

  head->prepare_for_position();

  head->file= org_file;
  head->key_read= org_key_read;

  /* Restore head->read_set (and write_set) to what they had before the call */
  head->column_bitmaps_set(save_read_set, save_write_set);
 
  if (reset())
  {
    if (!reuse_handler)
    {
      file->ha_external_lock(thd, F_UNLCK);
      file->ha_close();
      goto failure;
    }
    else
      DBUG_RETURN(1);
  }
  DBUG_RETURN(0);

failure:
  head->column_bitmaps_set(save_read_set, save_write_set);
  delete file;
  file= save_file;
  DBUG_RETURN(1);
}


/*
  Initialize this quick select to be a part of a ROR-merged scan.
  SYNOPSIS
    QUICK_ROR_INTERSECT_SELECT::init_ror_merged_scan()
      reuse_handler If TRUE, use head->file, otherwise create separate
                    handler object.
  RETURN
    0     OK
    other error code
*/
int QUICK_ROR_INTERSECT_SELECT::init_ror_merged_scan(bool reuse_handler, 
                                                     MEM_ROOT *alloc)
{
  List_iterator_fast<QUICK_SELECT_WITH_RECORD> quick_it(quick_selects);
  QUICK_SELECT_WITH_RECORD *cur;
  QUICK_RANGE_SELECT *quick;
  DBUG_ENTER("QUICK_ROR_INTERSECT_SELECT::init_ror_merged_scan");

  /* Initialize all merged "children" quick selects */
  DBUG_ASSERT(!need_to_fetch_row || reuse_handler);
  if (!need_to_fetch_row && reuse_handler)
  {
    cur= quick_it++;
    quick= cur->quick;
    /*
      There is no use of this->file. Use it for the first of merged range
      selects.
    */
    int error= quick->init_ror_merged_scan(TRUE, alloc);
    if (error)
      DBUG_RETURN(error);
    quick->file->extra(HA_EXTRA_KEYREAD_PRESERVE_FIELDS);
  }
  while ((cur= quick_it++))
  {
    quick= cur->quick;
#ifndef DBUG_OFF
    const MY_BITMAP * const save_read_set= quick->head->read_set;
    const MY_BITMAP * const save_write_set= quick->head->write_set;
#endif
    if (quick->init_ror_merged_scan(FALSE, alloc))
      DBUG_RETURN(1);
    quick->file->extra(HA_EXTRA_KEYREAD_PRESERVE_FIELDS);

    // Sets are shared by all members of "quick_selects" so must not change
#ifndef DBUG_OFF
    DBUG_ASSERT(quick->head->read_set == save_read_set);
    DBUG_ASSERT(quick->head->write_set == save_write_set);
#endif
    /* All merged scans share the same record buffer in intersection. */
    quick->record= head->record[0];
  }

  if (need_to_fetch_row && head->file->ha_rnd_init_with_error(1))
  {
    DBUG_PRINT("error", ("ROR index_merge rnd_init call failed"));
    DBUG_RETURN(1);
  }
  DBUG_RETURN(0);
}


/*
  Initialize quick select for row retrieval.
  SYNOPSIS
    reset()
  RETURN
    0      OK
    other  Error code
*/

int QUICK_ROR_INTERSECT_SELECT::reset()
{
  DBUG_ENTER("QUICK_ROR_INTERSECT_SELECT::reset");
  if (!scans_inited && init_ror_merged_scan(TRUE, &alloc))
    DBUG_RETURN(1);
  scans_inited= TRUE;
  List_iterator_fast<QUICK_SELECT_WITH_RECORD> it(quick_selects);
  QUICK_SELECT_WITH_RECORD *qr;
  while ((qr= it++))
    qr->quick->reset();
  DBUG_RETURN(0);
}


/*
  Add a merged quick select to this ROR-intersection quick select.

  SYNOPSIS
    QUICK_ROR_INTERSECT_SELECT::push_quick_back()
      alloc Mem root to create auxiliary structures on
      quick Quick select to be added. The quick select must return
            rows in rowid order.
  NOTES
    This call can only be made before init() is called.

  RETURN
    FALSE OK
    TRUE  Out of memory.
*/

bool
QUICK_ROR_INTERSECT_SELECT::push_quick_back(MEM_ROOT *alloc, QUICK_RANGE_SELECT *quick)
{
  QUICK_SELECT_WITH_RECORD *qr;
  if (!(qr= new QUICK_SELECT_WITH_RECORD) || 
      !(qr->key_tuple= (uchar*)alloc_root(alloc, quick->max_used_key_length)))
    return TRUE;
  qr->quick= quick;
  return quick_selects.push_back(qr);
}


QUICK_ROR_INTERSECT_SELECT::~QUICK_ROR_INTERSECT_SELECT()
{
  DBUG_ENTER("QUICK_ROR_INTERSECT_SELECT::~QUICK_ROR_INTERSECT_SELECT");
  quick_selects.delete_elements();
  delete cpk_quick;
  free_root(&alloc,MYF(0));
  if (need_to_fetch_row && head->file->inited != handler::NONE)
    head->file->ha_rnd_end();
  DBUG_VOID_RETURN;
}


QUICK_ROR_UNION_SELECT::QUICK_ROR_UNION_SELECT(THD *thd_param,
                                               TABLE *table)
  : thd(thd_param), scans_inited(FALSE)
{
  index= MAX_KEY;
  head= table;
  rowid_length= table->file->ref_length;
  record= head->record[0];
  init_sql_alloc(&alloc, thd->variables.range_alloc_block_size, 0,
                 MYF(MY_THREAD_SPECIFIC));
  thd_param->mem_root= &alloc;
}


/*
  Comparison function to be used QUICK_ROR_UNION_SELECT::queue priority
  queue.

  SYNPOSIS
    QUICK_ROR_UNION_SELECT_queue_cmp()
      arg   Pointer to QUICK_ROR_UNION_SELECT
      val1  First merged select
      val2  Second merged select
*/

C_MODE_START

static int QUICK_ROR_UNION_SELECT_queue_cmp(void *arg, uchar *val1, uchar *val2)
{
  QUICK_ROR_UNION_SELECT *self= (QUICK_ROR_UNION_SELECT*)arg;
  return self->head->file->cmp_ref(((QUICK_SELECT_I*)val1)->last_rowid,
                                   ((QUICK_SELECT_I*)val2)->last_rowid);
}

C_MODE_END


/*
  Do post-constructor initialization.
  SYNOPSIS
    QUICK_ROR_UNION_SELECT::init()

  RETURN
    0      OK
    other  Error code
*/

int QUICK_ROR_UNION_SELECT::init()
{
  DBUG_ENTER("QUICK_ROR_UNION_SELECT::init");
  if (init_queue(&queue, quick_selects.elements, 0,
                 FALSE , QUICK_ROR_UNION_SELECT_queue_cmp,
                 (void*) this, 0, 0))
  {
    bzero(&queue, sizeof(QUEUE));
    DBUG_RETURN(1);
  }

  if (!(cur_rowid= (uchar*) alloc_root(&alloc, 2*head->file->ref_length)))
    DBUG_RETURN(1);
  prev_rowid= cur_rowid + head->file->ref_length;
  DBUG_RETURN(0);
}


/*
  Initialize quick select for row retrieval.
  SYNOPSIS
    reset()

  RETURN
    0      OK
    other  Error code
*/

int QUICK_ROR_UNION_SELECT::reset()
{
  QUICK_SELECT_I *quick;
  int error;
  DBUG_ENTER("QUICK_ROR_UNION_SELECT::reset");
  have_prev_rowid= FALSE;
  if (!scans_inited)
  {
    List_iterator_fast<QUICK_SELECT_I> it(quick_selects);
    while ((quick= it++))
    {
      if (quick->init_ror_merged_scan(FALSE, &alloc))
        DBUG_RETURN(1);
    }
    scans_inited= TRUE;
  }
  queue_remove_all(&queue);
  /*
    Initialize scans for merged quick selects and put all merged quick
    selects into the queue.
  */
  List_iterator_fast<QUICK_SELECT_I> it(quick_selects);
  while ((quick= it++))
  {
    if ((error= quick->reset()))
      DBUG_RETURN(error);
    if ((error= quick->get_next()))
    {
      if (error == HA_ERR_END_OF_FILE)
        continue;
      DBUG_RETURN(error);
    }
    quick->save_last_pos();
    queue_insert(&queue, (uchar*)quick);
  }

  if ((error= head->file->ha_rnd_init(1)))
  {
    DBUG_PRINT("error", ("ROR index_merge rnd_init call failed"));
    DBUG_RETURN(error);
  }

  DBUG_RETURN(0);
}


bool
QUICK_ROR_UNION_SELECT::push_quick_back(QUICK_SELECT_I *quick_sel_range)
{
  return quick_selects.push_back(quick_sel_range);
}

QUICK_ROR_UNION_SELECT::~QUICK_ROR_UNION_SELECT()
{
  DBUG_ENTER("QUICK_ROR_UNION_SELECT::~QUICK_ROR_UNION_SELECT");
  delete_queue(&queue);
  quick_selects.delete_elements();
  if (head->file->inited != handler::NONE)
    head->file->ha_rnd_end();
  free_root(&alloc,MYF(0));
  DBUG_VOID_RETURN;
}


QUICK_RANGE::QUICK_RANGE()
  :min_key(0),max_key(0),min_length(0),max_length(0),
   flag(NO_MIN_RANGE | NO_MAX_RANGE),
  min_keypart_map(0), max_keypart_map(0)
{}

SEL_ARG::SEL_ARG(SEL_ARG &arg) :Sql_alloc()
{
  type=arg.type;
  min_flag=arg.min_flag;
  max_flag=arg.max_flag;
  maybe_flag=arg.maybe_flag;
  maybe_null=arg.maybe_null;
  part=arg.part;
  field=arg.field;
  min_value=arg.min_value;
  max_value=arg.max_value;
  next_key_part=arg.next_key_part;
  max_part_no= arg.max_part_no;
  use_count=1; elements=1;
}


inline void SEL_ARG::make_root()
{
  left=right= &null_element;
  color=BLACK;
  next=prev=0;
  use_count=0; elements=1;
}

SEL_ARG::SEL_ARG(Field *f,const uchar *min_value_arg,
                 const uchar *max_value_arg)
  :min_flag(0), max_flag(0), maybe_flag(0), maybe_null(f->real_maybe_null()),
   elements(1), use_count(1), field(f), min_value((uchar*) min_value_arg),
   max_value((uchar*) max_value_arg), next(0),prev(0),
   next_key_part(0), color(BLACK), type(KEY_RANGE)
{
  left=right= &null_element;
  max_part_no= 1;
}

SEL_ARG::SEL_ARG(Field *field_,uint8 part_,
                 uchar *min_value_, uchar *max_value_,
		 uint8 min_flag_,uint8 max_flag_,uint8 maybe_flag_)
  :min_flag(min_flag_),max_flag(max_flag_),maybe_flag(maybe_flag_),
   part(part_),maybe_null(field_->real_maybe_null()), elements(1),use_count(1),
   field(field_), min_value(min_value_), max_value(max_value_),
   next(0),prev(0),next_key_part(0),color(BLACK),type(KEY_RANGE)
{
  max_part_no= part+1;
  left=right= &null_element;
}

SEL_ARG *SEL_ARG::clone(RANGE_OPT_PARAM *param, SEL_ARG *new_parent, 
                        SEL_ARG **next_arg)
{
  SEL_ARG *tmp;

  /* Bail out if we have already generated too many SEL_ARGs */
  if (++param->alloced_sel_args > MAX_SEL_ARGS)
    return 0;

  if (type != KEY_RANGE)
  {
    if (!(tmp= new (param->mem_root) SEL_ARG(type)))
      return 0;					// out of memory
    tmp->prev= *next_arg;			// Link into next/prev chain
    (*next_arg)->next=tmp;
    (*next_arg)= tmp;
    tmp->part= this->part;
  }
  else
  {
    if (!(tmp= new (param->mem_root) SEL_ARG(field,part, min_value,max_value,
                                             min_flag, max_flag, maybe_flag)))
      return 0;					// OOM
    tmp->parent=new_parent;
    tmp->next_key_part=next_key_part;
    if (left != &null_element)
      if (!(tmp->left=left->clone(param, tmp, next_arg)))
	return 0;				// OOM

    tmp->prev= *next_arg;			// Link into next/prev chain
    (*next_arg)->next=tmp;
    (*next_arg)= tmp;

    if (right != &null_element)
      if (!(tmp->right= right->clone(param, tmp, next_arg)))
	return 0;				// OOM
  }
  increment_use_count(1);
  tmp->color= color;
  tmp->elements= this->elements;
  tmp->max_part_no= max_part_no;
  return tmp;
}

SEL_ARG *SEL_ARG::first()
{
  SEL_ARG *next_arg=this;
  if (!next_arg->left)
    return 0;					// MAYBE_KEY
  while (next_arg->left != &null_element)
    next_arg=next_arg->left;
  return next_arg;
}

SEL_ARG *SEL_ARG::last()
{
  SEL_ARG *next_arg=this;
  if (!next_arg->right)
    return 0;					// MAYBE_KEY
  while (next_arg->right != &null_element)
    next_arg=next_arg->right;
  return next_arg;
}


/*
  Check if a compare is ok, when one takes ranges in account
  Returns -2 or 2 if the ranges where 'joined' like  < 2 and >= 2
*/

static int sel_cmp(Field *field, uchar *a, uchar *b, uint8 a_flag,
                   uint8 b_flag)
{
  int cmp;
  /* First check if there was a compare to a min or max element */
  if (a_flag & (NO_MIN_RANGE | NO_MAX_RANGE))
  {
    if ((a_flag & (NO_MIN_RANGE | NO_MAX_RANGE)) ==
	(b_flag & (NO_MIN_RANGE | NO_MAX_RANGE)))
      return 0;
    return (a_flag & NO_MIN_RANGE) ? -1 : 1;
  }
  if (b_flag & (NO_MIN_RANGE | NO_MAX_RANGE))
    return (b_flag & NO_MIN_RANGE) ? 1 : -1;

  if (field->real_maybe_null())			// If null is part of key
  {
    if (*a != *b)
    {
      return *a ? -1 : 1;
    }
    if (*a)
      goto end;					// NULL where equal
    a++; b++;					// Skip NULL marker
  }
  cmp=field->key_cmp(a , b);
  if (cmp) return cmp < 0 ? -1 : 1;		// The values differed

  // Check if the compared equal arguments was defined with open/closed range
 end:
  if (a_flag & (NEAR_MIN | NEAR_MAX))
  {
    if ((a_flag & (NEAR_MIN | NEAR_MAX)) == (b_flag & (NEAR_MIN | NEAR_MAX)))
      return 0;
    if (!(b_flag & (NEAR_MIN | NEAR_MAX)))
      return (a_flag & NEAR_MIN) ? 2 : -2;
    return (a_flag & NEAR_MIN) ? 1 : -1;
  }
  if (b_flag & (NEAR_MIN | NEAR_MAX))
    return (b_flag & NEAR_MIN) ? -2 : 2;
  return 0;					// The elements where equal
}


SEL_ARG *SEL_ARG::clone_tree(RANGE_OPT_PARAM *param)
{
  SEL_ARG tmp_link,*next_arg,*root;
  next_arg= &tmp_link;
  if (!(root= clone(param, (SEL_ARG *) 0, &next_arg)))
    return 0;
  next_arg->next=0;				// Fix last link
  tmp_link.next->prev=0;			// Fix first link
  if (root)					// If not OOM
    root->use_count= 0;
  return root;
}


/*
  Table rows retrieval plan. Range optimizer creates QUICK_SELECT_I-derived
  objects from table read plans.
*/
class TABLE_READ_PLAN
{
public:
  /*
    Plan read cost, with or without cost of full row retrieval, depending
    on plan creation parameters.
  */
  double read_cost;
  ha_rows records; /* estimate of #rows to be examined */

  /*
    If TRUE, the scan returns rows in rowid order. This is used only for
    scans that can be both ROR and non-ROR.
  */
  bool is_ror;

  /*
    Create quick select for this plan.
    SYNOPSIS
     make_quick()
       param               Parameter from test_quick_select
       retrieve_full_rows  If TRUE, created quick select will do full record
                           retrieval.
       parent_alloc        Memory pool to use, if any.

    NOTES
      retrieve_full_rows is ignored by some implementations.

    RETURN
      created quick select
      NULL on any error.
  */
  virtual QUICK_SELECT_I *make_quick(PARAM *param,
                                     bool retrieve_full_rows,
                                     MEM_ROOT *parent_alloc=NULL) = 0;

  /* Table read plans are allocated on MEM_ROOT and are never deleted */
  static void *operator new(size_t size, MEM_ROOT *mem_root)
  { return (void*) alloc_root(mem_root, (uint) size); }
  static void operator delete(void *ptr,size_t size) { TRASH(ptr, size); }
  static void operator delete(void *ptr, MEM_ROOT *mem_root) { /* Never called */ }
  virtual ~TABLE_READ_PLAN() {}               /* Remove gcc warning */

};

class TRP_ROR_INTERSECT;
class TRP_ROR_UNION;
class TRP_INDEX_MERGE;


/*
  Plan for a QUICK_RANGE_SELECT scan.
  TRP_RANGE::make_quick ignores retrieve_full_rows parameter because
  QUICK_RANGE_SELECT doesn't distinguish between 'index only' scans and full
  record retrieval scans.
*/

class TRP_RANGE : public TABLE_READ_PLAN
{
public:
  SEL_ARG *key; /* set of intervals to be used in "range" method retrieval */
  uint     key_idx; /* key number in PARAM::key */
  uint     mrr_flags; 
  uint     mrr_buf_size;

  TRP_RANGE(SEL_ARG *key_arg, uint idx_arg, uint mrr_flags_arg)
   : key(key_arg), key_idx(idx_arg), mrr_flags(mrr_flags_arg)
  {}
  virtual ~TRP_RANGE() {}                     /* Remove gcc warning */

  QUICK_SELECT_I *make_quick(PARAM *param, bool retrieve_full_rows,
                             MEM_ROOT *parent_alloc)
  {
    DBUG_ENTER("TRP_RANGE::make_quick");
    QUICK_RANGE_SELECT *quick;
    if ((quick= get_quick_select(param, key_idx, key,  mrr_flags, 
                                 mrr_buf_size, parent_alloc)))
    {
      quick->records= records;
      quick->read_time= read_cost;
    }
    DBUG_RETURN(quick);
  }
};


/* Plan for QUICK_ROR_INTERSECT_SELECT scan. */

class TRP_ROR_INTERSECT : public TABLE_READ_PLAN
{
public:
  TRP_ROR_INTERSECT() {}                      /* Remove gcc warning */
  virtual ~TRP_ROR_INTERSECT() {}             /* Remove gcc warning */
  QUICK_SELECT_I *make_quick(PARAM *param, bool retrieve_full_rows,
                             MEM_ROOT *parent_alloc);

  /* Array of pointers to ROR range scans used in this intersection */
  struct st_ror_scan_info **first_scan;
  struct st_ror_scan_info **last_scan; /* End of the above array */
  struct st_ror_scan_info *cpk_scan;  /* Clustered PK scan, if there is one */
  bool is_covering; /* TRUE if no row retrieval phase is necessary */
  double index_scan_costs; /* SUM(cost(index_scan)) */
};


/*
  Plan for QUICK_ROR_UNION_SELECT scan.
  QUICK_ROR_UNION_SELECT always retrieves full rows, so retrieve_full_rows
  is ignored by make_quick.
*/

class TRP_ROR_UNION : public TABLE_READ_PLAN
{
public:
  TRP_ROR_UNION() {}                          /* Remove gcc warning */
  virtual ~TRP_ROR_UNION() {}                 /* Remove gcc warning */
  QUICK_SELECT_I *make_quick(PARAM *param, bool retrieve_full_rows,
                             MEM_ROOT *parent_alloc);
  TABLE_READ_PLAN **first_ror; /* array of ptrs to plans for merged scans */
  TABLE_READ_PLAN **last_ror;  /* end of the above array */
};


/*
  Plan for QUICK_INDEX_INTERSECT_SELECT scan.
  QUICK_INDEX_INTERSECT_SELECT always retrieves full rows, so retrieve_full_rows
  is ignored by make_quick.
*/

class TRP_INDEX_INTERSECT : public TABLE_READ_PLAN
{
public:
  TRP_INDEX_INTERSECT() {}                        /* Remove gcc warning */
  virtual ~TRP_INDEX_INTERSECT() {}               /* Remove gcc warning */
  QUICK_SELECT_I *make_quick(PARAM *param, bool retrieve_full_rows,
                             MEM_ROOT *parent_alloc);
  TRP_RANGE **range_scans; /* array of ptrs to plans of intersected scans */
  TRP_RANGE **range_scans_end; /* end of the array */
  /* keys whose scans are to be filtered by cpk conditions */
  key_map filtered_scans;  
};


/*
  Plan for QUICK_INDEX_MERGE_SELECT scan.
  QUICK_ROR_INTERSECT_SELECT always retrieves full rows, so retrieve_full_rows
  is ignored by make_quick.
*/

class TRP_INDEX_MERGE : public TABLE_READ_PLAN
{
public:
  TRP_INDEX_MERGE() {}                        /* Remove gcc warning */
  virtual ~TRP_INDEX_MERGE() {}               /* Remove gcc warning */
  QUICK_SELECT_I *make_quick(PARAM *param, bool retrieve_full_rows,
                             MEM_ROOT *parent_alloc);
  TRP_RANGE **range_scans; /* array of ptrs to plans of merged scans */
  TRP_RANGE **range_scans_end; /* end of the array */
};


/*
  Plan for a QUICK_GROUP_MIN_MAX_SELECT scan. 
*/

class TRP_GROUP_MIN_MAX : public TABLE_READ_PLAN
{
private:
  bool have_min, have_max, have_agg_distinct;
  KEY_PART_INFO *min_max_arg_part;
  uint group_prefix_len;
  uint used_key_parts;
  uint group_key_parts;
  KEY *index_info;
  uint index;
  uint key_infix_len;
  uchar key_infix[MAX_KEY_LENGTH];
  SEL_TREE *range_tree; /* Represents all range predicates in the query. */
  SEL_ARG  *index_tree; /* The SEL_ARG sub-tree corresponding to index_info. */
  uint param_idx; /* Index of used key in param->key. */
  bool is_index_scan; /* Use index_next() instead of random read */ 
public:
  /* Number of records selected by the ranges in index_tree. */
  ha_rows quick_prefix_records;
public:
  TRP_GROUP_MIN_MAX(bool have_min_arg, bool have_max_arg, 
                    bool have_agg_distinct_arg,
                    KEY_PART_INFO *min_max_arg_part_arg,
                    uint group_prefix_len_arg, uint used_key_parts_arg,
                    uint group_key_parts_arg, KEY *index_info_arg,
                    uint index_arg, uint key_infix_len_arg,
                    uchar *key_infix_arg,
                    SEL_TREE *tree_arg, SEL_ARG *index_tree_arg,
                    uint param_idx_arg, ha_rows quick_prefix_records_arg)
  : have_min(have_min_arg), have_max(have_max_arg),
    have_agg_distinct(have_agg_distinct_arg),
    min_max_arg_part(min_max_arg_part_arg),
    group_prefix_len(group_prefix_len_arg), used_key_parts(used_key_parts_arg),
    group_key_parts(group_key_parts_arg), index_info(index_info_arg),
    index(index_arg), key_infix_len(key_infix_len_arg), range_tree(tree_arg),
    index_tree(index_tree_arg), param_idx(param_idx_arg), is_index_scan(FALSE),
    quick_prefix_records(quick_prefix_records_arg)
    {
      if (key_infix_len)
        memcpy(this->key_infix, key_infix_arg, key_infix_len);
    }
  virtual ~TRP_GROUP_MIN_MAX() {}             /* Remove gcc warning */

  QUICK_SELECT_I *make_quick(PARAM *param, bool retrieve_full_rows,
                             MEM_ROOT *parent_alloc);
  void use_index_scan() { is_index_scan= TRUE; }
};


typedef struct st_index_scan_info
{
  uint      idx;      /* # of used key in param->keys */
  uint      keynr;    /* # of used key in table */
  uint      range_count;
  ha_rows   records;  /* estimate of # records this scan will return */

  /* Set of intervals over key fields that will be used for row retrieval. */
  SEL_ARG   *sel_arg;

  KEY *key_info;
  uint used_key_parts;

  /* Estimate of # records filtered out by intersection with cpk */
  ha_rows   filtered_out;
  /* Bitmap of fields used in index intersection */ 
  MY_BITMAP used_fields;

  /* Fields used in the query and covered by ROR scan. */
  MY_BITMAP covered_fields;
  uint      used_fields_covered; /* # of set bits in covered_fields */
  int       key_rec_length; /* length of key record (including rowid) */

  /*
    Cost of reading all index records with values in sel_arg intervals set
    (assuming there is no need to access full table records)
  */
  double    index_read_cost;
  uint      first_uncovered_field; /* first unused bit in covered_fields */
  uint      key_components; /* # of parts in the key */
} INDEX_SCAN_INFO;

/*
  Fill param->needed_fields with bitmap of fields used in the query.
  SYNOPSIS
    fill_used_fields_bitmap()
      param Parameter from test_quick_select function.

  NOTES
    Clustered PK members are not put into the bitmap as they are implicitly
    present in all keys (and it is impossible to avoid reading them).
  RETURN
    0  Ok
    1  Out of memory.
*/

static int fill_used_fields_bitmap(PARAM *param)
{
  TABLE *table= param->table;
  my_bitmap_map *tmp;
  uint pk;
  param->tmp_covered_fields.bitmap= 0;
  param->fields_bitmap_size= table->s->column_bitmap_size;
  if (!(tmp= (my_bitmap_map*) alloc_root(param->mem_root,
                                  param->fields_bitmap_size)) ||
      bitmap_init(&param->needed_fields, tmp, table->s->fields, FALSE))
    return 1;

  bitmap_copy(&param->needed_fields, table->read_set);
  bitmap_union(&param->needed_fields, table->write_set);

  pk= param->table->s->primary_key;
  if (pk != MAX_KEY && param->table->file->primary_key_is_clustered())
  {
    /* The table uses clustered PK and it is not internally generated */
    KEY_PART_INFO *key_part= param->table->key_info[pk].key_part;
    KEY_PART_INFO *key_part_end= key_part +
                                 param->table->key_info[pk].user_defined_key_parts;
    for (;key_part != key_part_end; ++key_part)
      bitmap_clear_bit(&param->needed_fields, key_part->fieldnr-1);
  }
  return 0;
}


/*
  Test if a key can be used in different ranges

  SYNOPSIS
    SQL_SELECT::test_quick_select()
      thd               Current thread
      keys_to_use       Keys to use for range retrieval
      prev_tables       Tables assumed to be already read when the scan is
                        performed (but not read at the moment of this call)
      limit             Query limit
      force_quick_range Prefer to use range (instead of full table scan) even
                        if it is more expensive.

  NOTES
    Updates the following in the select parameter:
      needed_reg - Bits for keys with may be used if all prev regs are read
      quick      - Parameter to use when reading records.

    In the table struct the following information is updated:
      quick_keys           - Which keys can be used
      quick_rows           - How many rows the key matches
      quick_condition_rows - E(# rows that will satisfy the table condition)

  IMPLEMENTATION
    quick_condition_rows value is obtained as follows:
      
      It is a minimum of E(#output rows) for all considered table access
      methods (range and index_merge accesses over various indexes).
    
    The obtained value is not a true E(#rows that satisfy table condition)
    but rather a pessimistic estimate. To obtain a true E(#...) one would
    need to combine estimates of various access methods, taking into account
    correlations between sets of rows they will return.
    
    For example, if values of tbl.key1 and tbl.key2 are independent (a right
    assumption if we have no information about their correlation) then the
    correct estimate will be:
    
      E(#rows("tbl.key1 < c1 AND tbl.key2 < c2")) = 
      = E(#rows(tbl.key1 < c1)) / total_rows(tbl) * E(#rows(tbl.key2 < c2)

    which is smaller than 
      
       MIN(E(#rows(tbl.key1 < c1), E(#rows(tbl.key2 < c2)))

    which is currently produced.

  TODO
   * Change the value returned in quick_condition_rows from a pessimistic
     estimate to true E(#rows that satisfy table condition). 
     (we can re-use some of E(#rows) calcuation code from index_merge/intersection 
      for this)
   
   * Check if this function really needs to modify keys_to_use, and change the
     code to pass it by reference if it doesn't.

   * In addition to force_quick_range other means can be (an usually are) used
     to make this function prefer range over full table scan. Figure out if
     force_quick_range is really needed.

  RETURN
   -1 if impossible select (i.e. certainly no rows will be selected)
    0 if can't use quick_select
    1 if found usable ranges and quick select has been successfully created.
*/

int SQL_SELECT::test_quick_select(THD *thd, key_map keys_to_use,
				  table_map prev_tables,
				  ha_rows limit, bool force_quick_range, 
                                  bool ordered_output)
{
  uint idx;
  double scan_time;
  DBUG_ENTER("SQL_SELECT::test_quick_select");
  DBUG_PRINT("enter",("keys_to_use: %lu  prev_tables: %lu  const_tables: %lu",
		      (ulong) keys_to_use.to_ulonglong(), (ulong) prev_tables,
		      (ulong) const_tables));
  DBUG_PRINT("info", ("records: %lu", (ulong) head->stat_records()));
  delete quick;
  quick=0;
  needed_reg.clear_all();
  quick_keys.clear_all();
  DBUG_ASSERT(!head->is_filled_at_execution());
  if (keys_to_use.is_clear_all() || head->is_filled_at_execution())
    DBUG_RETURN(0);
  records= head->stat_records();
  if (!records)
    records++;					/* purecov: inspected */
  scan_time= (double) records / TIME_FOR_COMPARE + 1;
  read_time= (double) head->file->scan_time() + scan_time + 1.1;
  if (head->force_index)
    scan_time= read_time= DBL_MAX;
  if (limit < records)
    read_time= (double) records + scan_time + 1; // Force to use index
  else if (read_time <= 2.0 && !force_quick_range)
    DBUG_RETURN(0);				/* No need for quick select */
  
  possible_keys.clear_all();

  DBUG_PRINT("info",("Time to scan table: %g", read_time));

  keys_to_use.intersect(head->keys_in_use_for_query);
  if (!keys_to_use.is_clear_all())
  {
    uchar buff[STACK_BUFF_ALLOC];
    MEM_ROOT alloc;
    SEL_TREE *tree= NULL;
    KEY_PART *key_parts;
    KEY *key_info;
    PARAM param;

    if (check_stack_overrun(thd, 2*STACK_MIN_SIZE + sizeof(PARAM), buff))
      DBUG_RETURN(0);                           // Fatal error flag is set

    /* set up parameter that is passed to all functions */
    param.thd= thd;
    param.baseflag= head->file->ha_table_flags();
    param.prev_tables=prev_tables | const_tables;
    param.read_tables=read_tables;
    param.current_table= head->map;
    param.table=head;
    param.keys=0;
    param.mem_root= &alloc;
    param.old_root= thd->mem_root;
    param.needed_reg= &needed_reg;
    param.imerge_cost_buff_size= 0;
    param.using_real_indexes= TRUE;
    param.remove_jump_scans= TRUE;
    param.force_default_mrr= ordered_output;
    param.possible_keys.clear_all();

    thd->no_errors=1;				// Don't warn about NULL
    init_sql_alloc(&alloc, thd->variables.range_alloc_block_size, 0,
                   MYF(MY_THREAD_SPECIFIC));
    if (!(param.key_parts=
           (KEY_PART*) alloc_root(&alloc,
                                  sizeof(KEY_PART) *
	                          head->s->actual_n_key_parts(thd))) ||
        fill_used_fields_bitmap(&param))
    {
      thd->no_errors=0;
      free_root(&alloc,MYF(0));			// Return memory & allocator
      DBUG_RETURN(0);				// Can't use range
    }
    key_parts= param.key_parts;
    thd->mem_root= &alloc;

    /*
      Make an array with description of all key parts of all table keys.
      This is used in get_mm_parts function.
    */
    key_info= head->key_info;
    for (idx=0 ; idx < head->s->keys ; idx++, key_info++)
    {
      KEY_PART_INFO *key_part_info;
      uint n_key_parts= head->actual_n_key_parts(key_info);

      if (!keys_to_use.is_set(idx))
	continue;
      if (key_info->flags & HA_FULLTEXT)
	continue;    // ToDo: ft-keys in non-ft ranges, if possible   SerG

      param.key[param.keys]=key_parts;
      key_part_info= key_info->key_part;
      for (uint part= 0 ; part < n_key_parts ; 
           part++, key_parts++, key_part_info++)
     {
	key_parts->key=		 param.keys;
	key_parts->part=	 part;
	key_parts->length=       key_part_info->length;
	key_parts->store_length= key_part_info->store_length;
	key_parts->field=	 key_part_info->field;
	key_parts->null_bit=	 key_part_info->null_bit;
        key_parts->image_type =
          (key_info->flags & HA_SPATIAL) ? Field::itMBR : Field::itRAW;
        /* Only HA_PART_KEY_SEG is used */
        key_parts->flag=         (uint8) key_part_info->key_part_flag;
      }
      param.real_keynr[param.keys++]=idx;
    }
    param.key_parts_end=key_parts;
    param.alloced_sel_args= 0;

    /* Calculate cost of full index read for the shortest covering index */
    if (!head->covering_keys.is_clear_all())
    {
      int key_for_use= find_shortest_key(head, &head->covering_keys);
      double key_read_time= head->file->keyread_time(key_for_use, 1, records) +
                            (double) records / TIME_FOR_COMPARE;
      DBUG_PRINT("info",  ("'all'+'using index' scan will be using key %d, "
                           "read time %g", key_for_use, key_read_time));
      if (key_read_time < read_time)
        read_time= key_read_time;
    }

    TABLE_READ_PLAN *best_trp= NULL;
    TRP_GROUP_MIN_MAX *group_trp;
    double best_read_time= read_time;

    if (cond)
    {
      if ((tree= get_mm_tree(&param,cond)))
      {
        if (tree->type == SEL_TREE::IMPOSSIBLE)
        {
          records=0L;                      /* Return -1 from this function. */
          read_time= (double) HA_POS_ERROR;
          goto free_mem;
        }
        /*
          If the tree can't be used for range scans, proceed anyway, as we
          can construct a group-min-max quick select
        */
        if (tree->type != SEL_TREE::KEY && tree->type != SEL_TREE::KEY_SMALLER)
          tree= NULL;
      }
    }

    /*
      Try to construct a QUICK_GROUP_MIN_MAX_SELECT.
      Notice that it can be constructed no matter if there is a range tree.
    */
    group_trp= get_best_group_min_max(&param, tree, best_read_time);
    if (group_trp)
    {
      param.table->quick_condition_rows= MY_MIN(group_trp->records,
                                             head->stat_records());
      if (group_trp->read_cost < best_read_time)
      {
        best_trp= group_trp;
        best_read_time= best_trp->read_cost;
      }
    }

    if (tree)
    {
      /*
        It is possible to use a range-based quick select (but it might be
        slower than 'all' table scan).
      */
      TRP_RANGE         *range_trp;
      TRP_ROR_INTERSECT *rori_trp;
      TRP_INDEX_INTERSECT *intersect_trp;
      bool can_build_covering= FALSE;
      
      remove_nonrange_trees(&param, tree);

      /* Get best 'range' plan and prepare data for making other plans */
      if ((range_trp= get_key_scans_params(&param, tree, FALSE, TRUE,
                                           best_read_time)))
      {
        best_trp= range_trp;
        best_read_time= best_trp->read_cost;
      }

      /*
        Simultaneous key scans and row deletes on several handler
        objects are not allowed so don't use ROR-intersection for
        table deletes.
      */
      if ((thd->lex->sql_command != SQLCOM_DELETE) && 
           optimizer_flag(thd, OPTIMIZER_SWITCH_INDEX_MERGE))
      {
        /*
          Get best non-covering ROR-intersection plan and prepare data for
          building covering ROR-intersection.
        */
        if ((rori_trp= get_best_ror_intersect(&param, tree, best_read_time,
                                              &can_build_covering)))
        {
          best_trp= rori_trp;
          best_read_time= best_trp->read_cost;
          /*
            Try constructing covering ROR-intersect only if it looks possible
            and worth doing.
          */
          if (!rori_trp->is_covering && can_build_covering &&
              (rori_trp= get_best_covering_ror_intersect(&param, tree,
                                                         best_read_time)))
            best_trp= rori_trp;
        }
      }
      /*
        Do not look for an index intersection  plan if there is a covering
        index. The scan by this covering index will be always cheaper than
        any index intersection.
      */
      if (param.table->covering_keys.is_clear_all() &&
          optimizer_flag(thd, OPTIMIZER_SWITCH_INDEX_MERGE) &&
          optimizer_flag(thd, OPTIMIZER_SWITCH_INDEX_MERGE_SORT_INTERSECT))
      {
        if ((intersect_trp= get_best_index_intersect(&param, tree,
                                                    best_read_time)))
        {
          best_trp= intersect_trp;
          best_read_time= best_trp->read_cost; 
          set_if_smaller(param.table->quick_condition_rows, 
                         intersect_trp->records);
        }
      }

      if (optimizer_flag(thd, OPTIMIZER_SWITCH_INDEX_MERGE))
      {
        /* Try creating index_merge/ROR-union scan. */
        SEL_IMERGE *imerge;
        TABLE_READ_PLAN *best_conj_trp= NULL, *new_conj_trp;
        LINT_INIT(new_conj_trp); /* no empty index_merge lists possible */
        DBUG_PRINT("info",("No range reads possible,"
                           " trying to construct index_merge"));
        List_iterator_fast<SEL_IMERGE> it(tree->merges);
        while ((imerge= it++))
        {
          new_conj_trp= get_best_disjunct_quick(&param, imerge, best_read_time);
          if (new_conj_trp)
            set_if_smaller(param.table->quick_condition_rows, 
                           new_conj_trp->records);
          if (new_conj_trp &&
              (!best_conj_trp || 
               new_conj_trp->read_cost < best_conj_trp->read_cost))
          {
            best_conj_trp= new_conj_trp;
            best_read_time= best_conj_trp->read_cost;
          }
        }
        if (best_conj_trp)
          best_trp= best_conj_trp;
      }
    }

    thd->mem_root= param.old_root;

    /* If we got a read plan, create a quick select from it. */
    if (best_trp)
    {
      records= best_trp->records;
      if (!(quick= best_trp->make_quick(&param, TRUE)) || quick->init())
      {
        delete quick;
        quick= NULL;
      }
    }
    possible_keys= param.possible_keys;

  free_mem:
    free_root(&alloc,MYF(0));			// Return memory & allocator
    thd->mem_root= param.old_root;
    thd->no_errors=0;
  }


  DBUG_EXECUTE("info", print_quick(quick, &needed_reg););

  /*
    Assume that if the user is using 'limit' we will only need to scan
    limit rows if we are using a key
  */
  DBUG_RETURN(records ? test(quick) : -1);
}

/****************************************************************************
 * Condition selectivity module
 ****************************************************************************/


/*
  Build descriptors of pseudo-indexes over columns to perform range analysis

  SYNOPSIS
    create_key_parts_for_pseudo_indexes()
      param       IN/OUT data structure for the descriptors to be built 
      used_fields bitmap of columns for which the descriptors are to be built          

  DESCRIPTION
    For each column marked in the bitmap used_fields the function builds
    a descriptor of a single-component pseudo-index over this column that
    can be used for the range analysis of the predicates over this columns. 
    The descriptors are created in the memory of param->mem_root. 
   
  RETURN
    FALSE  in the case of success
    TRUE   otherwise
*/

static
bool create_key_parts_for_pseudo_indexes(RANGE_OPT_PARAM *param,
                                         MY_BITMAP *used_fields)
{
  Field **field_ptr;
  TABLE *table= param->table;
  uint parts= 0;

  for (field_ptr= table->field; *field_ptr; field_ptr++)
  {
    if (bitmap_is_set(used_fields, (*field_ptr)->field_index))
      parts++;
  }

  KEY_PART *key_part;
  uint keys= 0;

  if (!(key_part= (KEY_PART *)  alloc_root(param->mem_root,
                                           sizeof(KEY_PART) * parts)))
    return TRUE;

  param->key_parts= key_part;

  for (field_ptr= table->field; *field_ptr; field_ptr++)
  {
    if (bitmap_is_set(used_fields, (*field_ptr)->field_index))
    {
      Field *field= *field_ptr;
      uint16 store_length;
      key_part->key= keys;
      key_part->part= 0;
      key_part->length= (uint16) field->key_length();
      store_length= key_part->length;
      if (field->real_maybe_null())
        store_length+= HA_KEY_NULL_LENGTH;
      if (field->real_type() == MYSQL_TYPE_VARCHAR)
        store_length+= HA_KEY_BLOB_LENGTH;
      key_part->store_length= store_length; 
      key_part->field= field; 
      key_part->image_type= Field::itRAW;
      key_part->flag= 0;
      param->key[keys]= key_part;
      keys++;
      key_part++;
    }
  }
  param->keys= keys;
  param->key_parts_end= key_part;

  return FALSE;
}


/*
  Estimate the number of rows in all ranges built for a column
  by the range optimizer  

  SYNOPSIS
    records_in_column_ranges()
      param      the data structure to access descriptors of pseudo indexes
                 built over columns used in the condition of the processed query
      idx        the index of the descriptor of interest in param
      tree       the tree representing ranges built for the interesting column         

  DESCRIPTION
    This function retrieves the ranges represented by the SEL_ARG 'tree' and
    for each of them r it calls the function get_column_range_cardinality()
    that estimates the number of expected rows in r. It is assumed that param
    is the data structure containing the descriptors of pseudo-indexes that
    has been built to perform range analysis of the range conditions imposed
    on the columns used in the processed query, while idx is the index of the
    descriptor created in 'param' exactly for the column for which 'tree'
    has been built by the range optimizer.    

  RETURN
    the number of rows in the retrieved ranges  
*/

static
double records_in_column_ranges(PARAM *param, uint idx, 
                                SEL_ARG *tree)
{
  SEL_ARG_RANGE_SEQ seq;
  KEY_MULTI_RANGE range;
  range_seq_t seq_it;
  double rows;
  Field *field;
  uint flags= 0;
  double total_rows= 0;
  RANGE_SEQ_IF seq_if = {NULL, sel_arg_range_seq_init, 
                         sel_arg_range_seq_next, 0, 0};
  
  /* Handle cases when we don't have a valid non-empty list of range */
  if (!tree)
    return HA_POS_ERROR;
  if (tree->type == SEL_ARG::IMPOSSIBLE)
    return (0L);

  field= tree->field;

  seq.keyno= idx;
  seq.real_keyno= MAX_KEY;
  seq.param= param;
  seq.start= tree;

  seq_it= seq_if.init((void *) &seq, 0, flags);

  while (!seq_if.next(seq_it, &range))
  {
    key_range *min_endp, *max_endp;
    min_endp= range.start_key.length? &range.start_key : NULL;
    max_endp= range.end_key.length? &range.end_key : NULL;
    rows= get_column_range_cardinality(field, min_endp, max_endp,
                                       range.range_flag);
    if (HA_POS_ERROR == rows)
    {
      total_rows= HA_POS_ERROR;
      break;
    }
    total_rows += rows;
  }    
  return total_rows;
} 


/*
  Calculate the selectivity of the condition imposed on the rows of a table

  SYNOPSIS
    calculate_cond_selectivity_for_table()
      thd        the context handle 
      table      the table of interest
      cond       conditions imposed on the rows of the table        

  DESCRIPTION
    This function calculates the selectivity of range conditions cond imposed
    on the rows of 'table' in the processed query.
    The calculated selectivity is assigned to the field table->cond_selectivity.
    
  NOTE
    Currently the selectivities of range conditions over different columns are
    considered independent. 

  RETURN
    FALSE  on success
    TRUE   otherwise 
*/

bool calculate_cond_selectivity_for_table(THD *thd, TABLE *table, Item *cond)
{
  uint keynr;
  uint max_quick_key_parts= 0;
  MY_BITMAP *used_fields= &table->cond_set;
  double table_records= table->stat_records(); 
  DBUG_ENTER("calculate_cond_selectivity_for_table");

  table->cond_selectivity= 1.0;

  if (table_records == 0)
    DBUG_RETURN(FALSE);

  if (table->pos_in_table_list->schema_table)
    DBUG_RETURN(FALSE);
  
  if (thd->variables.optimizer_use_condition_selectivity > 2 &&
      !bitmap_is_clear_all(used_fields))
  {
    /* 
      Calculate the selectivity of the range conditions not supported
      by any index
    */

    PARAM param;
    MEM_ROOT alloc;
    SEL_TREE *tree;
    SEL_ARG **key, **end;
    double rows;
    uint idx= 0;
  
    init_sql_alloc(&alloc, thd->variables.range_alloc_block_size, 0,
                   MYF(MY_THREAD_SPECIFIC));
    param.thd= thd;
    param.mem_root= &alloc;
    param.old_root= thd->mem_root;
    param.table= table;
    param.is_ror_scan= FALSE;

    if (create_key_parts_for_pseudo_indexes(&param, used_fields))
      goto free_alloc;

    param.prev_tables= param.read_tables= 0;
    param.current_table= table->map;
    param.using_real_indexes= FALSE;
    param.real_keynr[0]= 0;
    param.alloced_sel_args= 0;

    thd->no_errors=1;		    

    tree= get_mm_tree(&param, cond);

    if (!tree)
      goto free_alloc;
    
    table->reginfo.impossible_range= 0;
    if (tree->type == SEL_TREE::IMPOSSIBLE)
    {
      rows= 0;
      table->reginfo.impossible_range= 1;
      goto free_alloc;
    }  
    else if (tree->type == SEL_TREE::MAYBE)
    {
      rows= table_records;
      goto free_alloc;
    }        

    for (key= tree->keys, end= key + param.keys; key != end; key++, idx++)
    {
      if (*key)
      {
        if ((*key)->type == SEL_ARG::IMPOSSIBLE)
	{
          rows= 0;
          table->reginfo.impossible_range= 1;
          goto free_alloc;
        }          
        else
        {
          rows= records_in_column_ranges(&param, idx, *key);
          if (rows != HA_POS_ERROR)
            (*key)->field->cond_selectivity= rows/table_records;
        } 
      }
    }

    for (Field **field_ptr= table->field; *field_ptr; field_ptr++)
    {
      Field *table_field= *field_ptr;   
      if (bitmap_is_set(table->read_set, table_field->field_index) &&
          table_field->cond_selectivity < 1.0)
        table->cond_selectivity*= table_field->cond_selectivity;
    }

  free_alloc:
    thd->mem_root= param.old_root;
    free_root(&alloc, MYF(0));

  }

  /* Calculate the selectivity of the range conditions supported by indexes */

  bitmap_clear_all(used_fields);

  for (keynr= 0;  keynr < table->s->keys; keynr++)
  {
    if (table->quick_keys.is_set(keynr))
      set_if_bigger(max_quick_key_parts, table->quick_key_parts[keynr]);
  }

  for (uint quick_key_parts= max_quick_key_parts;
       quick_key_parts; quick_key_parts--)
  {
    for (keynr= 0;  keynr < table->s->keys; keynr++)
    {
      if (table->quick_keys.is_set(keynr) &&
          table->quick_key_parts[keynr] == quick_key_parts)
      {
        uint i;
        uint used_key_parts= table->quick_key_parts[keynr];
        double quick_cond_selectivity= table->quick_rows[keynr] / 
	                               table_records;
        KEY *key_info= table->key_info + keynr;
        KEY_PART_INFO* key_part= key_info->key_part;
        for (i= 0; i < used_key_parts; i++, key_part++)
        {
          if (bitmap_is_set(used_fields, key_part->fieldnr-1))
	    break; 
          bitmap_set_bit(used_fields, key_part->fieldnr-1);
        }
        if (i)
        {
          table->cond_selectivity*= quick_cond_selectivity;
          if (i != used_key_parts)
	  {
            double f1= key_info->actual_rec_per_key(i-1);
            double f2= key_info->actual_rec_per_key(i);
            table->cond_selectivity*= f1 / f2;
          }
        }
      } 
    }
  }

  /* Calculate selectivity of probably highly selective predicates */
  ulong check_rows=
    MY_MIN(thd->variables.optimizer_selectivity_sampling_limit,
        (ulong) (table_records * SELECTIVITY_SAMPLING_SHARE));
  if (cond && check_rows > SELECTIVITY_SAMPLING_THRESHOLD &&
      thd->variables.optimizer_use_condition_selectivity > 4)
  {
    find_selective_predicates_list_processor_data *dt=
      (find_selective_predicates_list_processor_data *)
      alloc_root(thd->mem_root,
                 sizeof(find_selective_predicates_list_processor_data));
    if (!dt)
      DBUG_RETURN(TRUE);
    dt->list.empty();
    dt->table= table;
    if (cond->walk(&Item::find_selective_predicates_list_processor, 0,
                    (uchar*) dt))
      DBUG_RETURN(TRUE);
    if (dt->list.elements > 0)
    {
      check_rows= check_selectivity(thd, check_rows, table, &dt->list);
      if (check_rows > SELECTIVITY_SAMPLING_THRESHOLD)
      {
        COND_STATISTIC *stat;
        List_iterator_fast<COND_STATISTIC> it(dt->list);
        double examined_rows= check_rows;
        while ((stat= it++))
        {
          if (!stat->positive)
          {
            DBUG_PRINT("info", ("To avoid 0 assigned 1 to the counter"));
            stat->positive= 1; // avoid 0
          }
          DBUG_PRINT("info", ("The predicate selectivity : %g",
                              (double)stat->positive / examined_rows));
          double selectivity= ((double)stat->positive) / examined_rows;
          table->cond_selectivity*= selectivity;
          /*
            If a field is involved then we register its selectivity in case
            there in an equality with the field.
            For example in case
            t1.a LIKE "%bla%" and t1.a = t2.b
            the selectivity we have found could be used also for t2.
          */
          if (stat->field_arg)
          {
            stat->field_arg->cond_selectivity*= selectivity;

            if (stat->field_arg->next_equal_field)
            {
              for (Field *next_field= stat->field_arg->next_equal_field;
                   next_field != stat->field_arg;
                   next_field= next_field->next_equal_field)
              {
                next_field->cond_selectivity*= selectivity;
                next_field->table->cond_selectivity*= selectivity;
              }
            }
          }
        }

      }
      /* This list and its elements put to mem_root so should not be freed */
      table->cond_selectivity_sampling_explain= &dt->list;
    }
  }

  DBUG_RETURN(FALSE);
}

/****************************************************************************
 * Condition selectivity code ends
 ****************************************************************************/

/****************************************************************************
 * Partition pruning module
 ****************************************************************************/

/*
  Store field key image to table record

  SYNOPSIS
    store_key_image_to_rec()
      field  Field which key image should be stored
      ptr    Field value in key format
      len    Length of the value, in bytes

  DESCRIPTION
    Copy the field value from its key image to the table record. The source
    is the value in key image format, occupying len bytes in buffer pointed
    by ptr. The destination is table record, in "field value in table record"
    format.
*/

void store_key_image_to_rec(Field *field, uchar *ptr, uint len)
{
  /* Do the same as print_key() does */ 
  my_bitmap_map *old_map;

  if (field->real_maybe_null())
  {
    if (*ptr)
    {
      field->set_null();
      return;
    }
    field->set_notnull();
    ptr++;
  }    
  old_map= dbug_tmp_use_all_columns(field->table,
                                    field->table->write_set);
  field->set_key_image(ptr, len); 
  dbug_tmp_restore_column_map(field->table->write_set, old_map);
}

#ifdef WITH_PARTITION_STORAGE_ENGINE

/*
  PartitionPruningModule

  This part of the code does partition pruning. Partition pruning solves the
  following problem: given a query over partitioned tables, find partitions
  that we will not need to access (i.e. partitions that we can assume to be
  empty) when executing the query.
  The set of partitions to prune doesn't depend on which query execution
  plan will be used to execute the query.
  
  HOW IT WORKS
  
  Partition pruning module makes use of RangeAnalysisModule. The following
  examples show how the problem of partition pruning can be reduced to the 
  range analysis problem:
  
  EXAMPLE 1
    Consider a query:
    
      SELECT * FROM t1 WHERE (t1.a < 5 OR t1.a = 10) AND t1.a > 3 AND t1.b='z'
    
    where table t1 is partitioned using PARTITION BY RANGE(t1.a).  An apparent
    way to find the used (i.e. not pruned away) partitions is as follows:
    
    1. analyze the WHERE clause and extract the list of intervals over t1.a
       for the above query we will get this list: {(3 < t1.a < 5), (t1.a=10)}

    2. for each interval I
       {
         find partitions that have non-empty intersection with I;
         mark them as used;
       }
       
  EXAMPLE 2
    Suppose the table is partitioned by HASH(part_func(t1.a, t1.b)). Then
    we need to:

    1. Analyze the WHERE clause and get a list of intervals over (t1.a, t1.b).
       The list of intervals we'll obtain will look like this:
       ((t1.a, t1.b) = (1,'foo')),
       ((t1.a, t1.b) = (2,'bar')), 
       ((t1,a, t1.b) > (10,'zz'))
       
    2. for each interval I 
       {
         if (the interval has form "(t1.a, t1.b) = (const1, const2)" )
         {
           calculate HASH(part_func(t1.a, t1.b));
           find which partition has records with this hash value and mark
             it as used;
         }
         else
         {
           mark all partitions as used; 
           break;
         }
       }

   For both examples the step #1 is exactly what RangeAnalysisModule could
   be used to do, if it was provided with appropriate index description
   (array of KEY_PART structures). 
   In example #1, we need to provide it with description of index(t1.a), 
   in example #2, we need to provide it with description of index(t1.a, t1.b).
   
   These index descriptions are further called "partitioning index
   descriptions". Note that it doesn't matter if such indexes really exist,
   as range analysis module only uses the description.
   
   Putting it all together, partitioning module works as follows:
   
   prune_partitions() {
     call create_partition_index_description();

     call get_mm_tree(); // invoke the RangeAnalysisModule
     
     // analyze the obtained interval list and get used partitions 
     call find_used_partitions();
  }

*/

struct st_part_prune_param;
struct st_part_opt_info;

typedef void (*mark_full_part_func)(partition_info*, uint32);

/*
  Partition pruning operation context
*/
typedef struct st_part_prune_param
{
  RANGE_OPT_PARAM range_param; /* Range analyzer parameters */

  /***************************************************************
   Following fields are filled in based solely on partitioning 
   definition and not modified after that:
   **************************************************************/
  partition_info *part_info; /* Copy of table->part_info */
  /* Function to get partition id from partitioning fields only */
  get_part_id_func get_top_partition_id_func;
  /* Function to mark a partition as used (w/all subpartitions if they exist)*/
  mark_full_part_func mark_full_partition_used;
 
  /* Partitioning 'index' description, array of key parts */
  KEY_PART *key;
  
  /*
    Number of fields in partitioning 'index' definition created for
    partitioning (0 if partitioning 'index' doesn't include partitioning
    fields)
  */
  uint part_fields;
  uint subpart_fields; /* Same as above for subpartitioning */
  
  /* 
    Number of the last partitioning field keypart in the index, or -1 if
    partitioning index definition doesn't include partitioning fields.
  */
  int last_part_partno;
  int last_subpart_partno; /* Same as above for supartitioning */

  /*
    is_part_keypart[i] == test(keypart #i in partitioning index is a member
                               used in partitioning)
    Used to maintain current values of cur_part_fields and cur_subpart_fields
  */
  my_bool *is_part_keypart;
  /* Same as above for subpartitioning */
  my_bool *is_subpart_keypart;

  my_bool ignore_part_fields; /* Ignore rest of partioning fields */

  /***************************************************************
   Following fields form find_used_partitions() recursion context:
   **************************************************************/
  SEL_ARG **arg_stack;     /* "Stack" of SEL_ARGs */
  SEL_ARG **arg_stack_end; /* Top of the stack    */
  /* Number of partitioning fields for which we have a SEL_ARG* in arg_stack */
  uint cur_part_fields;
  /* Same as cur_part_fields, but for subpartitioning */
  uint cur_subpart_fields;

  /* Iterator to be used to obtain the "current" set of used partitions */
  PARTITION_ITERATOR part_iter;

  /* Initialized bitmap of num_subparts size */
  MY_BITMAP subparts_bitmap;

  uchar *cur_min_key;
  uchar *cur_max_key;

  uint cur_min_flag, cur_max_flag;
} PART_PRUNE_PARAM;

static bool create_partition_index_description(PART_PRUNE_PARAM *prune_par);
static int find_used_partitions(PART_PRUNE_PARAM *ppar, SEL_ARG *key_tree);
static int find_used_partitions_imerge(PART_PRUNE_PARAM *ppar,
                                       SEL_IMERGE *imerge);
static int find_used_partitions_imerge_list(PART_PRUNE_PARAM *ppar,
                                            List<SEL_IMERGE> &merges);
static void mark_all_partitions_as_used(partition_info *part_info);

#ifndef DBUG_OFF
static void print_partitioning_index(KEY_PART *parts, KEY_PART *parts_end);
static void dbug_print_field(Field *field);
static void dbug_print_segment_range(SEL_ARG *arg, KEY_PART *part);
static void dbug_print_singlepoint_range(SEL_ARG **start, uint num);
#endif


/**
  Perform partition pruning for a given table and condition.

  @param      thd            Thread handle
  @param      table          Table to perform partition pruning for
  @param      pprune_cond    Condition to use for partition pruning
  
  @note This function assumes that lock_partitions are setup when it
  is invoked. The function analyzes the condition, finds partitions that
  need to be used to retrieve the records that match the condition, and 
  marks them as used by setting appropriate bit in part_info->read_partitions
  In the worst case all partitions are marked as used. If the table is not
  yet locked, it will also unset bits in part_info->lock_partitions that is
  not set in read_partitions.

  This function returns promptly if called for non-partitioned table.

  @return Operation status
    @retval true  Failure
    @retval false Success
*/

bool prune_partitions(THD *thd, TABLE *table, Item *pprune_cond)
{
  bool retval= FALSE;
  partition_info *part_info = table->part_info;
  DBUG_ENTER("prune_partitions");

  if (!part_info)
    DBUG_RETURN(FALSE); /* not a partitioned table */
  
  if (!pprune_cond)
  {
    mark_all_partitions_as_used(part_info);
    DBUG_RETURN(FALSE);
  }
  
  PART_PRUNE_PARAM prune_param;
  MEM_ROOT alloc;
  RANGE_OPT_PARAM  *range_par= &prune_param.range_param;
  my_bitmap_map *old_sets[2];

  prune_param.part_info= part_info;
  init_sql_alloc(&alloc, thd->variables.range_alloc_block_size, 0,
                 MYF(MY_THREAD_SPECIFIC));
  range_par->mem_root= &alloc;
  range_par->old_root= thd->mem_root;

  if (create_partition_index_description(&prune_param))
  {
    mark_all_partitions_as_used(part_info);
    free_root(&alloc,MYF(0));		// Return memory & allocator
    DBUG_RETURN(FALSE);
  }
  
  dbug_tmp_use_all_columns(table, old_sets, 
                           table->read_set, table->write_set);
  range_par->thd= thd;
  range_par->table= table;
  /* range_par->cond doesn't need initialization */
  range_par->prev_tables= range_par->read_tables= 0;
  range_par->current_table= table->map;

  range_par->keys= 1; // one index
  range_par->using_real_indexes= FALSE;
  range_par->remove_jump_scans= FALSE;
  range_par->real_keynr[0]= 0;
  range_par->alloced_sel_args= 0;

  thd->no_errors=1;				// Don't warn about NULL
  thd->mem_root=&alloc;

  bitmap_clear_all(&part_info->read_partitions);

  prune_param.key= prune_param.range_param.key_parts;
  SEL_TREE *tree;
  int res;

  tree= get_mm_tree(range_par, pprune_cond);
  if (!tree)
    goto all_used;

  if (tree->type == SEL_TREE::IMPOSSIBLE)
  {
    retval= TRUE;
    goto end;
  }

  if (tree->type != SEL_TREE::KEY && tree->type != SEL_TREE::KEY_SMALLER)
    goto all_used;

  if (tree->merges.is_empty())
  {
    /* Range analysis has produced a single list of intervals. */
    prune_param.arg_stack_end= prune_param.arg_stack;
    prune_param.cur_part_fields= 0;
    prune_param.cur_subpart_fields= 0;
    
    prune_param.cur_min_key= prune_param.range_param.min_key;
    prune_param.cur_max_key= prune_param.range_param.max_key;
    prune_param.cur_min_flag= prune_param.cur_max_flag= 0;

    init_all_partitions_iterator(part_info, &prune_param.part_iter);
    if (!tree->keys[0] || (-1 == (res= find_used_partitions(&prune_param,
                                                            tree->keys[0]))))
      goto all_used;
  }
  else
  {
    if (tree->merges.elements == 1)
    {
      /* 
        Range analysis has produced a "merge" of several intervals lists, a 
        SEL_TREE that represents an expression in form         
          sel_imerge = (tree1 OR tree2 OR ... OR treeN)
        that cannot be reduced to one tree. This can only happen when 
        partitioning index has several keyparts and the condition is OR of
        conditions that refer to different key parts. For example, we'll get
        here for "partitioning_field=const1 OR subpartitioning_field=const2"
      */
      if (-1 == (res= find_used_partitions_imerge(&prune_param,
                                                  tree->merges.head())))
        goto all_used;
    }
    else
    {
      /* 
        Range analysis has produced a list of several imerges, i.e. a
        structure that represents a condition in form 
        imerge_list= (sel_imerge1 AND sel_imerge2 AND ... AND sel_imergeN)
        This is produced for complicated WHERE clauses that range analyzer
        can't really analyze properly.
      */
      if (-1 == (res= find_used_partitions_imerge_list(&prune_param,
                                                       tree->merges)))
        goto all_used;
    }
  }
  
  /*
    res == 0 => no used partitions => retval=TRUE
    res == 1 => some used partitions => retval=FALSE
    res == -1 - we jump over this line to all_used:
  */
  retval= test(!res);
  goto end;

all_used:
  retval= FALSE; // some partitions are used
  mark_all_partitions_as_used(prune_param.part_info);
end:
  dbug_tmp_restore_column_maps(table->read_set, table->write_set, old_sets);
  thd->no_errors=0;
  thd->mem_root= range_par->old_root;
  free_root(&alloc,MYF(0));			// Return memory & allocator
  /*
    Must be a subset of the locked partitions.
    lock_partitions contains the partitions marked by explicit partition
    selection (... t PARTITION (pX) ...) and we must only use partitions
    within that set.
  */
  bitmap_intersect(&prune_param.part_info->read_partitions,
                   &prune_param.part_info->lock_partitions);
  /*
    If not yet locked, also prune partitions to lock if not UPDATEing
    partition key fields. This will also prune lock_partitions if we are under
    LOCK TABLES, so prune away calls to start_stmt().
    TODO: enhance this prune locking to also allow pruning of
    'UPDATE t SET part_key = const WHERE cond_is_prunable' so it adds
    a lock for part_key partition.
  */
  if (table->file->get_lock_type() == F_UNLCK &&
      !partition_key_modified(table, table->write_set))
  {
    bitmap_copy(&prune_param.part_info->lock_partitions,
                &prune_param.part_info->read_partitions);
  }
  if (bitmap_is_clear_all(&(prune_param.part_info->read_partitions)))
  {
    table->all_partitions_pruned_away= true;
    retval= TRUE;
  }
  DBUG_RETURN(retval);
}


/*
  For SEL_ARG* array, store sel_arg->min values into table record buffer

  SYNOPSIS
    store_selargs_to_rec()
      ppar   Partition pruning context
      start  Array of SEL_ARG* for which the minimum values should be stored
      num    Number of elements in the array

  DESCRIPTION
    For each SEL_ARG* interval in the specified array, store the left edge
    field value (sel_arg->min, key image format) into the table record.
*/

static void store_selargs_to_rec(PART_PRUNE_PARAM *ppar, SEL_ARG **start,
                                 int num)
{
  KEY_PART *parts= ppar->range_param.key_parts;
  for (SEL_ARG **end= start + num; start != end; start++)
  {
    SEL_ARG *sel_arg= (*start);
    store_key_image_to_rec(sel_arg->field, sel_arg->min_value,
                           parts[sel_arg->part].length);
  }
}


/* Mark a partition as used in the case when there are no subpartitions */
static void mark_full_partition_used_no_parts(partition_info* part_info,
                                              uint32 part_id)
{
  DBUG_ENTER("mark_full_partition_used_no_parts");
  DBUG_PRINT("enter", ("Mark partition %u as used", part_id));
  bitmap_set_bit(&part_info->read_partitions, part_id);
  DBUG_VOID_RETURN;
}


/* Mark a partition as used in the case when there are subpartitions */
static void mark_full_partition_used_with_parts(partition_info *part_info,
                                                uint32 part_id)
{
  uint32 start= part_id * part_info->num_subparts;
  uint32 end=   start + part_info->num_subparts; 
  DBUG_ENTER("mark_full_partition_used_with_parts");

  for (; start != end; start++)
  {
    DBUG_PRINT("info", ("1:Mark subpartition %u as used", start));
    bitmap_set_bit(&part_info->read_partitions, start);
  }
  DBUG_VOID_RETURN;
}

/*
  Find the set of used partitions for List<SEL_IMERGE>
  SYNOPSIS
    find_used_partitions_imerge_list
      ppar      Partition pruning context.
      key_tree  Intervals tree to perform pruning for.
      
  DESCRIPTION
    List<SEL_IMERGE> represents "imerge1 AND imerge2 AND ...". 
    The set of used partitions is an intersection of used partitions sets
    for imerge_{i}.
    We accumulate this intersection in a separate bitmap.
 
  RETURN 
    See find_used_partitions()
*/

static int find_used_partitions_imerge_list(PART_PRUNE_PARAM *ppar,
                                            List<SEL_IMERGE> &merges)
{
  MY_BITMAP all_merges;
  uint bitmap_bytes;
  my_bitmap_map *bitmap_buf;
  uint n_bits= ppar->part_info->read_partitions.n_bits;
  bitmap_bytes= bitmap_buffer_size(n_bits);
  if (!(bitmap_buf= (my_bitmap_map*) alloc_root(ppar->range_param.mem_root,
                                                bitmap_bytes)))
  {
    /*
      Fallback, process just the first SEL_IMERGE. This can leave us with more
      partitions marked as used then actually needed.
    */
    return find_used_partitions_imerge(ppar, merges.head());
  }
  bitmap_init(&all_merges, bitmap_buf, n_bits, FALSE);
  bitmap_set_prefix(&all_merges, n_bits);

  List_iterator<SEL_IMERGE> it(merges);
  SEL_IMERGE *imerge;
  while ((imerge=it++))
  {
    int res= find_used_partitions_imerge(ppar, imerge);
    if (!res)
    {
      /* no used partitions on one ANDed imerge => no used partitions at all */
      return 0;
    }

    if (res != -1)
      bitmap_intersect(&all_merges, &ppar->part_info->read_partitions);


    if (bitmap_is_clear_all(&all_merges))
      return 0;

    bitmap_clear_all(&ppar->part_info->read_partitions);
  }
  memcpy(ppar->part_info->read_partitions.bitmap, all_merges.bitmap,
         bitmap_bytes);
  return 1;
}


/*
  Find the set of used partitions for SEL_IMERGE structure
  SYNOPSIS
    find_used_partitions_imerge()
      ppar      Partition pruning context.
      key_tree  Intervals tree to perform pruning for.
      
  DESCRIPTION
    SEL_IMERGE represents "tree1 OR tree2 OR ...". The implementation is
    trivial - just use mark used partitions for each tree and bail out early
    if for some tree_{i} all partitions are used.
 
  RETURN 
    See find_used_partitions().
*/

static
int find_used_partitions_imerge(PART_PRUNE_PARAM *ppar, SEL_IMERGE *imerge)
{
  int res= 0;
  for (SEL_TREE **ptree= imerge->trees; ptree < imerge->trees_next; ptree++)
  {
    ppar->arg_stack_end= ppar->arg_stack;
    ppar->cur_part_fields= 0;
    ppar->cur_subpart_fields= 0;
    
    ppar->cur_min_key= ppar->range_param.min_key;
    ppar->cur_max_key= ppar->range_param.max_key;
    ppar->cur_min_flag= ppar->cur_max_flag= 0;

    init_all_partitions_iterator(ppar->part_info, &ppar->part_iter);
    SEL_ARG *key_tree= (*ptree)->keys[0];
    if (!key_tree || (-1 == (res |= find_used_partitions(ppar, key_tree))))
      return -1;
  }
  return res;
}


/*
  Collect partitioning ranges for the SEL_ARG tree and mark partitions as used

  SYNOPSIS
    find_used_partitions()
      ppar      Partition pruning context.
      key_tree  SEL_ARG range tree to perform pruning for

  DESCRIPTION
    This function 
      * recursively walks the SEL_ARG* tree collecting partitioning "intervals"
      * finds the partitions one needs to use to get rows in these intervals
      * marks these partitions as used.
    The next session desribes the process in greater detail.
 
  IMPLEMENTATION
    TYPES OF RESTRICTIONS THAT WE CAN OBTAIN PARTITIONS FOR    
    We can find out which [sub]partitions to use if we obtain restrictions on 
    [sub]partitioning fields in the following form:
    1.  "partition_field1=const1 AND ... AND partition_fieldN=constN"
    1.1  Same as (1) but for subpartition fields

    If partitioning supports interval analysis (i.e. partitioning is a
    function of a single table field, and partition_info::
    get_part_iter_for_interval != NULL), then we can also use condition in
    this form:
    2.  "const1 <=? partition_field <=? const2"
    2.1  Same as (2) but for subpartition_field

    INFERRING THE RESTRICTIONS FROM SEL_ARG TREE
    
    The below is an example of what SEL_ARG tree may represent:
    
    (start)
     |                           $
     |   Partitioning keyparts   $  subpartitioning keyparts
     |                           $
     |     ...          ...      $
     |      |            |       $
     | +---------+  +---------+  $  +-----------+  +-----------+
     \-| par1=c1 |--| par2=c2 |-----| subpar1=c3|--| subpar2=c5|
       +---------+  +---------+  $  +-----------+  +-----------+
            |                    $        |             |
            |                    $        |        +-----------+ 
            |                    $        |        | subpar2=c6|
            |                    $        |        +-----------+ 
            |                    $        |
            |                    $  +-----------+  +-----------+
            |                    $  | subpar1=c4|--| subpar2=c8|
            |                    $  +-----------+  +-----------+
            |                    $         
            |                    $
       +---------+               $  +------------+  +------------+
       | par1=c2 |------------------| subpar1=c10|--| subpar2=c12|
       +---------+               $  +------------+  +------------+
            |                    $
           ...                   $

    The up-down connections are connections via SEL_ARG::left and
    SEL_ARG::right. A horizontal connection to the right is the
    SEL_ARG::next_key_part connection.
    
    find_used_partitions() traverses the entire tree via recursion on
     * SEL_ARG::next_key_part (from left to right on the picture)
     * SEL_ARG::left|right (up/down on the pic). Left-right recursion is
       performed for each depth level.
    
    Recursion descent on SEL_ARG::next_key_part is used to accumulate (in
    ppar->arg_stack) constraints on partitioning and subpartitioning fields.
    For the example in the above picture, one of stack states is:
      in find_used_partitions(key_tree = "subpar2=c5") (***)
      in find_used_partitions(key_tree = "subpar1=c3")
      in find_used_partitions(key_tree = "par2=c2")   (**)
      in find_used_partitions(key_tree = "par1=c1")
      in prune_partitions(...)
    We apply partitioning limits as soon as possible, e.g. when we reach the
    depth (**), we find which partition(s) correspond to "par1=c1 AND par2=c2",
    and save them in ppar->part_iter.
    When we reach the depth (***), we find which subpartition(s) correspond to
    "subpar1=c3 AND subpar2=c5", and then mark appropriate subpartitions in
    appropriate subpartitions as used.
    
    It is possible that constraints on some partitioning fields are missing.
    For the above example, consider this stack state:
      in find_used_partitions(key_tree = "subpar2=c12") (***)
      in find_used_partitions(key_tree = "subpar1=c10")
      in find_used_partitions(key_tree = "par1=c2")
      in prune_partitions(...)
    Here we don't have constraints for all partitioning fields. Since we've
    never set the ppar->part_iter to contain used set of partitions, we use
    its default "all partitions" value.  We get  subpartition id for 
    "subpar1=c3 AND subpar2=c5", and mark that subpartition as used in every
    partition.

    The inverse is also possible: we may get constraints on partitioning
    fields, but not constraints on subpartitioning fields. In that case,
    calls to find_used_partitions() with depth below (**) will return -1,
    and we will mark entire partition as used.

  TODO
    Replace recursion on SEL_ARG::left and SEL_ARG::right with a loop

  RETURN
    1   OK, one or more [sub]partitions are marked as used.
    0   The passed condition doesn't match any partitions
   -1   Couldn't infer any partition pruning "intervals" from the passed 
        SEL_ARG* tree (which means that all partitions should be marked as
        used) Marking partitions as used is the responsibility of the caller.
*/

static 
int find_used_partitions(PART_PRUNE_PARAM *ppar, SEL_ARG *key_tree)
{
  int res, left_res=0, right_res=0;
  int key_tree_part= (int)key_tree->part;
  bool set_full_part_if_bad_ret= FALSE;
  bool ignore_part_fields= ppar->ignore_part_fields;
  bool did_set_ignore_part_fields= FALSE;
  RANGE_OPT_PARAM *range_par= &(ppar->range_param);

  if (check_stack_overrun(range_par->thd, 3*STACK_MIN_SIZE, NULL))
    return -1;

  if (key_tree->left != &null_element)
  {
    if (-1 == (left_res= find_used_partitions(ppar,key_tree->left)))
      return -1;
  }

  /* Push SEL_ARG's to stack to enable looking backwards as well */
  ppar->cur_part_fields+= ppar->is_part_keypart[key_tree_part];
  ppar->cur_subpart_fields+= ppar->is_subpart_keypart[key_tree_part];
  *(ppar->arg_stack_end++)= key_tree;

  if (ignore_part_fields)
  {
    /*
      We come here when a condition on the first partitioning
      fields led to evaluating the partitioning condition
      (due to finding a condition of the type a < const or
      b > const). Thus we must ignore the rest of the
      partitioning fields but we still want to analyse the
      subpartitioning fields.
    */
    if (key_tree->next_key_part)
      res= find_used_partitions(ppar, key_tree->next_key_part);
    else
      res= -1;
    goto pop_and_go_right;
  }

  if (key_tree->type == SEL_ARG::KEY_RANGE)
  {
    if (ppar->part_info->get_part_iter_for_interval && 
        key_tree->part <= ppar->last_part_partno)
    {
      /* Collect left and right bound, their lengths and flags */
      uchar *min_key= ppar->cur_min_key;
      uchar *max_key= ppar->cur_max_key;
      uchar *tmp_min_key= min_key;
      uchar *tmp_max_key= max_key;
      key_tree->store_min(ppar->key[key_tree->part].store_length,
                          &tmp_min_key, ppar->cur_min_flag);
      key_tree->store_max(ppar->key[key_tree->part].store_length,
                          &tmp_max_key, ppar->cur_max_flag);
      uint flag;
      if (key_tree->next_key_part &&
          key_tree->next_key_part->part == key_tree->part+1 &&
          key_tree->next_key_part->part <= ppar->last_part_partno &&
          key_tree->next_key_part->type == SEL_ARG::KEY_RANGE)
      {
        /*
          There are more key parts for partition pruning to handle
          This mainly happens when the condition is an equality
          condition.
        */
        if ((tmp_min_key - min_key) == (tmp_max_key - max_key) && 
            (memcmp(min_key, max_key, (uint)(tmp_max_key - max_key)) == 0) &&
            !key_tree->min_flag && !key_tree->max_flag)
        {
          /* Set 'parameters' */
          ppar->cur_min_key= tmp_min_key;
          ppar->cur_max_key= tmp_max_key;
          uint save_min_flag= ppar->cur_min_flag;
          uint save_max_flag= ppar->cur_max_flag;

          ppar->cur_min_flag|= key_tree->min_flag;
          ppar->cur_max_flag|= key_tree->max_flag;
          
          res= find_used_partitions(ppar, key_tree->next_key_part);
           
          /* Restore 'parameters' back */
          ppar->cur_min_key= min_key;
          ppar->cur_max_key= max_key;

          ppar->cur_min_flag= save_min_flag;
          ppar->cur_max_flag= save_max_flag;
          goto pop_and_go_right;
        }
        /* We have arrived at the last field in the partition pruning */
        uint tmp_min_flag= key_tree->min_flag,
             tmp_max_flag= key_tree->max_flag;
        if (!tmp_min_flag)
          key_tree->next_key_part->store_min_key(ppar->key,
                                                 &tmp_min_key,
                                                 &tmp_min_flag,
                                                 ppar->last_part_partno);
        if (!tmp_max_flag)
          key_tree->next_key_part->store_max_key(ppar->key,
                                                 &tmp_max_key,
                                                 &tmp_max_flag,
                                                 ppar->last_part_partno);
        flag= tmp_min_flag | tmp_max_flag;
      }
      else
        flag= key_tree->min_flag | key_tree->max_flag;
      
      if (tmp_min_key != range_par->min_key)
        flag&= ~NO_MIN_RANGE;
      else
        flag|= NO_MIN_RANGE;
      if (tmp_max_key != range_par->max_key)
        flag&= ~NO_MAX_RANGE;
      else
        flag|= NO_MAX_RANGE;

      /*
        We need to call the interval mapper if we have a condition which
        makes sense to prune on. In the example of COLUMNS on a and
        b it makes sense if we have a condition on a, or conditions on
        both a and b. If we only have conditions on b it might make sense
        but this is a harder case we will solve later. For the harder case
        this clause then turns into use of all partitions and thus we
        simply set res= -1 as if the mapper had returned that.
        TODO: What to do here is defined in WL#4065.
      */
      if (ppar->arg_stack[0]->part == 0)
      {
        uint32 i;
        uint32 store_length_array[MAX_KEY];
        uint32 num_keys= ppar->part_fields;

        for (i= 0; i < num_keys; i++)
          store_length_array[i]= ppar->key[i].store_length;
        res= ppar->part_info->
             get_part_iter_for_interval(ppar->part_info,
                                        FALSE,
                                        store_length_array,
                                        range_par->min_key,
                                        range_par->max_key,
                                        tmp_min_key - range_par->min_key,
                                        tmp_max_key - range_par->max_key,
                                        flag,
                                        &ppar->part_iter);
        if (!res)
          goto pop_and_go_right; /* res==0 --> no satisfying partitions */
      }
      else
        res= -1;

      if (res == -1)
      {
        /* get a full range iterator */
        init_all_partitions_iterator(ppar->part_info, &ppar->part_iter);
      }
      /* 
        Save our intent to mark full partition as used if we will not be able
        to obtain further limits on subpartitions
      */
      if (key_tree_part < ppar->last_part_partno)
      {
        /*
          We need to ignore the rest of the partitioning fields in all
          evaluations after this
        */
        did_set_ignore_part_fields= TRUE;
        ppar->ignore_part_fields= TRUE;
      }
      set_full_part_if_bad_ret= TRUE;
      goto process_next_key_part;
    }

    if (key_tree_part == ppar->last_subpart_partno && 
        (NULL != ppar->part_info->get_subpart_iter_for_interval))
    {
      PARTITION_ITERATOR subpart_iter;
      DBUG_EXECUTE("info", dbug_print_segment_range(key_tree,
                                                    range_par->key_parts););
      res= ppar->part_info->
           get_subpart_iter_for_interval(ppar->part_info,
                                         TRUE,
                                         NULL, /* Currently not used here */
                                         key_tree->min_value, 
                                         key_tree->max_value,
                                         0, 0, /* Those are ignored here */
                                         key_tree->min_flag |
                                           key_tree->max_flag,
                                         &subpart_iter);
      DBUG_ASSERT(res); /* We can't get "no satisfying subpartitions" */
      if (res == -1)
        goto pop_and_go_right; /* all subpartitions satisfy */
        
      uint32 subpart_id;
      bitmap_clear_all(&ppar->subparts_bitmap);
      while ((subpart_id= subpart_iter.get_next(&subpart_iter)) !=
             NOT_A_PARTITION_ID)
        bitmap_set_bit(&ppar->subparts_bitmap, subpart_id);

      /* Mark each partition as used in each subpartition.  */
      uint32 part_id;
      while ((part_id= ppar->part_iter.get_next(&ppar->part_iter)) !=
              NOT_A_PARTITION_ID)
      {
        for (uint i= 0; i < ppar->part_info->num_subparts; i++)
          if (bitmap_is_set(&ppar->subparts_bitmap, i))
            bitmap_set_bit(&ppar->part_info->read_partitions,
                           part_id * ppar->part_info->num_subparts + i);
      }
      goto pop_and_go_right;
    }

    if (key_tree->is_singlepoint())
    {
      if (key_tree_part == ppar->last_part_partno &&
          ppar->cur_part_fields == ppar->part_fields &&
          ppar->part_info->get_part_iter_for_interval == NULL)
      {
        /* 
          Ok, we've got "fieldN<=>constN"-type SEL_ARGs for all partitioning
          fields. Save all constN constants into table record buffer.
        */
        store_selargs_to_rec(ppar, ppar->arg_stack, ppar->part_fields);
        DBUG_EXECUTE("info", dbug_print_singlepoint_range(ppar->arg_stack,
                                                       ppar->part_fields););
        uint32 part_id;
        longlong func_value;
        /* Find in which partition the {const1, ...,constN} tuple goes */
        if (ppar->get_top_partition_id_func(ppar->part_info, &part_id,
                                            &func_value))
        {
          res= 0; /* No satisfying partitions */
          goto pop_and_go_right;
        }
        /* Rembember the limit we got - single partition #part_id */
        init_single_partition_iterator(part_id, &ppar->part_iter);
        
        /*
          If there are no subpartitions/we fail to get any limit for them, 
          then we'll mark full partition as used. 
        */
        set_full_part_if_bad_ret= TRUE;
        goto process_next_key_part;
      }

      if (key_tree_part == ppar->last_subpart_partno &&
          ppar->cur_subpart_fields == ppar->subpart_fields)
      {
        /* 
          Ok, we've got "fieldN<=>constN"-type SEL_ARGs for all subpartitioning
          fields. Save all constN constants into table record buffer.
        */
        store_selargs_to_rec(ppar, ppar->arg_stack_end - ppar->subpart_fields,
                             ppar->subpart_fields);
        DBUG_EXECUTE("info", dbug_print_singlepoint_range(ppar->arg_stack_end- 
                                                       ppar->subpart_fields,
                                                       ppar->subpart_fields););
        /* Find the subpartition (it's HASH/KEY so we always have one) */
        partition_info *part_info= ppar->part_info;
        uint32 part_id, subpart_id;
                 
        if (part_info->get_subpartition_id(part_info, &subpart_id))
          return 0;

        /* Mark this partition as used in each subpartition. */
        while ((part_id= ppar->part_iter.get_next(&ppar->part_iter)) !=
                NOT_A_PARTITION_ID)
        {
          bitmap_set_bit(&part_info->read_partitions,
                         part_id * part_info->num_subparts + subpart_id);
        }
        res= 1; /* Some partitions were marked as used */
        goto pop_and_go_right;
      }
    }
    else
    {
      /* 
        Can't handle condition on current key part. If we're that deep that 
        we're processing subpartititoning's key parts, this means we'll not be
        able to infer any suitable condition, so bail out.
      */
      if (key_tree_part >= ppar->last_part_partno)
      {
        res= -1;
        goto pop_and_go_right;
      }
      /*
        No meaning in continuing with rest of partitioning key parts.
        Will try to continue with subpartitioning key parts.
      */
      ppar->ignore_part_fields= true;
      did_set_ignore_part_fields= true;
      goto process_next_key_part;
    }
  }

process_next_key_part:
  if (key_tree->next_key_part)
    res= find_used_partitions(ppar, key_tree->next_key_part);
  else
    res= -1;

  if (did_set_ignore_part_fields)
  {
    /*
      We have returned from processing all key trees linked to our next
      key part. We are ready to be moving down (using right pointers) and
      this tree is a new evaluation requiring its own decision on whether
      to ignore partitioning fields.
    */
    ppar->ignore_part_fields= FALSE;
  }
  if (set_full_part_if_bad_ret)
  {
    if (res == -1)
    {
      /* Got "full range" for subpartitioning fields */
      uint32 part_id;
      bool found= FALSE;
      while ((part_id= ppar->part_iter.get_next(&ppar->part_iter)) !=
             NOT_A_PARTITION_ID)
      {
        ppar->mark_full_partition_used(ppar->part_info, part_id);
        found= TRUE;
      }
      res= test(found);
    }
    /*
      Restore the "used partitions iterator" to the default setting that
      specifies iteration over all partitions.
    */
    init_all_partitions_iterator(ppar->part_info, &ppar->part_iter);
  }

pop_and_go_right:
  /* Pop this key part info off the "stack" */
  ppar->arg_stack_end--;
  ppar->cur_part_fields-=    ppar->is_part_keypart[key_tree_part];
  ppar->cur_subpart_fields-= ppar->is_subpart_keypart[key_tree_part];

  if (res == -1)
    return -1;
  if (key_tree->right != &null_element)
  {
    if (-1 == (right_res= find_used_partitions(ppar,key_tree->right)))
      return -1;
  }
  return (left_res || right_res || res);
}
 

static void mark_all_partitions_as_used(partition_info *part_info)
{
  bitmap_copy(&(part_info->read_partitions),
              &(part_info->lock_partitions));
}


/*
  Check if field types allow to construct partitioning index description
 
  SYNOPSIS
    fields_ok_for_partition_index()
      pfield  NULL-terminated array of pointers to fields.

  DESCRIPTION
    For an array of fields, check if we can use all of the fields to create
    partitioning index description.
    
    We can't process GEOMETRY fields - for these fields singlepoint intervals
    cant be generated, and non-singlepoint are "special" kinds of intervals
    to which our processing logic can't be applied.

    It is not known if we could process ENUM fields, so they are disabled to be
    on the safe side.

  RETURN 
    TRUE   Yes, fields can be used in partitioning index
    FALSE  Otherwise
*/

static bool fields_ok_for_partition_index(Field **pfield)
{
  if (!pfield)
    return FALSE;
  for (; (*pfield); pfield++)
  {
    enum_field_types ftype= (*pfield)->real_type();
    if (ftype == MYSQL_TYPE_ENUM || ftype == MYSQL_TYPE_GEOMETRY)
      return FALSE;
  }
  return TRUE;
}


/*
  Create partition index description and fill related info in the context
  struct

  SYNOPSIS
    create_partition_index_description()
      prune_par  INOUT Partition pruning context

  DESCRIPTION
    Create partition index description. Partition index description is:

      part_index(used_fields_list(part_expr), used_fields_list(subpart_expr))

    If partitioning/sub-partitioning uses BLOB or Geometry fields, then
    corresponding fields_list(...) is not included into index description
    and we don't perform partition pruning for partitions/subpartitions.

  RETURN
    TRUE   Out of memory or can't do partition pruning at all
    FALSE  OK
*/

static bool create_partition_index_description(PART_PRUNE_PARAM *ppar)
{
  RANGE_OPT_PARAM *range_par= &(ppar->range_param);
  partition_info *part_info= ppar->part_info;
  uint used_part_fields, used_subpart_fields;

  used_part_fields= fields_ok_for_partition_index(part_info->part_field_array) ?
                      part_info->num_part_fields : 0;
  used_subpart_fields= 
    fields_ok_for_partition_index(part_info->subpart_field_array)? 
      part_info->num_subpart_fields : 0;
  
  uint total_parts= used_part_fields + used_subpart_fields;

  ppar->ignore_part_fields= FALSE;
  ppar->part_fields=      used_part_fields;
  ppar->last_part_partno= (int)used_part_fields - 1;

  ppar->subpart_fields= used_subpart_fields;
  ppar->last_subpart_partno= 
    used_subpart_fields?(int)(used_part_fields + used_subpart_fields - 1): -1;

  if (part_info->is_sub_partitioned())
  {
    ppar->mark_full_partition_used=  mark_full_partition_used_with_parts;
    ppar->get_top_partition_id_func= part_info->get_part_partition_id;
  }
  else
  {
    ppar->mark_full_partition_used=  mark_full_partition_used_no_parts;
    ppar->get_top_partition_id_func= part_info->get_partition_id;
  }

  KEY_PART *key_part;
  MEM_ROOT *alloc= range_par->mem_root;
  if (!total_parts || 
      !(key_part= (KEY_PART*)alloc_root(alloc, sizeof(KEY_PART)*
                                               total_parts)) ||
      !(ppar->arg_stack= (SEL_ARG**)alloc_root(alloc, sizeof(SEL_ARG*)* 
                                                      total_parts)) ||
      !(ppar->is_part_keypart= (my_bool*)alloc_root(alloc, sizeof(my_bool)*
                                                           total_parts)) ||
      !(ppar->is_subpart_keypart= (my_bool*)alloc_root(alloc, sizeof(my_bool)*
                                                           total_parts)))
    return TRUE;
 
  if (ppar->subpart_fields)
  {
    my_bitmap_map *buf;
    uint32 bufsize= bitmap_buffer_size(ppar->part_info->num_subparts);
    if (!(buf= (my_bitmap_map*) alloc_root(alloc, bufsize)))
      return TRUE;
    bitmap_init(&ppar->subparts_bitmap, buf, ppar->part_info->num_subparts,
                FALSE);
  }
  range_par->key_parts= key_part;
  Field **field= (ppar->part_fields)? part_info->part_field_array :
                                           part_info->subpart_field_array;
  bool in_subpart_fields= FALSE;
  for (uint part= 0; part < total_parts; part++, key_part++)
  {
    key_part->key=          0;
    key_part->part=	    part;
    key_part->length= (uint16)(*field)->key_length();
    key_part->store_length= (uint16)get_partition_field_store_length(*field);

    DBUG_PRINT("info", ("part %u length %u store_length %u", part,
                         key_part->length, key_part->store_length));

    key_part->field=        (*field);
    key_part->image_type =  Field::itRAW;
    /* 
      We set keypart flag to 0 here as the only HA_PART_KEY_SEG is checked
      in the RangeAnalysisModule.
    */
    key_part->flag=         0;
    /* We don't set key_parts->null_bit as it will not be used */

    ppar->is_part_keypart[part]= !in_subpart_fields;
    ppar->is_subpart_keypart[part]= in_subpart_fields;

    /*
      Check if this was last field in this array, in this case we
      switch to subpartitioning fields. (This will only happens if
      there are subpartitioning fields to cater for).
    */
    if (!*(++field))
    {
      field= part_info->subpart_field_array;
      in_subpart_fields= TRUE;
    }
  }
  range_par->key_parts_end= key_part;

  DBUG_EXECUTE("info", print_partitioning_index(range_par->key_parts,
                                                range_par->key_parts_end););
  return FALSE;
}


#ifndef DBUG_OFF

static void print_partitioning_index(KEY_PART *parts, KEY_PART *parts_end)
{
  DBUG_ENTER("print_partitioning_index");
  DBUG_LOCK_FILE;
  fprintf(DBUG_FILE, "partitioning INDEX(");
  for (KEY_PART *p=parts; p != parts_end; p++)
  {
    fprintf(DBUG_FILE, "%s%s", p==parts?"":" ,", p->field->field_name);
  }
  fputs(");\n", DBUG_FILE);
  DBUG_UNLOCK_FILE;
  DBUG_VOID_RETURN;
}

/* Print field value into debug trace, in NULL-aware way. */
static void dbug_print_field(Field *field)
{
  if (field->is_real_null())
    fprintf(DBUG_FILE, "NULL");
  else
  {
    char buf[256];
    String str(buf, sizeof(buf), &my_charset_bin);
    str.length(0);
    String *pstr;
    pstr= field->val_str(&str);
    fprintf(DBUG_FILE, "'%s'", pstr->c_ptr_safe());
  }
}


/* Print a "c1 < keypartX < c2" - type interval into debug trace. */
static void dbug_print_segment_range(SEL_ARG *arg, KEY_PART *part)
{
  DBUG_ENTER("dbug_print_segment_range");
  DBUG_LOCK_FILE;
  if (!(arg->min_flag & NO_MIN_RANGE))
  {
    store_key_image_to_rec(part->field, arg->min_value, part->length);
    dbug_print_field(part->field);
    if (arg->min_flag & NEAR_MIN)
      fputs(" < ", DBUG_FILE);
    else
      fputs(" <= ", DBUG_FILE);
  }

  fprintf(DBUG_FILE, "%s", part->field->field_name);

  if (!(arg->max_flag & NO_MAX_RANGE))
  {
    if (arg->max_flag & NEAR_MAX)
      fputs(" < ", DBUG_FILE);
    else
      fputs(" <= ", DBUG_FILE);
    store_key_image_to_rec(part->field, arg->max_value, part->length);
    dbug_print_field(part->field);
  }
  fputs("\n", DBUG_FILE);
  DBUG_UNLOCK_FILE;
  DBUG_VOID_RETURN;
}


/*
  Print a singlepoint multi-keypart range interval to debug trace
 
  SYNOPSIS
    dbug_print_singlepoint_range()
      start  Array of SEL_ARG* ptrs representing conditions on key parts
      num    Number of elements in the array.

  DESCRIPTION
    This function prints a "keypartN=constN AND ... AND keypartK=constK"-type 
    interval to debug trace.
*/

static void dbug_print_singlepoint_range(SEL_ARG **start, uint num)
{
  DBUG_ENTER("dbug_print_singlepoint_range");
  DBUG_LOCK_FILE;
  SEL_ARG **end= start + num;

  for (SEL_ARG **arg= start; arg != end; arg++)
  {
    Field *field= (*arg)->field;
    fprintf(DBUG_FILE, "%s%s=", (arg==start)?"":", ", field->field_name);
    dbug_print_field(field);
  }
  fputs("\n", DBUG_FILE);
  DBUG_UNLOCK_FILE;
  DBUG_VOID_RETURN;
}
#endif

/****************************************************************************
 * Partition pruning code ends
 ****************************************************************************/
#endif


/*
  Get cost of 'sweep' full records retrieval.
  SYNOPSIS
    get_sweep_read_cost()
      param            Parameter from test_quick_select
      records          # of records to be retrieved
  RETURN
    cost of sweep
*/

double get_sweep_read_cost(const PARAM *param, ha_rows records)
{
  double result;
  DBUG_ENTER("get_sweep_read_cost");
  if (param->table->file->primary_key_is_clustered())
  {
    /*
      We are using the primary key to find the rows.
      Calculate the cost for this.
    */
    result= param->table->file->read_time(param->table->s->primary_key,
                                          (uint)records, records);
  }
  else
  {
    /*
      Rows will be retreived with rnd_pos(). Caluclate the expected
      cost for this.
    */
    double n_blocks=
      ceil(ulonglong2double(param->table->file->stats.data_file_length) /
           IO_SIZE);
    double busy_blocks=
      n_blocks * (1.0 - pow(1.0 - 1.0/n_blocks, rows2double(records)));
    if (busy_blocks < 1.0)
      busy_blocks= 1.0;
    DBUG_PRINT("info",("sweep: nblocks: %g, busy_blocks: %g", n_blocks,
                       busy_blocks));
    /*
      Disabled: Bail out if # of blocks to read is bigger than # of blocks in
      table data file.
    if (max_cost != DBL_MAX  && (busy_blocks+index_reads_cost) >= n_blocks)
      return 1;
    */
    JOIN *join= param->thd->lex->select_lex.join;
    if (!join || join->table_count == 1)
    {
      /* No join, assume reading is done in one 'sweep' */
      result= busy_blocks*(DISK_SEEK_BASE_COST +
                          DISK_SEEK_PROP_COST*n_blocks/busy_blocks);
    }
    else
    {
      /*
        Possibly this is a join with source table being non-last table, so
        assume that disk seeks are random here.
      */
      result= busy_blocks;
    }
  }
  DBUG_PRINT("return",("cost: %g", result));
  DBUG_RETURN(result);
}


/*
  Get best plan for a SEL_IMERGE disjunctive expression.
  SYNOPSIS
    get_best_disjunct_quick()
      param     Parameter from check_quick_select function
      imerge    Expression to use
      read_time Don't create scans with cost > read_time

  NOTES
    index_merge cost is calculated as follows:
    index_merge_cost =
      cost(index_reads) +         (see #1)
      cost(rowid_to_row_scan) +   (see #2)
      cost(unique_use)            (see #3)

    1. cost(index_reads) =SUM_i(cost(index_read_i))
       For non-CPK scans,
         cost(index_read_i) = {cost of ordinary 'index only' scan}
       For CPK scan,
         cost(index_read_i) = {cost of non-'index only' scan}

    2. cost(rowid_to_row_scan)
      If table PK is clustered then
        cost(rowid_to_row_scan) =
          {cost of ordinary clustered PK scan with n_ranges=n_rows}

      Otherwise, we use the following model to calculate costs:
      We need to retrieve n_rows rows from file that occupies n_blocks blocks.
      We assume that offsets of rows we need are independent variates with
      uniform distribution in [0..max_file_offset] range.

      We'll denote block as "busy" if it contains row(s) we need to retrieve
      and "empty" if doesn't contain rows we need.

      Probability that a block is empty is (1 - 1/n_blocks)^n_rows (this
      applies to any block in file). Let x_i be a variate taking value 1 if
      block #i is empty and 0 otherwise.

      Then E(x_i) = (1 - 1/n_blocks)^n_rows;

      E(n_empty_blocks) = E(sum(x_i)) = sum(E(x_i)) =
        = n_blocks * ((1 - 1/n_blocks)^n_rows) =
       ~= n_blocks * exp(-n_rows/n_blocks).

      E(n_busy_blocks) = n_blocks*(1 - (1 - 1/n_blocks)^n_rows) =
       ~= n_blocks * (1 - exp(-n_rows/n_blocks)).

      Average size of "hole" between neighbor non-empty blocks is
           E(hole_size) = n_blocks/E(n_busy_blocks).

      The total cost of reading all needed blocks in one "sweep" is:

      E(n_busy_blocks)*
       (DISK_SEEK_BASE_COST + DISK_SEEK_PROP_COST*n_blocks/E(n_busy_blocks)).

    3. Cost of Unique use is calculated in Unique::get_use_cost function.

  ROR-union cost is calculated in the same way index_merge, but instead of
  Unique a priority queue is used.

  RETURN
    Created read plan
    NULL - Out of memory or no read scan could be built.
*/

static
TABLE_READ_PLAN *get_best_disjunct_quick(PARAM *param, SEL_IMERGE *imerge,
                                         double read_time)
{
  SEL_TREE **ptree;
  TRP_INDEX_MERGE *imerge_trp= NULL;
  TRP_RANGE **range_scans;
  TRP_RANGE **cur_child;
  TRP_RANGE **cpk_scan= NULL;
  bool imerge_too_expensive= FALSE;
  double imerge_cost= 0.0;
  ha_rows cpk_scan_records= 0;
  ha_rows non_cpk_scan_records= 0;
  bool pk_is_clustered= param->table->file->primary_key_is_clustered();
  bool all_scans_ror_able= TRUE;
  bool all_scans_rors= TRUE;
  uint unique_calc_buff_size;
  TABLE_READ_PLAN **roru_read_plans;
  TABLE_READ_PLAN **cur_roru_plan;
  double roru_index_costs;
  ha_rows roru_total_records;
  double roru_intersect_part= 1.0;
  DBUG_ENTER("get_best_disjunct_quick");
  DBUG_PRINT("info", ("Full table scan cost: %g", read_time));

  /*
    In every tree of imerge remove SEL_ARG trees that do not make ranges.
    If after this removal some SEL_ARG tree becomes empty discard imerge.  
  */
  for (ptree= imerge->trees; ptree != imerge->trees_next; ptree++)
  {
    if (remove_nonrange_trees(param, *ptree))
    {
      imerge->trees_next= imerge->trees;
      break;
    }
  }

  uint n_child_scans= imerge->trees_next - imerge->trees;
  
  if (!n_child_scans)
    DBUG_RETURN(NULL);

  if (!(range_scans= (TRP_RANGE**)alloc_root(param->mem_root,
                                             sizeof(TRP_RANGE*)*
                                             n_child_scans)))
    DBUG_RETURN(NULL);
  /*
    Collect best 'range' scan for each of disjuncts, and, while doing so,
    analyze possibility of ROR scans. Also calculate some values needed by
    other parts of the code.
  */
  for (ptree= imerge->trees, cur_child= range_scans;
       ptree != imerge->trees_next;
       ptree++, cur_child++)
  {
    DBUG_EXECUTE("info", print_sel_tree(param, *ptree, &(*ptree)->keys_map,
                                        "tree in SEL_IMERGE"););
    if (!(*cur_child= get_key_scans_params(param, *ptree, TRUE, FALSE, read_time)))
    {
      /*
        One of index scans in this index_merge is more expensive than entire
        table read for another available option. The entire index_merge (and
        any possible ROR-union) will be more expensive then, too. We continue
        here only to update SQL_SELECT members.
      */
      imerge_too_expensive= TRUE;
    }
    if (imerge_too_expensive)
      continue;

    imerge_cost += (*cur_child)->read_cost;
    all_scans_ror_able &= ((*ptree)->n_ror_scans > 0);
    all_scans_rors &= (*cur_child)->is_ror;
    if (pk_is_clustered &&
        param->real_keynr[(*cur_child)->key_idx] ==
        param->table->s->primary_key)
    {
      cpk_scan= cur_child;
      cpk_scan_records= (*cur_child)->records;
    }
    else
      non_cpk_scan_records += (*cur_child)->records;
  }

  DBUG_PRINT("info", ("index_merge scans cost %g", imerge_cost));
  if (imerge_too_expensive || (imerge_cost > read_time) ||
      ((non_cpk_scan_records+cpk_scan_records >=
        param->table->stat_records()) &&
       read_time != DBL_MAX))
  {
    /*
      Bail out if it is obvious that both index_merge and ROR-union will be
      more expensive
    */
    DBUG_PRINT("info", ("Sum of index_merge scans is more expensive than "
                        "full table scan, bailing out"));
    DBUG_RETURN(NULL);
  }

  /* 
    If all scans happen to be ROR, proceed to generate a ROR-union plan (it's 
    guaranteed to be cheaper than non-ROR union), unless ROR-unions are
    disabled in @@optimizer_switch
  */
  if (all_scans_rors && 
      optimizer_flag(param->thd, OPTIMIZER_SWITCH_INDEX_MERGE_UNION))
  {
    roru_read_plans= (TABLE_READ_PLAN**)range_scans;
    goto skip_to_ror_scan;
  }

  if (cpk_scan)
  {
    /*
      Add one ROWID comparison for each row retrieved on non-CPK scan.  (it
      is done in QUICK_RANGE_SELECT::row_in_ranges)
     */
    imerge_cost += non_cpk_scan_records / TIME_FOR_COMPARE_ROWID;
  }

  /* Calculate cost(rowid_to_row_scan) */
  imerge_cost += get_sweep_read_cost(param, non_cpk_scan_records);
  DBUG_PRINT("info",("index_merge cost with rowid-to-row scan: %g",
                     imerge_cost));
  if (imerge_cost > read_time || 
      !optimizer_flag(param->thd, OPTIMIZER_SWITCH_INDEX_MERGE_SORT_UNION))
  {
    goto build_ror_index_merge;
  }

  /* Add Unique operations cost */
  unique_calc_buff_size=
    Unique::get_cost_calc_buff_size((ulong)non_cpk_scan_records,
                                    param->table->file->ref_length,
                                    param->thd->variables.sortbuff_size);
  if (param->imerge_cost_buff_size < unique_calc_buff_size)
  {
    if (!(param->imerge_cost_buff= (uint*)alloc_root(param->mem_root,
                                                     unique_calc_buff_size)))
      DBUG_RETURN(NULL);
    param->imerge_cost_buff_size= unique_calc_buff_size;
  }

  imerge_cost +=
    Unique::get_use_cost(param->imerge_cost_buff, (uint)non_cpk_scan_records,
                         param->table->file->ref_length,
                         param->thd->variables.sortbuff_size,
                         TIME_FOR_COMPARE_ROWID,
                         FALSE, NULL);
  DBUG_PRINT("info",("index_merge total cost: %g (wanted: less then %g)",
                     imerge_cost, read_time));
  if (imerge_cost < read_time)
  {
    if ((imerge_trp= new (param->mem_root)TRP_INDEX_MERGE))
    {
      imerge_trp->read_cost= imerge_cost;
      imerge_trp->records= non_cpk_scan_records + cpk_scan_records;
      imerge_trp->records= MY_MIN(imerge_trp->records,
                               param->table->stat_records());
      imerge_trp->range_scans= range_scans;
      imerge_trp->range_scans_end= range_scans + n_child_scans;
      read_time= imerge_cost;
    }
    if (imerge_trp)
    {
      TABLE_READ_PLAN *trp= merge_same_index_scans(param, imerge, imerge_trp,
                                                   read_time);
      if (trp != imerge_trp)
        DBUG_RETURN(trp);
    }
  }

build_ror_index_merge:
  if (!all_scans_ror_able || 
      param->thd->lex->sql_command == SQLCOM_DELETE ||
      !optimizer_flag(param->thd, OPTIMIZER_SWITCH_INDEX_MERGE_UNION))
    DBUG_RETURN(imerge_trp);

  /* Ok, it is possible to build a ROR-union, try it. */
  bool dummy;
  if (!(roru_read_plans=
          (TABLE_READ_PLAN**)alloc_root(param->mem_root,
                                        sizeof(TABLE_READ_PLAN*)*
                                        n_child_scans)))
    DBUG_RETURN(imerge_trp);

skip_to_ror_scan:
  roru_index_costs= 0.0;
  roru_total_records= 0;
  cur_roru_plan= roru_read_plans;

  /* Find 'best' ROR scan for each of trees in disjunction */
  for (ptree= imerge->trees, cur_child= range_scans;
       ptree != imerge->trees_next;
       ptree++, cur_child++, cur_roru_plan++)
  {
    /*
      Assume the best ROR scan is the one that has cheapest full-row-retrieval
      scan cost.
      Also accumulate index_only scan costs as we'll need them to calculate
      overall index_intersection cost.
    */
    double cost;
    if ((*cur_child)->is_ror)
    {
      /* Ok, we have index_only cost, now get full rows scan cost */
      cost= param->table->file->
              read_time(param->real_keynr[(*cur_child)->key_idx], 1,
                        (*cur_child)->records) +
              rows2double((*cur_child)->records) / TIME_FOR_COMPARE;
    }
    else
      cost= read_time;

    TABLE_READ_PLAN *prev_plan= *cur_child;
    if (!(*cur_roru_plan= get_best_ror_intersect(param, *ptree, cost,
                                                 &dummy)))
    {
      if (prev_plan->is_ror)
        *cur_roru_plan= prev_plan;
      else
        DBUG_RETURN(imerge_trp);
      roru_index_costs += (*cur_roru_plan)->read_cost;
    }
    else
      roru_index_costs +=
        ((TRP_ROR_INTERSECT*)(*cur_roru_plan))->index_scan_costs;
    roru_total_records += (*cur_roru_plan)->records;
    roru_intersect_part *= (*cur_roru_plan)->records /
                           param->table->stat_records();
  }

  /*
    rows to retrieve=
      SUM(rows_in_scan_i) - table_rows * PROD(rows_in_scan_i / table_rows).
    This is valid because index_merge construction guarantees that conditions
    in disjunction do not share key parts.
  */
  roru_total_records -= (ha_rows)(roru_intersect_part*
                                  param->table->stat_records());
  /* ok, got a ROR read plan for each of the disjuncts
    Calculate cost:
    cost(index_union_scan(scan_1, ... scan_n)) =
      SUM_i(cost_of_index_only_scan(scan_i)) +
      queue_use_cost(rowid_len, n) +
      cost_of_row_retrieval
    See get_merge_buffers_cost function for queue_use_cost formula derivation.
  */

  double roru_total_cost;
  roru_total_cost= roru_index_costs +
                   rows2double(roru_total_records)*log((double)n_child_scans) /
                   (TIME_FOR_COMPARE_ROWID * M_LN2) +
                   get_sweep_read_cost(param, roru_total_records);

  DBUG_PRINT("info", ("ROR-union: cost %g, %d members", roru_total_cost,
                      n_child_scans));
  TRP_ROR_UNION* roru;
  if (roru_total_cost < read_time)
  {
    if ((roru= new (param->mem_root) TRP_ROR_UNION))
    {
      roru->first_ror= roru_read_plans;
      roru->last_ror= roru_read_plans + n_child_scans;
      roru->read_cost= roru_total_cost;
      roru->records= roru_total_records;
      DBUG_RETURN(roru);
    }
  }
    DBUG_RETURN(imerge_trp);
}


/*
  Merge index scans for the same indexes in an index merge plan

  SYNOPSIS
    merge_same_index_scans()
      param           Context info for the operation
      imerge   IN/OUT SEL_IMERGE from which imerge_trp has been extracted          
      imerge_trp      The index merge plan where index scans for the same
                      indexes are to be merges
      read_time       The upper bound for the cost of the plan to be evaluated

  DESRIPTION
    For the given index merge plan imerge_trp extracted from the SEL_MERGE
    imerge the function looks for range scans with the same indexes and merges
    them into SEL_ARG trees. Then for each such SEL_ARG tree r_i the function
    creates a range tree rt_i that contains only r_i. All rt_i are joined
    into one index merge that replaces the original index merge imerge.
    The function calls get_best_disjunct_quick for the new index merge to
    get a new index merge plan that contains index scans only for different
    indexes.
    If there are no index scans for the same index in the original index
    merge plan the function does not change the original imerge and returns
    imerge_trp as its result.

  RETURN
    The original or or improved index merge plan                        
*/

static
TABLE_READ_PLAN *merge_same_index_scans(PARAM *param, SEL_IMERGE *imerge,
                                        TRP_INDEX_MERGE *imerge_trp,
                                        double read_time)
{
  uint16 first_scan_tree_idx[MAX_KEY];
  SEL_TREE **tree;
  TRP_RANGE **cur_child;
  uint removed_cnt= 0;

  DBUG_ENTER("merge_same_index_scans");

  bzero(first_scan_tree_idx, sizeof(first_scan_tree_idx[0])*param->keys);

  for (tree= imerge->trees, cur_child= imerge_trp->range_scans;
       tree != imerge->trees_next;
       tree++, cur_child++)
  {
    DBUG_ASSERT(tree);
    uint key_idx= (*cur_child)->key_idx;
    uint16 *tree_idx_ptr= &first_scan_tree_idx[key_idx];
    if (!*tree_idx_ptr)
      *tree_idx_ptr= (uint16) (tree-imerge->trees+1);
    else
    {
      SEL_TREE **changed_tree= imerge->trees+(*tree_idx_ptr-1);
      SEL_ARG *key= (*changed_tree)->keys[key_idx];
      bzero((*changed_tree)->keys,
            sizeof((*changed_tree)->keys[0])*param->keys);
      (*changed_tree)->keys_map.clear_all();
      if (key) 
        key->incr_refs(); 
      if ((*tree)->keys[key_idx]) 
        (*tree)->keys[key_idx]->incr_refs(); 
      if (((*changed_tree)->keys[key_idx]=
             key_or(param, key, (*tree)->keys[key_idx])))
        (*changed_tree)->keys_map.set_bit(key_idx);
      *tree= NULL;
      removed_cnt++;
    }
  }
  if (!removed_cnt)
    DBUG_RETURN(imerge_trp);

  TABLE_READ_PLAN *trp= NULL;
  SEL_TREE **new_trees_next= imerge->trees;
  for (tree= new_trees_next; tree != imerge->trees_next; tree++)
  {
    if (!*tree)
      continue;
    if (tree > new_trees_next)
      *new_trees_next= *tree;
    new_trees_next++;
  }
  imerge->trees_next= new_trees_next;

  DBUG_ASSERT(imerge->trees_next>imerge->trees);

  if (imerge->trees_next-imerge->trees > 1)
    trp= get_best_disjunct_quick(param, imerge, read_time);
  else
  {
    /*
      This alternative theoretically can be reached when the cost
      of the index merge for such a formula as
        (key1 BETWEEN c1_1 AND c1_2) AND key2 > c2 OR
        (key1 BETWEEN c1_3 AND c1_4) AND key3 > c3
      is estimated as being cheaper than the cost of index scan for
      the formula
        (key1 BETWEEN c1_1 AND c1_2) OR (key1 BETWEEN c1_3 AND c1_4)
      
      In the current code this may happen for two reasons:
      1. for a single index range scan data records are accessed in
         a random order
      2. the functions that estimate the cost of a range scan and an
         index merge retrievals are not well calibrated
    */
    trp= get_key_scans_params(param, *imerge->trees, FALSE, TRUE,
                              read_time);
  }

  DBUG_RETURN(trp); 
}


/*
  This structure contains the info common for all steps of a partial
  index intersection plan. Morever it contains also the info common
  for index intersect plans. This info is filled in by the function
  prepare_search_best just before searching for the best index
  intersection plan.
*/  

typedef struct st_common_index_intersect_info
{
  PARAM *param;           /* context info for range optimizations            */
  uint key_size;          /* size of a ROWID element stored in Unique object */
  uint compare_factor;         /* 1/compare - cost to compare two ROWIDs     */
  ulonglong max_memory_size;   /* maximum space allowed for Unique objects   */   
  ha_rows table_cardinality;   /* estimate of the number of records in table */
  double cutoff_cost;        /* discard index intersects with greater costs  */ 
  INDEX_SCAN_INFO *cpk_scan;  /* clustered primary key used in intersection  */

  bool in_memory;  /* unique object for intersection is completely in memory */

  INDEX_SCAN_INFO **search_scans;    /* scans possibly included in intersect */ 
  uint n_search_scans;               /* number of elements in search_scans   */

  bool best_uses_cpk;   /* current best intersect uses clustered primary key */
  double best_cost;       /* cost of the current best index intersection     */
  /* estimate of the number of records in the current best intersection      */
  ha_rows best_records;
  uint best_length;    /* number of indexes in the current best intersection */
  INDEX_SCAN_INFO **best_intersect;  /* the current best index intersection  */
  /* scans from the best intersect to be filtrered by cpk conditions         */
  key_map filtered_scans; 

  uint *buff_elems;        /* buffer to calculate cost of index intersection */
  
} COMMON_INDEX_INTERSECT_INFO;


/*
  This structure contains the info specific for one step of an index
  intersection plan. The structure is filled in by the function 
   check_index_intersect_extension.
*/

typedef struct st_partial_index_intersect_info
{
  COMMON_INDEX_INTERSECT_INFO *common_info;    /* shared by index intersects */
  uint length;         /* number of index scans in the partial intersection  */
  ha_rows records;     /* estimate of the number of records in intersection  */
  double cost;         /* cost of the partial index intersection             */

  /* estimate of total number of records of all scans of the partial index
     intersect sent to the Unique object used for the intersection  */
  ha_rows records_sent_to_unique;

  /* total cost of the scans of indexes from the partial index intersection  */
  double index_read_cost; 

  bool use_cpk_filter;      /* cpk filter is to be used for this       scan  */  
  bool in_memory;            /* uses unique object in memory                 */
  double in_memory_cost;     /* cost of using unique object in memory        */

  key_map filtered_scans;    /* scans to be filtered by cpk conditions       */
         
  MY_BITMAP *intersect_fields;     /* bitmap of fields used in intersection  */
} PARTIAL_INDEX_INTERSECT_INFO;


/* Check whether two indexes have the same first n components */

static
bool same_index_prefix(KEY *key1, KEY *key2, uint used_parts)
{
  KEY_PART_INFO *part1= key1->key_part;
  KEY_PART_INFO *part2= key2->key_part;
  for(uint i= 0; i < used_parts; i++, part1++, part2++)
  {
    if (part1->fieldnr != part2->fieldnr)
      return FALSE;
  }
  return TRUE;
}


/* Create a bitmap for all fields of a table */

static
bool create_fields_bitmap(PARAM *param, MY_BITMAP *fields_bitmap)
{
  my_bitmap_map *bitmap_buf;

  if (!(bitmap_buf= (my_bitmap_map *) alloc_root(param->mem_root,
                                                 param->fields_bitmap_size)))
    return TRUE;
  if (bitmap_init(fields_bitmap, bitmap_buf, param->table->s->fields, FALSE))
    return TRUE;
  
  return FALSE;
}

/* Compare two indexes scans for sort before search for the best intersection */

static
int cmp_intersect_index_scan(INDEX_SCAN_INFO **a, INDEX_SCAN_INFO **b)
{
  return (*a)->records < (*b)->records ?
          -1 : (*a)->records == (*b)->records ? 0 : 1;
}


static inline
void set_field_bitmap_for_index_prefix(MY_BITMAP *field_bitmap,
                                       KEY_PART_INFO *key_part,
                                       uint used_key_parts)
{
  bitmap_clear_all(field_bitmap);
  for (KEY_PART_INFO *key_part_end= key_part+used_key_parts;
       key_part < key_part_end; key_part++)
  {
    bitmap_set_bit(field_bitmap, key_part->fieldnr-1);
  }
}


/*
  Round up table cardinality read from statistics provided by engine.
  This function should go away when mysql test will allow to handle
  more or less easily in the test suites deviations of InnoDB 
  statistical data.
*/
 
static inline
ha_rows get_table_cardinality_for_index_intersect(TABLE *table)
{
  if (table->file->ha_table_flags() & HA_STATS_RECORDS_IS_EXACT)
    return table->stat_records();
  else
  {
    ha_rows d;
    double q;
    for (q= (double)table->stat_records(), d= 1 ; q >= 10; q/= 10, d*= 10 ) ;
    return (ha_rows) (floor(q+0.5) * d);
  } 
}

  
static
ha_rows records_in_index_intersect_extension(PARTIAL_INDEX_INTERSECT_INFO *curr,
                                             INDEX_SCAN_INFO *ext_index_scan);

/*
  Prepare to search for the best index intersection

  SYNOPSIS
    prepare_search_best_index_intersect()
      param         common info about index ranges
      tree          tree of ranges for indexes than can be intersected
      common    OUT info needed for search to be filled by the function 
      init      OUT info for an initial pseudo step of the intersection plans
      cutoff_cost   cut off cost of the interesting index intersection 

  DESCRIPTION
    The function initializes all fields of the structure 'common' to be used
    when searching for the best intersection plan. It also allocates
    memory to store the most cheap index intersection.

  NOTES
    When selecting candidates for index intersection we always take only
    one representative out of any set of indexes that share the same range
    conditions. These indexes always have the same prefixes and the
    components of this prefixes are exactly those used in these range
    conditions.
    Range conditions over clustered primary key (cpk) is always used only
    as the condition that filters out some rowids retrieved by the scans
    for secondary indexes. The cpk index will be handled in special way by
    the function that search for the best index intersection. 

  RETURN
    FALSE  in the case of success
    TRUE   otherwise
*/

static
bool prepare_search_best_index_intersect(PARAM *param, 
                                         SEL_TREE *tree,
                                         COMMON_INDEX_INTERSECT_INFO *common,
                                         PARTIAL_INDEX_INTERSECT_INFO *init,
                                         double cutoff_cost)
{
  uint i;
  uint n_search_scans;
  double cost;
  INDEX_SCAN_INFO **index_scan;
  INDEX_SCAN_INFO **scan_ptr;
  INDEX_SCAN_INFO *cpk_scan= NULL;
  TABLE *table= param->table;
  uint n_index_scans= tree->index_scans_end - tree->index_scans;

  if (!n_index_scans)
    return 1;

  bzero(init, sizeof(*init));
  init->common_info= common;
  init->cost= cutoff_cost;

  common->param= param;
  common->key_size= table->file->ref_length;
  common->compare_factor= TIME_FOR_COMPARE_ROWID;
  common->max_memory_size= param->thd->variables.sortbuff_size;
  common->cutoff_cost= cutoff_cost;
  common->cpk_scan= NULL;
  common->table_cardinality= 
    get_table_cardinality_for_index_intersect(table);

  if (n_index_scans <= 1)
    return TRUE;

  if (table->file->primary_key_is_clustered())
  {
    INDEX_SCAN_INFO **index_scan_end;
    index_scan= tree->index_scans;
    index_scan_end= index_scan+n_index_scans;
    for ( ; index_scan < index_scan_end; index_scan++)
    {  
      if ((*index_scan)->keynr == table->s->primary_key)
      {
        common->cpk_scan= cpk_scan= *index_scan;
        break;
      }
    }
  }

  i= n_index_scans - test(cpk_scan != NULL) + 1;

  if (!(common->search_scans =
	(INDEX_SCAN_INFO **) alloc_root (param->mem_root,
                                         sizeof(INDEX_SCAN_INFO *) * i)))
    return TRUE;
  bzero(common->search_scans, sizeof(INDEX_SCAN_INFO *) * i);

  INDEX_SCAN_INFO **selected_index_scans= common->search_scans;
    
  for (i=0, index_scan= tree->index_scans; i < n_index_scans; i++, index_scan++)
  {
    uint used_key_parts= (*index_scan)->used_key_parts;
    KEY *key_info= (*index_scan)->key_info;

    if (*index_scan == cpk_scan)
      continue;
    if (cpk_scan && cpk_scan->used_key_parts >= used_key_parts &&
        same_index_prefix(cpk_scan->key_info, key_info, used_key_parts))
      continue;

    cost= table->file->keyread_time((*index_scan)->keynr,
                                    (*index_scan)->range_count,
                                    (*index_scan)->records);
    if (cost >= cutoff_cost)
      continue;
   
    for (scan_ptr= selected_index_scans; *scan_ptr ; scan_ptr++)
    {
      /*
        When we have range conditions for two different indexes with the same
        beginning it does not make sense to consider both of them for index 
        intersection if the range conditions are covered by common initial
        components of the indexes. Actually in this case the indexes are
        guaranteed to have the same range conditions.
      */
      if ((*scan_ptr)->used_key_parts == used_key_parts &&
          same_index_prefix((*scan_ptr)->key_info, key_info, used_key_parts))
        break;
    }
    if (!*scan_ptr || cost < (*scan_ptr)->index_read_cost)
    {
      *scan_ptr= *index_scan;
      (*scan_ptr)->index_read_cost= cost;
    }
  } 

  ha_rows records_in_scans= 0;

  for (scan_ptr=selected_index_scans, i= 0; *scan_ptr; scan_ptr++, i++)
  {
    if (create_fields_bitmap(param, &(*scan_ptr)->used_fields))
      return TRUE;
    records_in_scans+= (*scan_ptr)->records;
  }
  n_search_scans= i;

  if (cpk_scan && create_fields_bitmap(param, &cpk_scan->used_fields))
    return TRUE;
  
  if (!(common->n_search_scans= n_search_scans))
    return TRUE;
    
  common->best_uses_cpk= FALSE;
  common->best_cost= cutoff_cost + COST_EPS;
  common->best_length= 0;

  if (!(common->best_intersect=
	(INDEX_SCAN_INFO **) alloc_root (param->mem_root,
                                         sizeof(INDEX_SCAN_INFO *) *
                                         (i + test(cpk_scan != NULL)))))
    return TRUE;

  size_t calc_cost_buff_size=
         Unique::get_cost_calc_buff_size((size_t)records_in_scans,
                                         common->key_size,
				         common->max_memory_size);
  if (!(common->buff_elems= (uint *) alloc_root(param->mem_root,
                                                calc_cost_buff_size)))
    return TRUE;

  my_qsort(selected_index_scans, n_search_scans, sizeof(INDEX_SCAN_INFO *),
           (qsort_cmp) cmp_intersect_index_scan);

  if (cpk_scan)
  {
    PARTIAL_INDEX_INTERSECT_INFO curr;
    set_field_bitmap_for_index_prefix(&cpk_scan->used_fields,
                                      cpk_scan->key_info->key_part,
                                      cpk_scan->used_key_parts);
    curr.common_info= common;
    curr.intersect_fields= &cpk_scan->used_fields;
    curr.records= cpk_scan->records;
    curr.length= 1;
    for (scan_ptr=selected_index_scans; *scan_ptr; scan_ptr++)
    {
      ha_rows scan_records= (*scan_ptr)->records;
      ha_rows records= records_in_index_intersect_extension(&curr, *scan_ptr);
      (*scan_ptr)->filtered_out= records >= scan_records ?
                                   0 : scan_records-records; 
    }
  } 
  else
  {
    for (scan_ptr=selected_index_scans; *scan_ptr; scan_ptr++)
      (*scan_ptr)->filtered_out= 0;
  }

  return FALSE;
}


/*
  On Estimation of the Number of Records in an Index Intersection 
  ===============================================================

  Consider query Q over table t. Let C be the WHERE condition of  this query,
  and, idx1(a1_1,...,a1_k1) and idx2(a2_1,...,a2_k2) be some indexes defined
  on table t.
  Let rt1 and rt2 be the range trees extracted by the range optimizer from C
  for idx1 and idx2 respectively.
  Let #t be the estimate of the number of records in table t provided for the
  optimizer. 
  Let #r1 and #r2 be the estimates of the number of records in the range trees
  rt1 and rt2, respectively, obtained by the range optimizer.

  We need to get an estimate for the number of records in the index 
  intersection of rt1 and rt2. In other words, we need to estimate the
  cardinality of the set of records that are in both trees. Let's designate
  this number by #r.

  If we do not make any assumptions then we can only state that
     #r<=MY_MIN(#r1,#r2).
  With this estimate we can't say that the index intersection scan will be 
  cheaper than the cheapest index scan.

  Let Rt1 and Rt2 be AND/OR conditions representing rt and rt2 respectively.
  The probability that a record belongs to rt1 is sel(Rt1)=#r1/#t.
  The probability that a record belongs to rt2 is sel(Rt2)=#r2/#t.

  If we assume that the values in columns of idx1 and idx2 are independent
  then #r/#t=sel(Rt1&Rt2)=sel(Rt1)*sel(Rt2)=(#r1/#t)*(#r2/#t).
  So in this case we have: #r=#r1*#r2/#t.

  The above assumption of independence of the columns in idx1 and idx2 means
  that:
  - all columns are different
  - values from one column do not correlate with values from any other column.

  We can't help with the case when column correlate with each other.
  Yet, if they are assumed to be uncorrelated the value of #r theoretically can
  be evaluated . Unfortunately this evaluation, in general, is rather complex.

  Let's consider two indexes idx1:(dept, manager),  idx2:(dept, building)
  over table 'employee' and two range conditions over these indexes:
    Rt1: dept=10 AND manager LIKE 'S%'
    Rt2: dept=10 AND building LIKE 'L%'.
  We can state that:
    sel(Rt1&Rt2)=sel(dept=10)*sel(manager LIKE 'S%')*sel(building LIKE 'L%')
    =sel(Rt1)*sel(Rt2)/sel(dept=10).
  sel(Rt1/2_0:dept=10) can be estimated if we know the cardinality #r1_0 of
  the range for sub-index idx1_0 (dept) of the index idx1 or the cardinality
  #rt2_0 of the same range for sub-index idx2_0(dept) of the index idx2.
  The current code does not make an estimate either for #rt1_0, or for #rt2_0,
  but it can be adjusted to provide those numbers.
  Alternatively, MY_MIN(rec_per_key) for (dept) could be used to get an upper 
  bound for the value of sel(Rt1&Rt2). Yet this statistics is not provided
  now.  
 
  Let's consider two other indexes idx1:(dept, last_name), 
  idx2:(first_name, last_name) and two range conditions over these indexes:
    Rt1: dept=5 AND last_name='Sm%'
    Rt2: first_name='Robert' AND last_name='Sm%'.

  sel(Rt1&Rt2)=sel(dept=5)*sel(last_name='Sm5')*sel(first_name='Robert')
  =sel(Rt2)*sel(dept=5)
  Here MY_MAX(rec_per_key) for (dept) could be used to get an upper bound for
  the value of sel(Rt1&Rt2).
  
  When the intersected indexes have different major columns, but some
  minor column are common the picture may be more complicated.

  Let's consider the following range conditions for the same indexes as in
  the previous example:
    Rt1: (Rt11: dept=5 AND last_name='So%') 
         OR 
         (Rt12: dept=7 AND last_name='Saw%')
    Rt2: (Rt21: first_name='Robert' AND last_name='Saw%')
         OR
         (Rt22: first_name='Bob' AND last_name='So%')
  Here we have:
  sel(Rt1&Rt2)= sel(Rt11)*sel(Rt21)+sel(Rt22)*sel(dept=5) +
                sel(Rt21)*sel(dept=7)+sel(Rt12)*sel(Rt22)
  Now consider the range condition:
    Rt1_0: (dept=5 OR dept=7)
  For this condition we can state that:
  sel(Rt1_0&Rt2)=(sel(dept=5)+sel(dept=7))*(sel(Rt21)+sel(Rt22))=
  sel(dept=5)*sel(Rt21)+sel(dept=7)*sel(Rt21)+
  sel(dept=5)*sel(Rt22)+sel(dept=7)*sel(Rt22)=
  sel(dept=5)*sel(Rt21)+sel(Rt21)*sel(dept=7)+
  sel(Rt22)*sel(dept=5)+sel(dept=7)*sel(Rt22) >
  sel(Rt11)*sel(Rt21)+sel(Rt22)*sel(dept=5)+
  sel(Rt21)*sel(dept=7)+sel(Rt12)*sel(Rt22) >
  sel(Rt1 & Rt2) 

 We've just demonstrated for an example what is intuitively almost obvious
 in general. We can  remove the ending parts fromrange trees getting less
 selective range conditions for sub-indexes.
 So if not a most major component with the number k of an index idx is
 encountered in the index with which we intersect we can use the sub-index
 idx_k-1 that includes the components of idx up to the i-th component and
 the range tree for idx_k-1 to make an upper bound estimate for the number
  of records in the index intersection.
 The range tree for idx_k-1 we use here is the subtree of the original range
  tree for idx that contains only parts from the first k-1 components.

  As it was mentioned above the range optimizer currently does not provide
  an estimate for the number of records in the ranges for sub-indexes.
  However, some reasonable upper bound estimate can be obtained.

  Let's consider the following range tree:
    Rt: (first_name='Robert' AND last_name='Saw%')
        OR
        (first_name='Bob' AND last_name='So%')
  Let #r be the number of records in Rt. Let f_1 be the fan-out of column
  last_name:
    f_1 = rec_per_key[first_name]/rec_per_key[last_name].
  The the number of records in the range tree:
    Rt_0:  (first_name='Robert' OR first_name='Bob')
  for the sub-index (first_name) is not greater than MY_MAX(#r*f_1, #t).
  Strictly speaking, we can state only that it's not greater than 
  MY_MAX(#r*max_f_1, #t), where
    max_f_1= max_rec_per_key[first_name]/min_rec_per_key[last_name].
  Yet, if #r/#t is big enough (and this is the case of an index intersection,
  because using this index range with a single index scan is cheaper than
  the cost of the intersection when #r/#t is small) then almost safely we
  can use here f_1 instead of max_f_1.

  The above considerations can be used in future development. Now, they are
  used partly in the function that provides a rough upper bound estimate for
  the number of records in an index intersection that follow below.
*/

/*
  Estimate the number of records selected by an extension a partial intersection

  SYNOPSIS
    records_in_index_intersect_extension()
     curr            partial intersection plan to be extended
     ext_index_scan  the evaluated extension of this partial plan

  DESCRIPTION
    The function provides an estimate for the number of records in the
    intersection of the partial index intersection curr with the index
    ext_index_scan. If all intersected indexes does not have common columns
    then  the function returns an exact estimate (assuming there are no
    correlations between values in the columns). If the intersected indexes
    have common  columns the function returns an upper bound for the number
    of records in the intersection provided that the intersection of curr
    with ext_index_scan can is expected to have less records than the expected
    number of records in the partial intersection curr. In this case the
    function also assigns the bitmap of the columns in the extended 
    intersection to ext_index_scan->used_fields.
    If the function cannot expect that the number of records in the extended
    intersection is less that the expected number of records #r in curr then
    the function returns a number bigger than #r.

  NOTES
   See the comment before the desription of the function that explains the
   reasoning used  by this function.
    
  RETURN
    The expected number of rows in the extended index intersection
*/

static
ha_rows records_in_index_intersect_extension(PARTIAL_INDEX_INTERSECT_INFO *curr,
                                             INDEX_SCAN_INFO *ext_index_scan)
{
  KEY *key_info= ext_index_scan->key_info;
  KEY_PART_INFO* key_part= key_info->key_part;
  uint used_key_parts= ext_index_scan->used_key_parts;
  MY_BITMAP *used_fields= &ext_index_scan->used_fields;
  
  if (!curr->length)
  {
    /* 
      If this the first index in the intersection just mark the
      fields in the used_fields bitmap and return the expected
      number of records in the range scan for the index provided
      by the range optimizer.
    */ 
    set_field_bitmap_for_index_prefix(used_fields, key_part, used_key_parts);
    return ext_index_scan->records;
  }

  uint i;
  bool better_selectivity= FALSE;
  ha_rows records= curr->records;
  MY_BITMAP *curr_intersect_fields= curr->intersect_fields; 
  for (i= 0; i < used_key_parts; i++, key_part++)
  {
    if (bitmap_is_set(curr_intersect_fields, key_part->fieldnr-1))
      break;
  }
  if (i)
  {
    ha_rows table_cardinality= curr->common_info->table_cardinality;
    ha_rows ext_records= ext_index_scan->records;
    if (i < used_key_parts)
    {
      double f1= key_info->actual_rec_per_key(i-1);
      double f2= key_info->actual_rec_per_key(i);
      ext_records= (ha_rows) ((double) ext_records / f2 * f1);
    }
    if (ext_records < table_cardinality)
    {
      better_selectivity= TRUE;
      records= (ha_rows) ((double) records / table_cardinality *
			  ext_records);
      bitmap_copy(used_fields, curr_intersect_fields);
      key_part= key_info->key_part;
      for (uint j= 0; j < used_key_parts; j++, key_part++)
        bitmap_set_bit(used_fields, key_part->fieldnr-1);
    }
  }
  return !better_selectivity ? records+1 :
                               !records ? 1 : records;
}


/* 
  Estimate the cost a binary search within disjoint cpk range intervals

  Number of comparisons to check whether a cpk value satisfies
  the cpk range condition = log2(cpk_scan->range_count).
*/ 

static inline
double get_cpk_filter_cost(ha_rows filtered_records, 
                           INDEX_SCAN_INFO *cpk_scan,
                           double compare_factor)
{
  return log((double) (cpk_scan->range_count+1)) / (compare_factor * M_LN2) *
           filtered_records;
}


/*
  Check whether a patial index intersection plan can be extended 

  SYNOPSIS
    check_index_intersect_extension()
     curr            partial intersection plan to be extended
     ext_index_scan  a possible extension of this plan to be checked
     next       OUT  the structure to be filled for the extended plan 

  DESCRIPTION
    The function checks whether it makes sense to extend the index
    intersection plan adding the index ext_index_scan, and, if this
    the case, the function fills in the structure for the extended plan.

  RETURN
    TRUE      if it makes sense to extend the given plan 
    FALSE     otherwise
*/

static
bool check_index_intersect_extension(PARTIAL_INDEX_INTERSECT_INFO *curr,
                                     INDEX_SCAN_INFO *ext_index_scan,
                                     PARTIAL_INDEX_INTERSECT_INFO *next)
{
  ha_rows records;
  ha_rows records_sent_to_unique;
  double cost;
  ha_rows ext_index_scan_records= ext_index_scan->records;
  ha_rows records_filtered_out_by_cpk= ext_index_scan->filtered_out;
  COMMON_INDEX_INTERSECT_INFO *common_info= curr->common_info;
  double cutoff_cost= common_info->cutoff_cost;
  uint idx= curr->length;
  next->index_read_cost= curr->index_read_cost+ext_index_scan->index_read_cost;
  if (next->index_read_cost > cutoff_cost)
    return FALSE; 

  if ((next->in_memory= curr->in_memory))
    next->in_memory_cost= curr->in_memory_cost;

  next->intersect_fields= &ext_index_scan->used_fields;
  next->filtered_scans= curr->filtered_scans;

  records_sent_to_unique= curr->records_sent_to_unique;

  next->use_cpk_filter= FALSE;

  /* Calculate the cost of using a Unique object for index intersection */
  if (idx && next->in_memory)
  { 
    /* 
      All rowids received from the first scan are expected in one unique tree
    */
    ha_rows elems_in_tree= common_info->search_scans[0]->records-
                           common_info->search_scans[0]->filtered_out ;
    next->in_memory_cost+= Unique::get_search_cost(elems_in_tree,
                                                   common_info->compare_factor)* 
                             ext_index_scan_records;
    cost= next->in_memory_cost;
  }
  else
  {
    uint *buff_elems= common_info->buff_elems;
    uint key_size= common_info->key_size;
    uint compare_factor= common_info->compare_factor;         
    ulonglong max_memory_size= common_info->max_memory_size; 
    
    records_sent_to_unique+= ext_index_scan_records;
    cost= Unique::get_use_cost(buff_elems, (size_t) records_sent_to_unique, key_size,
                               max_memory_size, compare_factor, TRUE,
                               &next->in_memory);
    if (records_filtered_out_by_cpk)
    {
      /* Check whether using cpk filter for this scan is beneficial */

      double cost2;
      bool in_memory2;
      ha_rows records2= records_sent_to_unique-records_filtered_out_by_cpk;
      cost2=  Unique::get_use_cost(buff_elems, (size_t) records2, key_size,
                                   max_memory_size, compare_factor, TRUE,
                                   &in_memory2);
      cost2+= get_cpk_filter_cost(ext_index_scan_records, common_info->cpk_scan,
                                  compare_factor);
      if (cost > cost2 + COST_EPS)
      {
        cost= cost2;
        next->in_memory= in_memory2;
        next->use_cpk_filter= TRUE;
        records_sent_to_unique= records2;
      }

    }   
    if (next->in_memory)
      next->in_memory_cost= cost;
  }

  if (next->use_cpk_filter)
  {
    next->filtered_scans.set_bit(ext_index_scan->keynr);
    bitmap_union(&ext_index_scan->used_fields,
                 &common_info->cpk_scan->used_fields);
  }
  next->records_sent_to_unique= records_sent_to_unique;
       
  records= records_in_index_intersect_extension(curr, ext_index_scan);
  if (idx && records > curr->records)
    return FALSE;
  if (next->use_cpk_filter && curr->filtered_scans.is_clear_all())
    records-= records_filtered_out_by_cpk;
  next->records= records;

  cost+= next->index_read_cost;
  if (cost >= cutoff_cost)
    return FALSE;

  cost+= get_sweep_read_cost(common_info->param, records);

  next->cost= cost;
  next->length= curr->length+1;

  return TRUE;
}


/*
  Search for the cheapest extensions of range scans used to access a table    

  SYNOPSIS
    find_index_intersect_best_extension()
      curr        partial intersection to evaluate all possible extension for 

  DESCRIPTION
    The function tries to extend the partial plan curr in all possible ways
    to look for a cheapest index intersection whose cost less than the 
    cut off value set in curr->common_info.cutoff_cost. 
*/

static 
void find_index_intersect_best_extension(PARTIAL_INDEX_INTERSECT_INFO *curr)
{
  PARTIAL_INDEX_INTERSECT_INFO next;
  COMMON_INDEX_INTERSECT_INFO *common_info= curr->common_info;
  INDEX_SCAN_INFO **index_scans= common_info->search_scans;
  uint idx= curr->length;
  INDEX_SCAN_INFO **rem_first_index_scan_ptr= &index_scans[idx];
  double cost= curr->cost;

  if (cost + COST_EPS < common_info->best_cost)
  {
    common_info->best_cost= cost;
    common_info->best_length= curr->length;
    common_info->best_records= curr->records;
    common_info->filtered_scans= curr->filtered_scans;
    /* common_info->best_uses_cpk <=> at least one scan uses a cpk filter */
    common_info->best_uses_cpk= !curr->filtered_scans.is_clear_all();
    uint sz= sizeof(INDEX_SCAN_INFO *) * curr->length;
    memcpy(common_info->best_intersect, common_info->search_scans, sz);
    common_info->cutoff_cost= cost;
  }   

  if (!(*rem_first_index_scan_ptr))
    return;  

  next.common_info= common_info;
 
  INDEX_SCAN_INFO *rem_first_index_scan= *rem_first_index_scan_ptr;
  for (INDEX_SCAN_INFO **index_scan_ptr= rem_first_index_scan_ptr;
       *index_scan_ptr; index_scan_ptr++)
  {
    *rem_first_index_scan_ptr= *index_scan_ptr;
    *index_scan_ptr= rem_first_index_scan;
    if (check_index_intersect_extension(curr, *rem_first_index_scan_ptr, &next))
      find_index_intersect_best_extension(&next);
    *index_scan_ptr= *rem_first_index_scan_ptr;
    *rem_first_index_scan_ptr= rem_first_index_scan;
  }
}


/*
  Get the plan of the best intersection of range scans used to access a table    

  SYNOPSIS
    get_best_index_intersect()
      param         common info about index ranges
      tree          tree of ranges for indexes than can be intersected
      read_time     cut off value for the evaluated plans 

  DESCRIPTION
    The function looks for the cheapest index intersection of the range
    scans to access a table. The info about the ranges for all indexes
    is provided by the range optimizer and is passed through the
    parameters param and tree. Any plan whose cost is greater than read_time
    is rejected. 
    After the best index intersection is found the function constructs
    the structure that manages the execution by the chosen plan.

  RETURN
    Pointer to the generated execution structure if a success,
    0 - otherwise.
*/

static
TRP_INDEX_INTERSECT *get_best_index_intersect(PARAM *param, SEL_TREE *tree,
                                              double read_time)
{
  uint i;
  uint count;
  TRP_RANGE **cur_range;
  TRP_RANGE **range_scans;
  INDEX_SCAN_INFO *index_scan;
  COMMON_INDEX_INTERSECT_INFO common;
  PARTIAL_INDEX_INTERSECT_INFO init;
  TRP_INDEX_INTERSECT *intersect_trp= NULL;
  TABLE *table= param->table;
  
  
  DBUG_ENTER("get_best_index_intersect");

  if (prepare_search_best_index_intersect(param, tree, &common, &init,
                                          read_time))
    DBUG_RETURN(NULL);

  find_index_intersect_best_extension(&init);

  if (common.best_length <= 1 && !common.best_uses_cpk)
    DBUG_RETURN(NULL);

  if (common.best_uses_cpk)
  {
    memmove((char *) (common.best_intersect+1), (char *) common.best_intersect,
            sizeof(INDEX_SCAN_INFO *) * common.best_length);
    common.best_intersect[0]= common.cpk_scan;
    common.best_length++;
  }

  count= common.best_length;

  if (!(range_scans= (TRP_RANGE**)alloc_root(param->mem_root,
                                            sizeof(TRP_RANGE *)*
                                            count)))
    DBUG_RETURN(NULL);

  for (i= 0, cur_range= range_scans; i < count; i++)
  {
    index_scan= common.best_intersect[i];
    if ((*cur_range= new (param->mem_root) TRP_RANGE(index_scan->sel_arg,
                                                     index_scan->idx, 0)))
    {  
      TRP_RANGE *trp= *cur_range;  
      trp->read_cost= index_scan->index_read_cost;  
      trp->records= index_scan->records;        
      trp->is_ror= FALSE;
      trp->mrr_buf_size= 0;
      table->intersect_keys.set_bit(index_scan->keynr);
      cur_range++;
    }
  }
  
  count= tree->index_scans_end - tree->index_scans;
  for (i= 0; i < count; i++)
  {
    index_scan= tree->index_scans[i]; 
    if (!table->intersect_keys.is_set(index_scan->keynr))
    {
      for (uint j= 0; j < common.best_length; j++)
      {
	INDEX_SCAN_INFO *scan= common.best_intersect[j];
        if (same_index_prefix(index_scan->key_info, scan->key_info,
                              scan->used_key_parts))
	{
          table->intersect_keys.set_bit(index_scan->keynr);
          break;
        } 
      }
    }
  }
      
  if ((intersect_trp= new (param->mem_root)TRP_INDEX_INTERSECT))
  {
    intersect_trp->read_cost= common.best_cost;
    intersect_trp->records= common.best_records;
    intersect_trp->range_scans= range_scans;
    intersect_trp->range_scans_end= cur_range;
    intersect_trp->filtered_scans= common.filtered_scans;
  }
  DBUG_RETURN(intersect_trp);
}


typedef struct st_ror_scan_info : INDEX_SCAN_INFO
{ 
} ROR_SCAN_INFO;


/*
  Create ROR_SCAN_INFO* structure with a single ROR scan on index idx using
  sel_arg set of intervals.

  SYNOPSIS
    make_ror_scan()
      param    Parameter from test_quick_select function
      idx      Index of key in param->keys
      sel_arg  Set of intervals for a given key

  RETURN
    NULL - out of memory
    ROR scan structure containing a scan for {idx, sel_arg}
*/

static
ROR_SCAN_INFO *make_ror_scan(const PARAM *param, int idx, SEL_ARG *sel_arg)
{
  ROR_SCAN_INFO *ror_scan;
  my_bitmap_map *bitmap_buf;
  uint keynr;
  DBUG_ENTER("make_ror_scan");

  if (!(ror_scan= (ROR_SCAN_INFO*)alloc_root(param->mem_root,
                                             sizeof(ROR_SCAN_INFO))))
    DBUG_RETURN(NULL);

  ror_scan->idx= idx;
  ror_scan->keynr= keynr= param->real_keynr[idx];
  ror_scan->key_rec_length= (param->table->key_info[keynr].key_length +
                             param->table->file->ref_length);
  ror_scan->sel_arg= sel_arg;
  ror_scan->records= param->quick_rows[keynr];

  if (!(bitmap_buf= (my_bitmap_map*) alloc_root(param->mem_root,
                                                param->fields_bitmap_size)))
    DBUG_RETURN(NULL);

  if (bitmap_init(&ror_scan->covered_fields, bitmap_buf,
                  param->table->s->fields, FALSE))
    DBUG_RETURN(NULL);
  bitmap_clear_all(&ror_scan->covered_fields);

  KEY_PART_INFO *key_part= param->table->key_info[keynr].key_part;
  KEY_PART_INFO *key_part_end= key_part +
                               param->table->key_info[keynr].user_defined_key_parts;
  for (;key_part != key_part_end; ++key_part)
  {
    if (bitmap_is_set(&param->needed_fields, key_part->fieldnr-1))
      bitmap_set_bit(&ror_scan->covered_fields, key_part->fieldnr-1);
  }
  ror_scan->index_read_cost=
    param->table->file->keyread_time(ror_scan->keynr, 1, ror_scan->records);
  DBUG_RETURN(ror_scan);
}


/*
  Compare two ROR_SCAN_INFO** by  E(#records_matched) * key_record_length.
  SYNOPSIS
    cmp_ror_scan_info()
      a ptr to first compared value
      b ptr to second compared value

  RETURN
   -1 a < b
    0 a = b
    1 a > b
*/

static int cmp_ror_scan_info(ROR_SCAN_INFO** a, ROR_SCAN_INFO** b)
{
  double val1= rows2double((*a)->records) * (*a)->key_rec_length;
  double val2= rows2double((*b)->records) * (*b)->key_rec_length;
  return (val1 < val2)? -1: (val1 == val2)? 0 : 1;
}

/*
  Compare two ROR_SCAN_INFO** by
   (#covered fields in F desc,
    #components asc,
    number of first not covered component asc)

  SYNOPSIS
    cmp_ror_scan_info_covering()
      a ptr to first compared value
      b ptr to second compared value

  RETURN
   -1 a < b
    0 a = b
    1 a > b
*/

static int cmp_ror_scan_info_covering(ROR_SCAN_INFO** a, ROR_SCAN_INFO** b)
{
  if ((*a)->used_fields_covered > (*b)->used_fields_covered)
    return -1;
  if ((*a)->used_fields_covered < (*b)->used_fields_covered)
    return 1;
  if ((*a)->key_components < (*b)->key_components)
    return -1;
  if ((*a)->key_components > (*b)->key_components)
    return 1;
  if ((*a)->first_uncovered_field < (*b)->first_uncovered_field)
    return -1;
  if ((*a)->first_uncovered_field > (*b)->first_uncovered_field)
    return 1;
  return 0;
}


/* Auxiliary structure for incremental ROR-intersection creation */
typedef struct
{
  const PARAM *param;
  MY_BITMAP covered_fields; /* union of fields covered by all scans */
  /*
    Fraction of table records that satisfies conditions of all scans.
    This is the number of full records that will be retrieved if a
    non-index_only index intersection will be employed.
  */
  double out_rows;
  /* TRUE if covered_fields is a superset of needed_fields */
  bool is_covering;

  ha_rows index_records; /* sum(#records to look in indexes) */
  double index_scan_costs; /* SUM(cost of 'index-only' scans) */
  double total_cost;
} ROR_INTERSECT_INFO;


/*
  Allocate a ROR_INTERSECT_INFO and initialize it to contain zero scans.

  SYNOPSIS
    ror_intersect_init()
      param         Parameter from test_quick_select

  RETURN
    allocated structure
    NULL on error
*/

static
ROR_INTERSECT_INFO* ror_intersect_init(const PARAM *param)
{
  ROR_INTERSECT_INFO *info;
  my_bitmap_map* buf;
  if (!(info= (ROR_INTERSECT_INFO*)alloc_root(param->mem_root,
                                              sizeof(ROR_INTERSECT_INFO))))
    return NULL;
  info->param= param;
  if (!(buf= (my_bitmap_map*) alloc_root(param->mem_root,
                                         param->fields_bitmap_size)))
    return NULL;
  if (bitmap_init(&info->covered_fields, buf, param->table->s->fields,
                  FALSE))
    return NULL;
  info->is_covering= FALSE;
  info->index_scan_costs= 0.0;
  info->index_records= 0;
  info->out_rows= (double) param->table->stat_records();
  bitmap_clear_all(&info->covered_fields);
  return info;
}

void ror_intersect_cpy(ROR_INTERSECT_INFO *dst, const ROR_INTERSECT_INFO *src)
{
  dst->param= src->param;
  memcpy(dst->covered_fields.bitmap, src->covered_fields.bitmap, 
         no_bytes_in_map(&src->covered_fields));
  dst->out_rows= src->out_rows;
  dst->is_covering= src->is_covering;
  dst->index_records= src->index_records;
  dst->index_scan_costs= src->index_scan_costs;
  dst->total_cost= src->total_cost;
}


/*
  Get selectivity of a ROR scan wrt ROR-intersection.

  SYNOPSIS
    ror_scan_selectivity()
      info  ROR-interection 
      scan  ROR scan
      
  NOTES
    Suppose we have a condition on several keys
    cond=k_11=c_11 AND k_12=c_12 AND ...  // parts of first key
         k_21=c_21 AND k_22=c_22 AND ...  // parts of second key
          ...
         k_n1=c_n1 AND k_n3=c_n3 AND ...  (1) //parts of the key used by *scan

    where k_ij may be the same as any k_pq (i.e. keys may have common parts).

    A full row is retrieved if entire condition holds.

    The recursive procedure for finding P(cond) is as follows:

    First step:
    Pick 1st part of 1st key and break conjunction (1) into two parts:
      cond= (k_11=c_11 AND R)

    Here R may still contain condition(s) equivalent to k_11=c_11.
    Nevertheless, the following holds:

      P(k_11=c_11 AND R) = P(k_11=c_11) * P(R | k_11=c_11).

    Mark k_11 as fixed field (and satisfied condition) F, save P(F),
    save R to be cond and proceed to recursion step.

    Recursion step:
    We have a set of fixed fields/satisfied conditions) F, probability P(F),
    and remaining conjunction R
    Pick next key part on current key and its condition "k_ij=c_ij".
    We will add "k_ij=c_ij" into F and update P(F).
    Lets denote k_ij as t,  R = t AND R1, where R1 may still contain t. Then

     P((t AND R1)|F) = P(t|F) * P(R1|t|F) = P(t|F) * P(R1|(t AND F)) (2)

    (where '|' mean conditional probability, not "or")

    Consider the first multiplier in (2). One of the following holds:
    a) F contains condition on field used in t (i.e. t AND F = F).
      Then P(t|F) = 1

    b) F doesn't contain condition on field used in t. Then F and t are
     considered independent.

     P(t|F) = P(t|(fields_before_t_in_key AND other_fields)) =
          = P(t|fields_before_t_in_key).

     P(t|fields_before_t_in_key) = #records(fields_before_t_in_key) /
                                   #records(fields_before_t_in_key, t)

    The second multiplier is calculated by applying this step recursively.

  IMPLEMENTATION
    This function calculates the result of application of the "recursion step"
    described above for all fixed key members of a single key, accumulating set
    of covered fields, selectivity, etc.

    The calculation is conducted as follows:
    Lets denote #records(keypart1, ... keypartK) as n_k. We need to calculate

     n_{k1}      n_{k2}
    --------- * ---------  * .... (3)
     n_{k1-1}    n_{k2-1}

    where k1,k2,... are key parts which fields were not yet marked as fixed
    ( this is result of application of option b) of the recursion step for
      parts of a single key).
    Since it is reasonable to expect that most of the fields are not marked
    as fixed, we calculate (3) as

                                  n_{i1}      n_{i2}
    (3) = n_{max_key_part}  / (   --------- * ---------  * ....  )
                                  n_{i1-1}    n_{i2-1}

    where i1,i2, .. are key parts that were already marked as fixed.

    In order to minimize number of expensive records_in_range calls we group
    and reduce adjacent fractions.

  RETURN
    Selectivity of given ROR scan.
*/

static double ror_scan_selectivity(const ROR_INTERSECT_INFO *info, 
                                   const ROR_SCAN_INFO *scan)
{
  double selectivity_mult= 1.0;
  KEY_PART_INFO *key_part= info->param->table->key_info[scan->keynr].key_part;
  uchar key_val[MAX_KEY_LENGTH+MAX_FIELD_WIDTH]; /* key values tuple */
  uchar *key_ptr= key_val;
  SEL_ARG *sel_arg, *tuple_arg= NULL;
  key_part_map keypart_map= 0;
  bool cur_covered;
  bool prev_covered= test(bitmap_is_set(&info->covered_fields,
                                        key_part->fieldnr-1));
  key_range min_range;
  key_range max_range;
  min_range.key= key_val;
  min_range.flag= HA_READ_KEY_EXACT;
  max_range.key= key_val;
  max_range.flag= HA_READ_AFTER_KEY;
  ha_rows prev_records= info->param->table->stat_records();
  DBUG_ENTER("ror_scan_selectivity");

  for (sel_arg= scan->sel_arg; sel_arg;
       sel_arg= sel_arg->next_key_part)
  {
    DBUG_PRINT("info",("sel_arg step"));
    cur_covered= test(bitmap_is_set(&info->covered_fields,
                                    key_part[sel_arg->part].fieldnr-1));
    if (cur_covered != prev_covered)
    {
      /* create (part1val, ..., part{n-1}val) tuple. */
      ha_rows records;
      if (!tuple_arg)
      {
        tuple_arg= scan->sel_arg;
        /* Here we use the length of the first key part */
        tuple_arg->store_min(key_part->store_length, &key_ptr, 0);
        keypart_map= 1;
      }
      while (tuple_arg->next_key_part != sel_arg)
      {
        tuple_arg= tuple_arg->next_key_part;
        tuple_arg->store_min(key_part[tuple_arg->part].store_length,
                             &key_ptr, 0);
        keypart_map= (keypart_map << 1) | 1;
      }
      min_range.length= max_range.length= (size_t) (key_ptr - key_val);
      min_range.keypart_map= max_range.keypart_map= keypart_map;
      records= (info->param->table->file->
                records_in_range(scan->keynr, &min_range, &max_range));
      if (cur_covered)
      {
        /* uncovered -> covered */
        double tmp= rows2double(records)/rows2double(prev_records);
        DBUG_PRINT("info", ("Selectivity multiplier: %g", tmp));
        selectivity_mult *= tmp;
        prev_records= HA_POS_ERROR;
      }
      else
      {
        /* covered -> uncovered */
        prev_records= records;
      }
    }
    prev_covered= cur_covered;
  }
  if (!prev_covered)
  {
    double tmp= rows2double(info->param->quick_rows[scan->keynr]) /
                rows2double(prev_records);
    DBUG_PRINT("info", ("Selectivity multiplier: %g", tmp));
    selectivity_mult *= tmp;
  }
  DBUG_PRINT("info", ("Returning multiplier: %g", selectivity_mult));
  DBUG_RETURN(selectivity_mult);
}


/*
  Check if adding a ROR scan to a ROR-intersection reduces its cost of
  ROR-intersection and if yes, update parameters of ROR-intersection,
  including its cost.

  SYNOPSIS
    ror_intersect_add()
      param        Parameter from test_quick_select
      info         ROR-intersection structure to add the scan to.
      ror_scan     ROR scan info to add.
      is_cpk_scan  If TRUE, add the scan as CPK scan (this can be inferred
                   from other parameters and is passed separately only to
                   avoid duplicating the inference code)

  NOTES
    Adding a ROR scan to ROR-intersect "makes sense" iff the cost of ROR-
    intersection decreases. The cost of ROR-intersection is calculated as
    follows:

    cost= SUM_i(key_scan_cost_i) + cost_of_full_rows_retrieval

    When we add a scan the first increases and the second decreases.

    cost_of_full_rows_retrieval=
      (union of indexes used covers all needed fields) ?
        cost_of_sweep_read(E(rows_to_retrieve), rows_in_table) :
        0

    E(rows_to_retrieve) = #rows_in_table * ror_scan_selectivity(null, scan1) *
                           ror_scan_selectivity({scan1}, scan2) * ... *
                           ror_scan_selectivity({scan1,...}, scanN). 
  RETURN
    TRUE   ROR scan added to ROR-intersection, cost updated.
    FALSE  It doesn't make sense to add this ROR scan to this ROR-intersection.
*/

static bool ror_intersect_add(ROR_INTERSECT_INFO *info,
                              ROR_SCAN_INFO* ror_scan, bool is_cpk_scan)
{
  double selectivity_mult= 1.0;

  DBUG_ENTER("ror_intersect_add");
  DBUG_PRINT("info", ("Current out_rows= %g", info->out_rows));
  DBUG_PRINT("info", ("Adding scan on %s",
                      info->param->table->key_info[ror_scan->keynr].name));
  DBUG_PRINT("info", ("is_cpk_scan: %d",is_cpk_scan));

  selectivity_mult = ror_scan_selectivity(info, ror_scan);
  if (selectivity_mult == 1.0)
  {
    /* Don't add this scan if it doesn't improve selectivity. */
    DBUG_PRINT("info", ("The scan doesn't improve selectivity."));
    DBUG_RETURN(FALSE);
  }
  
  info->out_rows *= selectivity_mult;
  
  if (is_cpk_scan)
  {
    /*
      CPK scan is used to filter out rows. We apply filtering for 
      each record of every scan. Assuming 1/TIME_FOR_COMPARE_ROWID
      per check this gives us:
    */
    info->index_scan_costs += rows2double(info->index_records) / 
                              TIME_FOR_COMPARE_ROWID;
  }
  else
  {
    info->index_records += info->param->quick_rows[ror_scan->keynr];
    info->index_scan_costs += ror_scan->index_read_cost;
    bitmap_union(&info->covered_fields, &ror_scan->covered_fields);
    if (!info->is_covering && bitmap_is_subset(&info->param->needed_fields,
                                               &info->covered_fields))
    {
      DBUG_PRINT("info", ("ROR-intersect is covering now"));
      info->is_covering= TRUE;
    }
  }

  info->total_cost= info->index_scan_costs;
  DBUG_PRINT("info", ("info->total_cost: %g", info->total_cost));
  if (!info->is_covering)
  {
    info->total_cost += 
      get_sweep_read_cost(info->param, double2rows(info->out_rows));
    DBUG_PRINT("info", ("info->total_cost= %g", info->total_cost));
  }
  DBUG_PRINT("info", ("New out_rows: %g", info->out_rows));
  DBUG_PRINT("info", ("New cost: %g, %scovering", info->total_cost,
                      info->is_covering?"" : "non-"));
  DBUG_RETURN(TRUE);
}


/*
  Get best ROR-intersection plan using non-covering ROR-intersection search
  algorithm. The returned plan may be covering.

  SYNOPSIS
    get_best_ror_intersect()
      param            Parameter from test_quick_select function.
      tree             Transformed restriction condition to be used to look
                       for ROR scans.
      read_time        Do not return read plans with cost > read_time.
      are_all_covering [out] set to TRUE if union of all scans covers all
                       fields needed by the query (and it is possible to build
                       a covering ROR-intersection)

  NOTES
    get_key_scans_params must be called before this function can be called.
    
    When this function is called by ROR-union construction algorithm it
    assumes it is building an uncovered ROR-intersection (and thus # of full
    records to be retrieved is wrong here). This is a hack.

  IMPLEMENTATION
    The approximate best non-covering plan search algorithm is as follows:

    find_min_ror_intersection_scan()
    {
      R= select all ROR scans;
      order R by (E(#records_matched) * key_record_length).

      S= first(R); -- set of scans that will be used for ROR-intersection
      R= R-first(S);
      min_cost= cost(S);
      min_scan= make_scan(S);
      while (R is not empty)
      {
        firstR= R - first(R);
        if (!selectivity(S + firstR < selectivity(S)))
          continue;
          
        S= S + first(R);
        if (cost(S) < min_cost)
        {
          min_cost= cost(S);
          min_scan= make_scan(S);
        }
      }
      return min_scan;
    }

    See ror_intersect_add function for ROR intersection costs.

    Special handling for Clustered PK scans
    Clustered PK contains all table fields, so using it as a regular scan in
    index intersection doesn't make sense: a range scan on CPK will be less
    expensive in this case.
    Clustered PK scan has special handling in ROR-intersection: it is not used
    to retrieve rows, instead its condition is used to filter row references
    we get from scans on other keys.

  RETURN
    ROR-intersection table read plan
    NULL if out of memory or no suitable plan found.
*/

static
TRP_ROR_INTERSECT *get_best_ror_intersect(const PARAM *param, SEL_TREE *tree,
                                          double read_time,
                                          bool *are_all_covering)
{
  uint idx;
  double min_cost= DBL_MAX;
  DBUG_ENTER("get_best_ror_intersect");

  if ((tree->n_ror_scans < 2) || !param->table->stat_records() ||
      !optimizer_flag(param->thd, OPTIMIZER_SWITCH_INDEX_MERGE_INTERSECT))
    DBUG_RETURN(NULL);

  /*
    Step1: Collect ROR-able SEL_ARGs and create ROR_SCAN_INFO for each of 
    them. Also find and save clustered PK scan if there is one.
  */
  ROR_SCAN_INFO **cur_ror_scan;
  ROR_SCAN_INFO *cpk_scan= NULL;
  uint cpk_no;

  if (!(tree->ror_scans= (ROR_SCAN_INFO**)alloc_root(param->mem_root,
                                                     sizeof(ROR_SCAN_INFO*)*
                                                     param->keys)))
    return NULL;
  cpk_no= ((param->table->file->primary_key_is_clustered()) ?
           param->table->s->primary_key : MAX_KEY);

  for (idx= 0, cur_ror_scan= tree->ror_scans; idx < param->keys; idx++)
  {
    ROR_SCAN_INFO *scan;
    uint key_no;
    if (!tree->ror_scans_map.is_set(idx))
      continue;
    key_no= param->real_keynr[idx];
    if (key_no != cpk_no &&
        param->table->file->index_flags(key_no,0,0) & HA_CLUSTERED_INDEX)
    {
      /* Ignore clustering keys */
      tree->n_ror_scans--;
      continue;
    }
    if (!(scan= make_ror_scan(param, idx, tree->keys[idx])))
      return NULL;
    if (key_no == cpk_no)
    {
      cpk_scan= scan;
      tree->n_ror_scans--;
    }
    else
      *(cur_ror_scan++)= scan;
  }

  tree->ror_scans_end= cur_ror_scan;
  DBUG_EXECUTE("info",print_ror_scans_arr(param->table, "original",
                                          tree->ror_scans,
                                          tree->ror_scans_end););
  /*
    Ok, [ror_scans, ror_scans_end) is array of ptrs to initialized
    ROR_SCAN_INFO's.
    Step 2: Get best ROR-intersection using an approximate algorithm.
  */
  my_qsort(tree->ror_scans, tree->n_ror_scans, sizeof(ROR_SCAN_INFO*),
           (qsort_cmp)cmp_ror_scan_info);
  DBUG_EXECUTE("info",print_ror_scans_arr(param->table, "ordered",
                                          tree->ror_scans,
                                          tree->ror_scans_end););

  ROR_SCAN_INFO **intersect_scans; /* ROR scans used in index intersection */
  ROR_SCAN_INFO **intersect_scans_end;
  if (!(intersect_scans= (ROR_SCAN_INFO**)alloc_root(param->mem_root,
                                                     sizeof(ROR_SCAN_INFO*)*
                                                     tree->n_ror_scans)))
    return NULL;
  intersect_scans_end= intersect_scans;

  /* Create and incrementally update ROR intersection. */
  ROR_INTERSECT_INFO *intersect, *intersect_best;
  if (!(intersect= ror_intersect_init(param)) || 
      !(intersect_best= ror_intersect_init(param)))
    return NULL;

  /* [intersect_scans,intersect_scans_best) will hold the best intersection */
  ROR_SCAN_INFO **intersect_scans_best;
  cur_ror_scan= tree->ror_scans;
  intersect_scans_best= intersect_scans;
  while (cur_ror_scan != tree->ror_scans_end && !intersect->is_covering)
  {
    /* S= S + first(R);  R= R - first(R); */
    if (!ror_intersect_add(intersect, *cur_ror_scan, FALSE))
    {
      cur_ror_scan++;
      continue;
    }
    
    *(intersect_scans_end++)= *(cur_ror_scan++);

    if (intersect->total_cost < min_cost)
    {
      /* Local minimum found, save it */
      ror_intersect_cpy(intersect_best, intersect);
      intersect_scans_best= intersect_scans_end;
      min_cost = intersect->total_cost;
    }
  }

  if (intersect_scans_best == intersect_scans)
  {
    DBUG_PRINT("info", ("None of scans increase selectivity"));
    DBUG_RETURN(NULL);
  }
    
  DBUG_EXECUTE("info",print_ror_scans_arr(param->table,
                                          "best ROR-intersection",
                                          intersect_scans,
                                          intersect_scans_best););

  *are_all_covering= intersect->is_covering;
  uint best_num= intersect_scans_best - intersect_scans;
  ror_intersect_cpy(intersect, intersect_best);

  /*
    Ok, found the best ROR-intersection of non-CPK key scans.
    Check if we should add a CPK scan. If the obtained ROR-intersection is 
    covering, it doesn't make sense to add CPK scan.
  */
  if (cpk_scan && !intersect->is_covering)
  {
    if (ror_intersect_add(intersect, cpk_scan, TRUE) && 
        (intersect->total_cost < min_cost))
      intersect_best= intersect; //just set pointer here
  }
  else
    cpk_scan= 0;                                // Don't use cpk_scan

  /* Ok, return ROR-intersect plan if we have found one */
  TRP_ROR_INTERSECT *trp= NULL;
  if (min_cost < read_time && (cpk_scan || best_num > 1))
  {
    if (!(trp= new (param->mem_root) TRP_ROR_INTERSECT))
      DBUG_RETURN(trp);
    if (!(trp->first_scan=
           (ROR_SCAN_INFO**)alloc_root(param->mem_root,
                                       sizeof(ROR_SCAN_INFO*)*best_num)))
      DBUG_RETURN(NULL);
    memcpy(trp->first_scan, intersect_scans, best_num*sizeof(ROR_SCAN_INFO*));
    trp->last_scan=  trp->first_scan + best_num;
    trp->is_covering= intersect_best->is_covering;
    trp->read_cost= intersect_best->total_cost;
    /* Prevent divisons by zero */
    ha_rows best_rows = double2rows(intersect_best->out_rows);
    if (!best_rows)
      best_rows= 1;
    set_if_smaller(param->table->quick_condition_rows, best_rows);
    trp->records= best_rows;
    trp->index_scan_costs= intersect_best->index_scan_costs;
    trp->cpk_scan= cpk_scan;
    DBUG_PRINT("info", ("Returning non-covering ROR-intersect plan:"
                        "cost %g, records %lu",
                        trp->read_cost, (ulong) trp->records));
  }
  DBUG_RETURN(trp);
}


/*
  Get best covering ROR-intersection.
  SYNOPSIS
    get_best_ntersectcovering_ror_intersect()
      param     Parameter from test_quick_select function.
      tree      SEL_TREE with sets of intervals for different keys.
      read_time Don't return table read plans with cost > read_time.

  RETURN
    Best covering ROR-intersection plan
    NULL if no plan found.

  NOTES
    get_best_ror_intersect must be called for a tree before calling this
    function for it.
    This function invalidates tree->ror_scans member values.

  The following approximate algorithm is used:
    I=set of all covering indexes
    F=set of all fields to cover
    S={}

    do
    {
      Order I by (#covered fields in F desc,
                  #components asc,
                  number of first not covered component asc);
      F=F-covered by first(I);
      S=S+first(I);
      I=I-first(I);
    } while F is not empty.
*/

static
TRP_ROR_INTERSECT *get_best_covering_ror_intersect(PARAM *param,
                                                   SEL_TREE *tree,
                                                   double read_time)
{
  ROR_SCAN_INFO **ror_scan_mark;
  ROR_SCAN_INFO **ror_scans_end= tree->ror_scans_end;
  DBUG_ENTER("get_best_covering_ror_intersect");

  if (!optimizer_flag(param->thd, OPTIMIZER_SWITCH_INDEX_MERGE_INTERSECT))
    DBUG_RETURN(NULL);

  for (ROR_SCAN_INFO **scan= tree->ror_scans; scan != ror_scans_end; ++scan)
    (*scan)->key_components=
      param->table->key_info[(*scan)->keynr].user_defined_key_parts;

  /*
    Run covering-ROR-search algorithm.
    Assume set I is [ror_scan .. ror_scans_end)
  */

  /*I=set of all covering indexes */
  ror_scan_mark= tree->ror_scans;

  MY_BITMAP *covered_fields= &param->tmp_covered_fields;
  if (!covered_fields->bitmap) 
    covered_fields->bitmap= (my_bitmap_map*)alloc_root(param->mem_root,
                                               param->fields_bitmap_size);
  if (!covered_fields->bitmap ||
      bitmap_init(covered_fields, covered_fields->bitmap,
                  param->table->s->fields, FALSE))
    DBUG_RETURN(0);
  bitmap_clear_all(covered_fields);

  double total_cost= 0.0f;
  ha_rows records=0;
  bool all_covered;

  DBUG_PRINT("info", ("Building covering ROR-intersection"));
  DBUG_EXECUTE("info", print_ror_scans_arr(param->table,
                                           "building covering ROR-I",
                                           ror_scan_mark, ror_scans_end););
  do
  {
    /*
      Update changed sorting info:
        #covered fields,
	number of first not covered component
      Calculate and save these values for each of remaining scans.
    */
    for (ROR_SCAN_INFO **scan= ror_scan_mark; scan != ror_scans_end; ++scan)
    {
      bitmap_subtract(&(*scan)->covered_fields, covered_fields);
      (*scan)->used_fields_covered=
        bitmap_bits_set(&(*scan)->covered_fields);
      (*scan)->first_uncovered_field=
        bitmap_get_first(&(*scan)->covered_fields);
    }

    my_qsort(ror_scan_mark, ror_scans_end-ror_scan_mark, sizeof(ROR_SCAN_INFO*),
             (qsort_cmp)cmp_ror_scan_info_covering);

    DBUG_EXECUTE("info", print_ror_scans_arr(param->table,
                                             "remaining scans",
                                             ror_scan_mark, ror_scans_end););

    /* I=I-first(I) */
    total_cost += (*ror_scan_mark)->index_read_cost;
    records += (*ror_scan_mark)->records;
    DBUG_PRINT("info", ("Adding scan on %s",
                        param->table->key_info[(*ror_scan_mark)->keynr].name));
    if (total_cost > read_time)
      DBUG_RETURN(NULL);
    /* F=F-covered by first(I) */
    bitmap_union(covered_fields, &(*ror_scan_mark)->covered_fields);
    all_covered= bitmap_is_subset(&param->needed_fields, covered_fields);
  } while ((++ror_scan_mark < ror_scans_end) && !all_covered);
  
  if (!all_covered || (ror_scan_mark - tree->ror_scans) == 1)
    DBUG_RETURN(NULL);

  /*
    Ok, [tree->ror_scans .. ror_scan) holds covering index_intersection with
    cost total_cost.
  */
  DBUG_PRINT("info", ("Covering ROR-intersect scans cost: %g", total_cost));
  DBUG_EXECUTE("info", print_ror_scans_arr(param->table,
                                           "creating covering ROR-intersect",
                                           tree->ror_scans, ror_scan_mark););

  /* Add priority queue use cost. */
  total_cost += rows2double(records)*
                log((double)(ror_scan_mark - tree->ror_scans)) /
                (TIME_FOR_COMPARE_ROWID * M_LN2);
  DBUG_PRINT("info", ("Covering ROR-intersect full cost: %g", total_cost));

  if (total_cost > read_time)
    DBUG_RETURN(NULL);

  TRP_ROR_INTERSECT *trp;
  if (!(trp= new (param->mem_root) TRP_ROR_INTERSECT))
    DBUG_RETURN(trp);
  uint best_num= (ror_scan_mark - tree->ror_scans);
  if (!(trp->first_scan= (ROR_SCAN_INFO**)alloc_root(param->mem_root,
                                                     sizeof(ROR_SCAN_INFO*)*
                                                     best_num)))
    DBUG_RETURN(NULL);
  memcpy(trp->first_scan, tree->ror_scans, best_num*sizeof(ROR_SCAN_INFO*));
  trp->last_scan=  trp->first_scan + best_num;
  trp->is_covering= TRUE;
  trp->read_cost= total_cost;
  trp->records= records;
  trp->cpk_scan= NULL;
  set_if_smaller(param->table->quick_condition_rows, records); 

  DBUG_PRINT("info",
             ("Returning covering ROR-intersect plan: cost %g, records %lu",
              trp->read_cost, (ulong) trp->records));
  DBUG_RETURN(trp);
}


/*
  Get best "range" table read plan for given SEL_TREE.
  Also update PARAM members and store ROR scans info in the SEL_TREE.
  SYNOPSIS
    get_key_scans_params
      param        parameters from test_quick_select
      tree         make range select for this SEL_TREE
      index_read_must_be_used if TRUE, assume 'index only' option will be set
                             (except for clustered PK indexes)
      read_time    don't create read plans with cost > read_time.
  RETURN
    Best range read plan
    NULL if no plan found or error occurred
*/

static TRP_RANGE *get_key_scans_params(PARAM *param, SEL_TREE *tree,
                                       bool index_read_must_be_used, 
                                       bool update_tbl_stats,
                                       double read_time)
{
  uint idx;
  SEL_ARG **key,**end, **key_to_read= NULL;
  ha_rows UNINIT_VAR(best_records);              /* protected by key_to_read */
  uint    UNINIT_VAR(best_mrr_flags),            /* protected by key_to_read */
          UNINIT_VAR(best_buf_size);             /* protected by key_to_read */
  TRP_RANGE* read_plan= NULL;
  DBUG_ENTER("get_key_scans_params");
  /*
    Note that there may be trees that have type SEL_TREE::KEY but contain no
    key reads at all, e.g. tree for expression "key1 is not null" where key1
    is defined as "not null".
  */
  DBUG_EXECUTE("info", print_sel_tree(param, tree, &tree->keys_map,
                                      "tree scans"););
  tree->ror_scans_map.clear_all();
  tree->n_ror_scans= 0;
  tree->index_scans= 0;
  if (!tree->keys_map.is_clear_all())
  {
    tree->index_scans=
      (INDEX_SCAN_INFO **) alloc_root(param->mem_root,
                                      sizeof(INDEX_SCAN_INFO *) * param->keys);
  }
  tree->index_scans_end= tree->index_scans;                                                  
  for (idx= 0,key=tree->keys, end=key+param->keys; key != end; key++,idx++)
  {
    if (*key)
    {
      ha_rows found_records;
      Cost_estimate cost;
      double found_read_time;
      uint mrr_flags, buf_size;
      INDEX_SCAN_INFO *index_scan;
      uint keynr= param->real_keynr[idx];
      if ((*key)->type == SEL_ARG::MAYBE_KEY ||
          (*key)->maybe_flag)
        param->needed_reg->set_bit(keynr);

      bool read_index_only= index_read_must_be_used ? TRUE :
                            (bool) param->table->covering_keys.is_set(keynr);

      found_records= check_quick_select(param, idx, read_index_only, *key,
                                        update_tbl_stats, &mrr_flags,
                                        &buf_size, &cost);

      if (found_records != HA_POS_ERROR && tree->index_scans &&
          (index_scan= (INDEX_SCAN_INFO *)alloc_root(param->mem_root,
						     sizeof(INDEX_SCAN_INFO))))
      {
        index_scan->idx= idx;
        index_scan->keynr= keynr;
        index_scan->key_info= &param->table->key_info[keynr];
        index_scan->used_key_parts= param->max_key_part+1;
        index_scan->range_count= param->range_count;
        index_scan->records= found_records;
        index_scan->sel_arg= *key;
        *tree->index_scans_end++= index_scan;
      }        
      if ((found_records != HA_POS_ERROR) && param->is_ror_scan)
      {
        tree->n_ror_scans++;
        tree->ror_scans_map.set_bit(idx);
      }
      if (found_records != HA_POS_ERROR &&
          read_time > (found_read_time= cost.total_cost()))
      {
        read_time=    found_read_time;
        best_records= found_records;
        key_to_read=  key;
        best_mrr_flags= mrr_flags;
        best_buf_size=  buf_size;
      }
    }
  }

  DBUG_EXECUTE("info", print_sel_tree(param, tree, &tree->ror_scans_map,
                                      "ROR scans"););
  if (key_to_read)
  {
    idx= key_to_read - tree->keys;
    if ((read_plan= new (param->mem_root) TRP_RANGE(*key_to_read, idx,
                                                    best_mrr_flags)))
    {
      read_plan->records= best_records;
      read_plan->is_ror= tree->ror_scans_map.is_set(idx);
      read_plan->read_cost= read_time;
      read_plan->mrr_buf_size= best_buf_size;
      DBUG_PRINT("info",
                 ("Returning range plan for key %s, cost %g, records %lu",
                  param->table->key_info[param->real_keynr[idx]].name,
                  read_plan->read_cost, (ulong) read_plan->records));
    }
  }
  else
    DBUG_PRINT("info", ("No 'range' table read plan found"));

  DBUG_RETURN(read_plan);
}


QUICK_SELECT_I *TRP_INDEX_MERGE::make_quick(PARAM *param,
                                            bool retrieve_full_rows,
                                            MEM_ROOT *parent_alloc)
{
  QUICK_INDEX_MERGE_SELECT *quick_imerge;
  QUICK_RANGE_SELECT *quick;
  /* index_merge always retrieves full rows, ignore retrieve_full_rows */
  if (!(quick_imerge= new QUICK_INDEX_MERGE_SELECT(param->thd, param->table)))
    return NULL;

  quick_imerge->records= records;
  quick_imerge->read_time= read_cost;
  for (TRP_RANGE **range_scan= range_scans; range_scan != range_scans_end;
       range_scan++)
  {
    if (!(quick= (QUICK_RANGE_SELECT*)
          ((*range_scan)->make_quick(param, FALSE, &quick_imerge->alloc)))||
        quick_imerge->push_quick_back(quick))
    {
      delete quick;
      delete quick_imerge;
      return NULL;
    }
  }
  return quick_imerge;
}


QUICK_SELECT_I *TRP_INDEX_INTERSECT::make_quick(PARAM *param,
                                                bool retrieve_full_rows,
                                                MEM_ROOT *parent_alloc)
{
  QUICK_INDEX_INTERSECT_SELECT *quick_intersect;
  QUICK_RANGE_SELECT *quick;
  /* index_merge always retrieves full rows, ignore retrieve_full_rows */
  if (!(quick_intersect= new QUICK_INDEX_INTERSECT_SELECT(param->thd, param->table)))
    return NULL;

  quick_intersect->records= records;
  quick_intersect->read_time= read_cost;
  quick_intersect->filtered_scans= filtered_scans;
  for (TRP_RANGE **range_scan= range_scans; range_scan != range_scans_end;
       range_scan++)
  {
    if (!(quick= (QUICK_RANGE_SELECT*)
          ((*range_scan)->make_quick(param, FALSE, &quick_intersect->alloc)))||
        quick_intersect->push_quick_back(quick))
    {
      delete quick;
      delete quick_intersect;
      return NULL;
    }
  }
  return quick_intersect;
}


QUICK_SELECT_I *TRP_ROR_INTERSECT::make_quick(PARAM *param,
                                              bool retrieve_full_rows,
                                              MEM_ROOT *parent_alloc)
{
  QUICK_ROR_INTERSECT_SELECT *quick_intrsect;
  QUICK_RANGE_SELECT *quick;
  DBUG_ENTER("TRP_ROR_INTERSECT::make_quick");
  MEM_ROOT *alloc;

  if ((quick_intrsect=
         new QUICK_ROR_INTERSECT_SELECT(param->thd, param->table,
                                        (retrieve_full_rows? (!is_covering) :
                                         FALSE),
                                        parent_alloc)))
  {
    DBUG_EXECUTE("info", print_ror_scans_arr(param->table,
                                             "creating ROR-intersect",
                                             first_scan, last_scan););
    alloc= parent_alloc? parent_alloc: &quick_intrsect->alloc;
    for (; first_scan != last_scan;++first_scan)
    {
      if (!(quick= get_quick_select(param, (*first_scan)->idx,
                                    (*first_scan)->sel_arg,
                                    HA_MRR_USE_DEFAULT_IMPL | HA_MRR_SORTED,
                                    0, alloc)) ||
          quick_intrsect->push_quick_back(alloc, quick))
      {
        delete quick_intrsect;
        DBUG_RETURN(NULL);
      }
    }
    if (cpk_scan)
    {
      if (!(quick= get_quick_select(param, cpk_scan->idx,
                                    cpk_scan->sel_arg,
                                    HA_MRR_USE_DEFAULT_IMPL | HA_MRR_SORTED,
                                    0, alloc)))
      {
        delete quick_intrsect;
        DBUG_RETURN(NULL);
      }
      quick->file= NULL; 
      quick_intrsect->cpk_quick= quick;
    }
    quick_intrsect->records= records;
    quick_intrsect->read_time= read_cost;
  }
  DBUG_RETURN(quick_intrsect);
}


QUICK_SELECT_I *TRP_ROR_UNION::make_quick(PARAM *param,
                                          bool retrieve_full_rows,
                                          MEM_ROOT *parent_alloc)
{
  QUICK_ROR_UNION_SELECT *quick_roru;
  TABLE_READ_PLAN **scan;
  QUICK_SELECT_I *quick;
  DBUG_ENTER("TRP_ROR_UNION::make_quick");
  /*
    It is impossible to construct a ROR-union that will not retrieve full
    rows, ignore retrieve_full_rows parameter.
  */
  if ((quick_roru= new QUICK_ROR_UNION_SELECT(param->thd, param->table)))
  {
    for (scan= first_ror; scan != last_ror; scan++)
    {
      if (!(quick= (*scan)->make_quick(param, FALSE, &quick_roru->alloc)) ||
          quick_roru->push_quick_back(quick))
        DBUG_RETURN(NULL);
    }
    quick_roru->records= records;
    quick_roru->read_time= read_cost;
  }
  DBUG_RETURN(quick_roru);
}


/*
  Build a SEL_TREE for <> or NOT BETWEEN predicate
 
  SYNOPSIS
    get_ne_mm_tree()
      param       PARAM from SQL_SELECT::test_quick_select
      cond_func   item for the predicate
      field       field in the predicate
      lt_value    constant that field should be smaller
      gt_value    constant that field should be greaterr
      cmp_type    compare type for the field

  RETURN 
    #  Pointer to tree built tree
    0  on error
*/

static SEL_TREE *get_ne_mm_tree(RANGE_OPT_PARAM *param, Item_func *cond_func, 
                                Field *field,
                                Item *lt_value, Item *gt_value,
                                Item_result cmp_type)
{
  SEL_TREE *tree;
  tree= get_mm_parts(param, cond_func, field, Item_func::LT_FUNC,
                     lt_value, cmp_type);
  if (tree)
  {
    tree= tree_or(param, tree, get_mm_parts(param, cond_func, field,
					    Item_func::GT_FUNC,
					    gt_value, cmp_type));
  }
  return tree;
}
   

/*
  Build a SEL_TREE for a simple predicate
 
  SYNOPSIS
    get_func_mm_tree()
      param       PARAM from SQL_SELECT::test_quick_select
      cond_func   item for the predicate
      field       field in the predicate
      value       constant in the predicate
      cmp_type    compare type for the field
      inv         TRUE <> NOT cond_func is considered
                  (makes sense only when cond_func is BETWEEN or IN) 

  RETURN 
    Pointer to the tree built tree
*/

static SEL_TREE *get_func_mm_tree(RANGE_OPT_PARAM *param, Item_func *cond_func, 
                                  Field *field, Item *value,
                                  Item_result cmp_type, bool inv)
{
  SEL_TREE *tree= 0;
  DBUG_ENTER("get_func_mm_tree");

  switch (cond_func->functype()) {

  case Item_func::NE_FUNC:
    tree= get_ne_mm_tree(param, cond_func, field, value, value, cmp_type);
    break;

  case Item_func::BETWEEN:
  {
    if (!value)
    {
      if (inv)
      {
        tree= get_ne_mm_tree(param, cond_func, field, cond_func->arguments()[1],
                             cond_func->arguments()[2], cmp_type);
      }
      else
      {
        tree= get_mm_parts(param, cond_func, field, Item_func::GE_FUNC,
		           cond_func->arguments()[1],cmp_type);
        if (tree)
        {
          tree= tree_and(param, tree, get_mm_parts(param, cond_func, field,
					           Item_func::LE_FUNC,
					           cond_func->arguments()[2],
                                                   cmp_type));
        }
      }
    }
    else
      tree= get_mm_parts(param, cond_func, field,
                         (inv ?
                          (value == (Item*)1 ? Item_func::GT_FUNC :
                                               Item_func::LT_FUNC):
                          (value == (Item*)1 ? Item_func::LE_FUNC :
                                               Item_func::GE_FUNC)),
                         cond_func->arguments()[0], cmp_type);
    break;
  }
  case Item_func::IN_FUNC:
  {
    Item_func_in *func=(Item_func_in*) cond_func;

    /*
      Array for IN() is constructed when all values have the same result
      type. Tree won't be built for values with different result types,
      so we check it here to avoid unnecessary work.
    */
    if (!func->arg_types_compatible)
      break;     

    if (inv)
    {
      if (func->array && func->array->result_type() != ROW_RESULT)
      {
        /*
          We get here for conditions in form "t.key NOT IN (c1, c2, ...)",
          where c{i} are constants. Our goal is to produce a SEL_TREE that 
          represents intervals:
          
          ($MIN<t.key<c1) OR (c1<t.key<c2) OR (c2<t.key<c3) OR ...    (*)
          
          where $MIN is either "-inf" or NULL.
          
          The most straightforward way to produce it is to convert NOT IN
          into "(t.key != c1) AND (t.key != c2) AND ... " and let the range
          analyzer to build SEL_TREE from that. The problem is that the
          range analyzer will use O(N^2) memory (which is probably a bug),
          and people do use big NOT IN lists (e.g. see BUG#15872, BUG#21282),
          will run out of memory.

          Another problem with big lists like (*) is that a big list is
          unlikely to produce a good "range" access, while considering that
          range access will require expensive CPU calculations (and for 
          MyISAM even index accesses). In short, big NOT IN lists are rarely
          worth analyzing.

          Considering the above, we'll handle NOT IN as follows:
          * if the number of entries in the NOT IN list is less than
            NOT_IN_IGNORE_THRESHOLD, construct the SEL_TREE (*) manually.
          * Otherwise, don't produce a SEL_TREE.
        */
#define NOT_IN_IGNORE_THRESHOLD 1000
        MEM_ROOT *tmp_root= param->mem_root;
        param->thd->mem_root= param->old_root;
        /* 
          Create one Item_type constant object. We'll need it as
          get_mm_parts only accepts constant values wrapped in Item_Type
          objects.
          We create the Item on param->mem_root which points to
          per-statement mem_root (while thd->mem_root is currently pointing
          to mem_root local to range optimizer).
        */
        Item *value_item= func->array->create_item();
        param->thd->mem_root= tmp_root;

        if (func->array->count > NOT_IN_IGNORE_THRESHOLD || !value_item)
          break;

        /* Get a SEL_TREE for "(-inf|NULL) < X < c_0" interval.  */
        uint i=0;
        do 
        {
          func->array->value_to_item(i, value_item);
          tree= get_mm_parts(param, cond_func, field, Item_func::LT_FUNC,
                             value_item, cmp_type);
          if (!tree)
            break;
          i++;
        } while (i < func->array->count && tree->type == SEL_TREE::IMPOSSIBLE);

        if (!tree || tree->type == SEL_TREE::IMPOSSIBLE)
        {
          /* We get here in cases like "t.unsigned NOT IN (-1,-2,-3) */
          tree= NULL;
          break;
        }
        SEL_TREE *tree2;
        for (; i < func->array->count; i++)
        {
          if (func->array->compare_elems(i, i-1))
          {
            /* Get a SEL_TREE for "-inf < X < c_i" interval */
            func->array->value_to_item(i, value_item);
            tree2= get_mm_parts(param, cond_func, field, Item_func::LT_FUNC,
                                value_item, cmp_type);
            if (!tree2)
            {
              tree= NULL;
              break;
            }

            /* Change all intervals to be "c_{i-1} < X < c_i" */
            for (uint idx= 0; idx < param->keys; idx++)
            {
              SEL_ARG *new_interval, *last_val;
              if (((new_interval= tree2->keys[idx])) &&
                  (tree->keys[idx]) &&
                  ((last_val= tree->keys[idx]->last())))
              {
                new_interval->min_value= last_val->max_value;
                new_interval->min_flag= NEAR_MIN;

                /*
                  If the interval is over a partial keypart, the
                  interval must be "c_{i-1} <= X < c_i" instead of
                  "c_{i-1} < X < c_i". Reason:

                  Consider a table with a column "my_col VARCHAR(3)",
                  and an index with definition
                  "INDEX my_idx my_col(1)". If the table contains rows
                  with my_col values "f" and "foo", the index will not
                  distinguish the two rows.

                  Note that tree_or() below will effectively merge
                  this range with the range created for c_{i-1} and
                  we'll eventually end up with only one range:
                  "NULL < X".

                  Partitioning indexes are never partial.
                */
                if (param->using_real_indexes)
                {
                  const KEY key=
                    param->table->key_info[param->real_keynr[idx]];
                  const KEY_PART_INFO *kpi= key.key_part + new_interval->part;

                  if (kpi->key_part_flag & HA_PART_KEY_SEG)
                    new_interval->min_flag= 0;
                }
              }
            }
            /* 
              The following doesn't try to allocate memory so no need to
              check for NULL.
            */
            tree= tree_or(param, tree, tree2);
          }
        }
        
        if (tree && tree->type != SEL_TREE::IMPOSSIBLE)
        {
          /* 
            Get the SEL_TREE for the last "c_last < X < +inf" interval 
            (value_item cotains c_last already)
          */
          tree2= get_mm_parts(param, cond_func, field, Item_func::GT_FUNC,
                              value_item, cmp_type);
          tree= tree_or(param, tree, tree2);
        }
      }
      else
      {
        tree= get_ne_mm_tree(param, cond_func, field,
                             func->arguments()[1], func->arguments()[1],
                             cmp_type);
        if (tree)
        {
          Item **arg, **end;
          for (arg= func->arguments()+2, end= arg+func->argument_count()-2;
               arg < end ; arg++)
          {
            tree=  tree_and(param, tree, get_ne_mm_tree(param, cond_func, field, 
                                                        *arg, *arg, cmp_type));
          }
        }
      }
    }
    else
    {    
      tree= get_mm_parts(param, cond_func, field, Item_func::EQ_FUNC,
                         func->arguments()[1], cmp_type);
      if (tree)
      {
        Item **arg, **end;
        for (arg= func->arguments()+2, end= arg+func->argument_count()-2;
             arg < end ; arg++)
        {
          tree= tree_or(param, tree, get_mm_parts(param, cond_func, field, 
                                                  Item_func::EQ_FUNC,
                                                  *arg, cmp_type));
        }
      }
    }
    break;
  }
  default: 
  {
    /* 
       Here the function for the following predicates are processed:
       <, <=, =, >=, >, LIKE, IS NULL, IS NOT NULL.
       If the predicate is of the form (value op field) it is handled
       as the equivalent predicate (field rev_op value), e.g.
       2 <= a is handled as a >= 2.
    */
    Item_func::Functype func_type=
      (value != cond_func->arguments()[0]) ? cond_func->functype() :
        ((Item_bool_func2*) cond_func)->rev_functype();
    tree= get_mm_parts(param, cond_func, field, func_type, value, cmp_type);
  }
  }

  DBUG_RETURN(tree);
}


/*
  Build conjunction of all SEL_TREEs for a simple predicate applying equalities
 
  SYNOPSIS
    get_full_func_mm_tree()
      param       PARAM from SQL_SELECT::test_quick_select
      cond_func   item for the predicate
      field_item  field in the predicate
      value       constant in the predicate
                  (for BETWEEN it contains the number of the field argument,
                   for IN it's always 0) 
      inv         TRUE <> NOT cond_func is considered
                  (makes sense only when cond_func is BETWEEN or IN)

  DESCRIPTION
    For a simple SARGable predicate of the form (f op c), where f is a field and
    c is a constant, the function builds a conjunction of all SEL_TREES that can
    be obtained by the substitution of f for all different fields equal to f.

  NOTES  
    If the WHERE condition contains a predicate (fi op c),
    then not only SELL_TREE for this predicate is built, but
    the trees for the results of substitution of fi for
    each fj belonging to the same multiple equality as fi
    are built as well.
    E.g. for WHERE t1.a=t2.a AND t2.a > 10 
    a SEL_TREE for t2.a > 10 will be built for quick select from t2
    and   
    a SEL_TREE for t1.a > 10 will be built for quick select from t1.

    A BETWEEN predicate of the form (fi [NOT] BETWEEN c1 AND c2) is treated
    in a similar way: we build a conjuction of trees for the results
    of all substitutions of fi for equal fj.
    Yet a predicate of the form (c BETWEEN f1i AND f2i) is processed
    differently. It is considered as a conjuction of two SARGable
    predicates (f1i <= c) and (f2i <=c) and the function get_full_func_mm_tree
    is called for each of them separately producing trees for 
       AND j (f1j <=c ) and AND j (f2j <= c) 
    After this these two trees are united in one conjunctive tree.
    It's easy to see that the same tree is obtained for
       AND j,k (f1j <=c AND f2k<=c)
    which is equivalent to 
       AND j,k (c BETWEEN f1j AND f2k).
    The validity of the processing of the predicate (c NOT BETWEEN f1i AND f2i)
    which equivalent to (f1i > c OR f2i < c) is not so obvious. Here the
    function get_full_func_mm_tree is called for (f1i > c) and (f2i < c)
    producing trees for AND j (f1j > c) and AND j (f2j < c). Then this two
    trees are united in one OR-tree. The expression 
      (AND j (f1j > c) OR AND j (f2j < c)
    is equivalent to the expression
      AND j,k (f1j > c OR f2k < c) 
    which is just a translation of 
      AND j,k (c NOT BETWEEN f1j AND f2k)

    In the cases when one of the items f1, f2 is a constant c1 we do not create
    a tree for it at all. It works for BETWEEN predicates but does not
    work for NOT BETWEEN predicates as we have to evaluate the expression
    with it. If it is TRUE then the other tree can be completely ignored.
    We do not do it now and no trees are built in these cases for
    NOT BETWEEN predicates.

    As to IN predicates only ones of the form (f IN (c1,...,cn)),
    where f1 is a field and c1,...,cn are constant, are considered as
    SARGable. We never try to narrow the index scan using predicates of
    the form (c IN (c1,...,f,...,cn)). 
      
  RETURN 
    Pointer to the tree representing the built conjunction of SEL_TREEs
*/

static SEL_TREE *get_full_func_mm_tree(RANGE_OPT_PARAM *param,
                                       Item_func *cond_func,
                                       Item_field *field_item, Item *value, 
                                       bool inv)
{
  SEL_TREE *tree= 0;
  SEL_TREE *ftree= 0;
  table_map ref_tables= 0;
  table_map param_comp= ~(param->prev_tables | param->read_tables |
		          param->current_table);
  DBUG_ENTER("get_full_func_mm_tree");

#ifdef HAVE_SPATIAL
  if (field_item->field->type() == MYSQL_TYPE_GEOMETRY)
  {
    /* We have to be able to store all sorts of spatial features here */
    ((Field_geom*) field_item->field)->geom_type= Field::GEOM_GEOMETRY;
  }
#endif /*HAVE_SPATIAL*/

  for (uint i= 0; i < cond_func->arg_count; i++)
  {
    Item *arg= cond_func->arguments()[i]->real_item();
    if (arg != field_item)
      ref_tables|= arg->used_tables();
  }
  Field *field= field_item->field;
  Item_result cmp_type= field->cmp_type();
  if (!((ref_tables | field->table->map) & param_comp))
    ftree= get_func_mm_tree(param, cond_func, field, value, cmp_type, inv);
  Item_equal *item_equal= field_item->item_equal;
  if (item_equal)
  {
    Item_equal_fields_iterator it(*item_equal);
    while (it++)
    {
      Field *f= it.get_curr_field();
      if (field->eq(f))
        continue;
      if (!((ref_tables | f->table->map) & param_comp))
      {
        tree= get_func_mm_tree(param, cond_func, f, value, cmp_type, inv);
        ftree= !ftree ? tree : tree_and(param, ftree, tree);
      }
    }
  }
  DBUG_RETURN(ftree);
}

	/* make a select tree of all keys in condition */

static SEL_TREE *get_mm_tree(RANGE_OPT_PARAM *param,COND *cond)
{
  SEL_TREE *tree=0;
  SEL_TREE *ftree= 0;
  Item_field *field_item= 0;
  bool inv= FALSE;
  Item *value= 0;
  DBUG_ENTER("get_mm_tree");

  if (cond->type() == Item::COND_ITEM)
  {
    List_iterator<Item> li(*((Item_cond*) cond)->argument_list());

    if (((Item_cond*) cond)->functype() == Item_func::COND_AND_FUNC)
    {
      tree= NULL;
      Item *item;
      while ((item=li++))
      {
        SEL_TREE *new_tree= get_mm_tree(param,item);
        if (param->statement_should_be_aborted())
          DBUG_RETURN(NULL);
        tree= tree_and(param,tree,new_tree);
        if (tree && tree->type == SEL_TREE::IMPOSSIBLE)
          break;
      }
    }
    else
    {                                           // COND OR
      tree= get_mm_tree(param,li++);
      if (param->statement_should_be_aborted())
        DBUG_RETURN(NULL);
      if (tree)
      {
        Item *item;
        while ((item=li++))
        {
          SEL_TREE *new_tree=get_mm_tree(param,item);
          if (new_tree == NULL || param->statement_should_be_aborted())
            DBUG_RETURN(NULL);
          tree= tree_or(param,tree,new_tree);
          if (tree == NULL || tree->type == SEL_TREE::ALWAYS)
            break;
        }
      }
    }
    DBUG_RETURN(tree);
  }
  /* Here when simple cond */
  if (cond->const_item())
  {
    if (cond->is_expensive())
      DBUG_RETURN(0);
    /*
      During the cond->val_int() evaluation we can come across a subselect 
      item which may allocate memory on the thd->mem_root and assumes 
      all the memory allocated has the same life span as the subselect 
      item itself. So we have to restore the thread's mem_root here.
    */
    MEM_ROOT *tmp_root= param->mem_root;
    param->thd->mem_root= param->old_root;
    tree= cond->val_int() ? new(tmp_root) SEL_TREE(SEL_TREE::ALWAYS) :
                            new(tmp_root) SEL_TREE(SEL_TREE::IMPOSSIBLE);
    param->thd->mem_root= tmp_root;
    DBUG_RETURN(tree);
  }

  table_map ref_tables= 0;
  table_map param_comp= ~(param->prev_tables | param->read_tables |
		          param->current_table);
  if (cond->type() != Item::FUNC_ITEM)
  {						// Should be a field
    ref_tables= cond->used_tables();
    if ((ref_tables & param->current_table) ||
	(ref_tables & ~(param->prev_tables | param->read_tables)))
      DBUG_RETURN(0);
    DBUG_RETURN(new SEL_TREE(SEL_TREE::MAYBE));
  }

  Item_func *cond_func= (Item_func*) cond;
  if (cond_func->functype() == Item_func::BETWEEN ||
      cond_func->functype() == Item_func::IN_FUNC)
    inv= ((Item_func_opt_neg *) cond_func)->negated;
  else if (cond_func->select_optimize() == Item_func::OPTIMIZE_NONE)
    DBUG_RETURN(0);			       

  param->cond= cond;

  switch (cond_func->functype()) {
  case Item_func::BETWEEN:
    if (cond_func->arguments()[0]->real_item()->type() == Item::FIELD_ITEM)
    {
      field_item= (Item_field*) (cond_func->arguments()[0]->real_item());
      ftree= get_full_func_mm_tree(param, cond_func, field_item, NULL, inv);
    }

    /*
      Concerning the code below see the NOTES section in
      the comments for the function get_full_func_mm_tree()
    */
    for (uint i= 1 ; i < cond_func->arg_count ; i++)
    {
      if (cond_func->arguments()[i]->real_item()->type() == Item::FIELD_ITEM)
      {
        field_item= (Item_field*) (cond_func->arguments()[i]->real_item());
        SEL_TREE *tmp= get_full_func_mm_tree(param, cond_func, 
                                    field_item, (Item*)(intptr)i, inv);
        if (inv)
        {
          tree= !tree ? tmp : tree_or(param, tree, tmp);
          if (tree == NULL)
            break;
        }
        else 
          tree= tree_and(param, tree, tmp);
      }
      else if (inv)
      { 
        tree= 0;
        break;
      }
    }

    ftree = tree_and(param, ftree, tree);
    break;
  case Item_func::IN_FUNC:
  {
    Item_func_in *func=(Item_func_in*) cond_func;
    if (func->key_item()->real_item()->type() != Item::FIELD_ITEM)
      DBUG_RETURN(0);
    field_item= (Item_field*) (func->key_item()->real_item());
    ftree= get_full_func_mm_tree(param, cond_func, field_item, NULL, inv);
    break;
  }
  case Item_func::MULT_EQUAL_FUNC:
  {
    Item_equal *item_equal= (Item_equal *) cond;    
    if (!(value= item_equal->get_const()) || value->is_expensive())
      DBUG_RETURN(0);
    Item_equal_fields_iterator it(*item_equal);
    ref_tables= value->used_tables();
    while (it++)
    {
      Field *field= it.get_curr_field();
      Item_result cmp_type= field->cmp_type();
      if (!((ref_tables | field->table->map) & param_comp))
      {
        tree= get_mm_parts(param, cond, field, Item_func::EQ_FUNC,
		           value,cmp_type);
        ftree= !ftree ? tree : tree_and(param, ftree, tree);
      }
    }
    
    DBUG_RETURN(ftree);
  }
  default:
    if (cond_func->arguments()[0]->real_item()->type() == Item::FIELD_ITEM)
    {
      field_item= (Item_field*) (cond_func->arguments()[0]->real_item());
      value= cond_func->arg_count > 1 ? cond_func->arguments()[1] : 0;
    }
    else if (cond_func->have_rev_func() &&
             cond_func->arguments()[1]->real_item()->type() ==
                                                            Item::FIELD_ITEM)
    {
      field_item= (Item_field*) (cond_func->arguments()[1]->real_item());
      value= cond_func->arguments()[0];
    }
    else
      DBUG_RETURN(0);
    if (value && value->is_expensive())
      DBUG_RETURN(0);

    ftree= get_full_func_mm_tree(param, cond_func, field_item, value, inv);
  }

  DBUG_RETURN(ftree);
}


static SEL_TREE *
get_mm_parts(RANGE_OPT_PARAM *param, COND *cond_func, Field *field,
	     Item_func::Functype type,
	     Item *value, Item_result cmp_type)
{
  DBUG_ENTER("get_mm_parts");
  if (field->table != param->table)
    DBUG_RETURN(0);

  KEY_PART *key_part = param->key_parts;
  KEY_PART *end = param->key_parts_end;
  SEL_TREE *tree=0;
  if (value &&
      value->used_tables() & ~(param->prev_tables | param->read_tables))
    DBUG_RETURN(0);
  for (; key_part != end ; key_part++)
  {
    if (field->eq(key_part->field))
    {
      SEL_ARG *sel_arg=0;
      if (!tree && !(tree=new SEL_TREE()))
	DBUG_RETURN(0);				// OOM
      if (!value || !(value->used_tables() & ~param->read_tables))
      {
	sel_arg=get_mm_leaf(param,cond_func,
			    key_part->field,key_part,type,value);
	if (!sel_arg)
	  continue;
	if (sel_arg->type == SEL_ARG::IMPOSSIBLE)
	{
	  tree->type=SEL_TREE::IMPOSSIBLE;
	  DBUG_RETURN(tree);
	}
      }
      else
      {
	// This key may be used later
	if (!(sel_arg= new SEL_ARG(SEL_ARG::MAYBE_KEY)))
	  DBUG_RETURN(0);			// OOM
      }
      sel_arg->part=(uchar) key_part->part;
      sel_arg->max_part_no= sel_arg->part+1;
      tree->keys[key_part->key]=sel_add(tree->keys[key_part->key],sel_arg);
      tree->keys_map.set_bit(key_part->key);
    }
  }

  if (tree && tree->merges.is_empty() && tree->keys_map.is_clear_all())
    tree= NULL;
  DBUG_RETURN(tree);
}


static SEL_ARG *
get_mm_leaf(RANGE_OPT_PARAM *param, COND *conf_func, Field *field,
            KEY_PART *key_part, Item_func::Functype type,Item *value)
{
  uint maybe_null=(uint) field->real_maybe_null();
  bool optimize_range;
  SEL_ARG *tree= 0;
  MEM_ROOT *alloc= param->mem_root;
  uchar *str;
  int err;
  DBUG_ENTER("get_mm_leaf");

  /*
    We need to restore the runtime mem_root of the thread in this
    function because it evaluates the value of its argument, while
    the argument can be any, e.g. a subselect. The subselect
    items, in turn, assume that all the memory allocated during
    the evaluation has the same life span as the item itself.
    TODO: opt_range.cc should not reset thd->mem_root at all.
  */
  param->thd->mem_root= param->old_root;
  if (!value)					// IS NULL or IS NOT NULL
  {
    if (field->table->maybe_null)		// Can't use a key on this
      goto end;
    if (!maybe_null)				// Not null field
    {
      if (type == Item_func::ISNULL_FUNC)
        tree= &null_element;
      goto end;
    }
    if (!(tree= new (alloc) SEL_ARG(field,is_null_string,is_null_string)))
      goto end;                                 // out of memory
    if (type == Item_func::ISNOTNULL_FUNC)
    {
      tree->min_flag=NEAR_MIN;		    /* IS NOT NULL ->  X > NULL */
      tree->max_flag=NO_MAX_RANGE;
    }
    goto end;
  }

  /*
    1. Usually we can't use an index if the column collation
       differ from the operation collation.

    2. However, we can reuse a case insensitive index for
       the binary searches:

       WHERE latin1_swedish_ci_column = 'a' COLLATE lati1_bin;

       WHERE latin1_swedish_ci_colimn = BINARY 'a '

  */
  if (field->result_type() == STRING_RESULT &&
      field->match_collation_to_optimize_range() &&
      value->result_type() == STRING_RESULT &&
      key_part->image_type == Field::itRAW &&
      field->charset() != conf_func->compare_collation() &&
      !(conf_func->compare_collation()->state & MY_CS_BINSORT &&
        (type == Item_func::EQUAL_FUNC || type == Item_func::EQ_FUNC)))
    goto end;

  if (key_part->image_type == Field::itMBR)
  {
    // @todo: use is_spatial_operator() instead?
    switch (type) {
    case Item_func::SP_EQUALS_FUNC:
    case Item_func::SP_DISJOINT_FUNC:
    case Item_func::SP_INTERSECTS_FUNC:
    case Item_func::SP_TOUCHES_FUNC:
    case Item_func::SP_CROSSES_FUNC:
    case Item_func::SP_WITHIN_FUNC:
    case Item_func::SP_CONTAINS_FUNC:
    case Item_func::SP_OVERLAPS_FUNC:
      break;
    default:
      /* 
        We cannot involve spatial indexes for queries that
        don't use MBREQUALS(), MBRDISJOINT(), etc. functions.
      */
      goto end;
    }
  }

  if (param->using_real_indexes)
    optimize_range= field->optimize_range(param->real_keynr[key_part->key],
                                          key_part->part);
  else
    optimize_range= TRUE;

  if (type == Item_func::LIKE_FUNC)
  {
    bool like_error;
    char buff1[MAX_FIELD_WIDTH];
    uchar *min_str,*max_str;
    String tmp(buff1,sizeof(buff1),value->collation.collation),*res;
    size_t length, offset, min_length, max_length;
    uint field_length= field->pack_length()+maybe_null;

    if (!optimize_range)
      goto end;
    if (!(res= value->val_str(&tmp)))
    {
      tree= &null_element;
      goto end;
    }

    /*
      TODO:
      Check if this was a function. This should have be optimized away
      in the sql_select.cc
    */
    if (res != &tmp)
    {
      tmp.copy(*res);				// Get own copy
      res= &tmp;
    }
    if (field->cmp_type() != STRING_RESULT)
      goto end;                                 // Can only optimize strings

    offset=maybe_null;
    length=key_part->store_length;

    if (length != key_part->length  + maybe_null)
    {
      /* key packed with length prefix */
      offset+= HA_KEY_BLOB_LENGTH;
      field_length= length - HA_KEY_BLOB_LENGTH;
    }
    else
    {
      if (unlikely(length < field_length))
      {
	/*
	  This can only happen in a table created with UNIREG where one key
	  overlaps many fields
	*/
	length= field_length;
      }
      else
	field_length= length;
    }
    length+=offset;
    if (!(min_str= (uchar*) alloc_root(alloc, length*2)))
      goto end;

    max_str=min_str+length;
    if (maybe_null)
      max_str[0]= min_str[0]=0;

    field_length-= maybe_null;
    like_error= my_like_range(field->charset(),
			      res->ptr(), res->length(),
			      ((Item_func_like*)(param->cond))->escape,
			      wild_one, wild_many,
			      field_length,
			      (char*) min_str+offset, (char*) max_str+offset,
			      &min_length, &max_length);
    if (like_error)				// Can't optimize with LIKE
      goto end;

    if (offset != maybe_null)			// BLOB or VARCHAR
    {
      int2store(min_str+maybe_null,min_length);
      int2store(max_str+maybe_null,max_length);
    }
    tree= new (alloc) SEL_ARG(field, min_str, max_str);
    goto end;
  }

  if (!optimize_range &&
      type != Item_func::EQ_FUNC &&
      type != Item_func::EQUAL_FUNC)
    goto end;                                   // Can't optimize this

  /*
    We can't always use indexes when comparing a string index to a number
    cmp_type() is checked to allow compare of dates to numbers
  */
  if (field->cmp_type() == STRING_RESULT && value->cmp_type() != STRING_RESULT)
    goto end;
  err= value->save_in_field_no_warnings(field, 1);
  if (err > 0)
  {
    if (field->cmp_type() != value->result_type())
    {
      if ((type == Item_func::EQ_FUNC || type == Item_func::EQUAL_FUNC) &&
          value->result_type() == item_cmp_type(field->result_type(),
                                                value->result_type()))
      {
        tree= new (alloc) SEL_ARG(field, 0, 0);
        tree->type= SEL_ARG::IMPOSSIBLE;
        goto end;
      }
      else
      {
        /*
          TODO: We should return trees of the type SEL_ARG::IMPOSSIBLE
          for the cases like int_field > 999999999999999999999999 as well.
        */
        tree= 0;
        if (err == 3 && field->type() == FIELD_TYPE_DATE &&
            (type == Item_func::GT_FUNC || type == Item_func::GE_FUNC ||
             type == Item_func::LT_FUNC || type == Item_func::LE_FUNC) )
        {
          /*
            We were saving DATETIME into a DATE column, the conversion went ok
            but a non-zero time part was cut off.

            In MySQL's SQL dialect, DATE and DATETIME are compared as datetime
            values. Index over a DATE column uses DATE comparison. Changing 
            from one comparison to the other is possible:

            datetime(date_col)< '2007-12-10 12:34:55' -> date_col<='2007-12-10'
            datetime(date_col)<='2007-12-10 12:34:55' -> date_col<='2007-12-10'

            datetime(date_col)> '2007-12-10 12:34:55' -> date_col>='2007-12-10'
            datetime(date_col)>='2007-12-10 12:34:55' -> date_col>='2007-12-10'

            but we'll need to convert '>' to '>=' and '<' to '<='. This will
            be done together with other types at the end of this function
            (grep for stored_field_cmp_to_item)
          */
        }
        else
          goto end;
      }
    }

    /*
      guaranteed at this point:  err > 0; field and const of same type
      If an integer got bounded (e.g. to within 0..255 / -128..127)
      for < or >, set flags as for <= or >= (no NEAR_MAX / NEAR_MIN)
    */
    else if (err == 1 && field->result_type() == INT_RESULT)
    {
      if (type == Item_func::LT_FUNC && (value->val_int() > 0))
        type = Item_func::LE_FUNC;
      else if (type == Item_func::GT_FUNC &&
               (field->type() != FIELD_TYPE_BIT) &&
               !((Field_num*)field)->unsigned_flag &&
               !((Item_int*)value)->unsigned_flag &&
               (value->val_int() < 0))
        type = Item_func::GE_FUNC;
    }
  }
  else if (err < 0)
  {
    /* This happens when we try to insert a NULL field in a not null column */
    tree= &null_element;                        // cmp with NULL is never TRUE
    goto end;
  }

  /*
    Any sargable predicate except "<=>" involving NULL as a constant is always
    FALSE
  */
  if (type != Item_func::EQUAL_FUNC && field->is_real_null())
  {
    tree= &null_element;
    goto end;
  }
  
  str= (uchar*) alloc_root(alloc, key_part->store_length+1);
  if (!str)
    goto end;
  if (maybe_null)
    *str= (uchar) field->is_real_null();        // Set to 1 if null
  field->get_key_image(str+maybe_null, key_part->length,
                       key_part->image_type);
  if (!(tree= new (alloc) SEL_ARG(field, str, str)))
    goto end;                                   // out of memory

  /*
    Check if we are comparing an UNSIGNED integer with a negative constant.
    In this case we know that:
    (a) (unsigned_int [< | <=] negative_constant) == FALSE
    (b) (unsigned_int [> | >=] negative_constant) == TRUE
    In case (a) the condition is false for all values, and in case (b) it
    is true for all values, so we can avoid unnecessary retrieval and condition
    testing, and we also get correct comparison of unsinged integers with
    negative integers (which otherwise fails because at query execution time
    negative integers are cast to unsigned if compared with unsigned).
   */
  if (field->result_type() == INT_RESULT &&
      value->result_type() == INT_RESULT &&
      ((field->type() == FIELD_TYPE_BIT || 
       ((Field_num *) field)->unsigned_flag) && 
       !((Item_int*) value)->unsigned_flag))
  {
    longlong item_val= value->val_int();
    if (item_val < 0)
    {
      if (type == Item_func::LT_FUNC || type == Item_func::LE_FUNC)
      {
        tree->type= SEL_ARG::IMPOSSIBLE;
        goto end;
      }
      if (type == Item_func::GT_FUNC || type == Item_func::GE_FUNC)
      {
        tree= 0;
        goto end;
      }
    }
  }

  switch (type) {
  case Item_func::LT_FUNC:
    if (stored_field_cmp_to_item(param->thd, field, value) == 0)
      tree->max_flag=NEAR_MAX;
    /* fall through */
  case Item_func::LE_FUNC:
    if (!maybe_null)
      tree->min_flag=NO_MIN_RANGE;		/* From start */
    else
    {						// > NULL
      tree->min_value=is_null_string;
      tree->min_flag=NEAR_MIN;
    }
    break;
  case Item_func::GT_FUNC:
    /* Don't use open ranges for partial key_segments */
    if ((!(key_part->flag & HA_PART_KEY_SEG)) &&
        (stored_field_cmp_to_item(param->thd, field, value) <= 0))
      tree->min_flag=NEAR_MIN;
    tree->max_flag= NO_MAX_RANGE;
    break;
  case Item_func::GE_FUNC:
    /* Don't use open ranges for partial key_segments */
    if ((!(key_part->flag & HA_PART_KEY_SEG)) &&
        (stored_field_cmp_to_item(param->thd, field, value) < 0))
      tree->min_flag= NEAR_MIN;
    tree->max_flag=NO_MAX_RANGE;
    break;
  case Item_func::SP_EQUALS_FUNC:
    tree->min_flag=GEOM_FLAG | HA_READ_MBR_EQUAL;// NEAR_MIN;//512;
    tree->max_flag=NO_MAX_RANGE;
    break;
  case Item_func::SP_DISJOINT_FUNC:
    tree->min_flag=GEOM_FLAG | HA_READ_MBR_DISJOINT;// NEAR_MIN;//512;
    tree->max_flag=NO_MAX_RANGE;
    break;
  case Item_func::SP_INTERSECTS_FUNC:
    tree->min_flag=GEOM_FLAG | HA_READ_MBR_INTERSECT;// NEAR_MIN;//512;
    tree->max_flag=NO_MAX_RANGE;
    break;
  case Item_func::SP_TOUCHES_FUNC:
    tree->min_flag=GEOM_FLAG | HA_READ_MBR_INTERSECT;// NEAR_MIN;//512;
    tree->max_flag=NO_MAX_RANGE;
    break;

  case Item_func::SP_CROSSES_FUNC:
    tree->min_flag=GEOM_FLAG | HA_READ_MBR_INTERSECT;// NEAR_MIN;//512;
    tree->max_flag=NO_MAX_RANGE;
    break;
  case Item_func::SP_WITHIN_FUNC:
    tree->min_flag=GEOM_FLAG | HA_READ_MBR_WITHIN;// NEAR_MIN;//512;
    tree->max_flag=NO_MAX_RANGE;
    break;

  case Item_func::SP_CONTAINS_FUNC:
    tree->min_flag=GEOM_FLAG | HA_READ_MBR_CONTAIN;// NEAR_MIN;//512;
    tree->max_flag=NO_MAX_RANGE;
    break;
  case Item_func::SP_OVERLAPS_FUNC:
    tree->min_flag=GEOM_FLAG | HA_READ_MBR_INTERSECT;// NEAR_MIN;//512;
    tree->max_flag=NO_MAX_RANGE;
    break;

  default:
    break;
  }

end:
  param->thd->mem_root= alloc;
  DBUG_RETURN(tree);
}


/******************************************************************************
** Tree manipulation functions
** If tree is 0 it means that the condition can't be tested. It refers
** to a non existent table or to a field in current table with isn't a key.
** The different tree flags:
** IMPOSSIBLE:	 Condition is never TRUE
** ALWAYS:	 Condition is always TRUE
** MAYBE:	 Condition may exists when tables are read
** MAYBE_KEY:	 Condition refers to a key that may be used in join loop
** KEY_RANGE:	 Condition uses a key
******************************************************************************/

/*
  Add a new key test to a key when scanning through all keys
  This will never be called for same key parts.
*/

static SEL_ARG *
sel_add(SEL_ARG *key1,SEL_ARG *key2)
{
  SEL_ARG *root,**key_link;

  if (!key1)
    return key2;
  if (!key2)
    return key1;

  key_link= &root;
  while (key1 && key2)
  {
    if (key1->part < key2->part)
    {
      *key_link= key1;
      key_link= &key1->next_key_part;
      key1=key1->next_key_part;
    }
    else
    {
      *key_link= key2;
      key_link= &key2->next_key_part;
      key2=key2->next_key_part;
    }
  }
  *key_link=key1 ? key1 : key2;
  return root;
}


/* 
  Build a range tree for the conjunction of the range parts of two trees

  SYNOPSIS
    and_range_trees()
      param           Context info for the operation
      tree1           SEL_TREE for the first conjunct          
      tree2           SEL_TREE for the second conjunct
      result          SEL_TREE for the result

  DESCRIPTION
    This function takes range parts of two trees tree1 and tree2 and builds
    a range tree for the conjunction of the formulas that these two range parts
    represent.
    More exactly: 
    if the range part of tree1 represents the normalized formula 
      R1_1 AND ... AND R1_k,
    and the range part of tree2 represents the normalized formula
      R2_1 AND ... AND R2_k,
    then the range part of the result represents the formula:
     RT = R_1 AND ... AND R_k, where R_i=(R1_i AND R2_i) for each i from [1..k]

    The function assumes that tree1 is never equal to tree2. At the same
    time the tree result can be the same as tree1 (but never as tree2).
    If result==tree1 then rt replaces the range part of tree1 leaving
    imerges as they are.
    if result!=tree1 than it is assumed that the SEL_ARG trees in tree1 and
    tree2 should be preserved. Otherwise they can be destroyed.

  RETURN 
    1    if the type the result tree is  SEL_TREE::IMPOSSIBLE
    0    otherwise    
*/

static
int and_range_trees(RANGE_OPT_PARAM *param, SEL_TREE *tree1, SEL_TREE *tree2,
                    SEL_TREE *result)
{
  DBUG_ENTER("and_ranges");
  key_map  result_keys;
  result_keys.clear_all();
  key_map anded_keys= tree1->keys_map;
  anded_keys.merge(tree2->keys_map);
  int key_no;
  key_map::Iterator it(anded_keys);
  while ((key_no= it++) != key_map::Iterator::BITMAP_END)
  {
    uint flag=0;
    SEL_ARG *key1= tree1->keys[key_no];
    SEL_ARG *key2= tree2->keys[key_no];
    if (key1 && !key1->simple_key())
      flag|= CLONE_KEY1_MAYBE;
    if (key2 && !key2->simple_key())
      flag|=CLONE_KEY2_MAYBE;
    if (result != tree1)
    { 
      if (key1)
        key1->incr_refs();
      if (key2)
        key2->incr_refs();
    }
    SEL_ARG *key;
    if ((result->keys[key_no]= key =key_and(param, key1, key2, flag)))
    {
      if (key && key->type == SEL_ARG::IMPOSSIBLE)
      {
	result->type= SEL_TREE::IMPOSSIBLE;
        DBUG_RETURN(1);
      }
      result_keys.set_bit(key_no);
#ifdef EXTRA_DEBUG
      if (param->alloced_sel_args < SEL_ARG::MAX_SEL_ARGS) 
        key->test_use_count(key);
#endif
    }
  }
  result->keys_map= result_keys;
  DBUG_RETURN(0);
}
  

/*
  Build a SEL_TREE for a conjunction out of such trees for the conjuncts

  SYNOPSIS
    tree_and()
      param           Context info for the operation
      tree1           SEL_TREE for the first conjunct          
      tree2           SEL_TREE for the second conjunct

  DESCRIPTION
    This function builds a tree for the formula (A AND B) out of the trees
    tree1 and tree2 that has been built for the formulas A and B respectively.

    In a general case
      tree1 represents the formula RT1 AND MT1,
        where RT1 = R1_1 AND ... AND R1_k1, MT1=M1_1 AND ... AND M1_l1;
      tree2 represents the formula RT2 AND MT2 
        where RT2 = R2_1 AND ... AND R2_k2, MT2=M2_1 AND ... AND M2_l2.

    The result tree will represent the formula of the the following structure:
      RT AND RT1MT2 AND RT2MT1, such that
        rt is a tree obtained by range intersection of trees tree1 and tree2,
        RT1MT2 = RT1M2_1 AND ... AND RT1M2_l2,
        RT2MT1 = RT2M1_1 AND ... AND RT2M1_l1,
        where rt1m2_i (i=1,...,l2) is the result of the pushdown operation
        of range tree rt1 into imerge m2_i, while rt2m1_j (j=1,...,l1) is the
        result of the pushdown operation of range tree rt2 into imerge m1_j.

    RT1MT2/RT2MT is empty if MT2/MT1 is empty.
 
    The range intersection of two range trees is produced by the function
    and_range_trees. The pushdown of a range tree to a imerge is performed
    by the function imerge_list_and_tree. This function may produce imerges
    containing only one range tree. Such trees are intersected with rt and 
    the result of intersection is returned as the range part of the result
    tree, while the corresponding imerges are removed altogether from its
    imerge part. 
    
  NOTE
    The pushdown operation of range trees into imerges is needed to be able
    to construct valid imerges for the condition like this:
      key1_p1=c1 AND (key1_p2 BETWEEN c21 AND c22 OR key2 < c2)

  NOTE
    Currently we do not support intersection between indexes and index merges.
    When this will be supported the list of imerges for the result tree
    should include also imerges from M1 and M2. That's why an extra parameter
    is added to the function imerge_list_and_tree. If we call the function
    with the last parameter equal to FALSE then MT1 and MT2 will be preserved
    in the imerge list of the result tree. This can lead to the exponential
    growth of the imerge list though. 
    Currently the last parameter of imerge_list_and_tree calls is always
    TRUE.

  RETURN
    The result tree, if a success
    0 - otherwise.        
*/

static 
SEL_TREE *tree_and(RANGE_OPT_PARAM *param, SEL_TREE *tree1, SEL_TREE *tree2)
{
  DBUG_ENTER("tree_and");
  if (!tree1)
    DBUG_RETURN(tree2);
  if (!tree2)
    DBUG_RETURN(tree1);
  if (tree1->type == SEL_TREE::IMPOSSIBLE || tree2->type == SEL_TREE::ALWAYS)
    DBUG_RETURN(tree1);
  if (tree2->type == SEL_TREE::IMPOSSIBLE || tree1->type == SEL_TREE::ALWAYS)
    DBUG_RETURN(tree2);
  if (tree1->type == SEL_TREE::MAYBE)
  {
    if (tree2->type == SEL_TREE::KEY)
      tree2->type=SEL_TREE::KEY_SMALLER;
    DBUG_RETURN(tree2);
  }
  if (tree2->type == SEL_TREE::MAYBE)
  {
    tree1->type=SEL_TREE::KEY_SMALLER;
    DBUG_RETURN(tree1);
  }

  if (!tree1->merges.is_empty())
    imerge_list_and_tree(param, &tree1->merges, tree2, TRUE);
  if (!tree2->merges.is_empty())
    imerge_list_and_tree(param, &tree2->merges, tree1, TRUE);
  if (and_range_trees(param, tree1, tree2, tree1))
    DBUG_RETURN(tree1);
  imerge_list_and_list(&tree1->merges, &tree2->merges);
  eliminate_single_tree_imerges(param, tree1);
  DBUG_RETURN(tree1);
}


/*
  Eliminate single tree imerges in a SEL_TREE objects

  SYNOPSIS
    eliminate_single_tree_imerges()
      param      Context info for the function
      tree       SEL_TREE where single tree imerges are to be eliminated 

  DESCRIPTION
    For each imerge in 'tree' that contains only one disjunct tree, i.e.
    for any imerge of the form m=rt, the function performs and operation
    the range part of tree, replaces rt the with the result of anding and
    removes imerge m from the the merge part of 'tree'.

  RETURN VALUE
    none          
*/

static
void eliminate_single_tree_imerges(RANGE_OPT_PARAM *param, SEL_TREE *tree)
{
  SEL_IMERGE *imerge;
  List<SEL_IMERGE> merges= tree->merges;
  List_iterator<SEL_IMERGE> it(merges);
  tree->merges.empty();
  while ((imerge= it++))
  {
    if (imerge->trees+1 == imerge->trees_next)
    {
      tree= tree_and(param, tree, *imerge->trees);
      it.remove();
    }
  }
  tree->merges= merges;
} 


/*
  For two trees check that there are indexes with ranges in both of them  
 
  SYNOPSIS
    sel_trees_have_common_keys()
      tree1           SEL_TREE for the first tree
      tree2           SEL_TREE for the second tree
      common_keys OUT bitmap of all indexes with ranges in both trees

  DESCRIPTION
    For two trees tree1 and tree1 the function checks if there are indexes
    in their range parts such that SEL_ARG trees are defined for them in the
    range parts of both trees. The function returns the bitmap of such 
    indexes in the parameter common_keys.

  RETURN 
    TRUE    if there are such indexes (common_keys is nor empty)
    FALSE   otherwise
*/

static
bool sel_trees_have_common_keys(SEL_TREE *tree1, SEL_TREE *tree2, 
                                key_map *common_keys)
{
  *common_keys= tree1->keys_map;
  common_keys->intersect(tree2->keys_map);
  return !common_keys->is_clear_all();
}


/*
  Check whether range parts of two trees can be ored for some indexes

  SYNOPSIS
    sel_trees_can_be_ored()
      param              Context info for the function
      tree1              SEL_TREE for the first tree
      tree2              SEL_TREE for the second tree
      common_keys IN/OUT IN: bitmap of all indexes with SEL_ARG in both trees
                        OUT: bitmap of all indexes that can be ored

  DESCRIPTION
    For two trees tree1 and tree2 and the bitmap common_keys containing
    bits for indexes that have SEL_ARG trees in range parts of both trees
    the function checks if there are indexes for which SEL_ARG trees can
    be ored. Two SEL_ARG trees for the same index can be ored if the most
    major components of the index used in these trees coincide. If the 
    SEL_ARG trees for an index cannot be ored the function clears the bit
    for this index in the bitmap common_keys.

    The function does not verify that indexes marked in common_keys really
    have SEL_ARG trees in both tree1 and tree2. It assumes that this is true.

  NOTE
    The function sel_trees_can_be_ored is usually used in pair with the
    function sel_trees_have_common_keys.

  RETURN
    TRUE    if there are indexes for which SEL_ARG trees can be ored 
    FALSE   otherwise
*/

static
bool sel_trees_can_be_ored(RANGE_OPT_PARAM* param,
                           SEL_TREE *tree1, SEL_TREE *tree2, 
                           key_map *common_keys)
{
  DBUG_ENTER("sel_trees_can_be_ored");
  if (!sel_trees_have_common_keys(tree1, tree2, common_keys))
    DBUG_RETURN(FALSE);
  int key_no;
  key_map::Iterator it(*common_keys);
  while ((key_no= it++) != key_map::Iterator::BITMAP_END)
  {
    DBUG_ASSERT(tree1->keys[key_no] && tree2->keys[key_no]);
    /* Trees have a common key, check if they refer to the same key part */
    if (tree1->keys[key_no]->part != tree2->keys[key_no]->part)
      common_keys->clear_bit(key_no);
  }
  DBUG_RETURN(!common_keys->is_clear_all());
}

/*
  Check whether range parts of two trees must be ored for some indexes

  SYNOPSIS
    sel_trees_must_be_ored()
      param              Context info for the function
      tree1              SEL_TREE for the first tree
      tree2              SEL_TREE for the second tree
      ordable_keys       bitmap of SEL_ARG trees that can be ored

  DESCRIPTION
    For two trees tree1 and tree2 the function checks whether they must be
    ored. The function assumes that the bitmap ordable_keys contains bits for
    those corresponding pairs of SEL_ARG trees from tree1 and tree2 that can
    be ored.
    We believe that tree1 and tree2 must be ored if any pair of SEL_ARG trees
    r1 and r2, such that r1 is from tree1 and r2 is from tree2 and both
    of them are marked in ordable_keys, can be merged.
    
  NOTE
    The function sel_trees_must_be_ored as a rule is used in pair with the
    function sel_trees_can_be_ored.

  RETURN
    TRUE    if there are indexes for which SEL_ARG trees must be ored 
    FALSE   otherwise
*/

static
bool sel_trees_must_be_ored(RANGE_OPT_PARAM* param,
                            SEL_TREE *tree1, SEL_TREE *tree2,
                            key_map oredable_keys)
{
  key_map tmp;
  DBUG_ENTER("sel_trees_must_be_ored");

  tmp= tree1->keys_map;
  tmp.merge(tree2->keys_map);
  tmp.subtract(oredable_keys);
  if (!tmp.is_clear_all())
    DBUG_RETURN(FALSE);

  int idx1, idx2;
  key_map::Iterator it1(oredable_keys);
  while ((idx1= it1++) != key_map::Iterator::BITMAP_END)
  {
    KEY_PART *key1_init= param->key[idx1]+tree1->keys[idx1]->part;
    KEY_PART *key1_end= param->key[idx1]+tree1->keys[idx1]->max_part_no;
    key_map::Iterator it2(oredable_keys);
    while ((idx2= it2++) != key_map::Iterator::BITMAP_END)
    {
      if (idx2 <= idx1)
        continue;
      
      KEY_PART *key2_init= param->key[idx2]+tree2->keys[idx2]->part;
      KEY_PART *key2_end= param->key[idx2]+tree2->keys[idx2]->max_part_no;
      KEY_PART *part1, *part2;
      for (part1= key1_init, part2= key2_init;
           part1 < key1_end && part2 < key2_end;
           part1++, part2++)
      { 
        if (!part1->field->eq(part2->field))
          DBUG_RETURN(FALSE);
      }
    }
  }
      
  DBUG_RETURN(TRUE);
}  


/*
  Remove the trees that are not suitable for record retrieval

  SYNOPSIS
    remove_nonrange_trees()
      param  Context info for the function
      tree   Tree to be processed, tree->type is KEY or KEY_SMALLER
 
  DESCRIPTION
    This function walks through tree->keys[] and removes the SEL_ARG* trees
    that are not "maybe" trees (*) and cannot be used to construct quick range
    selects.
    (*) - have type MAYBE or MAYBE_KEY. Perhaps we should remove trees of
          these types here as well.

    A SEL_ARG* tree cannot be used to construct quick select if it has
    tree->part != 0. (e.g. it could represent "keypart2 < const").
    
    Normally we allow construction of SEL_TREE objects that have SEL_ARG
    trees that do not allow quick range select construction.
    For example:
    for " keypart1=1 AND keypart2=2 " the execution will proceed as follows:
    tree1= SEL_TREE { SEL_ARG{keypart1=1} }
    tree2= SEL_TREE { SEL_ARG{keypart2=2} } -- can't make quick range select
                                               from this
    call tree_and(tree1, tree2) -- this joins SEL_ARGs into a usable SEL_ARG
                                   tree.

    Another example:
    tree3= SEL_TREE { SEL_ARG{key1part1 = 1} }
    tree4= SEL_TREE { SEL_ARG{key2part2 = 2} }  -- can't make quick range select
                                               from this
    call tree_or(tree3, tree4) -- creates a SEL_MERGE ot of which no index
    merge can be constructed, but it is potentially useful, as anding it with
    tree5= SEL_TREE { SEL_ARG{key2part1 = 3} } creates an index merge that
    represents the formula
      key1part1=1 AND key2part1=3 OR key2part1=3 AND key2part2=2 
    for which an index merge can be built. 

    Any final SEL_TREE may contain SEL_ARG trees for which no quick select
    can be built. Such SEL_ARG trees should be removed from the range part
    before different range scans are evaluated. Such SEL_ARG trees also should
    be removed from all range trees of each index merge before different
    possible index merge plans are evaluated. If after this removal one
    of the range trees in the index merge becomes empty the whole index merge
    must be discarded.
       
  RETURN
    0  Ok, some suitable trees left
    1  No tree->keys[] left.
*/

static bool remove_nonrange_trees(RANGE_OPT_PARAM *param, SEL_TREE *tree)
{
  bool res= FALSE;
  for (uint i=0; i < param->keys; i++)
  {
    if (tree->keys[i])
    {
      if (tree->keys[i]->part)
      {
        tree->keys[i]= NULL;
        tree->keys_map.clear_bit(i);
      }
      else
        res= TRUE;
    }
  }
  return !res;
}


/*
  Build a SEL_TREE for a disjunction out of such trees for the disjuncts

  SYNOPSIS
    tree_or()
      param           Context info for the operation
      tree1           SEL_TREE for the first disjunct          
      tree2           SEL_TREE for the second disjunct

  DESCRIPTION
    This function builds a tree for the formula (A OR B) out of the trees
    tree1 and tree2 that has been built for the formulas A and B respectively.

    In a general case
      tree1 represents the formula RT1 AND MT1,
        where RT1=R1_1 AND ... AND R1_k1, MT1=M1_1 AND ... AND M1_l1;
      tree2 represents the formula RT2 AND MT2 
        where RT2=R2_1 AND ... AND R2_k2, MT2=M2_1 and ... and M2_l2.

    The function constructs the result tree according the formula
      (RT1 OR RT2) AND (MT1 OR RT1) AND (MT2 OR RT2) AND (MT1 OR MT2)
    that is equivalent to the formula (RT1 AND MT1) OR (RT2 AND MT2).

    To limit the number of produced imerges the function considers
    a weaker formula than the original one:
      (RT1 AND M1_1) OR (RT2 AND M2_1) 
    that is equivalent to:
      (RT1 OR RT2)                  (1)
        AND 
      (M1_1 OR M2_1)                (2)
        AND
      (M1_1 OR RT2)                 (3)
        AND
      (M2_1 OR RT1)                 (4)

    For the first conjunct (1) the function builds a tree with a range part
    and, possibly, one imerge. For the other conjuncts (2-4)the function
    produces sets of imerges. All constructed imerges are included into the
    result tree.
    
    For the formula (1) the function produces the tree representing a formula  
    of the structure RT [AND M], such that:
     - the range tree rt contains the result of oring SEL_ARG trees from rt1
       and rt2
     - the imerge m consists of two range trees rt1 and rt2.
    The imerge m is added if it's not true that rt1 and rt2 must be ored
    If rt1 and rt2 can't be ored rt is empty and only m is produced for (1).

    To produce imerges for the formula (2) the function calls the function
    imerge_list_or_list passing it the merge parts of tree1 and tree2 as
    parameters.

    To produce imerges for the formula (3) the function calls the function
    imerge_list_or_tree passing it the imerge m1_1 and the range tree rt2 as
    parameters. Similarly, to produce imerges for the formula (4) the function
    calls the function imerge_list_or_tree passing it the imerge m2_1 and the
    range tree rt1.

    If rt1 is empty then the trees for (1) and (4) are empty.
    If rt2 is empty then the trees for (1) and (3) are empty.
    If mt1 is empty then the trees for (2) and (3) are empty.
    If mt2 is empty then the trees for (2) and (4) are empty.

  RETURN
    The result tree for the operation if a success
    0 - otherwise
*/

static SEL_TREE *
tree_or(RANGE_OPT_PARAM *param,SEL_TREE *tree1,SEL_TREE *tree2)
{
  DBUG_ENTER("tree_or");
  if (!tree1 || !tree2)
    DBUG_RETURN(0);
  if (tree1->type == SEL_TREE::IMPOSSIBLE || tree2->type == SEL_TREE::ALWAYS)
    DBUG_RETURN(tree2);
  if (tree2->type == SEL_TREE::IMPOSSIBLE || tree1->type == SEL_TREE::ALWAYS)
    DBUG_RETURN(tree1);
  if (tree1->type == SEL_TREE::MAYBE)
    DBUG_RETURN(tree1);				// Can't use this
  if (tree2->type == SEL_TREE::MAYBE)
    DBUG_RETURN(tree2);

  SEL_TREE *result= NULL;
  key_map result_keys;
  key_map ored_keys;
  SEL_TREE *rtree[2]= {NULL,NULL};
  SEL_IMERGE *imerge[2]= {NULL, NULL};
  bool no_ranges1= tree1->without_ranges();
  bool no_ranges2= tree2->without_ranges();
  bool no_merges1= tree1->without_imerges();
  bool no_merges2= tree2->without_imerges();
  if (!no_ranges1 && !no_merges2)
  {
    rtree[0]= new SEL_TREE(tree1, TRUE, param);
    imerge[1]= new SEL_IMERGE(tree2->merges.head(), 0, param);
  }
  if (!no_ranges2 && !no_merges1)
  {
    rtree[1]= new SEL_TREE(tree2, TRUE, param);
    imerge[0]= new SEL_IMERGE(tree1->merges.head(), 0, param);
  }
  bool no_imerge_from_ranges= FALSE;
  if (!(result= new SEL_TREE()))
    DBUG_RETURN(result);

  /* Build the range part of the tree for the formula (1) */ 
  if (sel_trees_can_be_ored(param, tree1, tree2, &ored_keys))
  {
    bool must_be_ored= sel_trees_must_be_ored(param, tree1, tree2, ored_keys);
    no_imerge_from_ranges= must_be_ored;
    key_map::Iterator it(ored_keys);
    int key_no;
    while ((key_no= it++) != key_map::Iterator::BITMAP_END)
    {
      SEL_ARG *key1= tree1->keys[key_no];
      SEL_ARG *key2= tree2->keys[key_no];
      if (!must_be_ored)
      {
        key1->incr_refs();
        key2->incr_refs();
      }
      if ((result->keys[key_no]= key_or(param, key1, key2)))
        result->keys_map.set_bit(key_no);
    }
    result->type= tree1->type;
  }
      
  if (no_imerge_from_ranges && no_merges1 && no_merges2)
  {
    if (result->keys_map.is_clear_all())
      result->type= SEL_TREE::ALWAYS;
    DBUG_RETURN(result);
  }

  SEL_IMERGE *imerge_from_ranges;
  if (!(imerge_from_ranges= new SEL_IMERGE()))
    result= NULL;
  else if (!no_ranges1 && !no_ranges2 && !no_imerge_from_ranges)
  {
    /* Build the imerge part of the tree for the formula (1) */
    SEL_TREE *rt1= tree1;
    SEL_TREE *rt2= tree2;
    if (no_merges1)
      rt1= new SEL_TREE(tree1, TRUE, param);
    if (no_merges2)
      rt2= new SEL_TREE(tree2, TRUE, param);
    if (!rt1 || !rt2 ||
        result->merges.push_back(imerge_from_ranges) ||
        imerge_from_ranges->or_sel_tree(param, rt1) ||
        imerge_from_ranges->or_sel_tree(param, rt2))
      result= NULL;
  }
  if (!result)
    DBUG_RETURN(result);

  result->type= tree1->type;

  if (!no_merges1 && !no_merges2 && 
      !imerge_list_or_list(param, &tree1->merges, &tree2->merges))
  {
    /* Build the imerges for the formula (2) */
    imerge_list_and_list(&result->merges, &tree1->merges);
  }

  /* Build the imerges for the formulas (3) and (4) */
  for (uint i=0; i < 2; i++)
  {
    List<SEL_IMERGE> merges;
    SEL_TREE *rt= rtree[i];
    SEL_IMERGE *im= imerge[1-i];
    
    if (rt && im && !merges.push_back(im) && 
        !imerge_list_or_tree(param, &merges, rt))
      imerge_list_and_list(&result->merges, &merges);
  }
 
  DBUG_RETURN(result);
}


/* And key trees where key1->part < key2 -> part */

static SEL_ARG *
and_all_keys(RANGE_OPT_PARAM *param, SEL_ARG *key1, SEL_ARG *key2, 
             uint clone_flag)
{
  SEL_ARG *next;
  ulong use_count=key1->use_count;

  if (key1->elements != 1)
  {
    key2->use_count+=key1->elements-1; //psergey: why we don't count that key1 has n-k-p?
    key2->increment_use_count((int) key1->elements-1);
  }
  if (key1->type == SEL_ARG::MAYBE_KEY)
  {
    key1->right= key1->left= &null_element;
    key1->next= key1->prev= 0;
  }
  for (next=key1->first(); next ; next=next->next)
  {
    if (next->next_key_part)
    {
      SEL_ARG *tmp= key_and(param, next->next_key_part, key2, clone_flag);
      if (tmp && tmp->type == SEL_ARG::IMPOSSIBLE)
      {
	key1=key1->tree_delete(next);
	continue;
      }
      next->next_key_part=tmp;
      if (use_count)
	next->increment_use_count(use_count);
      if (param->alloced_sel_args > SEL_ARG::MAX_SEL_ARGS)
        break;
    }
    else
      next->next_key_part=key2;
  }
  if (!key1)
    return &null_element;			// Impossible ranges
  key1->use_count++;
  key1->max_part_no= MY_MAX(key2->max_part_no, key2->part+1);
  return key1;
}


/*
  Produce a SEL_ARG graph that represents "key1 AND key2"

  SYNOPSIS
    key_and()
      param   Range analysis context (needed to track if we have allocated
              too many SEL_ARGs)
      key1    First argument, root of its RB-tree
      key2    Second argument, root of its RB-tree

  RETURN
    RB-tree root of the resulting SEL_ARG graph.
    NULL if the result of AND operation is an empty interval {0}.
*/

static SEL_ARG *
key_and(RANGE_OPT_PARAM *param, SEL_ARG *key1, SEL_ARG *key2, uint clone_flag)
{
  if (!key1)
    return key2;
  if (!key2)
    return key1;
  if (key1->part != key2->part)
  {
    if (key1->part > key2->part)
    {
      swap_variables(SEL_ARG *, key1, key2);
      clone_flag=swap_clone_flag(clone_flag);
    }
    // key1->part < key2->part
    key1->use_count--;
    if (key1->use_count > 0)
      if (!(key1= key1->clone_tree(param)))
	return 0;				// OOM
    return and_all_keys(param, key1, key2, clone_flag);
  }

  if (((clone_flag & CLONE_KEY2_MAYBE) &&
       !(clone_flag & CLONE_KEY1_MAYBE) &&
       key2->type != SEL_ARG::MAYBE_KEY) ||
      key1->type == SEL_ARG::MAYBE_KEY)
  {						// Put simple key in key2
    swap_variables(SEL_ARG *, key1, key2);
    clone_flag=swap_clone_flag(clone_flag);
  }

  /* If one of the key is MAYBE_KEY then the found region may be smaller */
  if (key2->type == SEL_ARG::MAYBE_KEY)
  {
    if (key1->use_count > 1)
    {
      key1->use_count--;
      if (!(key1=key1->clone_tree(param)))
	return 0;				// OOM
      key1->use_count++;
    }
    if (key1->type == SEL_ARG::MAYBE_KEY)
    {						// Both are maybe key
      key1->next_key_part=key_and(param, key1->next_key_part, 
                                  key2->next_key_part, clone_flag);
      if (key1->next_key_part &&
	  key1->next_key_part->type == SEL_ARG::IMPOSSIBLE)
	return key1;
    }
    else
    {
      key1->maybe_smaller();
      if (key2->next_key_part)
      {
	key1->use_count--;			// Incremented in and_all_keys
	return and_all_keys(param, key1, key2, clone_flag);
      }
      key2->use_count--;			// Key2 doesn't have a tree
    }
    return key1;
  }

  if ((key1->min_flag | key2->min_flag) & GEOM_FLAG)
  {
    /* TODO: why not leave one of the trees? */
    key1->free_tree();
    key2->free_tree();
    return 0;					// Can't optimize this
  }

  key1->use_count--;
  key2->use_count--;
  SEL_ARG *e1=key1->first(), *e2=key2->first(), *new_tree=0;
  uint max_part_no= MY_MAX(key1->max_part_no, key2->max_part_no);

  while (e1 && e2)
  {
    int cmp=e1->cmp_min_to_min(e2);
    if (cmp < 0)
    {
      if (get_range(&e1,&e2,key1))
	continue;
    }
    else if (get_range(&e2,&e1,key2))
      continue;
    SEL_ARG *next=key_and(param, e1->next_key_part, e2->next_key_part,
                          clone_flag);
    e1->incr_refs();
    e2->incr_refs();
    if (!next || next->type != SEL_ARG::IMPOSSIBLE)
    {
      SEL_ARG *new_arg= e1->clone_and(e2);
      if (!new_arg)
	return &null_element;			// End of memory
      new_arg->next_key_part=next;
      if (!new_tree)
      {
	new_tree=new_arg;
      }
      else
	new_tree=new_tree->insert(new_arg);
    }
    if (e1->cmp_max_to_max(e2) < 0)
      e1=e1->next;				// e1 can't overlapp next e2
    else
      e2=e2->next;
  }
  key1->free_tree();
  key2->free_tree();
  if (!new_tree)
    return &null_element;			// Impossible range
  new_tree->max_part_no= max_part_no;
  return new_tree;
}


static bool
get_range(SEL_ARG **e1,SEL_ARG **e2,SEL_ARG *root1)
{
  (*e1)=root1->find_range(*e2);			// first e1->min < e2->min
  if ((*e1)->cmp_max_to_min(*e2) < 0)
  {
    if (!((*e1)=(*e1)->next))
      return 1;
    if ((*e1)->cmp_min_to_max(*e2) > 0)
    {
      (*e2)=(*e2)->next;
      return 1;
    }
  }
  return 0;
}


/**
   Combine two range expression under a common OR. On a logical level, the
   transformation is key_or( expr1, expr2 ) => expr1 OR expr2.

   Both expressions are assumed to be in the SEL_ARG format. In a logic sense,
   theformat is reminiscent of DNF, since an expression such as the following

   ( 1 < kp1 < 10 AND p1 ) OR ( 10 <= kp2 < 20 AND p2 )

   where there is a key consisting of keyparts ( kp1, kp2, ..., kpn ) and p1
   and p2 are valid SEL_ARG expressions over keyparts kp2 ... kpn, is a valid
   SEL_ARG condition. The disjuncts appear ordered by the minimum endpoint of
   the first range and ranges must not overlap. It follows that they are also
   ordered by maximum endpoints. Thus

   ( 1 < kp1 <= 2 AND ( kp2 = 2 OR kp2 = 3 ) ) OR kp1 = 3

   Is a a valid SER_ARG expression for a key of at least 2 keyparts.
   
   For simplicity, we will assume that expr2 is a single range predicate,
   i.e. on the form ( a < x < b AND ... ). It is easy to generalize to a
   disjunction of several predicates by subsequently call key_or for each
   disjunct.

   The algorithm iterates over each disjunct of expr1, and for each disjunct
   where the first keypart's range overlaps with the first keypart's range in
   expr2:
   
   If the predicates are equal for the rest of the keyparts, or if there are
   no more, the range in expr2 has its endpoints copied in, and the SEL_ARG
   node in expr2 is deallocated. If more ranges became connected in expr1, the
   surplus is also dealocated. If they differ, two ranges are created.
   
   - The range leading up to the overlap. Empty if endpoints are equal.

   - The overlapping sub-range. May be the entire range if they are equal.

   Finally, there may be one more range if expr2's first keypart's range has a
   greater maximum endpoint than the last range in expr1.

   For the overlapping sub-range, we recursively call key_or. Thus in order to
   compute key_or of

     (1) ( 1 < kp1 < 10 AND 1 < kp2 < 10 ) 

     (2) ( 2 < kp1 < 20 AND 4 < kp2 < 20 )

   We create the ranges 1 < kp <= 2, 2 < kp1 < 10, 10 <= kp1 < 20. For the
   first one, we simply hook on the condition for the second keypart from (1)
   : 1 < kp2 < 10. For the second range 2 < kp1 < 10, key_or( 1 < kp2 < 10, 4
   < kp2 < 20 ) is called, yielding 1 < kp2 < 20. For the last range, we reuse
   the range 4 < kp2 < 20 from (2) for the second keypart. The result is thus
   
   ( 1  <  kp1 <= 2 AND 1 < kp2 < 10 ) OR
   ( 2  <  kp1 < 10 AND 1 < kp2 < 20 ) OR
   ( 10 <= kp1 < 20 AND 4 < kp2 < 20 )
*/
static SEL_ARG *
key_or(RANGE_OPT_PARAM *param, SEL_ARG *key1,SEL_ARG *key2)
{
  if (!key1)
  {
    if (key2)
    {
      key2->use_count--;
      key2->free_tree();
    }
    return 0;
  }
  if (!key2)
  {
    key1->use_count--;
    key1->free_tree();
    return 0;
  }
  key1->use_count--;
  key2->use_count--;

  if (key1->part != key2->part || 
      (key1->min_flag | key2->min_flag) & GEOM_FLAG)
  {
    key1->free_tree();
    key2->free_tree();
    return 0;                                   // Can't optimize this
  }

  // If one of the key is MAYBE_KEY then the found region may be bigger
  if (key1->type == SEL_ARG::MAYBE_KEY)
  {
    key2->free_tree();
    key1->use_count++;
    return key1;
  }
  if (key2->type == SEL_ARG::MAYBE_KEY)
  {
    key1->free_tree();
    key2->use_count++;
    return key2;
  }

  if (key1->use_count > 0)
  {
    if (key2->use_count == 0 || key1->elements > key2->elements)
    {
      swap_variables(SEL_ARG *,key1,key2);
    }
    if (key1->use_count > 0 && !(key1=key1->clone_tree(param)))
      return 0;                                 // OOM
  }

  // Add tree at key2 to tree at key1
  bool key2_shared=key2->use_count != 0;
  key1->maybe_flag|=key2->maybe_flag;

  /*
    Notation for illustrations used in the rest of this function: 

      Range: [--------]
             ^        ^
             start    stop

      Two overlapping ranges:
        [-----]               [----]            [--]
            [---]     or    [---]       or   [-------]

      Ambiguity: *** 
        The range starts or stops somewhere in the "***" range.
        Example: a starts before b and may end before/the same plase/after b
        a: [----***]
        b:   [---]

      Adjacent ranges:
        Ranges that meet but do not overlap. Example: a = "x < 3", b = "x >= 3"
        a: ----]
        b:      [----
   */

  uint max_part_no= MY_MAX(key1->max_part_no, key2->max_part_no);

  for (key2=key2->first(); key2; )
  {
    /*
      key1 consists of one or more ranges. tmp is the range currently
      being handled.

      initialize tmp to the latest range in key1 that starts the same
      place or before the range in key2 starts

      key2:           [------]
      key1: [---] [-----] [----]
                  ^
                  tmp
    */
    SEL_ARG *tmp=key1->find_range(key2);

    /*
      Used to describe how two key values are positioned compared to
      each other. Consider key_value_a.<cmp_func>(key_value_b):

        -2: key_value_a is smaller than key_value_b, and they are adjacent
        -1: key_value_a is smaller than key_value_b (not adjacent)
         0: the key values are equal
         1: key_value_a is bigger than key_value_b (not adjacent)
        -2: key_value_a is bigger than key_value_b, and they are adjacent

      Example: "cmp= tmp->cmp_max_to_min(key2)"

      key2:         [--------            (10 <= x ...)
      tmp:    -----]                      (... x <  10) => cmp==-2
      tmp:    ----]                       (... x <=  9) => cmp==-1
      tmp:    ------]                     (... x  = 10) => cmp== 0
      tmp:    --------]                   (... x <= 12) => cmp== 1
      (cmp == 2 does not make sense for cmp_max_to_min())
     */
    int cmp= 0;

    if (!tmp)
    {
      /*
        The range in key2 starts before the first range in key1. Use
        the first range in key1 as tmp.

        key2:     [--------]
        key1:            [****--] [----]   [-------]
                         ^
                         tmp
      */
      tmp=key1->first();
      cmp= -1;
    }
    else if ((cmp= tmp->cmp_max_to_min(key2)) < 0)
    {
      /*
        This is the case:
        key2:          [-------]
        tmp:   [----**]
       */
      SEL_ARG *next=tmp->next;
      if (cmp == -2 && eq_tree(tmp->next_key_part,key2->next_key_part))
      {
        /*
          Adjacent (cmp==-2) and equal next_key_parts => ranges can be merged

          This is the case:
          key2:          [-------]
          tmp:     [----]

          Result:
          key2:    [-------------]     => inserted into key1 below
          tmp:                         => deleted
        */
        SEL_ARG *key2_next=key2->next;
        if (key2_shared)
        {
          if (!(key2=new SEL_ARG(*key2)))
            return 0;           // out of memory
          key2->increment_use_count(key1->use_count+1);
          key2->next=key2_next;                 // New copy of key2
        }

        key2->copy_min(tmp);
        if (!(key1=key1->tree_delete(tmp)))
        {                                       // Only one key in tree
          key1=key2;
          key1->make_root();
          key2=key2_next;
          break;
        }
      }
      if (!(tmp=next)) // Move to next range in key1. Now tmp.min > key2.min
        break;         // No more ranges in key1. Copy rest of key2
    }

    if (cmp < 0)
    {
      /*
        This is the case:
        key2:  [--***]
        tmp:       [----]
      */
      int tmp_cmp;
      if ((tmp_cmp=tmp->cmp_min_to_max(key2)) > 0)
      {
        /*
          This is the case:
          key2:  [------**]
          tmp:             [----]
        */
        if (tmp_cmp == 2 && eq_tree(tmp->next_key_part,key2->next_key_part))
        {
          /*
            Adjacent ranges with equal next_key_part. Merge like this:

            This is the case:
            key2:    [------]
            tmp:             [-----]

            Result:
            key2:    [------]
            tmp:     [-------------]

            Then move on to next key2 range.
          */
          tmp->copy_min_to_min(key2);
          key1->merge_flags(key2);
          if (tmp->min_flag & NO_MIN_RANGE &&
              tmp->max_flag & NO_MAX_RANGE)
          {
            if (key1->maybe_flag)
              return new SEL_ARG(SEL_ARG::MAYBE_KEY);
            return 0;
          }
          key2->increment_use_count(-1);        // Free not used tree
          key2=key2->next;
          continue;
        }
        else
        {
          /*
            key2 not adjacent to tmp or has different next_key_part.
            Insert into key1 and move to next range in key2
            
            This is the case:
            key2:  [------**]
            tmp:             [----]

            Result:
            key1_  [------**][----]
                   ^         ^
                   insert    tmp
          */
          SEL_ARG *next=key2->next;
          if (key2_shared)
          {
            SEL_ARG *cpy= new SEL_ARG(*key2);   // Must make copy
            if (!cpy)
              return 0;                         // OOM
            key1=key1->insert(cpy);
            key2->increment_use_count(key1->use_count+1);
          }
          else
            key1=key1->insert(key2);            // Will destroy key2_root
          key2=next;
          continue;
        }
      }
    }

    /*
      The ranges in tmp and key2 are overlapping:

      key2:          [----------] 
      tmp:        [*****-----*****]

      Corollary: tmp.min <= key2.max
    */
    if (eq_tree(tmp->next_key_part,key2->next_key_part))
    {
      // Merge overlapping ranges with equal next_key_part
      if (tmp->is_same(key2))
      {
        /*
          Found exact match of key2 inside key1.
          Use the relevant range in key1.
        */
        tmp->merge_flags(key2);                 // Copy maybe flags
        key2->increment_use_count(-1);          // Free not used tree
      }
      else
      {
        SEL_ARG *last= tmp;
        SEL_ARG *first= tmp;

        /*
          Find the last range in key1 that overlaps key2 and
          where all ranges first...last have the same next_key_part as
          key2.

          key2:  [****----------------------*******]
          key1:     [--]  [----] [---]  [-----] [xxxx]
                    ^                   ^       ^
                    first               last    different next_key_part

          Since key2 covers them, the ranges between first and last
          are merged into one range by deleting first...last-1 from
          the key1 tree. In the figure, this applies to first and the
          two consecutive ranges. The range of last is then extended:
            * last.min: Set to MY_MIN(key2.min, first.min)
            * last.max: If there is a last->next that overlaps key2 (i.e.,
                        last->next has a different next_key_part):
                                        Set adjacent to last->next.min
                        Otherwise:      Set to MY_MAX(key2.max, last.max)

          Result:
          key2:  [****----------------------*******]
                    [--]  [----] [---]                   => deleted from key1
          key1:  [**------------------------***][xxxx]
                 ^                              ^
                 tmp=last                       different next_key_part
        */
        while (last->next && last->next->cmp_min_to_max(key2) <= 0 &&
               eq_tree(last->next->next_key_part,key2->next_key_part))
        {
          /*
            last->next is covered by key2 and has same next_key_part.
            last can be deleted
          */
          SEL_ARG *save=last;
          last=last->next;
          key1=key1->tree_delete(save);
        }
        // Redirect tmp to last which will cover the entire range
        tmp= last;

        /*
          We need the minimum endpoint of first so we can compare it
          with the minimum endpoint of the enclosing key2 range.
        */
        last->copy_min(first);
        bool full_range= last->copy_min(key2);
        if (!full_range)
        {
          if (last->next && key2->cmp_max_to_min(last->next) >= 0)
          {
            /*
              This is the case:
              key2:    [-------------]
              key1:  [***------]  [xxxx]
                     ^            ^
                     last         different next_key_part

              Extend range of last up to last->next:
              key2:    [-------------]
              key1:  [***--------][xxxx]
            */
            last->copy_min_to_max(last->next);
          }
          else
            /*
              This is the case:
              key2:    [--------*****]
              key1:  [***---------]    [xxxx]
                     ^                 ^
                     last              different next_key_part

              Extend range of last up to MY_MAX(last.max, key2.max):
              key2:    [--------*****]
              key1:  [***----------**] [xxxx]
             */
            full_range= last->copy_max(key2);
        }
        if (full_range)
        {                                       // Full range
          key1->free_tree();
          for (; key2 ; key2=key2->next)
            key2->increment_use_count(-1);      // Free not used tree
          if (key1->maybe_flag)
            return new SEL_ARG(SEL_ARG::MAYBE_KEY);
          return 0;
        }
      }
    }

    if (cmp >= 0 && tmp->cmp_min_to_min(key2) < 0)
    {
      /*
        This is the case ("cmp>=0" means that tmp.max >= key2.min):
        key2:              [----]
        tmp:     [------------*****]
      */

      if (!tmp->next_key_part)
      {
        /*
          tmp->next_key_part is empty: cut the range that is covered
          by tmp from key2. 
          Reason: (key2->next_key_part OR tmp->next_key_part) will be
          empty and therefore equal to tmp->next_key_part. Thus, this
          part of the key2 range is completely covered by tmp.
        */
        if (tmp->cmp_max_to_max(key2) >= 0)
        {
          /*
            tmp covers the entire range in key2. 
            key2:              [----]
            tmp:     [-----------------]

            Move on to next range in key2
          */
          key2->increment_use_count(-1); // Free not used tree
          key2=key2->next;
          continue;
        }
        else
        {
          /*
            This is the case:
            key2:           [-------]
            tmp:     [---------]

            Result:
            key2:               [---]
            tmp:     [---------]
          */
          if (key2->use_count)
	  {
	    SEL_ARG *key2_cpy= new SEL_ARG(*key2);
            if (key2_cpy)
              return 0;
            key2= key2_cpy;
	  }
          key2->copy_max_to_min(tmp);
          continue;
        }
      }

      /*
        The ranges are overlapping but have not been merged because
        next_key_part of tmp and key2 differ. 
        key2:              [----]
        tmp:     [------------*****]

        Split tmp in two where key2 starts:
        key2:              [----]
        key1:    [--------][--*****]
                 ^         ^
                 insert    tmp
      */
      SEL_ARG *new_arg=tmp->clone_first(key2);
      if (!new_arg)
        return 0;                               // OOM
      if ((new_arg->next_key_part= tmp->next_key_part))
        new_arg->increment_use_count(key1->use_count+1);
      tmp->copy_min_to_min(key2);
      key1=key1->insert(new_arg);
    } // tmp.min >= key2.min due to this if()

    /*
      Now key2.min <= tmp.min <= key2.max:
      key2:   [---------]
      tmp:    [****---*****]
     */
    SEL_ARG key2_cpy(*key2); // Get copy we can modify
    for (;;)
    {
      if (tmp->cmp_min_to_min(&key2_cpy) > 0)
      {
        /*
          This is the case:
          key2_cpy:    [------------]
          key1:                 [-*****]
                                ^
                                tmp
                             
          Result:
          key2_cpy:             [---]
          key1:        [-------][-*****]
                       ^        ^
                       insert   tmp
         */
        SEL_ARG *new_arg=key2_cpy.clone_first(tmp);
        if (!new_arg)
          return 0; // OOM
        if ((new_arg->next_key_part=key2_cpy.next_key_part))
          new_arg->increment_use_count(key1->use_count+1);
        key1=key1->insert(new_arg);
        key2_cpy.copy_min_to_min(tmp);
      } 
      // Now key2_cpy.min == tmp.min

      if ((cmp= tmp->cmp_max_to_max(&key2_cpy)) <= 0)
      {
        /*
          tmp.max <= key2_cpy.max:
          key2_cpy:   a)  [-------]    or b)     [----]
          tmp:            [----]                 [----]

          Steps:
           1) Update next_key_part of tmp: OR it with key2_cpy->next_key_part.
           2) If case a: Insert range [tmp.max, key2_cpy.max] into key1 using
                         next_key_part of key2_cpy

           Result:
           key1:      a)  [----][-]    or b)     [----]
         */
        tmp->maybe_flag|= key2_cpy.maybe_flag;
        key2_cpy.increment_use_count(key1->use_count+1);
        tmp->next_key_part= key_or(param, tmp->next_key_part,
                                   key2_cpy.next_key_part);

        if (!cmp)
          break;                     // case b: done with this key2 range

        // Make key2_cpy the range [tmp.max, key2_cpy.max]
        key2_cpy.copy_max_to_min(tmp);
        if (!(tmp=tmp->next))
        {
          /*
            No more ranges in key1. Insert key2_cpy and go to "end"
            label to insert remaining ranges in key2 if any.
          */
          SEL_ARG *tmp2= new SEL_ARG(key2_cpy);
          if (!tmp2)
            return 0; // OOM
          key1=key1->insert(tmp2);
          key2=key2->next;
          goto end;
        }
        if (tmp->cmp_min_to_max(&key2_cpy) > 0)
        {
          /*
            The next range in key1 does not overlap with key2_cpy.
            Insert this range into key1 and move on to the next range
            in key2.
          */
          SEL_ARG *tmp2= new SEL_ARG(key2_cpy);
          if (!tmp2)
            return 0;                           // OOM
          key1=key1->insert(tmp2);
          break;
        }
        /*
          key2_cpy overlaps with the next range in key1 and the case
          is now "key2.min <= tmp.min <= key2.max". Go back to for(;;)
          to handle this situation.
        */
        continue;
      }
      else
      {
        /*
          This is the case:
          key2_cpy:   [-------]
          tmp:        [------------]

          Result:
          key1:       [-------][---]
                      ^        ^
                      new_arg  tmp
          Steps:
           0) If tmp->next_key_part is empty: do nothing. Reason:
              (key2_cpy->next_key_part OR tmp->next_key_part) will be
              empty and therefore equal to tmp->next_key_part. Thus,
              the range in key2_cpy is completely covered by tmp
           1) Make new_arg with range [tmp.min, key2_cpy.max].
              new_arg->next_key_part is OR between next_key_part
              of tmp and key2_cpy
           2) Make tmp the range [key2.max, tmp.max]
           3) Insert new_arg into key1
        */
        if (!tmp->next_key_part) // Step 0
        {
          key2_cpy.increment_use_count(-1);     // Free not used tree
          break;
        }
        SEL_ARG *new_arg=tmp->clone_last(&key2_cpy);
        if (!new_arg)
          return 0; // OOM
        tmp->copy_max_to_min(&key2_cpy);
        tmp->increment_use_count(key1->use_count+1);
        /* Increment key count as it may be used for next loop */
        key2_cpy.increment_use_count(1);
        new_arg->next_key_part= key_or(param, tmp->next_key_part,
                                       key2_cpy.next_key_part);
        key1=key1->insert(new_arg);
        break;
      }
    }
    // Move on to next range in key2
    key2=key2->next;                            
  }

end:
  /*
    Add key2 ranges that are non-overlapping with and higher than the
    highest range in key1.
  */
  while (key2)
  {
    SEL_ARG *next=key2->next;
    if (key2_shared)
    {
      SEL_ARG *tmp=new SEL_ARG(*key2);          // Must make copy
      if (!tmp)
        return 0;
      key2->increment_use_count(key1->use_count+1);
      key1=key1->insert(tmp);
    }
    else
      key1=key1->insert(key2);                  // Will destroy key2_root
    key2=next;
  }
  key1->use_count++;

  key1->max_part_no= max_part_no;
  return key1;
}


/* Compare if two trees are equal */

static bool eq_tree(SEL_ARG* a,SEL_ARG *b)
{
  if (a == b)
    return 1;
  if (!a || !b || !a->is_same(b))
    return 0;
  if (a->left != &null_element && b->left != &null_element)
  {
    if (!eq_tree(a->left,b->left))
      return 0;
  }
  else if (a->left != &null_element || b->left != &null_element)
    return 0;
  if (a->right != &null_element && b->right != &null_element)
  {
    if (!eq_tree(a->right,b->right))
      return 0;
  }
  else if (a->right != &null_element || b->right != &null_element)
    return 0;
  if (a->next_key_part != b->next_key_part)
  {						// Sub range
    if (!a->next_key_part != !b->next_key_part ||
	!eq_tree(a->next_key_part, b->next_key_part))
      return 0;
  }
  return 1;
}


SEL_ARG *
SEL_ARG::insert(SEL_ARG *key)
{
  SEL_ARG *element,**UNINIT_VAR(par),*UNINIT_VAR(last_element);

  for (element= this; element != &null_element ; )
  {
    last_element=element;
    if (key->cmp_min_to_min(element) > 0)
    {
      par= &element->right; element= element->right;
    }
    else
    {
      par = &element->left; element= element->left;
    }
  }
  *par=key;
  key->parent=last_element;
	/* Link in list */
  if (par == &last_element->left)
  {
    key->next=last_element;
    if ((key->prev=last_element->prev))
      key->prev->next=key;
    last_element->prev=key;
  }
  else
  {
    if ((key->next=last_element->next))
      key->next->prev=key;
    key->prev=last_element;
    last_element->next=key;
  }
  key->left=key->right= &null_element;
  SEL_ARG *root=rb_insert(key);			// rebalance tree
  root->use_count=this->use_count;		// copy root info
  root->elements= this->elements+1;
  root->maybe_flag=this->maybe_flag;
  return root;
}


/*
** Find best key with min <= given key
** Because the call context this should never return 0 to get_range
*/

SEL_ARG *
SEL_ARG::find_range(SEL_ARG *key)
{
  SEL_ARG *element=this,*found=0;

  for (;;)
  {
    if (element == &null_element)
      return found;
    int cmp=element->cmp_min_to_min(key);
    if (cmp == 0)
      return element;
    if (cmp < 0)
    {
      found=element;
      element=element->right;
    }
    else
      element=element->left;
  }
}


/*
  Remove a element from the tree

  SYNOPSIS
    tree_delete()
    key		Key that is to be deleted from tree (this)

  NOTE
    This also frees all sub trees that is used by the element

  RETURN
    root of new tree (with key deleted)
*/

SEL_ARG *
SEL_ARG::tree_delete(SEL_ARG *key)
{
  enum leaf_color remove_color;
  SEL_ARG *root,*nod,**par,*fix_par;
  DBUG_ENTER("tree_delete");

  root=this;
  this->parent= 0;

  /* Unlink from list */
  if (key->prev)
    key->prev->next=key->next;
  if (key->next)
    key->next->prev=key->prev;
  key->increment_use_count(-1);
  if (!key->parent)
    par= &root;
  else
    par=key->parent_ptr();

  if (key->left == &null_element)
  {
    *par=nod=key->right;
    fix_par=key->parent;
    if (nod != &null_element)
      nod->parent=fix_par;
    remove_color= key->color;
  }
  else if (key->right == &null_element)
  {
    *par= nod=key->left;
    nod->parent=fix_par=key->parent;
    remove_color= key->color;
  }
  else
  {
    SEL_ARG *tmp=key->next;			// next bigger key (exist!)
    nod= *tmp->parent_ptr()= tmp->right;	// unlink tmp from tree
    fix_par=tmp->parent;
    if (nod != &null_element)
      nod->parent=fix_par;
    remove_color= tmp->color;

    tmp->parent=key->parent;			// Move node in place of key
    (tmp->left=key->left)->parent=tmp;
    if ((tmp->right=key->right) != &null_element)
      tmp->right->parent=tmp;
    tmp->color=key->color;
    *par=tmp;
    if (fix_par == key)				// key->right == key->next
      fix_par=tmp;				// new parent of nod
  }

  if (root == &null_element)
    DBUG_RETURN(0);				// Maybe root later
  if (remove_color == BLACK)
    root=rb_delete_fixup(root,nod,fix_par);
  test_rb_tree(root,root->parent);

  root->use_count=this->use_count;		// Fix root counters
  root->elements=this->elements-1;
  root->maybe_flag=this->maybe_flag;
  DBUG_RETURN(root);
}


	/* Functions to fix up the tree after insert and delete */

static void left_rotate(SEL_ARG **root,SEL_ARG *leaf)
{
  SEL_ARG *y=leaf->right;
  leaf->right=y->left;
  if (y->left != &null_element)
    y->left->parent=leaf;
  if (!(y->parent=leaf->parent))
    *root=y;
  else
    *leaf->parent_ptr()=y;
  y->left=leaf;
  leaf->parent=y;
}

static void right_rotate(SEL_ARG **root,SEL_ARG *leaf)
{
  SEL_ARG *y=leaf->left;
  leaf->left=y->right;
  if (y->right != &null_element)
    y->right->parent=leaf;
  if (!(y->parent=leaf->parent))
    *root=y;
  else
    *leaf->parent_ptr()=y;
  y->right=leaf;
  leaf->parent=y;
}


SEL_ARG *
SEL_ARG::rb_insert(SEL_ARG *leaf)
{
  SEL_ARG *y,*par,*par2,*root;
  root= this; root->parent= 0;

  leaf->color=RED;
  while (leaf != root && (par= leaf->parent)->color == RED)
  {					// This can't be root or 1 level under
    if (par == (par2= leaf->parent->parent)->left)
    {
      y= par2->right;
      if (y->color == RED)
      {
	par->color=BLACK;
	y->color=BLACK;
	leaf=par2;
	leaf->color=RED;		/* And the loop continues */
      }
      else
      {
	if (leaf == par->right)
	{
	  left_rotate(&root,leaf->parent);
	  par=leaf;			/* leaf is now parent to old leaf */
	}
	par->color=BLACK;
	par2->color=RED;
	right_rotate(&root,par2);
	break;
      }
    }
    else
    {
      y= par2->left;
      if (y->color == RED)
      {
	par->color=BLACK;
	y->color=BLACK;
	leaf=par2;
	leaf->color=RED;		/* And the loop continues */
      }
      else
      {
	if (leaf == par->left)
	{
	  right_rotate(&root,par);
	  par=leaf;
	}
	par->color=BLACK;
	par2->color=RED;
	left_rotate(&root,par2);
	break;
      }
    }
  }
  root->color=BLACK;
  test_rb_tree(root,root->parent);
  return root;
}


SEL_ARG *rb_delete_fixup(SEL_ARG *root,SEL_ARG *key,SEL_ARG *par)
{
  SEL_ARG *x,*w;
  root->parent=0;

  x= key;
  while (x != root && x->color == SEL_ARG::BLACK)
  {
    if (x == par->left)
    {
      w=par->right;
      if (w->color == SEL_ARG::RED)
      {
	w->color=SEL_ARG::BLACK;
	par->color=SEL_ARG::RED;
	left_rotate(&root,par);
	w=par->right;
      }
      if (w->left->color == SEL_ARG::BLACK && w->right->color == SEL_ARG::BLACK)
      {
	w->color=SEL_ARG::RED;
	x=par;
      }
      else
      {
	if (w->right->color == SEL_ARG::BLACK)
	{
	  w->left->color=SEL_ARG::BLACK;
	  w->color=SEL_ARG::RED;
	  right_rotate(&root,w);
	  w=par->right;
	}
	w->color=par->color;
	par->color=SEL_ARG::BLACK;
	w->right->color=SEL_ARG::BLACK;
	left_rotate(&root,par);
	x=root;
	break;
      }
    }
    else
    {
      w=par->left;
      if (w->color == SEL_ARG::RED)
      {
	w->color=SEL_ARG::BLACK;
	par->color=SEL_ARG::RED;
	right_rotate(&root,par);
	w=par->left;
      }
      if (w->right->color == SEL_ARG::BLACK && w->left->color == SEL_ARG::BLACK)
      {
	w->color=SEL_ARG::RED;
	x=par;
      }
      else
      {
	if (w->left->color == SEL_ARG::BLACK)
	{
	  w->right->color=SEL_ARG::BLACK;
	  w->color=SEL_ARG::RED;
	  left_rotate(&root,w);
	  w=par->left;
	}
	w->color=par->color;
	par->color=SEL_ARG::BLACK;
	w->left->color=SEL_ARG::BLACK;
	right_rotate(&root,par);
	x=root;
	break;
      }
    }
    par=x->parent;
  }
  x->color=SEL_ARG::BLACK;
  return root;
}


	/* Test that the properties for a red-black tree hold */

#ifdef EXTRA_DEBUG
int test_rb_tree(SEL_ARG *element,SEL_ARG *parent)
{
  int count_l,count_r;

  if (element == &null_element)
    return 0;					// Found end of tree
  if (element->parent != parent)
  {
    sql_print_error("Wrong tree: Parent doesn't point at parent");
    return -1;
  }
  if (element->color == SEL_ARG::RED &&
      (element->left->color == SEL_ARG::RED ||
       element->right->color == SEL_ARG::RED))
  {
    sql_print_error("Wrong tree: Found two red in a row");
    return -1;
  }
  if (element->left == element->right && element->left != &null_element)
  {						// Dummy test
    sql_print_error("Wrong tree: Found right == left");
    return -1;
  }
  count_l=test_rb_tree(element->left,element);
  count_r=test_rb_tree(element->right,element);
  if (count_l >= 0 && count_r >= 0)
  {
    if (count_l == count_r)
      return count_l+(element->color == SEL_ARG::BLACK);
    sql_print_error("Wrong tree: Incorrect black-count: %d - %d",
	    count_l,count_r);
  }
  return -1;					// Error, no more warnings
}


/**
  Count how many times SEL_ARG graph "root" refers to its part "key" via
  transitive closure.
  
  @param root  An RB-Root node in a SEL_ARG graph.
  @param key   Another RB-Root node in that SEL_ARG graph.

  The passed "root" node may refer to "key" node via root->next_key_part,
  root->next->n

  This function counts how many times the node "key" is referred (via
  SEL_ARG::next_key_part) by 
  - intervals of RB-tree pointed by "root", 
  - intervals of RB-trees that are pointed by SEL_ARG::next_key_part from 
  intervals of RB-tree pointed by "root",
  - and so on.
    
  Here is an example (horizontal links represent next_key_part pointers, 
  vertical links - next/prev prev pointers):  
    
         +----+               $
         |root|-----------------+
         +----+               $ |
           |                  $ |
           |                  $ |
         +----+       +---+   $ |     +---+    Here the return value
         |    |- ... -|   |---$-+--+->|key|    will be 4.
         +----+       +---+   $ |  |  +---+
           |                  $ |  |
          ...                 $ |  |
           |                  $ |  |
         +----+   +---+       $ |  |
         |    |---|   |---------+  |
         +----+   +---+       $    |
           |        |         $    |
          ...     +---+       $    |
                  |   |------------+
                  +---+       $
  @return 
  Number of links to "key" from nodes reachable from "root".
*/

static ulong count_key_part_usage(SEL_ARG *root, SEL_ARG *key)
{
  ulong count= 0;
  for (root=root->first(); root ; root=root->next)
  {
    if (root->next_key_part)
    {
      if (root->next_key_part == key)
	count++;
      if (root->next_key_part->part < key->part)
	count+=count_key_part_usage(root->next_key_part,key);
    }
  }
  return count;
}


/*
  Check if SEL_ARG::use_count value is correct

  SYNOPSIS
    SEL_ARG::test_use_count()
      root  The root node of the SEL_ARG graph (an RB-tree root node that
            has the least value of sel_arg->part in the entire graph, and
            thus is the "origin" of the graph)

  DESCRIPTION
    Check if SEL_ARG::use_count value is correct. See the definition of
    use_count for what is "correct".
*/

void SEL_ARG::test_use_count(SEL_ARG *root)
{
  uint e_count=0;

  if (this->type != SEL_ARG::KEY_RANGE)
    return;
  for (SEL_ARG *pos=first(); pos ; pos=pos->next)
  {
    e_count++;
    if (pos->next_key_part)
    {
      ulong count=count_key_part_usage(root,pos->next_key_part);
      if (count > pos->next_key_part->use_count)
      {
        sql_print_information("Use_count: Wrong count for key at 0x%lx, %lu "
                              "should be %lu", (long unsigned int)pos,
                              pos->next_key_part->use_count, count);
	return;
      }
      pos->next_key_part->test_use_count(root);
    }
  }
  if (e_count != elements)
    sql_print_warning("Wrong use count: %u (should be %u) for tree at 0x%lx",
                      e_count, elements, (long unsigned int) this);
}
#endif

/*
  Calculate cost and E(#rows) for a given index and intervals tree 

  SYNOPSIS
    check_quick_select()
      param             Parameter from test_quick_select
      idx               Number of index to use in PARAM::key SEL_TREE::key
      index_only        TRUE  - assume only index tuples will be accessed
                        FALSE - assume full table rows will be read
      tree              Transformed selection condition, tree->key[idx] holds
                        the intervals for the given index.
      update_tbl_stats  TRUE <=> update table->quick_* with information
                        about range scan we've evaluated.
      mrr_flags   INOUT MRR access flags
      cost        OUT   Scan cost

  NOTES
    param->is_ror_scan is set to reflect if the key scan is a ROR (see
    is_key_scan_ror function for more info)
    param->table->quick_*, param->range_count (and maybe others) are
    updated with data of given key scan, see quick_range_seq_next for details.

  RETURN
    Estimate # of records to be retrieved.
    HA_POS_ERROR if estimate calculation failed due to table handler problems.
*/

static
ha_rows check_quick_select(PARAM *param, uint idx, bool index_only,
                           SEL_ARG *tree, bool update_tbl_stats, 
                           uint *mrr_flags, uint *bufsize, Cost_estimate *cost)
{
  SEL_ARG_RANGE_SEQ seq;
  RANGE_SEQ_IF seq_if = {NULL, sel_arg_range_seq_init, sel_arg_range_seq_next, 0, 0};
  handler *file= param->table->file;
  ha_rows rows= HA_POS_ERROR;
  uint keynr= param->real_keynr[idx];
  DBUG_ENTER("check_quick_select");
  
  /* Handle cases when we don't have a valid non-empty list of range */
  if (!tree)
    DBUG_RETURN(HA_POS_ERROR);
  if (tree->type == SEL_ARG::IMPOSSIBLE)
    DBUG_RETURN(0L);
  if (tree->type != SEL_ARG::KEY_RANGE || tree->part != 0)
    DBUG_RETURN(HA_POS_ERROR);

  seq.keyno= idx;
  seq.real_keyno= keynr;
  seq.param= param;
  seq.start= tree;

  param->range_count=0;
  param->max_key_part=0;

  param->is_ror_scan= TRUE;
  if (file->index_flags(keynr, 0, TRUE) & HA_KEY_SCAN_NOT_ROR)
    param->is_ror_scan= FALSE;
  
  *mrr_flags= param->force_default_mrr? HA_MRR_USE_DEFAULT_IMPL: 0;
  /*
    Pass HA_MRR_SORTED to see if MRR implementation can handle sorting.
  */
  *mrr_flags|= HA_MRR_NO_ASSOCIATION | HA_MRR_SORTED;

  bool pk_is_clustered= file->primary_key_is_clustered();
  if (index_only && 
      (file->index_flags(keynr, param->max_key_part, 1) & HA_KEYREAD_ONLY) &&
      !(file->index_flags(keynr, param->max_key_part, 1) & HA_CLUSTERED_INDEX))
     *mrr_flags |= HA_MRR_INDEX_ONLY;
  
  if (param->thd->lex->sql_command != SQLCOM_SELECT)
    *mrr_flags |= HA_MRR_USE_DEFAULT_IMPL;

  *bufsize= param->thd->variables.mrr_buff_size;
  /*
    Skip materialized derived table/view result table from MRR check as
    they aren't contain any data yet.
  */
  if (param->table->pos_in_table_list->is_non_derived())
    rows= file->multi_range_read_info_const(keynr, &seq_if, (void*)&seq, 0,
                                            bufsize, mrr_flags, cost);
  if (rows != HA_POS_ERROR)
  {
    param->quick_rows[keynr]= rows;
    param->possible_keys.set_bit(keynr);
    if (update_tbl_stats)
    {
      param->table->quick_keys.set_bit(keynr);
      param->table->quick_key_parts[keynr]= param->max_key_part+1;
      param->table->quick_n_ranges[keynr]= param->range_count;
      param->table->quick_condition_rows=
        MY_MIN(param->table->quick_condition_rows, rows);
      param->table->quick_rows[keynr]= rows;
    }
  }
  /* Figure out if the key scan is ROR (returns rows in ROWID order) or not */
  enum ha_key_alg key_alg= param->table->key_info[seq.real_keyno].algorithm;
  if ((key_alg != HA_KEY_ALG_BTREE) && (key_alg!= HA_KEY_ALG_UNDEF))
  {
    /* 
      All scans are non-ROR scans for those index types.
      TODO: Don't have this logic here, make table engines return 
      appropriate flags instead.
    */
    param->is_ror_scan= FALSE;
  }
  else if (param->table->s->primary_key == keynr && pk_is_clustered)
  {
    /* Clustered PK scan is always a ROR scan (TODO: same as above) */
    param->is_ror_scan= TRUE;
  }
  else if (param->range_count > 1)
  {
    /* 
      Scaning multiple key values in the index: the records are ROR
      for each value, but not between values. E.g, "SELECT ... x IN
      (1,3)" returns ROR order for all records with x=1, then ROR
      order for records with x=3
    */
    param->is_ror_scan= FALSE;
  }

  DBUG_PRINT("exit", ("Records: %lu", (ulong) rows));
  DBUG_RETURN(rows); //psergey-merge:todo: maintain first_null_comp.
}


/*
  Check if key scan on given index with equality conditions on first n key
  parts is a ROR scan.

  SYNOPSIS
    is_key_scan_ror()
      param  Parameter from test_quick_select
      keynr  Number of key in the table. The key must not be a clustered
             primary key.
      nparts Number of first key parts for which equality conditions
             are present.

  NOTES
    ROR (Rowid Ordered Retrieval) key scan is a key scan that produces
    ordered sequence of rowids (ha_xxx::cmp_ref is the comparison function)

    This function is needed to handle a practically-important special case:
    an index scan is a ROR scan if it is done using a condition in form

        "key1_1=c_1 AND ... AND key1_n=c_n"

    where the index is defined on (key1_1, ..., key1_N [,a_1, ..., a_n])

    and the table has a clustered Primary Key defined as 
      PRIMARY KEY(a_1, ..., a_n, b1, ..., b_k) 
    
    i.e. the first key parts of it are identical to uncovered parts ot the 
    key being scanned. This function assumes that the index flags do not
    include HA_KEY_SCAN_NOT_ROR flag (that is checked elsewhere).

    Check (1) is made in quick_range_seq_next()

  RETURN
    TRUE   The scan is ROR-scan
    FALSE  Otherwise
*/

static bool is_key_scan_ror(PARAM *param, uint keynr, uint8 nparts)
{
  KEY *table_key= param->table->key_info + keynr;
  KEY_PART_INFO *key_part= table_key->key_part + nparts;
  KEY_PART_INFO *key_part_end= (table_key->key_part +
                                table_key->user_defined_key_parts);
  uint pk_number;
  
  for (KEY_PART_INFO *kp= table_key->key_part; kp < key_part; kp++)
  {
    uint16 fieldnr= param->table->key_info[keynr].
                    key_part[kp - table_key->key_part].fieldnr - 1;
    if (param->table->field[fieldnr]->key_length() != kp->length)
      return FALSE;
  }

  if (key_part == key_part_end)
    return TRUE;

  key_part= table_key->key_part + nparts;
  pk_number= param->table->s->primary_key;
  if (!param->table->file->primary_key_is_clustered() || pk_number == MAX_KEY)
    return FALSE;

  KEY_PART_INFO *pk_part= param->table->key_info[pk_number].key_part;
  KEY_PART_INFO *pk_part_end= pk_part +
                              param->table->key_info[pk_number].user_defined_key_parts;
  for (;(key_part!=key_part_end) && (pk_part != pk_part_end);
       ++key_part, ++pk_part)
  {
    if ((key_part->field != pk_part->field) ||
        (key_part->length != pk_part->length))
      return FALSE;
  }
  return (key_part == key_part_end);
}


/*
  Create a QUICK_RANGE_SELECT from given key and SEL_ARG tree for that key.

  SYNOPSIS
    get_quick_select()
      param
      idx            Index of used key in param->key.
      key_tree       SEL_ARG tree for the used key
      mrr_flags      MRR parameter for quick select
      mrr_buf_size   MRR parameter for quick select
      parent_alloc   If not NULL, use it to allocate memory for
                     quick select data. Otherwise use quick->alloc.
  NOTES
    The caller must call QUICK_SELECT::init for returned quick select.

    CAUTION! This function may change thd->mem_root to a MEM_ROOT which will be
    deallocated when the returned quick select is deleted.

  RETURN
    NULL on error
    otherwise created quick select
*/

QUICK_RANGE_SELECT *
get_quick_select(PARAM *param,uint idx,SEL_ARG *key_tree, uint mrr_flags,
                 uint mrr_buf_size, MEM_ROOT *parent_alloc)
{
  QUICK_RANGE_SELECT *quick;
  bool create_err= FALSE;
  DBUG_ENTER("get_quick_select");

  if (param->table->key_info[param->real_keynr[idx]].flags & HA_SPATIAL)
    quick=new QUICK_RANGE_SELECT_GEOM(param->thd, param->table,
                                      param->real_keynr[idx],
                                      test(parent_alloc),
                                      parent_alloc, &create_err);
  else
    quick=new QUICK_RANGE_SELECT(param->thd, param->table,
                                 param->real_keynr[idx],
                                 test(parent_alloc), NULL, &create_err);

  if (quick)
  {
    if (create_err ||
	get_quick_keys(param,quick,param->key[idx],key_tree,param->min_key,0,
		       param->max_key,0))
    {
      delete quick;
      quick=0;
    }
    else
    {
      KEY *keyinfo= param->table->key_info+param->real_keynr[idx];
      quick->mrr_flags= mrr_flags;
      quick->mrr_buf_size= mrr_buf_size;
      quick->key_parts=(KEY_PART*)
        memdup_root(parent_alloc? parent_alloc : &quick->alloc,
                    (char*) param->key[idx],
                    sizeof(KEY_PART)*
                    param->table->actual_n_key_parts(keyinfo));
    }
  }
  DBUG_RETURN(quick);
}


/*
** Fix this to get all possible sub_ranges
*/
bool
get_quick_keys(PARAM *param,QUICK_RANGE_SELECT *quick,KEY_PART *key,
	       SEL_ARG *key_tree, uchar *min_key,uint min_key_flag,
	       uchar *max_key, uint max_key_flag)
{
  QUICK_RANGE *range;
  uint flag;
  int min_part= key_tree->part-1, // # of keypart values in min_key buffer
      max_part= key_tree->part-1; // # of keypart values in max_key buffer

  if (key_tree->left != &null_element)
  {
    if (get_quick_keys(param,quick,key,key_tree->left,
		       min_key,min_key_flag, max_key, max_key_flag))
      return 1;
  }
  uchar *tmp_min_key=min_key,*tmp_max_key=max_key;
  min_part+= key_tree->store_min(key[key_tree->part].store_length,
                                 &tmp_min_key,min_key_flag);
  max_part+= key_tree->store_max(key[key_tree->part].store_length,
                                 &tmp_max_key,max_key_flag);

  if (key_tree->next_key_part &&
      key_tree->next_key_part->type == SEL_ARG::KEY_RANGE &&
      key_tree->next_key_part->part == key_tree->part+1)
  {						  // const key as prefix
    if ((tmp_min_key - min_key) == (tmp_max_key - max_key) &&
         memcmp(min_key, max_key, (uint)(tmp_max_key - max_key))==0 &&
	 key_tree->min_flag==0 && key_tree->max_flag==0)
    {
      if (get_quick_keys(param,quick,key,key_tree->next_key_part,
			 tmp_min_key, min_key_flag | key_tree->min_flag,
			 tmp_max_key, max_key_flag | key_tree->max_flag))
	return 1;
      goto end;					// Ugly, but efficient
    }
    {
      uint tmp_min_flag=key_tree->min_flag,tmp_max_flag=key_tree->max_flag;
      if (!tmp_min_flag)
        min_part+= key_tree->next_key_part->store_min_key(key,
                                                          &tmp_min_key,
                                                          &tmp_min_flag,
                                                          MAX_KEY);
      if (!tmp_max_flag)
        max_part+= key_tree->next_key_part->store_max_key(key,
                                                          &tmp_max_key,
                                                          &tmp_max_flag,
                                                          MAX_KEY);
      flag=tmp_min_flag | tmp_max_flag;
    }
  }
  else
  {
    flag = (key_tree->min_flag & GEOM_FLAG) ?
      key_tree->min_flag : key_tree->min_flag | key_tree->max_flag;
  }

  /*
    Ensure that some part of min_key and max_key are used.  If not,
    regard this as no lower/upper range
  */
  if ((flag & GEOM_FLAG) == 0)
  {
    if (tmp_min_key != param->min_key)
      flag&= ~NO_MIN_RANGE;
    else
      flag|= NO_MIN_RANGE;
    if (tmp_max_key != param->max_key)
      flag&= ~NO_MAX_RANGE;
    else
      flag|= NO_MAX_RANGE;
  }
  if (flag == 0)
  {
    uint length= (uint) (tmp_min_key - param->min_key);
    if (length == (uint) (tmp_max_key - param->max_key) &&
	!memcmp(param->min_key,param->max_key,length))
    {
      KEY *table_key=quick->head->key_info+quick->index;
      flag=EQ_RANGE;
<<<<<<< HEAD
      if ((table_key->flags & HA_NOSAME) && key->part == table_key->user_defined_key_parts-1)
=======
      if ((table_key->flags & HA_NOSAME) &&
          key_tree->part == table_key->key_parts-1)
>>>>>>> 2acc01b3
      {
        if ((table_key->flags & HA_NULL_PART_KEY) &&
            null_part_in_key(key,
                             param->min_key,
                             (uint) (tmp_min_key - param->min_key)))
          flag|= NULL_RANGE;
        else
          flag|= UNIQUE_RANGE;
      }
    }
  }

  /* Get range for retrieving rows in QUICK_SELECT::get_next */
  if (!(range= new QUICK_RANGE(param->min_key,
			       (uint) (tmp_min_key - param->min_key),
                               min_part >=0 ? make_keypart_map(min_part) : 0,
			       param->max_key,
			       (uint) (tmp_max_key - param->max_key),
                               max_part >=0 ? make_keypart_map(max_part) : 0,
			       flag)))
    return 1;			// out of memory

  set_if_bigger(quick->max_used_key_length, range->min_length);
  set_if_bigger(quick->max_used_key_length, range->max_length);
  set_if_bigger(quick->used_key_parts, (uint) key_tree->part+1);
  if (insert_dynamic(&quick->ranges, (uchar*) &range))
    return 1;

 end:
  if (key_tree->right != &null_element)
    return get_quick_keys(param,quick,key,key_tree->right,
			  min_key,min_key_flag,
			  max_key,max_key_flag);
  return 0;
}

/*
  Return 1 if there is only one range and this uses the whole unique key
*/

bool QUICK_RANGE_SELECT::unique_key_range()
{
  if (ranges.elements == 1)
  {
    QUICK_RANGE *tmp= *((QUICK_RANGE**)ranges.buffer);
    if ((tmp->flag & (EQ_RANGE | NULL_RANGE)) == EQ_RANGE)
    {
      KEY *key=head->key_info+index;
      return (key->flags & HA_NOSAME) && key->key_length == tmp->min_length;
    }
  }
  return 0;
}



/*
  Return TRUE if any part of the key is NULL

  SYNOPSIS
    null_part_in_key()    
      key_part  Array of key parts (index description)
      key       Key values tuple
      length    Length of key values tuple in bytes.

  RETURN
    TRUE   The tuple has at least one "keypartX is NULL"
    FALSE  Otherwise
*/

static bool null_part_in_key(KEY_PART *key_part, const uchar *key, uint length)
{
  for (const uchar *end=key+length ;
       key < end;
       key+= key_part++->store_length)
  {
    if (key_part->null_bit && *key)
      return 1;
  }
  return 0;
}


bool QUICK_SELECT_I::is_keys_used(const MY_BITMAP *fields)
{
  return is_key_used(head, index, fields);
}

bool QUICK_INDEX_SORT_SELECT::is_keys_used(const MY_BITMAP *fields)
{
  QUICK_RANGE_SELECT *quick;
  List_iterator_fast<QUICK_RANGE_SELECT> it(quick_selects);
  while ((quick= it++))
  {
    if (is_key_used(head, quick->index, fields))
      return 1;
  }
  return 0;
}

bool QUICK_ROR_INTERSECT_SELECT::is_keys_used(const MY_BITMAP *fields)
{
  QUICK_SELECT_WITH_RECORD *qr;
  List_iterator_fast<QUICK_SELECT_WITH_RECORD> it(quick_selects);
  while ((qr= it++))
  {
    if (is_key_used(head, qr->quick->index, fields))
      return 1;
  }
  return 0;
}

bool QUICK_ROR_UNION_SELECT::is_keys_used(const MY_BITMAP *fields)
{
  QUICK_SELECT_I *quick;
  List_iterator_fast<QUICK_SELECT_I> it(quick_selects);
  while ((quick= it++))
  {
    if (quick->is_keys_used(fields))
      return 1;
  }
  return 0;
}


FT_SELECT *get_ft_select(THD *thd, TABLE *table, uint key)
{
  bool create_err= FALSE;
  FT_SELECT *fts= new FT_SELECT(thd, table, key, &create_err);
  if (create_err)
  {
    delete fts;
    return NULL;
  }
  else
    return fts;
}

/*
  Create quick select from ref/ref_or_null scan.

  SYNOPSIS
    get_quick_select_for_ref()
      thd      Thread handle
      table    Table to access
      ref      ref[_or_null] scan parameters
      records  Estimate of number of records (needed only to construct
               quick select)
  NOTES
    This allocates things in a new memory root, as this may be called many
    times during a query.

  RETURN
    Quick select that retrieves the same rows as passed ref scan
    NULL on error.
*/

QUICK_RANGE_SELECT *get_quick_select_for_ref(THD *thd, TABLE *table,
                                             TABLE_REF *ref, ha_rows records)
{
  MEM_ROOT *old_root, *alloc;
  QUICK_RANGE_SELECT *quick;
  KEY *key_info = &table->key_info[ref->key];
  KEY_PART *key_part;
  QUICK_RANGE *range;
  uint part;
  bool create_err= FALSE;
  Cost_estimate cost;

  old_root= thd->mem_root;
  /* The following call may change thd->mem_root */
  quick= new QUICK_RANGE_SELECT(thd, table, ref->key, 0, 0, &create_err);
  /* save mem_root set by QUICK_RANGE_SELECT constructor */
  alloc= thd->mem_root;
  /*
    return back default mem_root (thd->mem_root) changed by
    QUICK_RANGE_SELECT constructor
  */
  thd->mem_root= old_root;

  if (!quick || create_err)
    return 0;			/* no ranges found */
  if (quick->init())
    goto err;
  quick->records= records;

  if ((cp_buffer_from_ref(thd, table, ref) && thd->is_fatal_error) ||
      !(range= new(alloc) QUICK_RANGE()))
    goto err;                                   // out of memory

  range->min_key= range->max_key= ref->key_buff;
  range->min_length= range->max_length= ref->key_length;
  range->min_keypart_map= range->max_keypart_map=
    make_prev_keypart_map(ref->key_parts);
  range->flag= (ref->key_length == key_info->key_length ? EQ_RANGE : 0);

  if (!(quick->key_parts=key_part=(KEY_PART *)
	alloc_root(&quick->alloc,sizeof(KEY_PART)*ref->key_parts)))
    goto err;

  for (part=0 ; part < ref->key_parts ;part++,key_part++)
  {
    key_part->part=part;
    key_part->field=        key_info->key_part[part].field;
    key_part->length=       key_info->key_part[part].length;
    key_part->store_length= key_info->key_part[part].store_length;
    key_part->null_bit=     key_info->key_part[part].null_bit;
    key_part->flag=         (uint8) key_info->key_part[part].key_part_flag;
  }
  if (insert_dynamic(&quick->ranges,(uchar*)&range))
    goto err;

  /*
     Add a NULL range if REF_OR_NULL optimization is used.
     For example:
       if we have "WHERE A=2 OR A IS NULL" we created the (A=2) range above
       and have ref->null_ref_key set. Will create a new NULL range here.
  */
  if (ref->null_ref_key)
  {
    QUICK_RANGE *null_range;

    *ref->null_ref_key= 1;		// Set null byte then create a range
    if (!(null_range= new (alloc)
          QUICK_RANGE(ref->key_buff, ref->key_length,
                      make_prev_keypart_map(ref->key_parts),
                      ref->key_buff, ref->key_length,
                      make_prev_keypart_map(ref->key_parts), EQ_RANGE)))
      goto err;
    *ref->null_ref_key= 0;		// Clear null byte
    if (insert_dynamic(&quick->ranges,(uchar*)&null_range))
      goto err;
  }

  /* Call multi_range_read_info() to get the MRR flags and buffer size */
  quick->mrr_flags= HA_MRR_NO_ASSOCIATION | 
                    (table->key_read ? HA_MRR_INDEX_ONLY : 0);
  if (thd->lex->sql_command != SQLCOM_SELECT)
    quick->mrr_flags |= HA_MRR_USE_DEFAULT_IMPL;

  quick->mrr_buf_size= thd->variables.mrr_buff_size;
  if (table->file->multi_range_read_info(quick->index, 1, (uint)records,
                                         ~0, 
                                         &quick->mrr_buf_size,
                                         &quick->mrr_flags, &cost))
    goto err;

  return quick;
err:
  delete quick;
  return 0;
}


/*
  Perform key scans for all used indexes (except CPK), get rowids and merge 
  them into an ordered non-recurrent sequence of rowids.
  
  The merge/duplicate removal is performed using Unique class. We put all
  rowids into Unique, get the sorted sequence and destroy the Unique.
  
  If table has a clustered primary key that covers all rows (TRUE for bdb
  and innodb currently) and one of the index_merge scans is a scan on PK,
  then rows that will be retrieved by PK scan are not put into Unique and 
  primary key scan is not performed here, it is performed later separately.

  RETURN
    0     OK
    other error
*/

int read_keys_and_merge_scans(THD *thd,
                              TABLE *head,
                              List<QUICK_RANGE_SELECT> quick_selects,
                              QUICK_RANGE_SELECT *pk_quick_select,
                              READ_RECORD *read_record,
                              bool intersection,
                              key_map *filtered_scans,
                              Unique **unique_ptr)
{
  List_iterator_fast<QUICK_RANGE_SELECT> cur_quick_it(quick_selects);
  QUICK_RANGE_SELECT* cur_quick;
  int result;
  Unique *unique= *unique_ptr;
  handler *file= head->file;
  bool with_cpk_filter= pk_quick_select != NULL;
  bool enabled_keyread= 0;
  DBUG_ENTER("read_keys_and_merge");

  /* We're going to just read rowids. */
  if (!head->key_read)
  {
    enabled_keyread= 1;
    head->enable_keyread();
  }
  head->prepare_for_position();

  cur_quick_it.rewind();
  cur_quick= cur_quick_it++;
  bool first_quick= TRUE;
  DBUG_ASSERT(cur_quick != 0);
  
  /*
    We reuse the same instance of handler so we need to call both init and 
    reset here.
  */
  if (cur_quick->init() || cur_quick->reset())
    goto err;

  if (unique == NULL)
  {
    DBUG_EXECUTE_IF("index_merge_may_not_create_a_Unique", DBUG_ABORT(); );
    DBUG_EXECUTE_IF("only_one_Unique_may_be_created", 
                    DBUG_SET("+d,index_merge_may_not_create_a_Unique"); );

    unique= new Unique(refpos_order_cmp, (void *)file,
                       file->ref_length,
                       thd->variables.sortbuff_size,
		       intersection ? quick_selects.elements : 0);                     
    if (!unique)
      goto err;
    *unique_ptr= unique;
  }
  else
  {
    unique->reset();
    filesort_free_buffers(head, false);
  }

  DBUG_ASSERT(file->ref_length == unique->get_size());
  DBUG_ASSERT(thd->variables.sortbuff_size == unique->get_max_in_memory_size());

  for (;;)
  {
    while ((result= cur_quick->get_next()) == HA_ERR_END_OF_FILE)
    {
      if (intersection)
        with_cpk_filter= filtered_scans->is_set(cur_quick->index);
      if (first_quick)
      {
        first_quick= FALSE;
        if (intersection && unique->is_in_memory())
          unique->close_for_expansion();
      }
      cur_quick->range_end();
      cur_quick= cur_quick_it++;
      if (!cur_quick)
        break;

      if (cur_quick->file->inited != handler::NONE) 
        cur_quick->file->ha_index_end();
      if (cur_quick->init() || cur_quick->reset())
        goto err;
    }

    if (result)
    {
      if (result != HA_ERR_END_OF_FILE)
      {
        cur_quick->range_end();
        goto err;
      }
      break;
    }

    if (thd->killed)
      goto err;

    if (with_cpk_filter &&
        pk_quick_select->row_in_ranges() != intersection )
      continue;

    cur_quick->file->position(cur_quick->record);
    if (unique->unique_add((char*)cur_quick->file->ref))
      goto err;
  }

  /*
    Ok all rowids are in the Unique now. The next call will initialize
    head->sort structure so it can be used to iterate through the rowids
    sequence.
  */
  result= unique->get(head);
  /*
    index merge currently doesn't support "using index" at all
  */
  if (enabled_keyread)
    head->disable_keyread();
  if (init_read_record(read_record, thd, head, (SQL_SELECT*) 0, 1 , 1, TRUE))
    result= 1;
 DBUG_RETURN(result);

err:
  if (enabled_keyread)
    head->disable_keyread();
  DBUG_RETURN(1);
}


int QUICK_INDEX_MERGE_SELECT::read_keys_and_merge()

{
  int result;
  DBUG_ENTER("QUICK_INDEX_MERGE_SELECT::read_keys_and_merge");
  result= read_keys_and_merge_scans(thd, head, quick_selects, pk_quick_select,
                                    &read_record, FALSE, NULL, &unique);
  doing_pk_scan= FALSE;
  DBUG_RETURN(result);
}

/*
  Get next row for index_merge.
  NOTES
    The rows are read from
      1. rowids stored in Unique.
      2. QUICK_RANGE_SELECT with clustered primary key (if any).
    The sets of rows retrieved in 1) and 2) are guaranteed to be disjoint.
*/

int QUICK_INDEX_MERGE_SELECT::get_next()
{
  int result;
  DBUG_ENTER("QUICK_INDEX_MERGE_SELECT::get_next");

  if (doing_pk_scan)
    DBUG_RETURN(pk_quick_select->get_next());

  if ((result= read_record.read_record(&read_record)) == -1)
  {
    result= HA_ERR_END_OF_FILE;
    end_read_record(&read_record);
    free_io_cache(head);
    /* All rows from Unique have been retrieved, do a clustered PK scan */
    if (pk_quick_select)
    {
      doing_pk_scan= TRUE;
      if ((result= pk_quick_select->init()) ||
          (result= pk_quick_select->reset()))
        DBUG_RETURN(result);
      DBUG_RETURN(pk_quick_select->get_next());
    }
  }

  DBUG_RETURN(result);
}

int QUICK_INDEX_INTERSECT_SELECT::read_keys_and_merge()

{
  int result;
  DBUG_ENTER("QUICK_INDEX_INTERSECT_SELECT::read_keys_and_merge");
  result= read_keys_and_merge_scans(thd, head, quick_selects, pk_quick_select,
                                    &read_record, TRUE, &filtered_scans,
                                    &unique);
  DBUG_RETURN(result);
}

int QUICK_INDEX_INTERSECT_SELECT::get_next()
{
  int result;
  DBUG_ENTER("QUICK_INDEX_INTERSECT_SELECT::get_next");

  if ((result= read_record.read_record(&read_record)) == -1)
  {
    result= HA_ERR_END_OF_FILE;
    end_read_record(&read_record);
    free_io_cache(head);
  }

  DBUG_RETURN(result);
}


/*
  Retrieve next record.
  SYNOPSIS
     QUICK_ROR_INTERSECT_SELECT::get_next()

  NOTES
    Invariant on enter/exit: all intersected selects have retrieved all index
    records with rowid <= some_rowid_val and no intersected select has
    retrieved any index records with rowid > some_rowid_val.
    We start fresh and loop until we have retrieved the same rowid in each of
    the key scans or we got an error.

    If a Clustered PK scan is present, it is used only to check if row
    satisfies its condition (and never used for row retrieval).

    Locking: to ensure that exclusive locks are only set on records that
    are included in the final result we must release the lock
    on all rows we read but do not include in the final result. This
    must be done on each index that reads the record and the lock
    must be released using the same handler (the same quick object) as
    used when reading the record.

  RETURN
   0     - Ok
   other - Error code if any error occurred.
*/

int QUICK_ROR_INTERSECT_SELECT::get_next()
{
  List_iterator_fast<QUICK_SELECT_WITH_RECORD> quick_it(quick_selects);
  QUICK_SELECT_WITH_RECORD *qr;
  QUICK_RANGE_SELECT* quick;

  /* quick that reads the given rowid first. This is needed in order
  to be able to unlock the row using the same handler object that locked
  it */
  QUICK_RANGE_SELECT* quick_with_last_rowid;

  int error, cmp;
  uint last_rowid_count=0;
  DBUG_ENTER("QUICK_ROR_INTERSECT_SELECT::get_next");

  do
  {
    /* Get a rowid for first quick and save it as a 'candidate' */
    qr= quick_it++;
    quick= qr->quick;
    error= quick->get_next();
    if (cpk_quick)
    {
      while (!error && !cpk_quick->row_in_ranges())
      {
        quick->file->unlock_row(); /* row not in range; unlock */
        error= quick->get_next();
      }
    }
    if (error)
      DBUG_RETURN(error);

    /* Save the read key tuple */
    key_copy(qr->key_tuple, record, head->key_info + quick->index,
             quick->max_used_key_length);

    quick->file->position(quick->record);
    memcpy(last_rowid, quick->file->ref, head->file->ref_length);
    last_rowid_count= 1;
    quick_with_last_rowid= quick;

    while (last_rowid_count < quick_selects.elements)
    {
      if (!(qr= quick_it++))
      {
        quick_it.rewind();
        qr= quick_it++;
      }
      quick= qr->quick;

      do
      {
        DBUG_EXECUTE_IF("innodb_quick_report_deadlock",
                        DBUG_SET("+d,innodb_report_deadlock"););
        if ((error= quick->get_next()))
        {
          /* On certain errors like deadlock, trx might be rolled back.*/
          if (!current_thd->transaction_rollback_request)
            quick_with_last_rowid->file->unlock_row();
          DBUG_RETURN(error);
        }
        quick->file->position(quick->record);
        cmp= head->file->cmp_ref(quick->file->ref, last_rowid);
        if (cmp < 0)
        {
          /* This row is being skipped.  Release lock on it. */
          quick->file->unlock_row();
        }
      } while (cmp < 0);

      key_copy(qr->key_tuple, record, head->key_info + quick->index,
               quick->max_used_key_length);

      /* Ok, current select 'caught up' and returned ref >= cur_ref */
      if (cmp > 0)
      {
        /* Found a row with ref > cur_ref. Make it a new 'candidate' */
        if (cpk_quick)
        {
          while (!cpk_quick->row_in_ranges())
          {
            quick->file->unlock_row(); /* row not in range; unlock */
            if ((error= quick->get_next()))
            {
              /* On certain errors like deadlock, trx might be rolled back.*/
              if (!current_thd->transaction_rollback_request)
                quick_with_last_rowid->file->unlock_row();
              DBUG_RETURN(error);
            }
          }
          quick->file->position(quick->record);
        }
        memcpy(last_rowid, quick->file->ref, head->file->ref_length);
        quick_with_last_rowid->file->unlock_row();
        last_rowid_count= 1;
        quick_with_last_rowid= quick;

        //save the fields here
        key_copy(qr->key_tuple, record, head->key_info + quick->index,
                 quick->max_used_key_length);
      }
      else
      {
        /* current 'candidate' row confirmed by this select */
        last_rowid_count++;
      }
    }

    /* We get here if we got the same row ref in all scans. */
    if (need_to_fetch_row)
      error= head->file->ha_rnd_pos(head->record[0], last_rowid);
  } while (error == HA_ERR_RECORD_DELETED);

  if (!need_to_fetch_row)
  {
    /* Restore the columns we've read/saved with other quick selects */
    quick_it.rewind();
    while ((qr= quick_it++))
    {
      if (qr->quick != quick)
      {
        key_restore(record, qr->key_tuple, head->key_info + qr->quick->index,
                    qr->quick->max_used_key_length);
      }
    }
  }

  DBUG_RETURN(error);
}


/*
  Retrieve next record.
  SYNOPSIS
    QUICK_ROR_UNION_SELECT::get_next()

  NOTES
    Enter/exit invariant:
    For each quick select in the queue a {key,rowid} tuple has been
    retrieved but the corresponding row hasn't been passed to output.

  RETURN
   0     - Ok
   other - Error code if any error occurred.
*/

int QUICK_ROR_UNION_SELECT::get_next()
{
  int error, dup_row;
  QUICK_SELECT_I *quick;
  uchar *tmp;
  DBUG_ENTER("QUICK_ROR_UNION_SELECT::get_next");

  do
  {
    do
    {
      if (!queue.elements)
        DBUG_RETURN(HA_ERR_END_OF_FILE);
      /* Ok, we have a queue with >= 1 scans */

      quick= (QUICK_SELECT_I*)queue_top(&queue);
      memcpy(cur_rowid, quick->last_rowid, rowid_length);

      /* put into queue rowid from the same stream as top element */
      if ((error= quick->get_next()))
      {
        if (error != HA_ERR_END_OF_FILE)
          DBUG_RETURN(error);
        queue_remove_top(&queue);
      }
      else
      {
        quick->save_last_pos();
        queue_replace_top(&queue);
      }

      if (!have_prev_rowid)
      {
        /* No rows have been returned yet */
        dup_row= FALSE;
        have_prev_rowid= TRUE;
      }
      else
        dup_row= !head->file->cmp_ref(cur_rowid, prev_rowid);
    } while (dup_row);

    tmp= cur_rowid;
    cur_rowid= prev_rowid;
    prev_rowid= tmp;

    error= head->file->ha_rnd_pos(quick->record, prev_rowid);
  } while (error == HA_ERR_RECORD_DELETED);
  DBUG_RETURN(error);
}


int QUICK_RANGE_SELECT::reset()
{
  uint  buf_size;
  uchar *mrange_buff;
  int   error;
  HANDLER_BUFFER empty_buf;
  MY_BITMAP * const save_read_set= head->read_set;
  MY_BITMAP * const save_write_set= head->write_set;
  DBUG_ENTER("QUICK_RANGE_SELECT::reset");
  last_range= NULL;
  cur_range= (QUICK_RANGE**) ranges.buffer;
  RANGE_SEQ_IF seq_funcs= {NULL, quick_range_seq_init, quick_range_seq_next, 0, 0};
  
  if (file->inited == handler::RND)
  {
    /* Handler could be left in this state by MRR */
    if ((error= file->ha_rnd_end()))
      DBUG_RETURN(error);
  }

  if (in_ror_merged_scan)
    head->column_bitmaps_set_no_signal(&column_bitmap, &column_bitmap);

  if (file->inited == handler::NONE)
  {
    DBUG_EXECUTE_IF("bug14365043_2",
                    DBUG_SET("+d,ha_index_init_fail"););
    if ((error= file->ha_index_init(index,1)))
    {
        file->print_error(error, MYF(0));
        goto err;
    }
  }

  /* Allocate buffer if we need one but haven't allocated it yet */
  if (mrr_buf_size && !mrr_buf_desc)
  {
    buf_size= mrr_buf_size;
    while (buf_size && !my_multi_malloc(MYF(MY_WME),
                                        &mrr_buf_desc, sizeof(*mrr_buf_desc),
                                        &mrange_buff, buf_size,
                                        NullS))
    {
      /* Try to shrink the buffers until both are 0. */
      buf_size/= 2;
    }
    if (!mrr_buf_desc)
      DBUG_RETURN(HA_ERR_OUT_OF_MEM);

    /* Initialize the handler buffer. */
    mrr_buf_desc->buffer= mrange_buff;
    mrr_buf_desc->buffer_end= mrange_buff + buf_size;
    mrr_buf_desc->end_of_used_area= mrange_buff;
#ifdef HAVE_valgrind
    /*
      We need this until ndb will use the buffer efficiently
      (Now ndb stores  complete row in here, instead of only the used fields
      which gives us valgrind warnings in compare_record[])
    */
    bzero((char*) mrange_buff, buf_size);
#endif
  }

  if (!mrr_buf_desc)
    empty_buf.buffer= empty_buf.buffer_end= empty_buf.end_of_used_area= NULL;
 
  error= file->multi_range_read_init(&seq_funcs, (void*)this, ranges.elements,
                                     mrr_flags, mrr_buf_desc? mrr_buf_desc: 
                                                              &empty_buf);
err:
  /* Restore bitmaps set on entry */
  if (in_ror_merged_scan)
    head->column_bitmaps_set_no_signal(save_read_set, save_write_set);

  DBUG_RETURN(error);
}


/*
  Get next possible record using quick-struct.

  SYNOPSIS
    QUICK_RANGE_SELECT::get_next()

  NOTES
    Record is read into table->record[0]

  RETURN
    0			Found row
    HA_ERR_END_OF_FILE	No (more) rows in range
    #			Error code
*/

int QUICK_RANGE_SELECT::get_next()
{
  range_id_t dummy;
  MY_BITMAP * const save_read_set= head->read_set;
  MY_BITMAP * const save_write_set= head->write_set;

  DBUG_ENTER("QUICK_RANGE_SELECT::get_next");
  if (in_ror_merged_scan)
  {
    /*
      We don't need to signal the bitmap change as the bitmap is always the
      same for this head->file
    */
    head->column_bitmaps_set_no_signal(&column_bitmap, &column_bitmap);
  }

  int result= file->multi_range_read_next(&dummy);

  if (in_ror_merged_scan)
  {
    /* Restore bitmaps set on entry */
    head->column_bitmaps_set_no_signal(save_read_set, save_write_set);
  }
  DBUG_RETURN(result);
}


/*
  Get the next record with a different prefix.

  @param prefix_length   length of cur_prefix
  @param group_key_parts The number of key parts in the group prefix
  @param cur_prefix      prefix of a key to be searched for

  Each subsequent call to the method retrieves the first record that has a
  prefix with length prefix_length and which is different from cur_prefix,
  such that the record with the new prefix is within the ranges described by
  this->ranges. The record found is stored into the buffer pointed by
  this->record. The method is useful for GROUP-BY queries with range
  conditions to discover the prefix of the next group that satisfies the range
  conditions.

  @todo

    This method is a modified copy of QUICK_RANGE_SELECT::get_next(), so both
    methods should be unified into a more general one to reduce code
    duplication.

  @retval 0                  on success
  @retval HA_ERR_END_OF_FILE if returned all keys
  @retval other              if some error occurred
*/

int QUICK_RANGE_SELECT::get_next_prefix(uint prefix_length,
                                        uint group_key_parts,
                                        uchar *cur_prefix)
{
  DBUG_ENTER("QUICK_RANGE_SELECT::get_next_prefix");
  const key_part_map keypart_map= make_prev_keypart_map(group_key_parts);

  for (;;)
  {
    int result;
    if (last_range)
    {
      /* Read the next record in the same range with prefix after cur_prefix. */
      DBUG_ASSERT(cur_prefix != NULL);
      result= file->ha_index_read_map(record, cur_prefix, keypart_map,
                                      HA_READ_AFTER_KEY);
      if (result || last_range->max_keypart_map == 0)
        DBUG_RETURN(result);

      key_range previous_endpoint;
      last_range->make_max_endpoint(&previous_endpoint, prefix_length, keypart_map);
      if (file->compare_key(&previous_endpoint) <= 0)
        DBUG_RETURN(0);
    }

    uint count= ranges.elements - (cur_range - (QUICK_RANGE**) ranges.buffer);
    if (count == 0)
    {
      /* Ranges have already been used up before. None is left for read. */
      last_range= 0;
      DBUG_RETURN(HA_ERR_END_OF_FILE);
    }
    last_range= *(cur_range++);

    key_range start_key, end_key;
    last_range->make_min_endpoint(&start_key, prefix_length, keypart_map);
    last_range->make_max_endpoint(&end_key, prefix_length, keypart_map);

    result= file->read_range_first(last_range->min_keypart_map ? &start_key : 0,
				   last_range->max_keypart_map ? &end_key : 0,
                                   test(last_range->flag & EQ_RANGE),
				   TRUE);
    if (last_range->flag == (UNIQUE_RANGE | EQ_RANGE))
      last_range= 0;			// Stop searching

    if (result != HA_ERR_END_OF_FILE)
      DBUG_RETURN(result);
    last_range= 0;			// No matching rows; go to next range
  }
}


/* Get next for geometrical indexes */

int QUICK_RANGE_SELECT_GEOM::get_next()
{
  DBUG_ENTER("QUICK_RANGE_SELECT_GEOM::get_next");

  for (;;)
  {
    int result;
    if (last_range)
    {
      // Already read through key
      result= file->ha_index_next_same(record, last_range->min_key,
                                       last_range->min_length);
      if (result != HA_ERR_END_OF_FILE)
	DBUG_RETURN(result);
    }

    uint count= ranges.elements - (cur_range - (QUICK_RANGE**) ranges.buffer);
    if (count == 0)
    {
      /* Ranges have already been used up before. None is left for read. */
      last_range= 0;
      DBUG_RETURN(HA_ERR_END_OF_FILE);
    }
    last_range= *(cur_range++);

    result= file->ha_index_read_map(record, last_range->min_key,
                                    last_range->min_keypart_map,
                                    (ha_rkey_function)(last_range->flag ^
                                                       GEOM_FLAG));
    if (result != HA_ERR_KEY_NOT_FOUND && result != HA_ERR_END_OF_FILE)
      DBUG_RETURN(result);
    last_range= 0;				// Not found, to next range
  }
}


/*
  Check if current row will be retrieved by this QUICK_RANGE_SELECT

  NOTES
    It is assumed that currently a scan is being done on another index
    which reads all necessary parts of the index that is scanned by this
    quick select.
    The implementation does a binary search on sorted array of disjoint
    ranges, without taking size of range into account.

    This function is used to filter out clustered PK scan rows in
    index_merge quick select.

  RETURN
    TRUE  if current row will be retrieved by this quick select
    FALSE if not
*/

bool QUICK_RANGE_SELECT::row_in_ranges()
{
  QUICK_RANGE *res;
  uint min= 0;
  uint max= ranges.elements - 1;
  uint mid= (max + min)/2;

  while (min != max)
  {
    if (cmp_next(*(QUICK_RANGE**)dynamic_array_ptr(&ranges, mid)))
    {
      /* current row value > mid->max */
      min= mid + 1;
    }
    else
      max= mid;
    mid= (min + max) / 2;
  }
  res= *(QUICK_RANGE**)dynamic_array_ptr(&ranges, mid);
  return (!cmp_next(res) && !cmp_prev(res));
}

/*
  This is a hack: we inherit from QUICK_RANGE_SELECT so that we can use the
  get_next() interface, but we have to hold a pointer to the original
  QUICK_RANGE_SELECT because its data are used all over the place. What
  should be done is to factor out the data that is needed into a base
  class (QUICK_SELECT), and then have two subclasses (_ASC and _DESC)
  which handle the ranges and implement the get_next() function.  But
  for now, this seems to work right at least.
 */

QUICK_SELECT_DESC::QUICK_SELECT_DESC(QUICK_RANGE_SELECT *q,
                                     uint used_key_parts_arg)
 :QUICK_RANGE_SELECT(*q), rev_it(rev_ranges),
  used_key_parts (used_key_parts_arg)
{
  QUICK_RANGE *r;
  /* 
    Use default MRR implementation for reverse scans. No table engine
    currently can do an MRR scan with output in reverse index order.
  */
  mrr_buf_desc= NULL;
  mrr_flags |= HA_MRR_USE_DEFAULT_IMPL;
  mrr_buf_size= 0;

  QUICK_RANGE **pr= (QUICK_RANGE**)ranges.buffer;
  QUICK_RANGE **end_range= pr + ranges.elements;
  for (; pr!=end_range; pr++)
    rev_ranges.push_front(*pr);

  /* Remove EQ_RANGE flag for keys that are not using the full key */
  for (r = rev_it++; r; r = rev_it++)
  {
    if ((r->flag & EQ_RANGE) &&
	head->key_info[index].key_length != r->max_length)
      r->flag&= ~EQ_RANGE;
  }
  rev_it.rewind();
  q->dont_free=1;				// Don't free shared mem
}


int QUICK_SELECT_DESC::get_next()
{
  DBUG_ENTER("QUICK_SELECT_DESC::get_next");

  /* The max key is handled as follows:
   *   - if there is NO_MAX_RANGE, start at the end and move backwards
   *   - if it is an EQ_RANGE, which means that max key covers the entire
   *     key, go directly to the key and read through it (sorting backwards is
   *     same as sorting forwards)
   *   - if it is NEAR_MAX, go to the key or next, step back once, and
   *     move backwards
   *   - otherwise (not NEAR_MAX == include the key), go after the key,
   *     step back once, and move backwards
   */

  for (;;)
  {
    int result;
    if (last_range)
    {						// Already read through key
      result = ((last_range->flag & EQ_RANGE && 
                 used_key_parts <= head->key_info[index].user_defined_key_parts) ? 
                file->ha_index_next_same(record, last_range->min_key,
                                      last_range->min_length) :
                file->ha_index_prev(record));
      if (!result)
      {
	if (cmp_prev(*rev_it.ref()) == 0)
	  DBUG_RETURN(0);
      }
      else if (result != HA_ERR_END_OF_FILE)
	DBUG_RETURN(result);
    }

    if (!(last_range= rev_it++))
      DBUG_RETURN(HA_ERR_END_OF_FILE);		// All ranges used

    key_range       start_key;
    start_key.key=    (const uchar*) last_range->min_key;
    start_key.length= last_range->min_length;
    start_key.flag=   ((last_range->flag & NEAR_MIN) ? HA_READ_AFTER_KEY :
                       (last_range->flag & EQ_RANGE) ?
                       HA_READ_KEY_EXACT : HA_READ_KEY_OR_NEXT);
    start_key.keypart_map= last_range->min_keypart_map;
    key_range       end_key;
    end_key.key=      (const uchar*) last_range->max_key;
    end_key.length=   last_range->max_length;
    end_key.flag=     (last_range->flag & NEAR_MAX ? HA_READ_BEFORE_KEY :
                       HA_READ_AFTER_KEY);
    end_key.keypart_map= last_range->max_keypart_map;
    result= file->prepare_range_scan((last_range->flag & NO_MIN_RANGE) ? NULL : &start_key,
                                     (last_range->flag & NO_MAX_RANGE) ? NULL : &end_key);
    if (result)
    {
      DBUG_RETURN(result);
    }

    if (last_range->flag & NO_MAX_RANGE)        // Read last record
    {
      int local_error;
      if ((local_error= file->ha_index_last(record)))
	DBUG_RETURN(local_error);		// Empty table
      if (cmp_prev(last_range) == 0)
	DBUG_RETURN(0);
      last_range= 0;                            // No match; go to next range
      continue;
    }

    if (last_range->flag & EQ_RANGE &&
        used_key_parts <= head->key_info[index].user_defined_key_parts)

    {
      result= file->ha_index_read_map(record, last_range->max_key,
                                      last_range->max_keypart_map,
                                      HA_READ_KEY_EXACT);
    }
    else
    {
      DBUG_ASSERT(last_range->flag & NEAR_MAX ||
                  (last_range->flag & EQ_RANGE && 
                   used_key_parts > head->key_info[index].user_defined_key_parts) ||
                  range_reads_after_key(last_range));
      result= file->ha_index_read_map(record, last_range->max_key,
                                      last_range->max_keypart_map,
                                      ((last_range->flag & NEAR_MAX) ?
                                       HA_READ_BEFORE_KEY :
                                       HA_READ_PREFIX_LAST_OR_PREV));
    }
    if (result)
    {
      if (result != HA_ERR_KEY_NOT_FOUND && result != HA_ERR_END_OF_FILE)
	DBUG_RETURN(result);
      last_range= 0;                            // Not found, to next range
      continue;
    }
    if (cmp_prev(last_range) == 0)
    {
      if (last_range->flag == (UNIQUE_RANGE | EQ_RANGE))
	last_range= 0;				// Stop searching
      DBUG_RETURN(0);				// Found key is in range
    }
    last_range= 0;                              // To next range
  }
}


/**
  Create a compatible quick select with the result ordered in an opposite way

  @param used_key_parts_arg  Number of used key parts

  @retval NULL in case of errors (OOM etc)
  @retval pointer to a newly created QUICK_SELECT_DESC if success
*/

QUICK_SELECT_I *QUICK_RANGE_SELECT::make_reverse(uint used_key_parts_arg)
{
  QUICK_SELECT_DESC *new_quick= new QUICK_SELECT_DESC(this, used_key_parts_arg);
  if (new_quick == NULL)
  {
    delete new_quick;
    return NULL;
  }
  return new_quick;
}


/*
  Compare if found key is over max-value
  Returns 0 if key <= range->max_key
  TODO: Figure out why can't this function be as simple as cmp_prev(). 
*/

int QUICK_RANGE_SELECT::cmp_next(QUICK_RANGE *range_arg)
{
  if (range_arg->flag & NO_MAX_RANGE)
    return 0;                                   /* key can't be to large */

  KEY_PART *key_part=key_parts;
  uint store_length;

  for (uchar *key=range_arg->max_key, *end=key+range_arg->max_length;
       key < end;
       key+= store_length, key_part++)
  {
    int cmp;
    store_length= key_part->store_length;
    if (key_part->null_bit)
    {
      if (*key)
      {
        if (!key_part->field->is_null())
          return 1;
        continue;
      }
      else if (key_part->field->is_null())
        return 0;
      key++;					// Skip null byte
      store_length--;
    }
    if ((cmp=key_part->field->key_cmp(key, key_part->length)) < 0)
      return 0;
    if (cmp > 0)
      return 1;
  }
  return (range_arg->flag & NEAR_MAX) ? 1 : 0;          // Exact match
}


/*
  Returns 0 if found key is inside range (found key >= range->min_key).
*/

int QUICK_RANGE_SELECT::cmp_prev(QUICK_RANGE *range_arg)
{
  int cmp;
  if (range_arg->flag & NO_MIN_RANGE)
    return 0;					/* key can't be to small */

  cmp= key_cmp(key_part_info, range_arg->min_key,
               range_arg->min_length);
  if (cmp > 0 || (cmp == 0 && !(range_arg->flag & NEAR_MIN)))
    return 0;
  return 1;                                     // outside of range
}


/*
 * TRUE if this range will require using HA_READ_AFTER_KEY
   See comment in get_next() about this
 */

bool QUICK_SELECT_DESC::range_reads_after_key(QUICK_RANGE *range_arg)
{
  return ((range_arg->flag & (NO_MAX_RANGE | NEAR_MAX)) ||
	  !(range_arg->flag & EQ_RANGE) ||
	  head->key_info[index].key_length != range_arg->max_length) ? 1 : 0;
}


void QUICK_SELECT_I::add_key_name(String *str, bool *first)
{
  KEY *key_info= head->key_info + index;

  if (*first)
    *first= FALSE;
  else
    str->append(',');
  str->append(key_info->name);
}
 

Explain_quick_select* QUICK_RANGE_SELECT::get_explain(MEM_ROOT *alloc)
{
  Explain_quick_select *res;
  if ((res= new (alloc) Explain_quick_select(QS_TYPE_RANGE)))
    res->range.set(alloc, head->key_info[index].name, max_used_key_length);
  return res;
}


Explain_quick_select* QUICK_GROUP_MIN_MAX_SELECT::get_explain(MEM_ROOT *alloc)
{
  Explain_quick_select *res;
  if ((res= new (alloc) Explain_quick_select(QS_TYPE_GROUP_MIN_MAX)))
    res->range.set(alloc, head->key_info[index].name, max_used_key_length);
  return res;
}


Explain_quick_select* QUICK_INDEX_SORT_SELECT::get_explain(MEM_ROOT *alloc)
{
  Explain_quick_select *res;
  if (!(res= new (alloc) Explain_quick_select(get_type())))
    return NULL;

  QUICK_RANGE_SELECT *quick;
  Explain_quick_select *child_explain;
  List_iterator_fast<QUICK_RANGE_SELECT> it(quick_selects);
  while ((quick= it++))
  {
    if ((child_explain= quick->get_explain(alloc)))
      res->children.push_back(child_explain);
    else
      return NULL;
  }

  if (pk_quick_select)
  {
    if ((child_explain= pk_quick_select->get_explain(alloc)))
      res->children.push_back(child_explain);
    else
      return NULL;
  }
  return res;
}


/*
  Same as QUICK_INDEX_SORT_SELECT::get_explain(), but primary key is printed
  first
*/

Explain_quick_select* QUICK_INDEX_INTERSECT_SELECT::get_explain(MEM_ROOT *alloc)
{
  Explain_quick_select *res;
  Explain_quick_select *child_explain;

  if (!(res= new (alloc) Explain_quick_select(get_type())))
    return NULL;

  if (pk_quick_select)
  {
    if ((child_explain= pk_quick_select->get_explain(alloc)))
      res->children.push_back(child_explain);
    else
      return NULL;
  }

  QUICK_RANGE_SELECT *quick;
  List_iterator_fast<QUICK_RANGE_SELECT> it(quick_selects);
  while ((quick= it++))
  {
    if ((child_explain= quick->get_explain(alloc)))
      res->children.push_back(child_explain);
    else
      return NULL;
  }
  return res;
}


Explain_quick_select* QUICK_ROR_INTERSECT_SELECT::get_explain(MEM_ROOT *alloc)
{
  Explain_quick_select *res;
  Explain_quick_select *child_explain;

  if (!(res= new (alloc) Explain_quick_select(get_type())))
    return NULL;

  QUICK_SELECT_WITH_RECORD *qr;
  List_iterator_fast<QUICK_SELECT_WITH_RECORD> it(quick_selects);
  while ((qr= it++))
  {
    if ((child_explain= qr->quick->get_explain(alloc)))
      res->children.push_back(child_explain);
    else
      return NULL;
  }

  if (cpk_quick)
  {
    if ((child_explain= cpk_quick->get_explain(alloc)))
      res->children.push_back(child_explain);
    else
      return NULL;
  }
  return res;
}


Explain_quick_select* QUICK_ROR_UNION_SELECT::get_explain(MEM_ROOT *alloc)
{
  Explain_quick_select *res;
  Explain_quick_select *child_explain;

  if (!(res= new (alloc) Explain_quick_select(get_type())))
    return NULL;

  QUICK_SELECT_I *quick;
  List_iterator_fast<QUICK_SELECT_I> it(quick_selects);
  while ((quick= it++))
  {
    if ((child_explain= quick->get_explain(alloc)))
      res->children.push_back(child_explain);
    else
      return NULL;
  }

  return res;
}


void QUICK_SELECT_I::add_key_and_length(String *key_names,
                                        String *used_lengths,
                                        bool *first)
{
  char buf[64];
  uint length;
  KEY *key_info= head->key_info + index;

  if (*first)
    *first= FALSE;
  else
  {
    key_names->append(',');
    used_lengths->append(',');
  }
  key_names->append(key_info->name);
  length= longlong10_to_str(max_used_key_length, buf, 10) - buf;
  used_lengths->append(buf, length);
}


void QUICK_RANGE_SELECT::add_keys_and_lengths(String *key_names,
                                              String *used_lengths)
{
  bool first= TRUE;

  add_key_and_length(key_names, used_lengths, &first);
}

void QUICK_INDEX_MERGE_SELECT::add_keys_and_lengths(String *key_names,
                                                    String *used_lengths)
{
  QUICK_RANGE_SELECT *quick;
  bool first= TRUE;

  List_iterator_fast<QUICK_RANGE_SELECT> it(quick_selects);

  while ((quick= it++))
  {
    quick->add_key_and_length(key_names, used_lengths, &first);
  }

  if (pk_quick_select)
    pk_quick_select->add_key_and_length(key_names, used_lengths, &first);
}


void QUICK_INDEX_INTERSECT_SELECT::add_keys_and_lengths(String *key_names,
                                                        String *used_lengths)
{
  QUICK_RANGE_SELECT *quick;
  bool first= TRUE;

  List_iterator_fast<QUICK_RANGE_SELECT> it(quick_selects);

  if (pk_quick_select)
    pk_quick_select->add_key_and_length(key_names, used_lengths, &first);

  while ((quick= it++))
  {
    quick->add_key_and_length(key_names, used_lengths, &first);
  }
}

void QUICK_ROR_INTERSECT_SELECT::add_keys_and_lengths(String *key_names,
                                                      String *used_lengths)
{
  QUICK_SELECT_WITH_RECORD *qr;
  bool first= TRUE;

  List_iterator_fast<QUICK_SELECT_WITH_RECORD> it(quick_selects);

  while ((qr= it++))
  {
    qr->quick->add_key_and_length(key_names, used_lengths, &first);
  }
  if (cpk_quick)
    cpk_quick->add_key_and_length(key_names, used_lengths, &first);
}

void QUICK_ROR_UNION_SELECT::add_keys_and_lengths(String *key_names,
                                                  String *used_lengths)
{
  QUICK_SELECT_I *quick;
  bool first= TRUE;

  List_iterator_fast<QUICK_SELECT_I> it(quick_selects);

  while ((quick= it++))
  {
    if (first)
      first= FALSE;
    else
    {
      used_lengths->append(',');
      key_names->append(',');
    }
    quick->add_keys_and_lengths(key_names, used_lengths);
  }
}


/*******************************************************************************
* Implementation of QUICK_GROUP_MIN_MAX_SELECT
*******************************************************************************/

static inline uint get_field_keypart(KEY *index, Field *field);
static inline SEL_ARG * get_index_range_tree(uint index, SEL_TREE* range_tree,
                                             PARAM *param, uint *param_idx);
static bool get_constant_key_infix(KEY *index_info, SEL_ARG *index_range_tree,
                       KEY_PART_INFO *first_non_group_part,
                       KEY_PART_INFO *min_max_arg_part,
                       KEY_PART_INFO *last_part, THD *thd,
                       uchar *key_infix, uint *key_infix_len,
                       KEY_PART_INFO **first_non_infix_part);
static bool
check_group_min_max_predicates(Item *cond, Item_field *min_max_arg_item,
                               Field::imagetype image_type,
                               bool *has_min_max_fld, bool *has_other_fld);

static void
cost_group_min_max(TABLE* table, KEY *index_info, uint used_key_parts,
                   uint group_key_parts, SEL_TREE *range_tree,
                   SEL_ARG *index_tree, ha_rows quick_prefix_records,
                   bool have_min, bool have_max,
                   double *read_cost, ha_rows *records);


/**
  Test if this access method is applicable to a GROUP query with MIN/MAX
  functions, and if so, construct a new TRP object.

  DESCRIPTION
    Test whether a query can be computed via a QUICK_GROUP_MIN_MAX_SELECT.
    Queries computable via a QUICK_GROUP_MIN_MAX_SELECT must satisfy the
    following conditions:
    A) Table T has at least one compound index I of the form:
       I = <A_1, ...,A_k, [B_1,..., B_m], C, [D_1,...,D_n]>
    B) Query conditions:
    B0. Q is over a single table T.
    B1. The attributes referenced by Q are a subset of the attributes of I.
    B2. All attributes QA in Q can be divided into 3 overlapping groups:
        - SA = {S_1, ..., S_l, [C]} - from the SELECT clause, where C is
          referenced by any number of MIN and/or MAX functions if present.
        - WA = {W_1, ..., W_p} - from the WHERE clause
        - GA = <G_1, ..., G_k> - from the GROUP BY clause (if any)
             = SA              - if Q is a DISTINCT query (based on the
                                 equivalence of DISTINCT and GROUP queries.
        - NGA = QA - (GA union C) = {NG_1, ..., NG_m} - the ones not in
          GROUP BY and not referenced by MIN/MAX functions.
        with the following properties specified below.
    B3. If Q has a GROUP BY WITH ROLLUP clause the access method is not 
        applicable.

    SA1. There is at most one attribute in SA referenced by any number of
         MIN and/or MAX functions which, which if present, is denoted as C.
    SA2. The position of the C attribute in the index is after the last A_k.
    SA3. The attribute C can be referenced in the WHERE clause only in
         predicates of the forms:
         - (C {< | <= | > | >= | =} const)
         - (const {< | <= | > | >= | =} C)
         - (C between const_i and const_j)
         - C IS NULL
         - C IS NOT NULL
         - C != const
    SA4. If Q has a GROUP BY clause, there are no other aggregate functions
         except MIN and MAX. For queries with DISTINCT, aggregate functions
         are allowed.
    SA5. The select list in DISTINCT queries should not contain expressions.
    SA6. Clustered index can not be used by GROUP_MIN_MAX quick select
         for AGG_FUNC(DISTINCT ...) optimization because cursor position is
         never stored after a unique key lookup in the clustered index and
         furhter index_next/prev calls can not be used. So loose index scan
         optimization can not be used in this case.
    GA1. If Q has a GROUP BY clause, then GA is a prefix of I. That is, if
         G_i = A_j => i = j.
    GA2. If Q has a DISTINCT clause, then there is a permutation of SA that
         forms a prefix of I. This permutation is used as the GROUP clause
         when the DISTINCT query is converted to a GROUP query.
    GA3. The attributes in GA may participate in arbitrary predicates, divided
         into two groups:
         - RNG(G_1,...,G_q ; where q <= k) is a range condition over the
           attributes of a prefix of GA
         - PA(G_i1,...G_iq) is an arbitrary predicate over an arbitrary subset
           of GA. Since P is applied to only GROUP attributes it filters some
           groups, and thus can be applied after the grouping.
    GA4. There are no expressions among G_i, just direct column references.
    NGA1.If in the index I there is a gap between the last GROUP attribute G_k,
         and the MIN/MAX attribute C, then NGA must consist of exactly the
         index attributes that constitute the gap. As a result there is a
         permutation of NGA, BA=<B_1,...,B_m>, that coincides with the gap
         in the index.
    NGA2.If BA <> {}, then the WHERE clause must contain a conjunction EQ of
         equality conditions for all NG_i of the form (NG_i = const) or
         (const = NG_i), such that each NG_i is referenced in exactly one
         conjunct. Informally, the predicates provide constants to fill the
         gap in the index.
    NGA3.If BA <> {}, there can only be one range. TODO: This is a code
         limitation and is not strictly needed. See BUG#15947433
    WA1. There are no other attributes in the WHERE clause except the ones
         referenced in predicates RNG, PA, PC, EQ defined above. Therefore
         WA is subset of (GA union NGA union C) for GA,NGA,C that pass the
         above tests. By transitivity then it also follows that each WA_i
         participates in the index I (if this was already tested for GA, NGA
         and C).

    C) Overall query form:
       SELECT EXPR([A_1,...,A_k], [B_1,...,B_m], [MIN(C)], [MAX(C)])
         FROM T
        WHERE [RNG(A_1,...,A_p ; where p <= k)]
         [AND EQ(B_1,...,B_m)]
         [AND PC(C)]
         [AND PA(A_i1,...,A_iq)]
       GROUP BY A_1,...,A_k
       [HAVING PH(A_1, ..., B_1,..., C)]
    where EXPR(...) is an arbitrary expression over some or all SELECT fields,
    or:
       SELECT DISTINCT A_i1,...,A_ik
         FROM T
        WHERE [RNG(A_1,...,A_p ; where p <= k)]
         [AND PA(A_i1,...,A_iq)];

  NOTES
    If the current query satisfies the conditions above, and if
    (mem_root! = NULL), then the function constructs and returns a new TRP
    object, that is later used to construct a new QUICK_GROUP_MIN_MAX_SELECT.
    If (mem_root == NULL), then the function only tests whether the current
    query satisfies the conditions above, and, if so, sets
    is_applicable = TRUE.

    Queries with DISTINCT for which index access can be used are transformed
    into equivalent group-by queries of the form:

    SELECT A_1,...,A_k FROM T
     WHERE [RNG(A_1,...,A_p ; where p <= k)]
      [AND PA(A_i1,...,A_iq)]
    GROUP BY A_1,...,A_k;

    The group-by list is a permutation of the select attributes, according
    to their order in the index.

  TODO
  - What happens if the query groups by the MIN/MAX field, and there is no
    other field as in: "select MY_MIN(a) from t1 group by a" ?
  - We assume that the general correctness of the GROUP-BY query was checked
    before this point. Is this correct, or do we have to check it completely?
  - Lift the limitation in condition (B3), that is, make this access method 
    applicable to ROLLUP queries.

 @param  param     Parameter from test_quick_select
 @param  sel_tree  Range tree generated by get_mm_tree
 @param  read_time Best read time so far (=table/index scan time)
 @return table read plan
   @retval NULL  Loose index scan not applicable or mem_root == NULL
   @retval !NULL Loose index scan table read plan
*/

static TRP_GROUP_MIN_MAX *
get_best_group_min_max(PARAM *param, SEL_TREE *tree, double read_time)
{
  THD *thd= param->thd;
  JOIN *join= thd->lex->current_select->join;
  TABLE *table= param->table;
  bool have_min= FALSE;              /* TRUE if there is a MIN function. */
  bool have_max= FALSE;              /* TRUE if there is a MAX function. */
  Item_field *min_max_arg_item= NULL; // The argument of all MIN/MAX functions
  KEY_PART_INFO *min_max_arg_part= NULL; /* The corresponding keypart. */
  uint group_prefix_len= 0; /* Length (in bytes) of the key prefix. */
  KEY *index_info= NULL;    /* The index chosen for data access. */
  uint index= 0;            /* The id of the chosen index. */
  uint group_key_parts= 0;  // Number of index key parts in the group prefix.
  uint used_key_parts= 0;   /* Number of index key parts used for access. */
  uchar key_infix[MAX_KEY_LENGTH]; /* Constants from equality predicates.*/
  uint key_infix_len= 0;          /* Length of key_infix. */
  TRP_GROUP_MIN_MAX *read_plan= NULL; /* The eventually constructed TRP. */
  uint key_part_nr;
  ORDER *tmp_group;
  Item *item;
  Item_field *item_field;
  bool is_agg_distinct;
  List<Item_field> agg_distinct_flds;

  DBUG_ENTER("get_best_group_min_max");

  /* Perform few 'cheap' tests whether this access method is applicable. */
  if (!join)
    DBUG_RETURN(NULL);        /* This is not a select statement. */
  if ((join->table_count != 1) ||  /* The query must reference one table. */
      (join->select_lex->olap == ROLLUP_TYPE)) /* Check (B3) for ROLLUP */
    DBUG_RETURN(NULL);
  if (table->s->keys == 0)        /* There are no indexes to use. */
    DBUG_RETURN(NULL);
  if (join->conds && join->conds->used_tables() & OUTER_REF_TABLE_BIT)
    DBUG_RETURN(NULL); /* Cannot execute with correlated conditions. */

  /* Check (SA1,SA4) and store the only MIN/MAX argument - the C attribute.*/
  if (join->make_sum_func_list(join->all_fields, join->fields_list, 1))
    DBUG_RETURN(NULL);

  List_iterator<Item> select_items_it(join->fields_list);
  is_agg_distinct = is_indexed_agg_distinct(join, &agg_distinct_flds);

  if ((!join->group_list) && /* Neither GROUP BY nor a DISTINCT query. */
      (!join->select_distinct) &&
      !is_agg_distinct)
    DBUG_RETURN(NULL);
  /* Analyze the query in more detail. */

  if (join->sum_funcs[0])
  {
    Item_sum *min_max_item;
    Item_sum **func_ptr= join->sum_funcs;
    while ((min_max_item= *(func_ptr++)))
    {
      if (min_max_item->sum_func() == Item_sum::MIN_FUNC)
        have_min= TRUE;
      else if (min_max_item->sum_func() == Item_sum::MAX_FUNC)
        have_max= TRUE;
      else if (is_agg_distinct &&
               (min_max_item->sum_func() == Item_sum::COUNT_DISTINCT_FUNC ||
                min_max_item->sum_func() == Item_sum::SUM_DISTINCT_FUNC ||
                min_max_item->sum_func() == Item_sum::AVG_DISTINCT_FUNC))
        continue;
      else
        DBUG_RETURN(NULL);

      /* The argument of MIN/MAX. */
      Item *expr= min_max_item->get_arg(0)->real_item();
      if (expr->type() == Item::FIELD_ITEM) /* Is it an attribute? */
      {
        if (! min_max_arg_item)
          min_max_arg_item= (Item_field*) expr;
        else if (! min_max_arg_item->eq(expr, 1))
          DBUG_RETURN(NULL);
      }
      else
        DBUG_RETURN(NULL);
    }
  }
  /* Check (SA5). */
  if (join->select_distinct)
  {
    while ((item= select_items_it++))
    {
      if (item->real_item()->type() != Item::FIELD_ITEM)
        DBUG_RETURN(NULL);
    }
  }

  /* Check (GA4) - that there are no expressions among the group attributes. */
  for (tmp_group= join->group_list; tmp_group; tmp_group= tmp_group->next)
  {
    if ((*tmp_group->item)->real_item()->type() != Item::FIELD_ITEM)
      DBUG_RETURN(NULL);
  }

  /*
    Check that table has at least one compound index such that the conditions
    (GA1,GA2) are all TRUE. If there is more than one such index, select the
    first one. Here we set the variables: group_prefix_len and index_info.
  */
  KEY *cur_index_info= table->key_info;
  KEY *cur_index_info_end= cur_index_info + table->s->keys;
  /* Cost-related variables for the best index so far. */
  double best_read_cost= DBL_MAX;
  ha_rows best_records= 0;
  SEL_ARG *best_index_tree= NULL;
  ha_rows best_quick_prefix_records= 0;
  uint best_param_idx= 0;

  const uint pk= param->table->s->primary_key;
  uint max_key_part;  
  SEL_ARG *cur_index_tree= NULL;
  ha_rows cur_quick_prefix_records= 0;
  uint cur_param_idx=MAX_KEY;

  for (uint cur_index= 0 ; cur_index_info != cur_index_info_end ;
       cur_index_info++, cur_index++)
  {
    KEY_PART_INFO *cur_part;
    KEY_PART_INFO *end_part; /* Last part for loops. */
    /* Last index part. */
    KEY_PART_INFO *last_part;
    KEY_PART_INFO *first_non_group_part;
    KEY_PART_INFO *first_non_infix_part;
    uint key_parts;
    uint key_infix_parts;
    uint cur_group_key_parts= 0;
    uint cur_group_prefix_len= 0;
    double cur_read_cost;
    ha_rows cur_records;
    key_map used_key_parts_map;
    uint cur_key_infix_len= 0;
    uchar cur_key_infix[MAX_KEY_LENGTH];
    uint cur_used_key_parts;
    
    /*
      Check (B1) - if current index is covering. Exclude UNIQUE indexes, because
      loose scan may still be chosen for them due to imperfect cost calculations.
    */
    if (!table->covering_keys.is_set(cur_index) ||
        cur_index_info->flags & HA_NOSAME)
      goto next_index;

    /*
      Unless extended keys can be used for cur_index:
      If the current storage manager is such that it appends the primary key to
      each index, then the above condition is insufficient to check if the
      index is covering. In such cases it may happen that some fields are
      covered by the PK index, but not by the current index. Since we can't
      use the concatenation of both indexes for index lookup, such an index
      does not qualify as covering in our case. If this is the case, below
      we check that all query fields are indeed covered by 'cur_index'.
    */
    if (cur_index_info->user_defined_key_parts == table->actual_n_key_parts(cur_index_info)
        && pk < MAX_KEY && cur_index != pk &&
        (table->file->ha_table_flags() & HA_PRIMARY_KEY_IN_READ_INDEX))
    {
      /* For each table field */
      for (uint i= 0; i < table->s->fields; i++)
      {
        Field *cur_field= table->field[i];
        /*
          If the field is used in the current query ensure that it's
          part of 'cur_index'
        */
        if (bitmap_is_set(table->read_set, cur_field->field_index) &&
            !cur_field->part_of_key_not_clustered.is_set(cur_index))
          goto next_index;                  // Field was not part of key
      }
    }

    max_key_part= 0;
    used_key_parts_map.clear_all();

    /*
      Check (GA1) for GROUP BY queries.
    */
    if (join->group_list)
    {
      cur_part= cur_index_info->key_part;
      end_part= cur_part + table->actual_n_key_parts(cur_index_info);
      /* Iterate in parallel over the GROUP list and the index parts. */
      for (tmp_group= join->group_list; tmp_group && (cur_part != end_part);
           tmp_group= tmp_group->next, cur_part++)
      {
        /*
          TODO:
          tmp_group::item is an array of Item, is it OK to consider only the
          first Item? If so, then why? What is the array for?
        */
        /* Above we already checked that all group items are fields. */
        DBUG_ASSERT((*tmp_group->item)->real_item()->type() == Item::FIELD_ITEM);
        Item_field *group_field= (Item_field *) (*tmp_group->item)->real_item();
        if (group_field->field->eq(cur_part->field))
        {
          cur_group_prefix_len+= cur_part->store_length;
          ++cur_group_key_parts;
          max_key_part= cur_part - cur_index_info->key_part + 1;
          used_key_parts_map.set_bit(max_key_part);
        }
        else
          goto next_index;
      }
      /*
        This function is called on the precondition that the index is covering.
        Therefore if the GROUP BY list contains more elements than the index,
        these are duplicates. The GROUP BY list cannot be a prefix of the index.
      */
      if (cur_part == end_part && tmp_group)
        goto next_index;
    }
    /*
      Check (GA2) if this is a DISTINCT query.
      If GA2, then Store a new ORDER object in group_fields_array at the
      position of the key part of item_field->field. Thus we get the ORDER
      objects for each field ordered as the corresponding key parts.
      Later group_fields_array of ORDER objects is used to convert the query
      to a GROUP query.
    */
    if ((!join->group_list && join->select_distinct) ||
             is_agg_distinct)
    {
      if (!is_agg_distinct)
      {
        select_items_it.rewind();
      }

      List_iterator<Item_field> agg_distinct_flds_it (agg_distinct_flds);
      while (NULL != (item = (is_agg_distinct ?
             (Item *) agg_distinct_flds_it++ : select_items_it++)))
      {
        /* (SA5) already checked above. */
        item_field= (Item_field*) item->real_item(); 
        DBUG_ASSERT(item->real_item()->type() == Item::FIELD_ITEM);

        /* not doing loose index scan for derived tables */
        if (!item_field->field)
          goto next_index;

        /* Find the order of the key part in the index. */
        key_part_nr= get_field_keypart(cur_index_info, item_field->field);
        /*
          Check if this attribute was already present in the select list.
          If it was present, then its corresponding key part was alredy used.
        */
        if (used_key_parts_map.is_set(key_part_nr))
          continue;
        if (key_part_nr < 1 ||
            (!is_agg_distinct && key_part_nr > join->fields_list.elements))
          goto next_index;
        cur_part= cur_index_info->key_part + key_part_nr - 1;
        cur_group_prefix_len+= cur_part->store_length;
        used_key_parts_map.set_bit(key_part_nr);
        ++cur_group_key_parts;
        max_key_part= MY_MAX(max_key_part,key_part_nr);
      }
      /*
        Check that used key parts forms a prefix of the index.
        To check this we compare bits in all_parts and cur_parts.
        all_parts have all bits set from 0 to (max_key_part-1).
        cur_parts have bits set for only used keyparts.
      */
      ulonglong all_parts, cur_parts;
      all_parts= (1ULL << max_key_part) - 1;
      cur_parts= used_key_parts_map.to_ulonglong() >> 1;
      if (all_parts != cur_parts)
        goto next_index;
    }

    /* Check (SA2). */
    if (min_max_arg_item)
    {
      key_part_nr= get_field_keypart(cur_index_info, min_max_arg_item->field);
      if (key_part_nr <= cur_group_key_parts)
        goto next_index;
      min_max_arg_part= cur_index_info->key_part + key_part_nr - 1;
    }

    /*
      Check (NGA1, NGA2) and extract a sequence of constants to be used as part
      of all search keys.
    */

    /*
      If there is MIN/MAX, each keypart between the last group part and the
      MIN/MAX part must participate in one equality with constants, and all
      keyparts after the MIN/MAX part must not be referenced in the query.

      If there is no MIN/MAX, the keyparts after the last group part can be
      referenced only in equalities with constants, and the referenced keyparts
      must form a sequence without any gaps that starts immediately after the
      last group keypart.
    */
    key_parts= table->actual_n_key_parts(cur_index_info);
    last_part= cur_index_info->key_part + key_parts;
    first_non_group_part= (cur_group_key_parts < key_parts) ?
                          cur_index_info->key_part + cur_group_key_parts :
                          NULL;
    first_non_infix_part= min_max_arg_part ?
                          (min_max_arg_part < last_part) ?
                             min_max_arg_part :
                             NULL :
                           NULL;
    if (first_non_group_part &&
        (!min_max_arg_part || (min_max_arg_part - first_non_group_part > 0)))
    {
      if (tree)
      {
        uint dummy;
        SEL_ARG *index_range_tree= get_index_range_tree(cur_index, tree, param,
                                                        &dummy);
        if (!get_constant_key_infix(cur_index_info, index_range_tree,
                                    first_non_group_part, min_max_arg_part,
                                    last_part, thd, cur_key_infix, 
                                    &cur_key_infix_len,
                                    &first_non_infix_part))
          goto next_index;
      }
      else if (min_max_arg_part &&
               (min_max_arg_part - first_non_group_part > 0))
      {
        /*
          There is a gap but no range tree, thus no predicates at all for the
          non-group keyparts.
        */
        goto next_index;
      }
      else if (first_non_group_part && join->conds)
      {
        /*
          If there is no MIN/MAX function in the query, but some index
          key part is referenced in the WHERE clause, then this index
          cannot be used because the WHERE condition over the keypart's
          field cannot be 'pushed' to the index (because there is no
          range 'tree'), and the WHERE clause must be evaluated before
          GROUP BY/DISTINCT.
        */
        /*
          Store the first and last keyparts that need to be analyzed
          into one array that can be passed as parameter.
        */
        KEY_PART_INFO *key_part_range[2];
        key_part_range[0]= first_non_group_part;
        key_part_range[1]= last_part;

        /* Check if cur_part is referenced in the WHERE clause. */
        if (join->conds->walk(&Item::find_item_in_field_list_processor, 0,
                              (uchar*) key_part_range))
          goto next_index;
      }
    }

    /*
      Test (WA1) partially - that no other keypart after the last infix part is
      referenced in the query.
    */
    if (first_non_infix_part)
    {
      cur_part= first_non_infix_part +
                (min_max_arg_part && (min_max_arg_part < last_part));
      for (; cur_part != last_part; cur_part++)
      {
        if (bitmap_is_set(table->read_set, cur_part->field->field_index))
          goto next_index;
      }
    }

    /* If we got to this point, cur_index_info passes the test. */
    key_infix_parts= cur_key_infix_len ? (uint) 
                     (first_non_infix_part - first_non_group_part) : 0;
    cur_used_key_parts= cur_group_key_parts + key_infix_parts;

    /* Compute the cost of using this index. */
    if (tree)
    {
      /* Find the SEL_ARG sub-tree that corresponds to the chosen index. */
      cur_index_tree= get_index_range_tree(cur_index, tree, param,
                                           &cur_param_idx);
      /* Check if this range tree can be used for prefix retrieval. */
      Cost_estimate dummy_cost;
      uint mrr_flags= HA_MRR_USE_DEFAULT_IMPL;
      uint mrr_bufsize=0;
      cur_quick_prefix_records= check_quick_select(param, cur_param_idx,
                                                   FALSE /*don't care*/,
                                                   cur_index_tree, TRUE,
                                                   &mrr_flags, &mrr_bufsize,
                                                   &dummy_cost);
    }
    cost_group_min_max(table, cur_index_info, cur_used_key_parts,
                       cur_group_key_parts, tree, cur_index_tree,
                       cur_quick_prefix_records, have_min, have_max,
                       &cur_read_cost, &cur_records);
    /*
      If cur_read_cost is lower than best_read_cost use cur_index.
      Do not compare doubles directly because they may have different
      representations (64 vs. 80 bits).
    */
    if (cur_read_cost < best_read_cost - (DBL_EPSILON * cur_read_cost))
    {
      index_info= cur_index_info;
      index= cur_index;
      best_read_cost= cur_read_cost;
      best_records= cur_records;
      best_index_tree= cur_index_tree;
      best_quick_prefix_records= cur_quick_prefix_records;
      best_param_idx= cur_param_idx;
      group_key_parts= cur_group_key_parts;
      group_prefix_len= cur_group_prefix_len;
      key_infix_len= cur_key_infix_len;
      if (key_infix_len)
        memcpy (key_infix, cur_key_infix, sizeof (key_infix));
      used_key_parts= cur_used_key_parts;
    }

  next_index:;
  }
  if (!index_info) /* No usable index found. */
    DBUG_RETURN(NULL);

  /* Check (SA3) for the where clause. */
  bool has_min_max_fld= false, has_other_fld= false;
  if (join->conds && min_max_arg_item &&
      !check_group_min_max_predicates(join->conds, min_max_arg_item,
                                      (index_info->flags & HA_SPATIAL) ?
                                      Field::itMBR : Field::itRAW,
                                      &has_min_max_fld, &has_other_fld))
    DBUG_RETURN(NULL);

  /*
    Check (SA6) if clustered key is used
  */
  if (is_agg_distinct && index == table->s->primary_key &&
      table->file->primary_key_is_clustered())
    DBUG_RETURN(NULL);

  /* The query passes all tests, so construct a new TRP object. */
  read_plan= new (param->mem_root)
                 TRP_GROUP_MIN_MAX(have_min, have_max, is_agg_distinct,
                                   min_max_arg_part,
                                   group_prefix_len, used_key_parts,
                                   group_key_parts, index_info, index,
                                   key_infix_len,
                                   (key_infix_len > 0) ? key_infix : NULL,
                                   tree, best_index_tree, best_param_idx,
                                   best_quick_prefix_records);
  if (read_plan)
  {
    if (tree && read_plan->quick_prefix_records == 0)
      DBUG_RETURN(NULL);

    read_plan->read_cost= best_read_cost;
    read_plan->records=   best_records;
    if (read_time < best_read_cost && is_agg_distinct)
    {
      read_plan->read_cost= 0;
      read_plan->use_index_scan();
    }

    DBUG_PRINT("info",
               ("Returning group min/max plan: cost: %g, records: %lu",
                read_plan->read_cost, (ulong) read_plan->records));
  }

  DBUG_RETURN(read_plan);
}


/*
  Check that the MIN/MAX attribute participates only in range predicates
  with constants.

  SYNOPSIS
    check_group_min_max_predicates()
    cond        [in]  the expression tree being analyzed
    min_max_arg [in]  the field referenced by the MIN/MAX function(s)
    image_type  [in]
    has_min_max_arg [out] true if the subtree being analyzed references min_max_arg
    has_other_arg   [out] true if the subtree being analyzed references a column
                          other min_max_arg

  DESCRIPTION
    The function walks recursively over the cond tree representing a WHERE
    clause, and checks condition (SA3) - if a field is referenced by a MIN/MAX
    aggregate function, it is referenced only by one of the following
    predicates $FUNC$:
    {=, !=, <, <=, >, >=, between, is [not] null, multiple equal}.
    In addition the function checks that the WHERE condition is equivalent to
    "cond1 AND cond2" where :
    cond1 - does not use min_max_column at all.
    cond2 - is an AND/OR tree with leaves in form
    "$FUNC$(min_max_column[, const])".

  RETURN
    TRUE  if cond passes the test
    FALSE o/w
*/

static bool
check_group_min_max_predicates(Item *cond, Item_field *min_max_arg_item,
                               Field::imagetype image_type,
                               bool *has_min_max_arg, bool *has_other_arg)
{
  DBUG_ENTER("check_group_min_max_predicates");
  DBUG_ASSERT(cond && min_max_arg_item);

  cond= cond->real_item();
  Item::Type cond_type= cond->real_type();
  if (cond_type == Item::COND_ITEM) /* 'AND' or 'OR' */
  {
    DBUG_PRINT("info", ("Analyzing: %s", ((Item_func*) cond)->func_name()));
    List_iterator_fast<Item> li(*((Item_cond*) cond)->argument_list());
    Item *and_or_arg;
    Item_func::Functype func_type= ((Item_cond*) cond)->functype();
    bool has_min_max= false, has_other= false;
    while ((and_or_arg= li++))
    {
      /*
        The WHERE clause doesn't pass the condition if:
        (1) any subtree doesn't pass the condition or
        (2) the subtree passes the test, but it is an OR and it references both
            the min/max argument and other columns.
      */
      if (!check_group_min_max_predicates(and_or_arg, min_max_arg_item,      //1
                                          image_type,
                                          &has_min_max, &has_other) ||
          (func_type == Item_func::COND_OR_FUNC && has_min_max && has_other))//2
        DBUG_RETURN(FALSE);
    }
    *has_min_max_arg= has_min_max || *has_min_max_arg;
    *has_other_arg= has_other || *has_other_arg;
    DBUG_RETURN(TRUE);
  }

  /*
    Disallow loose index scan if the MIN/MAX argument field is referenced by
    a subquery in the WHERE clause.
  */

  if (cond_type == Item::SUBSELECT_ITEM)
  {
    Item_subselect *subs_cond= (Item_subselect*) cond;
    if (subs_cond->is_correlated)
    {
      DBUG_ASSERT(subs_cond->upper_refs.elements > 0);
      List_iterator_fast<Item_subselect::Ref_to_outside>
        li(subs_cond->upper_refs);
      Item_subselect::Ref_to_outside *dep;
      while ((dep= li++))
      {
        if (dep->item->eq(min_max_arg_item, FALSE))
          DBUG_RETURN(FALSE);
      }
    }
    DBUG_RETURN(TRUE);
  }

  /*
    Condition of the form 'field' is equivalent to 'field <> 0' and thus
    satisfies the SA3 condition.
  */
  if (cond_type == Item::FIELD_ITEM)
  {
    DBUG_PRINT("info", ("Analyzing: %s", cond->full_name()));
    if (min_max_arg_item->eq((Item_field*)cond, 1))
      *has_min_max_arg= true;
    else
      *has_other_arg= true;
    DBUG_RETURN(TRUE);
  }

  /* We presume that at this point there are no other Items than functions. */
  DBUG_ASSERT(cond_type == Item::FUNC_ITEM);

  /* Test if cond references only group-by or non-group fields. */
  Item_func *pred= (Item_func*) cond;
  Item_func::Functype pred_type= pred->functype();
  DBUG_PRINT("info", ("Analyzing: %s", pred->func_name()));
  if (pred_type == Item_func::MULT_EQUAL_FUNC)
  {
    /*
      Check that each field in a multiple equality is either a constant or
      it is a reference to the min/max argument, or it doesn't contain the
      min/max argument at all.
    */
    Item_equal_fields_iterator eq_it(*((Item_equal*)pred));
    Item *eq_item;
    bool has_min_max= false, has_other= false;
    while ((eq_item= eq_it++))
    {
      if (min_max_arg_item->eq(eq_item->real_item(), 1))
        has_min_max= true;
      else
        has_other= true;
    }
    *has_min_max_arg= has_min_max || *has_min_max_arg;
    *has_other_arg= has_other || *has_other_arg;
    DBUG_RETURN(!(has_min_max && has_other));
  }

  Item **arguments= pred->arguments();
  Item *cur_arg;
  bool has_min_max= false, has_other= false;
  for (uint arg_idx= 0; arg_idx < pred->argument_count (); arg_idx++)
  {
    cur_arg= arguments[arg_idx]->real_item();
    DBUG_PRINT("info", ("cur_arg: %s", cur_arg->full_name()));
    if (cur_arg->type() == Item::FIELD_ITEM)
    {
      if (min_max_arg_item->eq(cur_arg, 1)) 
      {
        has_min_max= true;
        /*
          If pred references the MIN/MAX argument, check whether pred is a range
          condition that compares the MIN/MAX argument with a constant.
        */
        if (pred_type != Item_func::EQUAL_FUNC     &&
            pred_type != Item_func::LT_FUNC        &&
            pred_type != Item_func::LE_FUNC        &&
            pred_type != Item_func::GT_FUNC        &&
            pred_type != Item_func::GE_FUNC        &&
            pred_type != Item_func::BETWEEN        &&
            pred_type != Item_func::ISNULL_FUNC    &&
            pred_type != Item_func::ISNOTNULL_FUNC &&
            pred_type != Item_func::EQ_FUNC        &&
            pred_type != Item_func::NE_FUNC)
          DBUG_RETURN(FALSE);

        /* Check that pred compares min_max_arg_item with a constant. */
        Item *args[3];
        bzero(args, 3 * sizeof(Item*));
        bool inv;
        /* Test if this is a comparison of a field and a constant. */
        if (!simple_pred(pred, args, &inv))
          DBUG_RETURN(FALSE);

        /* Check for compatible string comparisons - similar to get_mm_leaf. */
        if (args[0] && args[1] && !args[2] && // this is a binary function
            min_max_arg_item->result_type() == STRING_RESULT &&
            /*
              Don't use an index when comparing strings of different collations.
            */
            ((args[1]->result_type() == STRING_RESULT &&
              image_type == Field::itRAW &&
              min_max_arg_item->field->charset() !=
              pred->compare_collation())
             ||
             /*
               We can't always use indexes when comparing a string index to a
               number.
             */
             (args[1]->result_type() != STRING_RESULT &&
              min_max_arg_item->field->cmp_type() != args[1]->result_type())))
          DBUG_RETURN(FALSE);
      }
      else
        has_other= true;
    }
    else if (cur_arg->type() == Item::FUNC_ITEM)
    {
      if (!check_group_min_max_predicates(cur_arg, min_max_arg_item, image_type,
                                          &has_min_max, &has_other))
        DBUG_RETURN(FALSE);
    }
    else if (cur_arg->const_item() && !cur_arg->is_expensive())
    {
      /*
        For predicates of the form "const OP expr" we also have to check 'expr'
        to make a decision.
      */
      continue;
    }
    else
      DBUG_RETURN(FALSE);
    if(has_min_max && has_other)
      DBUG_RETURN(FALSE);
  }
  *has_min_max_arg= has_min_max || *has_min_max_arg;
  *has_other_arg= has_other || *has_other_arg;

  DBUG_RETURN(TRUE);
}


/*
  Get SEL_ARG tree, if any, for the keypart covering non grouping
  attribute (NGA) field 'nga_field'.

  This function enforces the NGA3 test: If 'keypart_tree' contains a
  condition for 'nga_field', there can only be one range. In the
  opposite case, this function returns with error and 'cur_range'
  should not be used.

  Note that the NGA1 and NGA2 requirements, like whether or not the
  range predicate for 'nga_field' is equality, is not tested by this
  function.

  @param[in]   nga_field      The NGA field we want the SEL_ARG tree for
  @param[in]   keypart_tree   Root node of the SEL_ARG* tree for the index
  @param[out]  cur_range      The SEL_ARG tree, if any, for the keypart
                              covering field 'keypart_field'
  @retval true   'keypart_tree' contained a predicate for 'nga_field' but
                  multiple ranges exists. 'cur_range' should not be used.
  @retval false  otherwise
*/

static bool
get_sel_arg_for_keypart(Field *nga_field,
                        SEL_ARG *keypart_tree,
                        SEL_ARG **cur_range)
{
  if(keypart_tree == NULL)
    return false;
  if(keypart_tree->field->eq(nga_field))
  {
    /*
      Enforce NGA3: If a condition for nga_field has been found, only
      a single range is allowed.
    */
  if (keypart_tree->prev || keypart_tree->next)
      return true; // There are multiple ranges

    *cur_range= keypart_tree;
    return false;
  }

  SEL_ARG *found_tree= NULL;
  SEL_ARG *first_kp=  keypart_tree->first();

  for (SEL_ARG *cur_kp= first_kp; cur_kp && !found_tree;
       cur_kp= cur_kp->next)
  {
    if (cur_kp->next_key_part)
    {
      if (get_sel_arg_for_keypart(nga_field,
                                  cur_kp->next_key_part,
                                  &found_tree))
        return true;

    }
    /*
       Enforce NGA3: If a condition for nga_field has been found,only
       a single range is allowed.
    */
    if (found_tree && first_kp->next)
      return true; // There are multiple ranges
  }
  *cur_range= found_tree;
  return false;
}


/*
  Extract a sequence of constants from a conjunction of equality predicates.

  SYNOPSIS
    get_constant_key_infix()
    index_info             [in]  Descriptor of the chosen index.
    index_range_tree       [in]  Range tree for the chosen index
    first_non_group_part   [in]  First index part after group attribute parts
    min_max_arg_part       [in]  The keypart of the MIN/MAX argument if any
    last_part              [in]  Last keypart of the index
    thd                    [in]  Current thread
    key_infix              [out] Infix of constants to be used for index lookup
    key_infix_len          [out] Lenghth of the infix
    first_non_infix_part   [out] The first keypart after the infix (if any)

  DESCRIPTION
    Test conditions (NGA1, NGA2, NGA3) from get_best_group_min_max(). Namely,
    for each keypart field NG_i not in GROUP-BY, check that there is exactly one
    constant equality predicate among conds with the form (NG_i = const_ci) or
    (const_ci = NG_i).. In addition, there can only be one range when there is
    such a gap.
    Thus all the NGF_i attributes must fill the 'gap' between the last group-by
    attribute and the MIN/MAX attribute in the index (if present). If these
    conditions hold, copy each constant from its corresponding predicate into
    key_infix, in the order its NG_i attribute appears in the index, and update
    key_infix_len with the total length of the key parts in key_infix.

  RETURN
    TRUE  if the index passes the test
    FALSE o/w
*/

static bool
get_constant_key_infix(KEY *index_info, SEL_ARG *index_range_tree,
                       KEY_PART_INFO *first_non_group_part,
                       KEY_PART_INFO *min_max_arg_part,
                       KEY_PART_INFO *last_part, THD *thd,
                       uchar *key_infix, uint *key_infix_len,
                       KEY_PART_INFO **first_non_infix_part)
{
  SEL_ARG       *cur_range;
  KEY_PART_INFO *cur_part;
  /* End part for the first loop below. */
  KEY_PART_INFO *end_part= min_max_arg_part ? min_max_arg_part : last_part;

  *key_infix_len= 0;
  uchar *key_ptr= key_infix;
  for (cur_part= first_non_group_part; cur_part != end_part; cur_part++)
  {
    cur_range= NULL;
    /*
      Find the range tree for the current keypart. We assume that
      index_range_tree points to the first keypart in the index.
    */
    if(get_sel_arg_for_keypart(cur_part->field, index_range_tree, &cur_range))
      return false;

    if (!cur_range || cur_range->type != SEL_ARG::KEY_RANGE)
    {
      if (min_max_arg_part)
        return FALSE; /* The current keypart has no range predicates at all. */
      else
      {
        *first_non_infix_part= cur_part;
        return TRUE;
      }
    }

    if ((cur_range->min_flag & NO_MIN_RANGE) ||
        (cur_range->max_flag & NO_MAX_RANGE) ||
        (cur_range->min_flag & NEAR_MIN) || (cur_range->max_flag & NEAR_MAX))
      return FALSE;

    uint field_length= cur_part->store_length;
    if (cur_range->maybe_null &&
         cur_range->min_value[0] && cur_range->max_value[0])
    { 
      /*
        cur_range specifies 'IS NULL'. In this case the argument points
        to a "null value" (is_null_string) that may not always be long
        enough for a direct memcpy to a field.
      */
      DBUG_ASSERT (field_length > 0);
      *key_ptr= 1;
      bzero(key_ptr+1,field_length-1);
      key_ptr+= field_length;
      *key_infix_len+= field_length;
    }
    else if (memcmp(cur_range->min_value, cur_range->max_value, field_length) == 0)
    { /* cur_range specifies an equality condition. */
      memcpy(key_ptr, cur_range->min_value, field_length);
      key_ptr+= field_length;
      *key_infix_len+= field_length;
    }
    else
      return FALSE;
  }

  if (!min_max_arg_part && (cur_part == last_part))
    *first_non_infix_part= last_part;

  return TRUE;
}


/*
  Find the key part referenced by a field.

  SYNOPSIS
    get_field_keypart()
    index  descriptor of an index
    field  field that possibly references some key part in index

  NOTES
    The return value can be used to get a KEY_PART_INFO pointer by
    part= index->key_part + get_field_keypart(...) - 1;

  RETURN
    Positive number which is the consecutive number of the key part, or
    0 if field does not reference any index field.
*/

static inline uint
get_field_keypart(KEY *index, Field *field)
{
  KEY_PART_INFO *part, *end;

  for (part= index->key_part,
         end= part + field->table->actual_n_key_parts(index);
       part < end; part++)
  {
    if (field->eq(part->field))
      return part - index->key_part + 1;
  }
  return 0;
}


/*
  Find the SEL_ARG sub-tree that corresponds to the chosen index.

  SYNOPSIS
    get_index_range_tree()
    index     [in]  The ID of the index being looked for
    range_tree[in]  Tree of ranges being searched
    param     [in]  PARAM from SQL_SELECT::test_quick_select
    param_idx [out] Index in the array PARAM::key that corresponds to 'index'

  DESCRIPTION

    A SEL_TREE contains range trees for all usable indexes. This procedure
    finds the SEL_ARG sub-tree for 'index'. The members of a SEL_TREE are
    ordered in the same way as the members of PARAM::key, thus we first find
    the corresponding index in the array PARAM::key. This index is returned
    through the variable param_idx, to be used later as argument of
    check_quick_select().

  RETURN
    Pointer to the SEL_ARG subtree that corresponds to index.
*/

SEL_ARG * get_index_range_tree(uint index, SEL_TREE* range_tree, PARAM *param,
                               uint *param_idx)
{
  uint idx= 0; /* Index nr in param->key_parts */
  while (idx < param->keys)
  {
    if (index == param->real_keynr[idx])
      break;
    idx++;
  }
  *param_idx= idx;
  return(range_tree->keys[idx]);
}


/*
  Compute the cost of a quick_group_min_max_select for a particular index.

  SYNOPSIS
    cost_group_min_max()
    table                [in] The table being accessed
    index_info           [in] The index used to access the table
    used_key_parts       [in] Number of key parts used to access the index
    group_key_parts      [in] Number of index key parts in the group prefix
    range_tree           [in] Tree of ranges for all indexes
    index_tree           [in] The range tree for the current index
    quick_prefix_records [in] Number of records retrieved by the internally
			      used quick range select if any
    have_min             [in] True if there is a MIN function
    have_max             [in] True if there is a MAX function
    read_cost           [out] The cost to retrieve rows via this quick select
    records             [out] The number of rows retrieved

  DESCRIPTION
    This method computes the access cost of a TRP_GROUP_MIN_MAX instance and
    the number of rows returned. It updates this->read_cost and this->records.

  NOTES
    The cost computation distinguishes several cases:
    1) No equality predicates over non-group attributes (thus no key_infix).
       If groups are bigger than blocks on the average, then we assume that it
       is very unlikely that block ends are aligned with group ends, thus even
       if we look for both MIN and MAX keys, all pairs of neighbor MIN/MAX
       keys, except for the first MIN and the last MAX keys, will be in the
       same block.  If groups are smaller than blocks, then we are going to
       read all blocks.
    2) There are equality predicates over non-group attributes.
       In this case the group prefix is extended by additional constants, and
       as a result the min/max values are inside sub-groups of the original
       groups. The number of blocks that will be read depends on whether the
       ends of these sub-groups will be contained in the same or in different
       blocks. We compute the probability for the two ends of a subgroup to be
       in two different blocks as the ratio of:
       - the number of positions of the left-end of a subgroup inside a group,
         such that the right end of the subgroup is past the end of the buffer
         containing the left-end, and
       - the total number of possible positions for the left-end of the
         subgroup, which is the number of keys in the containing group.
       We assume it is very unlikely that two ends of subsequent subgroups are
       in the same block.
    3) The are range predicates over the group attributes.
       Then some groups may be filtered by the range predicates. We use the
       selectivity of the range predicates to decide how many groups will be
       filtered.

  TODO
     - Take into account the optional range predicates over the MIN/MAX
       argument.
     - Check if we have a PK index and we use all cols - then each key is a
       group, and it will be better to use an index scan.

  RETURN
    None
*/

void cost_group_min_max(TABLE* table, KEY *index_info, uint used_key_parts,
                        uint group_key_parts, SEL_TREE *range_tree,
                        SEL_ARG *index_tree, ha_rows quick_prefix_records,
                        bool have_min, bool have_max,
                        double *read_cost, ha_rows *records)
{
  ha_rows table_records;
  ha_rows num_groups;
  ha_rows num_blocks;
  uint    keys_per_block;
  ha_rows keys_per_group;
  ha_rows keys_per_subgroup; /* Average number of keys in sub-groups */
                          /* formed by a key infix. */
  double p_overlap; /* Probability that a sub-group overlaps two blocks. */
  double quick_prefix_selectivity;
  double io_cost;
  double cpu_cost= 0; /* TODO: CPU cost of index_read calls? */
  DBUG_ENTER("cost_group_min_max");

  table_records= table->stat_records();
  keys_per_block= (uint) (table->file->stats.block_size / 2 /
                          (index_info->key_length + table->file->ref_length)
                          + 1);
  num_blocks= (ha_rows)(table_records / keys_per_block) + 1;

  /* Compute the number of keys in a group. */
  keys_per_group= (ha_rows) index_info->actual_rec_per_key(group_key_parts - 1);
  if (keys_per_group == 0) /* If there is no statistics try to guess */
    /* each group contains 10% of all records */
    keys_per_group= (table_records / 10) + 1;
  num_groups= (table_records / keys_per_group) + 1;

  /* Apply the selectivity of the quick select for group prefixes. */
  if (range_tree && (quick_prefix_records != HA_POS_ERROR))
  {
    quick_prefix_selectivity= (double) quick_prefix_records /
                              (double) table_records;
    num_groups= (ha_rows) rint(num_groups * quick_prefix_selectivity);
    set_if_bigger(num_groups, 1);
  }

  if (used_key_parts > group_key_parts)
  { /*
      Compute the probability that two ends of a subgroup are inside
      different blocks.
    */
    keys_per_subgroup= (ha_rows) index_info->actual_rec_per_key(used_key_parts - 1);
    if (keys_per_subgroup >= keys_per_block) /* If a subgroup is bigger than */
      p_overlap= 1.0;       /* a block, it will overlap at least two blocks. */
    else
    {
      double blocks_per_group= (double) num_blocks / (double) num_groups;
      p_overlap= (blocks_per_group * (keys_per_subgroup - 1)) / keys_per_group;
      p_overlap= MY_MIN(p_overlap, 1.0);
    }
    io_cost= (double) MY_MIN(num_groups * (1 + p_overlap), num_blocks);
  }
  else
    io_cost= (keys_per_group > keys_per_block) ?
             (have_min && have_max) ? (double) (num_groups + 1) :
                                      (double) num_groups :
             (double) num_blocks;

  /*
    TODO: If there is no WHERE clause and no other expressions, there should be
    no CPU cost. We leave it here to make this cost comparable to that of index
    scan as computed in SQL_SELECT::test_quick_select().
  */
  cpu_cost= (double) num_groups / TIME_FOR_COMPARE;

  *read_cost= io_cost + cpu_cost;
  *records= num_groups;

  DBUG_PRINT("info",
             ("table rows: %lu  keys/block: %u  keys/group: %lu  result rows: %lu  blocks: %lu",
              (ulong)table_records, keys_per_block, (ulong) keys_per_group, 
              (ulong) *records, (ulong) num_blocks));
  DBUG_VOID_RETURN;
}


/*
  Construct a new quick select object for queries with group by with min/max.

  SYNOPSIS
    TRP_GROUP_MIN_MAX::make_quick()
    param              Parameter from test_quick_select
    retrieve_full_rows ignored
    parent_alloc       Memory pool to use, if any.

  NOTES
    Make_quick ignores the retrieve_full_rows parameter because
    QUICK_GROUP_MIN_MAX_SELECT always performs 'index only' scans.
    The other parameter are ignored as well because all necessary
    data to create the QUICK object is computed at this TRP creation
    time.

  RETURN
    New QUICK_GROUP_MIN_MAX_SELECT object if successfully created,
    NULL otherwise.
*/

QUICK_SELECT_I *
TRP_GROUP_MIN_MAX::make_quick(PARAM *param, bool retrieve_full_rows,
                              MEM_ROOT *parent_alloc)
{
  QUICK_GROUP_MIN_MAX_SELECT *quick;
  DBUG_ENTER("TRP_GROUP_MIN_MAX::make_quick");

  quick= new QUICK_GROUP_MIN_MAX_SELECT(param->table,
                                        param->thd->lex->current_select->join,
                                        have_min, have_max, 
                                        have_agg_distinct, min_max_arg_part,
                                        group_prefix_len, group_key_parts,
                                        used_key_parts, index_info, index,
                                        read_cost, records, key_infix_len,
                                        key_infix, parent_alloc, is_index_scan);
  if (!quick)
    DBUG_RETURN(NULL);

  if (quick->init())
  {
    delete quick;
    DBUG_RETURN(NULL);
  }

  if (range_tree)
  {
    DBUG_ASSERT(quick_prefix_records > 0);
    if (quick_prefix_records == HA_POS_ERROR)
      quick->quick_prefix_select= NULL; /* Can't construct a quick select. */
    else
      /* Make a QUICK_RANGE_SELECT to be used for group prefix retrieval. */
      quick->quick_prefix_select= get_quick_select(param, param_idx,
                                                   index_tree,
                                                   HA_MRR_USE_DEFAULT_IMPL, 0,
                                                   &quick->alloc);

    /*
      Extract the SEL_ARG subtree that contains only ranges for the MIN/MAX
      attribute, and create an array of QUICK_RANGES to be used by the
      new quick select.
    */
    if (min_max_arg_part)
    {
      SEL_ARG *min_max_range= index_tree;
      while (min_max_range) /* Find the tree for the MIN/MAX key part. */
      {
        if (min_max_range->field->eq(min_max_arg_part->field))
          break;
        min_max_range= min_max_range->next_key_part;
      }
      /* Scroll to the leftmost interval for the MIN/MAX argument. */
      while (min_max_range && min_max_range->prev)
        min_max_range= min_max_range->prev;
      /* Create an array of QUICK_RANGEs for the MIN/MAX argument. */
      while (min_max_range)
      {
        if (quick->add_range(min_max_range))
        {
          delete quick;
          quick= NULL;
          DBUG_RETURN(NULL);
        }
        min_max_range= min_max_range->next;
      }
    }
  }
  else
    quick->quick_prefix_select= NULL;

  quick->update_key_stat();
  quick->adjust_prefix_ranges();

  DBUG_RETURN(quick);
}


/*
  Construct new quick select for group queries with min/max.

  SYNOPSIS
    QUICK_GROUP_MIN_MAX_SELECT::QUICK_GROUP_MIN_MAX_SELECT()
    table             The table being accessed
    join              Descriptor of the current query
    have_min          TRUE if the query selects a MIN function
    have_max          TRUE if the query selects a MAX function
    min_max_arg_part  The only argument field of all MIN/MAX functions
    group_prefix_len  Length of all key parts in the group prefix
    prefix_key_parts  All key parts in the group prefix
    index_info        The index chosen for data access
    use_index         The id of index_info
    read_cost         Cost of this access method
    records           Number of records returned
    key_infix_len     Length of the key infix appended to the group prefix
    key_infix         Infix of constants from equality predicates
    parent_alloc      Memory pool for this and quick_prefix_select data
    is_index_scan     get the next different key not by jumping on it via
                      index read, but by scanning until the end of the 
                      rows with equal key value.

  RETURN
    None
*/

QUICK_GROUP_MIN_MAX_SELECT::
QUICK_GROUP_MIN_MAX_SELECT(TABLE *table, JOIN *join_arg, bool have_min_arg,
                           bool have_max_arg, bool have_agg_distinct_arg,
                           KEY_PART_INFO *min_max_arg_part_arg,
                           uint group_prefix_len_arg, uint group_key_parts_arg,
                           uint used_key_parts_arg, KEY *index_info_arg,
                           uint use_index, double read_cost_arg,
                           ha_rows records_arg, uint key_infix_len_arg,
                           uchar *key_infix_arg, MEM_ROOT *parent_alloc,
                           bool is_index_scan_arg)
  :file(table->file), join(join_arg), index_info(index_info_arg),
   group_prefix_len(group_prefix_len_arg),
   group_key_parts(group_key_parts_arg), have_min(have_min_arg),
   have_max(have_max_arg), have_agg_distinct(have_agg_distinct_arg),
   seen_first_key(FALSE), doing_key_read(FALSE), min_max_arg_part(min_max_arg_part_arg),
   key_infix(key_infix_arg), key_infix_len(key_infix_len_arg),
   min_functions_it(NULL), max_functions_it(NULL),
   is_index_scan(is_index_scan_arg)
{
  head=       table;
  index=      use_index;
  record=     head->record[0];
  tmp_record= head->record[1];
  read_time= read_cost_arg;
  records= records_arg;
  used_key_parts= used_key_parts_arg;
  real_key_parts= used_key_parts_arg;
  real_prefix_len= group_prefix_len + key_infix_len;
  group_prefix= NULL;
  min_max_arg_len= min_max_arg_part ? min_max_arg_part->store_length : 0;

  /*
    We can't have parent_alloc set as the init function can't handle this case
    yet.
  */
  DBUG_ASSERT(!parent_alloc);
  if (!parent_alloc)
  {
    init_sql_alloc(&alloc, join->thd->variables.range_alloc_block_size, 0,
                   MYF(MY_THREAD_SPECIFIC));
    join->thd->mem_root= &alloc;
  }
  else
    bzero(&alloc, sizeof(MEM_ROOT));            // ensure that it's not used
}


/*
  Do post-constructor initialization.

  SYNOPSIS
    QUICK_GROUP_MIN_MAX_SELECT::init()
  
  DESCRIPTION
    The method performs initialization that cannot be done in the constructor
    such as memory allocations that may fail. It allocates memory for the
    group prefix and inifix buffers, and for the lists of MIN/MAX item to be
    updated during execution.

  RETURN
    0      OK
    other  Error code
*/

int QUICK_GROUP_MIN_MAX_SELECT::init()
{
  if (group_prefix) /* Already initialized. */
    return 0;

  if (!(last_prefix= (uchar*) alloc_root(&alloc, group_prefix_len)))
      return 1;
  /*
    We may use group_prefix to store keys with all select fields, so allocate
    enough space for it.
  */
  if (!(group_prefix= (uchar*) alloc_root(&alloc,
                                         real_prefix_len + min_max_arg_len)))
    return 1;

  if (key_infix_len > 0)
  {
    /*
      The memory location pointed to by key_infix will be deleted soon, so
      allocate a new buffer and copy the key_infix into it.
    */
    uchar *tmp_key_infix= (uchar*) alloc_root(&alloc, key_infix_len);
    if (!tmp_key_infix)
      return 1;
    memcpy(tmp_key_infix, this->key_infix, key_infix_len);
    this->key_infix= tmp_key_infix;
  }

  if (min_max_arg_part)
  {
    if (my_init_dynamic_array(&min_max_ranges, sizeof(QUICK_RANGE*), 16, 16,
                              MYF(MY_THREAD_SPECIFIC)))
      return 1;

    if (have_min)
    {
      if (!(min_functions= new List<Item_sum>))
        return 1;
    }
    else
      min_functions= NULL;
    if (have_max)
    {
      if (!(max_functions= new List<Item_sum>))
        return 1;
    }
    else
      max_functions= NULL;

    Item_sum *min_max_item;
    Item_sum **func_ptr= join->sum_funcs;
    while ((min_max_item= *(func_ptr++)))
    {
      if (have_min && (min_max_item->sum_func() == Item_sum::MIN_FUNC))
        min_functions->push_back(min_max_item);
      else if (have_max && (min_max_item->sum_func() == Item_sum::MAX_FUNC))
        max_functions->push_back(min_max_item);
    }

    if (have_min)
    {
      if (!(min_functions_it= new List_iterator<Item_sum>(*min_functions)))
        return 1;
    }

    if (have_max)
    {
      if (!(max_functions_it= new List_iterator<Item_sum>(*max_functions)))
        return 1;
    }
  }
  else
    min_max_ranges.elements= 0;

  return 0;
}


QUICK_GROUP_MIN_MAX_SELECT::~QUICK_GROUP_MIN_MAX_SELECT()
{
  DBUG_ENTER("QUICK_GROUP_MIN_MAX_SELECT::~QUICK_GROUP_MIN_MAX_SELECT");
  if (file->inited != handler::NONE) 
  {
    DBUG_ASSERT(file == head->file);
    if (doing_key_read)
      head->disable_keyread();
    /*
      There may be a code path when the same table was first accessed by index,
      then the index is closed, and the table is scanned (order by + loose scan).
    */
    file->ha_index_or_rnd_end();
  }
  if (min_max_arg_part)
    delete_dynamic(&min_max_ranges);
  free_root(&alloc,MYF(0));
  delete min_functions_it;
  delete max_functions_it;
  delete quick_prefix_select;
  DBUG_VOID_RETURN; 
}


/*
  Eventually create and add a new quick range object.

  SYNOPSIS
    QUICK_GROUP_MIN_MAX_SELECT::add_range()
    sel_range  Range object from which a 

  NOTES
    Construct a new QUICK_RANGE object from a SEL_ARG object, and
    add it to the array min_max_ranges. If sel_arg is an infinite
    range, e.g. (x < 5 or x > 4), then skip it and do not construct
    a quick range.

  RETURN
    FALSE on success
    TRUE  otherwise
*/

bool QUICK_GROUP_MIN_MAX_SELECT::add_range(SEL_ARG *sel_range)
{
  QUICK_RANGE *range;
  uint range_flag= sel_range->min_flag | sel_range->max_flag;

  /* Skip (-inf,+inf) ranges, e.g. (x < 5 or x > 4). */
  if ((range_flag & NO_MIN_RANGE) && (range_flag & NO_MAX_RANGE))
    return FALSE;

  if (!(sel_range->min_flag & NO_MIN_RANGE) &&
      !(sel_range->max_flag & NO_MAX_RANGE))
  {
    if (sel_range->maybe_null &&
        sel_range->min_value[0] && sel_range->max_value[0])
      range_flag|= NULL_RANGE; /* IS NULL condition */
    else if (memcmp(sel_range->min_value, sel_range->max_value,
                    min_max_arg_len) == 0)
      range_flag|= EQ_RANGE;  /* equality condition */
  }
  range= new QUICK_RANGE(sel_range->min_value, min_max_arg_len,
                         make_keypart_map(sel_range->part),
                         sel_range->max_value, min_max_arg_len,
                         make_keypart_map(sel_range->part),
                         range_flag);
  if (!range)
    return TRUE;
  if (insert_dynamic(&min_max_ranges, (uchar*)&range))
    return TRUE;
  return FALSE;
}


/*
  Opens the ranges if there are more conditions in quick_prefix_select than
  the ones used for jumping through the prefixes.

  SYNOPSIS
    QUICK_GROUP_MIN_MAX_SELECT::adjust_prefix_ranges()

  NOTES
    quick_prefix_select is made over the conditions on the whole key.
    It defines a number of ranges of length x. 
    However when jumping through the prefixes we use only the the first 
    few most significant keyparts in the range key. However if there
    are more keyparts to follow the ones we are using we must make the 
    condition on the key inclusive (because x < "ab" means 
    x[0] < 'a' OR (x[0] == 'a' AND x[1] < 'b').
    To achive the above we must turn off the NEAR_MIN/NEAR_MAX
*/
void QUICK_GROUP_MIN_MAX_SELECT::adjust_prefix_ranges ()
{
  if (quick_prefix_select &&
      group_prefix_len < quick_prefix_select->max_used_key_length)
  {
    DYNAMIC_ARRAY *arr;
    uint inx;

    for (inx= 0, arr= &quick_prefix_select->ranges; inx < arr->elements; inx++)
    {
      QUICK_RANGE *range;

      get_dynamic(arr, (uchar*)&range, inx);
      range->flag &= ~(NEAR_MIN | NEAR_MAX);
    }
  }
}


/*
  Determine the total number and length of the keys that will be used for
  index lookup.

  SYNOPSIS
    QUICK_GROUP_MIN_MAX_SELECT::update_key_stat()

  DESCRIPTION
    The total length of the keys used for index lookup depends on whether
    there are any predicates referencing the min/max argument, and/or if
    the min/max argument field can be NULL.
    This function does an optimistic analysis whether the search key might
    be extended by a constant for the min/max keypart. It is 'optimistic'
    because during actual execution it may happen that a particular range
    is skipped, and then a shorter key will be used. However this is data
    dependent and can't be easily estimated here.

  RETURN
    None
*/

void QUICK_GROUP_MIN_MAX_SELECT::update_key_stat()
{
  max_used_key_length= real_prefix_len;
  if (min_max_ranges.elements > 0)
  {
    QUICK_RANGE *cur_range;
    if (have_min)
    { /* Check if the right-most range has a lower boundary. */
      get_dynamic(&min_max_ranges, (uchar*)&cur_range,
                  min_max_ranges.elements - 1);
      if (!(cur_range->flag & NO_MIN_RANGE))
      {
        max_used_key_length+= min_max_arg_len;
        used_key_parts++;
        return;
      }
    }
    if (have_max)
    { /* Check if the left-most range has an upper boundary. */
      get_dynamic(&min_max_ranges, (uchar*)&cur_range, 0);
      if (!(cur_range->flag & NO_MAX_RANGE))
      {
        max_used_key_length+= min_max_arg_len;
        used_key_parts++;
        return;
      }
    }
  }
  else if (have_min && min_max_arg_part &&
           min_max_arg_part->field->real_maybe_null())
  {
    /*
      If a MIN/MAX argument value is NULL, we can quickly determine
      that we're in the beginning of the next group, because NULLs
      are always < any other value. This allows us to quickly
      determine the end of the current group and jump to the next
      group (see next_min()) and thus effectively increases the
      usable key length.
    */
    max_used_key_length+= min_max_arg_len;
    used_key_parts++;
  }
}


/*
  Initialize a quick group min/max select for key retrieval.

  SYNOPSIS
    QUICK_GROUP_MIN_MAX_SELECT::reset()

  DESCRIPTION
    Initialize the index chosen for access and find and store the prefix
    of the last group. The method is expensive since it performs disk access.

  RETURN
    0      OK
    other  Error code
*/

int QUICK_GROUP_MIN_MAX_SELECT::reset(void)
{
  int result;
  DBUG_ENTER("QUICK_GROUP_MIN_MAX_SELECT::reset");

  seen_first_key= FALSE;
  if (!head->key_read)
  {
    doing_key_read= 1;
    head->enable_keyread(); /* We need only the key attributes */
  }
  if ((result= file->ha_index_init(index,1)))
  {
    head->file->print_error(result, MYF(0));
    DBUG_RETURN(result);
  }
  if (quick_prefix_select && quick_prefix_select->reset())
    DBUG_RETURN(1);
  result= file->ha_index_last(record);
  if (result == HA_ERR_END_OF_FILE)
    DBUG_RETURN(0);
  /* Save the prefix of the last group. */
  key_copy(last_prefix, record, index_info, group_prefix_len);

  DBUG_RETURN(0);
}



/* 
  Get the next key containing the MIN and/or MAX key for the next group.

  SYNOPSIS
    QUICK_GROUP_MIN_MAX_SELECT::get_next()

  DESCRIPTION
    The method finds the next subsequent group of records that satisfies the
    query conditions and finds the keys that contain the MIN/MAX values for
    the key part referenced by the MIN/MAX function(s). Once a group and its
    MIN/MAX values are found, store these values in the Item_sum objects for
    the MIN/MAX functions. The rest of the values in the result row are stored
    in the Item_field::result_field of each select field. If the query does
    not contain MIN and/or MAX functions, then the function only finds the
    group prefix, which is a query answer itself.

  NOTES
    If both MIN and MAX are computed, then we use the fact that if there is
    no MIN key, there can't be a MAX key as well, so we can skip looking
    for a MAX key in this case.

  RETURN
    0                  on success
    HA_ERR_END_OF_FILE if returned all keys
    other              if some error occurred
*/

int QUICK_GROUP_MIN_MAX_SELECT::get_next()
{
  int min_res= 0;
  int max_res= 0;
#ifdef HPUX11
  /*
    volatile is required by a bug in the HP compiler due to which the
    last test of result fails.
  */
  volatile int result;
#else
  int result;
#endif
  int is_last_prefix= 0;

  DBUG_ENTER("QUICK_GROUP_MIN_MAX_SELECT::get_next");

  /*
    Loop until a group is found that satisfies all query conditions or the last
    group is reached.
  */
  do
  {
    result= next_prefix();
    /*
      Check if this is the last group prefix. Notice that at this point
      this->record contains the current prefix in record format.
    */
    if (!result)
    {
      is_last_prefix= key_cmp(index_info->key_part, last_prefix,
                              group_prefix_len);
      DBUG_ASSERT(is_last_prefix <= 0);
    }
    else 
    {
      if (result == HA_ERR_KEY_NOT_FOUND)
        continue;
      break;
    }

    if (have_min)
    {
      min_res= next_min();
      if (min_res == 0)
        update_min_result();
    }
    /* If there is no MIN in the group, there is no MAX either. */
    if ((have_max && !have_min) ||
        (have_max && have_min && (min_res == 0)))
    {
      max_res= next_max();
      if (max_res == 0)
        update_max_result();
      /* If a MIN was found, a MAX must have been found as well. */
      DBUG_ASSERT((have_max && !have_min) ||
                  (have_max && have_min && (max_res == 0)));
    }
    /*
      If this is just a GROUP BY or DISTINCT without MIN or MAX and there
      are equality predicates for the key parts after the group, find the
      first sub-group with the extended prefix.
    */
    if (!have_min && !have_max && key_infix_len > 0)
      result= file->ha_index_read_map(record, group_prefix,
                                      make_prev_keypart_map(real_key_parts),
                                      HA_READ_KEY_EXACT);

    result= have_min ? min_res : have_max ? max_res : result;
  } while ((result == HA_ERR_KEY_NOT_FOUND || result == HA_ERR_END_OF_FILE) &&
           is_last_prefix != 0);

  if (result == HA_ERR_KEY_NOT_FOUND)
    result= HA_ERR_END_OF_FILE;

  DBUG_RETURN(result);
}


/*
  Retrieve the minimal key in the next group.

  SYNOPSIS
    QUICK_GROUP_MIN_MAX_SELECT::next_min()

  DESCRIPTION
    Find the minimal key within this group such that the key satisfies the query
    conditions and NULL semantics. The found key is loaded into this->record.

  IMPLEMENTATION
    Depending on the values of min_max_ranges.elements, key_infix_len, and
    whether there is a  NULL in the MIN field, this function may directly
    return without any data access. In this case we use the key loaded into
    this->record by the call to this->next_prefix() just before this call.

  RETURN
    0                    on success
    HA_ERR_KEY_NOT_FOUND if no MIN key was found that fulfills all conditions.
    HA_ERR_END_OF_FILE   - "" -
    other                if some error occurred
*/

int QUICK_GROUP_MIN_MAX_SELECT::next_min()
{
  int result= 0;
  DBUG_ENTER("QUICK_GROUP_MIN_MAX_SELECT::next_min");

  /* Find the MIN key using the eventually extended group prefix. */
  if (min_max_ranges.elements > 0)
  {
    if ((result= next_min_in_range()))
      DBUG_RETURN(result);
  }
  else
  {
    /* Apply the constant equality conditions to the non-group select fields */
    if (key_infix_len > 0)
    {
      if ((result=
           file->ha_index_read_map(record, group_prefix,
                                   make_prev_keypart_map(real_key_parts),
                                   HA_READ_KEY_EXACT)))
        DBUG_RETURN(result);
    }

    /*
      If the min/max argument field is NULL, skip subsequent rows in the same
      group with NULL in it. Notice that:
      - if the first row in a group doesn't have a NULL in the field, no row
      in the same group has (because NULL < any other value),
      - min_max_arg_part->field->ptr points to some place in 'record'.
    */
    if (min_max_arg_part && min_max_arg_part->field->is_null())
    {
      uchar *tmp_key_buff= (uchar*)my_alloca(max_used_key_length);
      /* Find the first subsequent record without NULL in the MIN/MAX field. */
      key_copy(tmp_key_buff, record, index_info, max_used_key_length);
      result= file->ha_index_read_map(record, tmp_key_buff,
                                      make_keypart_map(real_key_parts),
                                      HA_READ_AFTER_KEY);
      /*
        Check if the new record belongs to the current group by comparing its
        prefix with the group's prefix. If it is from the next group, then the
        whole group has NULLs in the MIN/MAX field, so use the first record in
        the group as a result.
        TODO:
        It is possible to reuse this new record as the result candidate for the
        next call to next_min(), and to save one lookup in the next call. For
        this add a new member 'this->next_group_prefix'.
      */
      if (!result)
      {
        if (key_cmp(index_info->key_part, group_prefix, real_prefix_len))
          key_restore(record, tmp_key_buff, index_info, 0);
      }
      else if (result == HA_ERR_KEY_NOT_FOUND || result == HA_ERR_END_OF_FILE)
        result= 0; /* There is a result in any case. */
      my_afree(tmp_key_buff);
    }
  }

  /*
    If the MIN attribute is non-nullable, this->record already contains the
    MIN key in the group, so just return.
  */
  DBUG_RETURN(result);
}


/* 
  Retrieve the maximal key in the next group.

  SYNOPSIS
    QUICK_GROUP_MIN_MAX_SELECT::next_max()

  DESCRIPTION
    Lookup the maximal key of the group, and store it into this->record.

  RETURN
    0                    on success
    HA_ERR_KEY_NOT_FOUND if no MAX key was found that fulfills all conditions.
    HA_ERR_END_OF_FILE	 - "" -
    other                if some error occurred
*/

int QUICK_GROUP_MIN_MAX_SELECT::next_max()
{
  int result;

  DBUG_ENTER("QUICK_GROUP_MIN_MAX_SELECT::next_max");

  /* Get the last key in the (possibly extended) group. */
  if (min_max_ranges.elements > 0)
    result= next_max_in_range();
  else
    result= file->ha_index_read_map(record, group_prefix,
                                    make_prev_keypart_map(real_key_parts),
                                    HA_READ_PREFIX_LAST);
  DBUG_RETURN(result);
}


/** 
  Find the next different key value by skiping all the rows with the same key 
  value.

  Implements a specialized loose index access method for queries 
  containing aggregate functions with distinct of the form:
    SELECT [SUM|COUNT|AVG](DISTINCT a,...) FROM t
  This method comes to replace the index scan + Unique class 
  (distinct selection) for loose index scan that visits all the rows of a 
  covering index instead of jumping in the begining of each group.
  TODO: Placeholder function. To be replaced by a handler API call

  @param is_index_scan     hint to use index scan instead of random index read 
                           to find the next different value.
  @param file              table handler
  @param key_part          group key to compare
  @param record            row data
  @param group_prefix      current key prefix data
  @param group_prefix_len  length of the current key prefix data
  @param group_key_parts   number of the current key prefix columns
  @return status
    @retval  0  success
    @retval !0  failure
*/

static int index_next_different (bool is_index_scan, handler *file, 
                                KEY_PART_INFO *key_part, uchar * record, 
                                const uchar * group_prefix,
                                uint group_prefix_len, 
                                uint group_key_parts)
{
  if (is_index_scan)
  {
    int result= 0;

    while (!key_cmp (key_part, group_prefix, group_prefix_len))
    {
      result= file->ha_index_next(record);
      if (result)
        return(result);
    }
    return result;
  }
  else
    return file->ha_index_read_map(record, group_prefix,
                                make_prev_keypart_map(group_key_parts),
                                HA_READ_AFTER_KEY);
}


/*
  Determine the prefix of the next group.

  SYNOPSIS
    QUICK_GROUP_MIN_MAX_SELECT::next_prefix()

  DESCRIPTION
    Determine the prefix of the next group that satisfies the query conditions.
    If there is a range condition referencing the group attributes, use a
    QUICK_RANGE_SELECT object to retrieve the *first* key that satisfies the
    condition. If there is a key infix of constants, append this infix
    immediately after the group attributes. The possibly extended prefix is
    stored in this->group_prefix. The first key of the found group is stored in
    this->record, on which relies this->next_min().

  RETURN
    0                    on success
    HA_ERR_KEY_NOT_FOUND if there is no key with the formed prefix
    HA_ERR_END_OF_FILE   if there are no more keys
    other                if some error occurred
*/
int QUICK_GROUP_MIN_MAX_SELECT::next_prefix()
{
  int result;
  DBUG_ENTER("QUICK_GROUP_MIN_MAX_SELECT::next_prefix");

  if (quick_prefix_select)
  {
    uchar *cur_prefix= seen_first_key ? group_prefix : NULL;
    if ((result= quick_prefix_select->get_next_prefix(group_prefix_len,
                                                      group_key_parts, 
                                                      cur_prefix)))
      DBUG_RETURN(result);
    seen_first_key= TRUE;
  }
  else
  {
    if (!seen_first_key)
    {
      result= file->ha_index_first(record);
      if (result)
        DBUG_RETURN(result);
      seen_first_key= TRUE;
    }
    else
    {
      /* Load the first key in this group into record. */
      result= index_next_different (is_index_scan, file, index_info->key_part,
                            record, group_prefix, group_prefix_len, 
                            group_key_parts);
      if (result)
        DBUG_RETURN(result);
    }
  }

  /* Save the prefix of this group for subsequent calls. */
  key_copy(group_prefix, record, index_info, group_prefix_len);
  /* Append key_infix to group_prefix. */
  if (key_infix_len > 0)
    memcpy(group_prefix + group_prefix_len,
           key_infix, key_infix_len);

  DBUG_RETURN(0);
}


/*
  Find the minimal key in a group that satisfies some range conditions for the
  min/max argument field.

  SYNOPSIS
    QUICK_GROUP_MIN_MAX_SELECT::next_min_in_range()

  DESCRIPTION
    Given the sequence of ranges min_max_ranges, find the minimal key that is
    in the left-most possible range. If there is no such key, then the current
    group does not have a MIN key that satisfies the WHERE clause. If a key is
    found, its value is stored in this->record.

  RETURN
    0                    on success
    HA_ERR_KEY_NOT_FOUND if there is no key with the given prefix in any of
                         the ranges
    HA_ERR_END_OF_FILE   - "" -
    other                if some error
*/

int QUICK_GROUP_MIN_MAX_SELECT::next_min_in_range()
{
  ha_rkey_function find_flag;
  key_part_map keypart_map;
  QUICK_RANGE *cur_range;
  bool found_null= FALSE;
  int result= HA_ERR_KEY_NOT_FOUND;

  DBUG_ASSERT(min_max_ranges.elements > 0);

  for (uint range_idx= 0; range_idx < min_max_ranges.elements; range_idx++)
  { /* Search from the left-most range to the right. */
    get_dynamic(&min_max_ranges, (uchar*)&cur_range, range_idx);

    /*
      If the current value for the min/max argument is bigger than the right
      boundary of cur_range, there is no need to check this range.
    */
    if (range_idx != 0 && !(cur_range->flag & NO_MAX_RANGE) &&
        (key_cmp(min_max_arg_part, (const uchar*) cur_range->max_key,
                 min_max_arg_len) == 1))
      continue;

    if (cur_range->flag & NO_MIN_RANGE)
    {
      keypart_map= make_prev_keypart_map(real_key_parts);
      find_flag= HA_READ_KEY_EXACT;
    }
    else
    {
      /* Extend the search key with the lower boundary for this range. */
      memcpy(group_prefix + real_prefix_len, cur_range->min_key,
             cur_range->min_length);
      keypart_map= make_keypart_map(real_key_parts);
      find_flag= (cur_range->flag & (EQ_RANGE | NULL_RANGE)) ?
                 HA_READ_KEY_EXACT : (cur_range->flag & NEAR_MIN) ?
                 HA_READ_AFTER_KEY : HA_READ_KEY_OR_NEXT;
    }

    result= file->ha_index_read_map(record, group_prefix, keypart_map,
                                    find_flag);
    if (result)
    {
      if ((result == HA_ERR_KEY_NOT_FOUND || result == HA_ERR_END_OF_FILE) &&
          (cur_range->flag & (EQ_RANGE | NULL_RANGE)))
        continue; /* Check the next range. */

      /*
        In all other cases (HA_ERR_*, HA_READ_KEY_EXACT with NO_MIN_RANGE,
        HA_READ_AFTER_KEY, HA_READ_KEY_OR_NEXT) if the lookup failed for this
        range, it can't succeed for any other subsequent range.
      */
      break;
    }

    /* A key was found. */
    if (cur_range->flag & EQ_RANGE)
      break; /* No need to perform the checks below for equal keys. */

    if (cur_range->flag & NULL_RANGE)
    {
      /*
        Remember this key, and continue looking for a non-NULL key that
        satisfies some other condition.
      */
      memcpy(tmp_record, record, head->s->rec_buff_length);
      found_null= TRUE;
      continue;
    }

    /* Check if record belongs to the current group. */
    if (key_cmp(index_info->key_part, group_prefix, real_prefix_len))
    {
      result= HA_ERR_KEY_NOT_FOUND;
      continue;
    }

    /* If there is an upper limit, check if the found key is in the range. */
    if ( !(cur_range->flag & NO_MAX_RANGE) )
    {
      /* Compose the MAX key for the range. */
      uchar *max_key= (uchar*) my_alloca(real_prefix_len + min_max_arg_len);
      memcpy(max_key, group_prefix, real_prefix_len);
      memcpy(max_key + real_prefix_len, cur_range->max_key,
             cur_range->max_length);
      /* Compare the found key with max_key. */
      int cmp_res= key_cmp(index_info->key_part, max_key,
                           real_prefix_len + min_max_arg_len);
      my_afree(max_key);
      /*
        The key is outside of the range if: 
        the interval is open and the key is equal to the maximum boundry
        or
        the key is greater than the maximum
      */
      if (((cur_range->flag & NEAR_MAX) && cmp_res == 0) ||
          cmp_res > 0)
      {
        result= HA_ERR_KEY_NOT_FOUND;
        continue;
      }
    }
    /* If we got to this point, the current key qualifies as MIN. */
    DBUG_ASSERT(result == 0);
    break;
  }
  /*
    If there was a key with NULL in the MIN/MAX field, and there was no other
    key without NULL from the same group that satisfies some other condition,
    then use the key with the NULL.
  */
  if (found_null && result)
  {
    memcpy(record, tmp_record, head->s->rec_buff_length);
    result= 0;
  }
  return result;
}


/*
  Find the maximal key in a group that satisfies some range conditions for the
  min/max argument field.

  SYNOPSIS
    QUICK_GROUP_MIN_MAX_SELECT::next_max_in_range()

  DESCRIPTION
    Given the sequence of ranges min_max_ranges, find the maximal key that is
    in the right-most possible range. If there is no such key, then the current
    group does not have a MAX key that satisfies the WHERE clause. If a key is
    found, its value is stored in this->record.

  RETURN
    0                    on success
    HA_ERR_KEY_NOT_FOUND if there is no key with the given prefix in any of
                         the ranges
    HA_ERR_END_OF_FILE   - "" -
    other                if some error
*/

int QUICK_GROUP_MIN_MAX_SELECT::next_max_in_range()
{
  ha_rkey_function find_flag;
  key_part_map keypart_map;
  QUICK_RANGE *cur_range;
  int result;

  DBUG_ASSERT(min_max_ranges.elements > 0);

  for (uint range_idx= min_max_ranges.elements; range_idx > 0; range_idx--)
  { /* Search from the right-most range to the left. */
    get_dynamic(&min_max_ranges, (uchar*)&cur_range, range_idx - 1);

    /*
      If the current value for the min/max argument is smaller than the left
      boundary of cur_range, there is no need to check this range.
    */
    if (range_idx != min_max_ranges.elements &&
        !(cur_range->flag & NO_MIN_RANGE) &&
        (key_cmp(min_max_arg_part, (const uchar*) cur_range->min_key,
                 min_max_arg_len) == -1))
      continue;

    if (cur_range->flag & NO_MAX_RANGE)
    {
      keypart_map= make_prev_keypart_map(real_key_parts);
      find_flag= HA_READ_PREFIX_LAST;
    }
    else
    {
      /* Extend the search key with the upper boundary for this range. */
      memcpy(group_prefix + real_prefix_len, cur_range->max_key,
             cur_range->max_length);
      keypart_map= make_keypart_map(real_key_parts);
      find_flag= (cur_range->flag & EQ_RANGE) ?
                 HA_READ_KEY_EXACT : (cur_range->flag & NEAR_MAX) ?
                 HA_READ_BEFORE_KEY : HA_READ_PREFIX_LAST_OR_PREV;
    }

    result= file->ha_index_read_map(record, group_prefix, keypart_map,
                                    find_flag);

    if (result)
    {
      if ((result == HA_ERR_KEY_NOT_FOUND || result == HA_ERR_END_OF_FILE) &&
          (cur_range->flag & EQ_RANGE))
        continue; /* Check the next range. */

      /*
        In no key was found with this upper bound, there certainly are no keys
        in the ranges to the left.
      */
      return result;
    }
    /* A key was found. */
    if (cur_range->flag & EQ_RANGE)
      return 0; /* No need to perform the checks below for equal keys. */

    /* Check if record belongs to the current group. */
    if (key_cmp(index_info->key_part, group_prefix, real_prefix_len))
      continue;                                 // Row not found

    /* If there is a lower limit, check if the found key is in the range. */
    if ( !(cur_range->flag & NO_MIN_RANGE) )
    {
      /* Compose the MIN key for the range. */
      uchar *min_key= (uchar*) my_alloca(real_prefix_len + min_max_arg_len);
      memcpy(min_key, group_prefix, real_prefix_len);
      memcpy(min_key + real_prefix_len, cur_range->min_key,
             cur_range->min_length);
      /* Compare the found key with min_key. */
      int cmp_res= key_cmp(index_info->key_part, min_key,
                           real_prefix_len + min_max_arg_len);
      my_afree(min_key);
      /*
        The key is outside of the range if: 
        the interval is open and the key is equal to the minimum boundry
        or
        the key is less than the minimum
      */
      if (((cur_range->flag & NEAR_MIN) && cmp_res == 0) ||
          cmp_res < 0)
        continue;
    }
    /* If we got to this point, the current key qualifies as MAX. */
    return result;
  }
  return HA_ERR_KEY_NOT_FOUND;
}


/*
  Update all MIN function results with the newly found value.

  SYNOPSIS
    QUICK_GROUP_MIN_MAX_SELECT::update_min_result()

  DESCRIPTION
    The method iterates through all MIN functions and updates the result value
    of each function by calling Item_sum::reset(), which in turn picks the new
    result value from this->head->record[0], previously updated by
    next_min(). The updated value is stored in a member variable of each of the
    Item_sum objects, depending on the value type.

  IMPLEMENTATION
    The update must be done separately for MIN and MAX, immediately after
    next_min() was called and before next_max() is called, because both MIN and
    MAX take their result value from the same buffer this->head->record[0]
    (i.e.  this->record).

  RETURN
    None
*/

void QUICK_GROUP_MIN_MAX_SELECT::update_min_result()
{
  Item_sum *min_func;

  min_functions_it->rewind();
  while ((min_func= (*min_functions_it)++))
    min_func->reset_and_add();
}


/*
  Update all MAX function results with the newly found value.

  SYNOPSIS
    QUICK_GROUP_MIN_MAX_SELECT::update_max_result()

  DESCRIPTION
    The method iterates through all MAX functions and updates the result value
    of each function by calling Item_sum::reset(), which in turn picks the new
    result value from this->head->record[0], previously updated by
    next_max(). The updated value is stored in a member variable of each of the
    Item_sum objects, depending on the value type.

  IMPLEMENTATION
    The update must be done separately for MIN and MAX, immediately after
    next_max() was called, because both MIN and MAX take their result value
    from the same buffer this->head->record[0] (i.e.  this->record).

  RETURN
    None
*/

void QUICK_GROUP_MIN_MAX_SELECT::update_max_result()
{
  Item_sum *max_func;

  max_functions_it->rewind();
  while ((max_func= (*max_functions_it)++))
    max_func->reset_and_add();
}


/*
  Append comma-separated list of keys this quick select uses to key_names;
  append comma-separated list of corresponding used lengths to used_lengths.

  SYNOPSIS
    QUICK_GROUP_MIN_MAX_SELECT::add_keys_and_lengths()
    key_names    [out] Names of used indexes
    used_lengths [out] Corresponding lengths of the index names

  DESCRIPTION
    This method is used by select_describe to extract the names of the
    indexes used by a quick select.

*/

void QUICK_GROUP_MIN_MAX_SELECT::add_keys_and_lengths(String *key_names,
                                                      String *used_lengths)
{
  bool first= TRUE;

  add_key_and_length(key_names, used_lengths, &first);
}


#ifndef DBUG_OFF

static void print_sel_tree(PARAM *param, SEL_TREE *tree, key_map *tree_map,
                           const char *msg)
{
  SEL_ARG **key,**end;
  int idx;
  char buff[1024];
  DBUG_ENTER("print_sel_tree");

  String tmp(buff,sizeof(buff),&my_charset_bin);
  tmp.length(0);
  for (idx= 0,key=tree->keys, end=key+param->keys ;
       key != end ;
       key++,idx++)
  {
    if (tree_map->is_set(idx))
    {
      uint keynr= param->real_keynr[idx];
      if (tmp.length())
        tmp.append(',');
      tmp.append(param->table->key_info[keynr].name);
    }
  }
  if (!tmp.length())
    tmp.append(STRING_WITH_LEN("(empty)"));

  DBUG_PRINT("info", ("SEL_TREE: 0x%lx (%s)  scans: %s", (long) tree, msg,
                      tmp.c_ptr_safe()));

  DBUG_VOID_RETURN;
}


static void print_ror_scans_arr(TABLE *table, const char *msg,
                                struct st_ror_scan_info **start,
                                struct st_ror_scan_info **end)
{
  DBUG_ENTER("print_ror_scans_arr");

  char buff[1024];
  String tmp(buff,sizeof(buff),&my_charset_bin);
  tmp.length(0);
  for (;start != end; start++)
  {
    if (tmp.length())
      tmp.append(',');
    tmp.append(table->key_info[(*start)->keynr].name);
  }
  if (!tmp.length())
    tmp.append(STRING_WITH_LEN("(empty)"));
  DBUG_PRINT("info", ("ROR key scans (%s): %s", msg, tmp.c_ptr()));
  DBUG_VOID_RETURN;
}


/*****************************************************************************
** Print a quick range for debugging
** TODO:
** This should be changed to use a String to store each row instead
** of locking the DEBUG stream !
*****************************************************************************/

static void
print_key(KEY_PART *key_part, const uchar *key, uint used_length)
{
  char buff[1024];
  const uchar *key_end= key+used_length;
  uint store_length;
  TABLE *table= key_part->field->table;
  my_bitmap_map *old_sets[2];

  dbug_tmp_use_all_columns(table, old_sets, table->read_set, table->write_set);

  for (; key < key_end; key+=store_length, key_part++)
  {
    String tmp(buff,sizeof(buff),&my_charset_bin);
    Field *field=      key_part->field;
    store_length= key_part->store_length;

    if (field->real_maybe_null())
    {
      if (*key)
      {
	fwrite("NULL",sizeof(char),4,DBUG_FILE);
	continue;
      }
      key++;					// Skip null byte
      store_length--;
    }
    field->set_key_image(key, key_part->length);
    if (field->type() == MYSQL_TYPE_BIT)
      (void) field->val_int_as_str(&tmp, 1);
    else
      field->val_str(&tmp);
    fwrite(tmp.ptr(),sizeof(char),tmp.length(),DBUG_FILE);
    if (key+store_length < key_end)
      fputc('/',DBUG_FILE);
  }
  dbug_tmp_restore_column_maps(table->read_set, table->write_set, old_sets);
}


static void print_quick(QUICK_SELECT_I *quick, const key_map *needed_reg)
{
  char buf[MAX_KEY/8+1];
  TABLE *table;
  my_bitmap_map *old_sets[2];
  DBUG_ENTER("print_quick");
  if (!quick)
    DBUG_VOID_RETURN;
  DBUG_LOCK_FILE;

  table= quick->head;
  dbug_tmp_use_all_columns(table, old_sets, table->read_set, table->write_set);
  quick->dbug_dump(0, TRUE);
  dbug_tmp_restore_column_maps(table->read_set, table->write_set, old_sets);

  fprintf(DBUG_FILE,"other_keys: 0x%s:\n", needed_reg->print(buf));

  DBUG_UNLOCK_FILE;
  DBUG_VOID_RETURN;
}


void QUICK_RANGE_SELECT::dbug_dump(int indent, bool verbose)
{
  /* purecov: begin inspected */
  fprintf(DBUG_FILE, "%*squick range select, key %s, length: %d\n",
	  indent, "", head->key_info[index].name, max_used_key_length);

  if (verbose)
  {
    QUICK_RANGE *range;
    QUICK_RANGE **pr= (QUICK_RANGE**)ranges.buffer;
    QUICK_RANGE **end_range= pr + ranges.elements;
    for (; pr != end_range; ++pr)
    {
      fprintf(DBUG_FILE, "%*s", indent + 2, "");
      range= *pr;
      if (!(range->flag & NO_MIN_RANGE))
      {
        print_key(key_parts, range->min_key, range->min_length);
        if (range->flag & NEAR_MIN)
	  fputs(" < ",DBUG_FILE);
        else
	  fputs(" <= ",DBUG_FILE);
      }
      fputs("X",DBUG_FILE);

      if (!(range->flag & NO_MAX_RANGE))
      {
        if (range->flag & NEAR_MAX)
	  fputs(" < ",DBUG_FILE);
        else
	  fputs(" <= ",DBUG_FILE);
        print_key(key_parts, range->max_key, range->max_length);
      }
      fputs("\n",DBUG_FILE);
    }
  }
  /* purecov: end */    
}

void QUICK_INDEX_SORT_SELECT::dbug_dump(int indent, bool verbose)
{
  List_iterator_fast<QUICK_RANGE_SELECT> it(quick_selects);
  QUICK_RANGE_SELECT *quick;
  fprintf(DBUG_FILE, "%*squick index_merge select\n", indent, "");
  fprintf(DBUG_FILE, "%*smerged scans {\n", indent, "");
  while ((quick= it++))
    quick->dbug_dump(indent+2, verbose);
  if (pk_quick_select)
  {
    fprintf(DBUG_FILE, "%*sclustered PK quick:\n", indent, "");
    pk_quick_select->dbug_dump(indent+2, verbose);
  }
  fprintf(DBUG_FILE, "%*s}\n", indent, "");
}

void QUICK_ROR_INTERSECT_SELECT::dbug_dump(int indent, bool verbose)
{
  List_iterator_fast<QUICK_SELECT_WITH_RECORD> it(quick_selects);
  QUICK_SELECT_WITH_RECORD *qr;
  fprintf(DBUG_FILE, "%*squick ROR-intersect select, %scovering\n",
          indent, "", need_to_fetch_row? "":"non-");
  fprintf(DBUG_FILE, "%*smerged scans {\n", indent, "");
  while ((qr= it++))
    qr->quick->dbug_dump(indent+2, verbose);
  if (cpk_quick)
  {
    fprintf(DBUG_FILE, "%*sclustered PK quick:\n", indent, "");
    cpk_quick->dbug_dump(indent+2, verbose);
  }
  fprintf(DBUG_FILE, "%*s}\n", indent, "");
}

void QUICK_ROR_UNION_SELECT::dbug_dump(int indent, bool verbose)
{
  List_iterator_fast<QUICK_SELECT_I> it(quick_selects);
  QUICK_SELECT_I *quick;
  fprintf(DBUG_FILE, "%*squick ROR-union select\n", indent, "");
  fprintf(DBUG_FILE, "%*smerged scans {\n", indent, "");
  while ((quick= it++))
    quick->dbug_dump(indent+2, verbose);
  fprintf(DBUG_FILE, "%*s}\n", indent, "");
}


/*
  Print quick select information to DBUG_FILE.

  SYNOPSIS
    QUICK_GROUP_MIN_MAX_SELECT::dbug_dump()
    indent  Indentation offset
    verbose If TRUE show more detailed output.

  DESCRIPTION
    Print the contents of this quick select to DBUG_FILE. The method also
    calls dbug_dump() for the used quick select if any.

  IMPLEMENTATION
    Caller is responsible for locking DBUG_FILE before this call and unlocking
    it afterwards.

  RETURN
    None
*/

void QUICK_GROUP_MIN_MAX_SELECT::dbug_dump(int indent, bool verbose)
{
  fprintf(DBUG_FILE,
          "%*squick_group_min_max_select: index %s (%d), length: %d\n",
	  indent, "", index_info->name, index, max_used_key_length);
  if (key_infix_len > 0)
  {
    fprintf(DBUG_FILE, "%*susing key_infix with length %d:\n",
            indent, "", key_infix_len);
  }
  if (quick_prefix_select)
  {
    fprintf(DBUG_FILE, "%*susing quick_range_select:\n", indent, "");
    quick_prefix_select->dbug_dump(indent + 2, verbose);
  }
  if (min_max_ranges.elements > 0)
  {
    fprintf(DBUG_FILE, "%*susing %d quick_ranges for MIN/MAX:\n",
            indent, "", min_max_ranges.elements);
  }
}


#endif /* !DBUG_OFF */
<|MERGE_RESOLUTION|>--- conflicted
+++ resolved
@@ -10778,12 +10778,8 @@
     {
       KEY *table_key=quick->head->key_info+quick->index;
       flag=EQ_RANGE;
-<<<<<<< HEAD
-      if ((table_key->flags & HA_NOSAME) && key->part == table_key->user_defined_key_parts-1)
-=======
       if ((table_key->flags & HA_NOSAME) &&
-          key_tree->part == table_key->key_parts-1)
->>>>>>> 2acc01b3
+          key_tree->part == table_key->user_defined_key_parts-1)
       {
         if ((table_key->flags & HA_NULL_PART_KEY) &&
             null_part_in_key(key,
