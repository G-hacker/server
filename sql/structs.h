#ifndef STRUCTS_INCLUDED
#define STRUCTS_INCLUDED

/* Copyright (c) 2000, 2010, Oracle and/or its affiliates. All rights reserved.
   Copyright (c) 2017, MariaDB Corporation.

   This program is free software; you can redistribute it and/or modify
   it under the terms of the GNU General Public License as published by
   the Free Software Foundation; version 2 of the License.

   This program is distributed in the hope that it will be useful,
   but WITHOUT ANY WARRANTY; without even the implied warranty of
   MERCHANTABILITY or FITNESS FOR A PARTICULAR PURPOSE.  See the
   GNU General Public License for more details.

   You should have received a copy of the GNU General Public License
   along with this program; if not, write to the Free Software
   Foundation, Inc., 51 Franklin St, Fifth Floor, Boston, MA 02110-1301  USA */



/* The old structures from unireg */

#include "sql_plugin.h"                         /* plugin_ref */
#include "sql_const.h"                          /* MAX_REFLENGTH */
#include "my_time.h"                   /* enum_mysql_timestamp_type */
#include "thr_lock.h"                  /* thr_lock_type */
#include "my_base.h"                   /* ha_rows, ha_key_alg */
#include <mysql_com.h>                  /* USERNAME_LENGTH */
#include "sql_bitmap.h"

#if MAX_INDEXES <= 64
typedef Bitmap<64>  key_map;          /* Used for finding keys */
#elif MAX_INDEXES > 128
#error "MAX_INDEXES values greater than 128 is not supported."
#else
typedef Bitmap<((MAX_INDEXES+7)/8*8)> key_map; /* Used for finding keys */
#endif

struct TABLE;
class Type_handler;
class Field;
class Index_statistics;

class THD;

typedef struct st_date_time_format {
  uchar positions[8];
  char  time_separator;			/* Separator between hour and minute */
  uint flag;				/* For future */
  LEX_CSTRING format;
} DATE_TIME_FORMAT;


typedef struct st_keyfile_info {	/* used with ha_info() */
  uchar ref[MAX_REFLENGTH];		/* Pointer to current row */
  uchar dupp_ref[MAX_REFLENGTH];	/* Pointer to dupp row */
  uint ref_length;			/* Length of ref (1-8) */
  uint block_size;			/* index block size */
  File filenr;				/* (uniq) filenr for table */
  ha_rows records;			/* Records i datafilen */
  ha_rows deleted;			/* Deleted records */
  ulonglong data_file_length;		/* Length off data file */
  ulonglong max_data_file_length;	/* Length off data file */
  ulonglong index_file_length;
  ulonglong max_index_file_length;
  ulonglong delete_length;		/* Free bytes */
  ulonglong auto_increment_value;
  int errkey,sortkey;			/* Last errorkey and sorted by */
  time_t create_time;			/* When table was created */
  time_t check_time;
  time_t update_time;
  ulong mean_rec_length;		/* physical reclength */
} KEYFILE_INFO;


typedef struct st_key_part_info {	/* Info about a key part */
  Field *field;                         /* the Field object for the indexed
                                           prefix of the original table Field.
                                           NOT necessarily the original Field */
  uint  offset;                         /* Offset in record (from 0) */
  uint  null_offset;                    /* Offset to null_bit in record */
  /* Length of key part in bytes, excluding NULL flag and length bytes */
  uint16 length;
  /* 
    Number of bytes required to store the keypart value. This may be
    different from the "length" field as it also counts
     - possible NULL-flag byte (see HA_KEY_NULL_LENGTH)
     - possible HA_KEY_BLOB_LENGTH bytes needed to store actual value length.
  */
  uint16 store_length;
  uint16 key_type;
  uint16 fieldnr;                       /* Fieldnr begins counting from 1 */
  uint16 key_part_flag;                 /* 0 or HA_REVERSE_SORT */
  uint8 type;
  uint8 null_bit;			/* Position to null_bit */
} KEY_PART_INFO ;

class engine_option_value;
struct ha_index_option_struct;

typedef struct st_key {
  uint	key_length;			/* Tot length of key */
  ulong flags;                          /* dupp key and pack flags */
  uint	user_defined_key_parts;	   /* How many key_parts */
  uint	usable_key_parts; /* Should normally be = user_defined_key_parts */
  uint ext_key_parts;              /* Number of key parts in extended key */
  ulong ext_key_flags;             /* Flags for extended key              */
  /*
    Parts of primary key that are in the extension of this index. 

    Example: if this structure describes idx1, which is defined as 
      INDEX idx1 (pk2, col2)
    and pk is defined as:
      PRIMARY KEY (pk1, pk2)
    then 
      pk1 is in the extension idx1, ext_key_part_map.is_set(0) == true
      pk2 is explicitly present in idx1, it is not in the extension, so
      ext_key_part_map.is_set(1) == false
  */
  key_part_map ext_key_part_map;
<<<<<<< HEAD
  /*
    Bitmap of indexes having common parts with this index
    (only key parts from key definitions are taken into account)
  */
  key_map overlapped;
=======
  LEX_CSTRING name;
>>>>>>> 5b996782
  uint  block_size;
  enum  ha_key_alg algorithm;
  /* 
    The flag is on if statistical data for the index prefixes
    has to be taken from the system statistical tables.
  */
  bool is_statistics_from_stat_tables;
  /*
    Note that parser is used when the table is opened for use, and
    parser_name is used when the table is being created.
  */
  union
  {
    plugin_ref parser;                  /* Fulltext [pre]parser */
    LEX_CSTRING *parser_name;           /* Fulltext [pre]parser name */
  };
  KEY_PART_INFO *key_part;
  /* Unique name for cache;  db + \0 + table_name + \0 + key_name + \0 */
  uchar *cache_name;
  /*
    Array of AVG(#records with the same field value) for 1st ... Nth key part.
    0 means 'not known'.
    For temporary heap tables this member is NULL.
  */
  ulong *rec_per_key;

  /*
    This structure is used for statistical data on the index
    that has been read from the statistical table index_stat
  */ 
  Index_statistics *read_stats;
  /*
    This structure is used for statistical data on the index that
    is collected by the function collect_statistics_for_table
  */
  Index_statistics *collected_stats;
 
  union {
    int  bdb_return_if_eq;
  } handler;
  TABLE *table;
  LEX_CSTRING comment;
  /** reference to the list of options or NULL */
  engine_option_value *option_list;
  ha_index_option_struct *option_struct;                  /* structure with parsed options */

  double actual_rec_per_key(uint i);

} KEY;


struct st_join_table;

typedef struct st_reginfo {		/* Extra info about reg */
  struct st_join_table *join_tab;	/* Used by SELECT() */
  enum thr_lock_type lock_type;		/* How database is used */
  bool not_exists_optimize;
  /*
    TRUE <=> range optimizer found that there is no rows satisfying
    table conditions.
  */
  bool impossible_range;
} REGINFO;


/*
  Originally MySQL used MYSQL_TIME structure inside server only, but since
  4.1 it's exported to user in the new client API. Define aliases for
  new names to keep existing code simple.
*/

typedef enum enum_mysql_timestamp_type timestamp_type;


typedef struct {
  ulong year,month,day,hour;
  ulonglong minute,second,second_part;
  bool neg;
} INTERVAL;


typedef struct st_known_date_time_format {
  const char *format_name;
  const char *date_format;
  const char *datetime_format;
  const char *time_format;
} KNOWN_DATE_TIME_FORMAT;

extern const char *show_comp_option_name[];

typedef int *(*update_var)(THD *, struct st_mysql_show_var *);


struct AUTHID
{
  LEX_CSTRING user, host;
  void init() { memset(this, 0, sizeof(*this)); }
  void copy(MEM_ROOT *root, const LEX_CSTRING *usr, const LEX_CSTRING *host);
  bool is_role() const { return user.str[0] && !host.str[0]; }
  void set_lex_string(LEX_CSTRING *l, char *buf)
  {
    if (is_role())
      *l= user;
    else
    {
      l->str= buf;
      l->length= strxmov(buf, user.str, "@", host.str, NullS) - buf;
    }
  }
  void parse(const char *str, size_t length);
  bool read_from_mysql_proc_row(THD *thd, TABLE *table);
};


struct LEX_USER: public AUTHID
{
  LEX_CSTRING plugin, auth, pwtext;
  void reset_auth()
  {
    pwtext.length= plugin.length= auth.length= 0;
    pwtext.str= 0;
    plugin.str= auth.str= "";
  }
};

/*
  This structure specifies the maximum amount of resources which
  can be consumed by each account. Zero value of a member means
  there is no limit.
*/
typedef struct user_resources {
  /* Maximum number of queries/statements per hour. */
  uint questions;
  /*
     Maximum number of updating statements per hour (which statements are
     updating is defined by sql_command_flags array).
  */
  uint updates;
  /* Maximum number of connections established per hour. */
  uint conn_per_hour;
  /*
    Maximum number of concurrent connections. If -1 then no new
    connections allowed
  */
  int user_conn;
  /* Max query timeout */
  double max_statement_time;

  /*
     Values of this enum and specified_limits member are used by the
     parser to store which user limits were specified in GRANT statement.
  */
  enum {QUERIES_PER_HOUR= 1, UPDATES_PER_HOUR= 2, CONNECTIONS_PER_HOUR= 4,
        USER_CONNECTIONS= 8, MAX_STATEMENT_TIME= 16};
  uint specified_limits;
} USER_RESOURCES;


/*
  This structure is used for counting resources consumed and for checking
  them against specified user limits.
*/
typedef struct  user_conn {
  /*
     Pointer to user+host key (pair separated by '\0') defining the entity
     for which resources are counted (By default it is user account thus
     priv_user/priv_host pair is used. If --old-style-user-limits option
     is enabled, resources are counted for each user+host separately).
  */
  char *user;
  /* Pointer to host part of the key. */
  char *host;
  /**
     The moment of time when per hour counters were reset last time
     (i.e. start of "hour" for conn_per_hour, updates, questions counters).
  */
  ulonglong reset_utime;
  /* Total length of the key. */
  uint len;
  /* Current amount of concurrent connections for this account. */
  int connections;
  /*
     Current number of connections per hour, number of updating statements
     per hour and total number of statements per hour for this account.
  */
  uint conn_per_hour, updates, questions;
  /* Maximum amount of resources which account is allowed to consume. */
  USER_RESOURCES user_resources;
} USER_CONN;

typedef struct st_user_stats
{
  char user[MY_MAX(USERNAME_LENGTH, LIST_PROCESS_HOST_LEN) + 1];
  // Account name the user is mapped to when this is a user from mapped_user.
  // Otherwise, the same value as user.
  char priv_user[MY_MAX(USERNAME_LENGTH, LIST_PROCESS_HOST_LEN) + 1];
  uint user_name_length;
  uint total_connections;
  uint total_ssl_connections;
  uint concurrent_connections;
  time_t connected_time;  // in seconds
  ha_rows rows_read, rows_sent;
  ha_rows rows_updated, rows_deleted, rows_inserted;
  ulonglong bytes_received;
  ulonglong bytes_sent;
  ulonglong binlog_bytes_written;
  ulonglong select_commands, update_commands, other_commands;
  ulonglong commit_trans, rollback_trans;
  ulonglong denied_connections, lost_connections, max_statement_time_exceeded;
  ulonglong access_denied_errors;
  ulonglong empty_queries;
  double busy_time;       // in seconds
  double cpu_time;        // in seconds
} USER_STATS;

typedef struct st_table_stats
{
  char table[NAME_LEN * 2 + 2];  // [db] + '\0' + [table] + '\0'
  size_t table_name_length;
  ulonglong rows_read, rows_changed;
  ulonglong rows_changed_x_indexes;
  /* Stores enum db_type, but forward declarations cannot be done */
  int engine_type;
} TABLE_STATS;

typedef struct st_index_stats
{
  // [db] + '\0' + [table] + '\0' + [index] + '\0'
  char index[NAME_LEN * 3 + 3];
  size_t index_name_length;                       /* Length of 'index' */
  ulonglong rows_read;
} INDEX_STATS;


	/* Bits in form->update */
#define REG_MAKE_DUPP		1U	/* Make a copy of record when read */
#define REG_NEW_RECORD		2U	/* Write a new record if not found */
#define REG_UPDATE		4U	/* Uppdate record */
#define REG_DELETE		8U	/* Delete found record */
#define REG_PROG		16U	/* User is updating database */
#define REG_CLEAR_AFTER_WRITE	32U
#define REG_MAY_BE_UPDATED	64U
#define REG_AUTO_UPDATE		64U	/* Used in D-forms for scroll-tables */
#define REG_OVERWRITE		128U
#define REG_SKIP_DUP		256U

	/* Bits in form->status */
#define STATUS_NO_RECORD	(1U+2U)	/* Record isn't usable */
#define STATUS_GARBAGE		1U
#define STATUS_NOT_FOUND	2U	/* No record in database when needed */
#define STATUS_NO_PARENT	4U	/* Parent record wasn't found */
#define STATUS_NOT_READ		8U	/* Record isn't read */
#define STATUS_UPDATED		16U	/* Record is updated by formula */
#define STATUS_NULL_ROW		32U	/* table->null_row is set */
#define STATUS_DELETED		64U

/*
  Such interval is "discrete": it is the set of
  { auto_inc_interval_min + k * increment,
    0 <= k <= (auto_inc_interval_values-1) }
  Where "increment" is maintained separately by the user of this class (and is
  currently only thd->variables.auto_increment_increment).
  It mustn't derive from Sql_alloc, because SET INSERT_ID needs to
  allocate memory which must stay allocated for use by the next statement.
*/
class Discrete_interval {
private:
  ulonglong interval_min;
  ulonglong interval_values;
  ulonglong  interval_max;    // excluded bound. Redundant.
public:
  Discrete_interval *next;    // used when linked into Discrete_intervals_list
  void replace(ulonglong start, ulonglong val, ulonglong incr)
  {
    interval_min=    start;
    interval_values= val;
    interval_max=    (val == ULONGLONG_MAX) ? val : start + val * incr;
  }
  Discrete_interval(ulonglong start, ulonglong val, ulonglong incr) :
    next(NULL) { replace(start, val, incr); };
  Discrete_interval() : next(NULL) { replace(0, 0, 0); };
  ulonglong minimum() const { return interval_min;    };
  ulonglong values()  const { return interval_values; };
  ulonglong maximum() const { return interval_max;    };
  /*
    If appending [3,5] to [1,2], we merge both in [1,5] (they should have the
    same increment for that, user of the class has to ensure that). That is
    just a space optimization. Returns 0 if merge succeeded.
  */
  bool merge_if_contiguous(ulonglong start, ulonglong val, ulonglong incr)
  {
    if (interval_max == start)
    {
      if (val == ULONGLONG_MAX)
      {
        interval_values=   interval_max= val;
      }
      else
      {
        interval_values+=  val;
        interval_max=      start + val * incr;
      }
      return 0;
    }
    return 1;
  };
};

/* List of Discrete_interval objects */
class Discrete_intervals_list {
private:
  Discrete_interval        *head;
  Discrete_interval        *tail;
  /*
    When many intervals are provided at the beginning of the execution of a
    statement (in a replication slave or SET INSERT_ID), "current" points to
    the interval being consumed by the thread now (so "current" goes from
    "head" to "tail" then to NULL).
  */
  Discrete_interval        *current;
  uint                  elements; // number of elements
  void set_members(Discrete_interval *h, Discrete_interval *t,
                   Discrete_interval *c, uint el)
  {  
    head= h;
    tail= t;
    current= c;
    elements= el;
  }
  void operator=(Discrete_intervals_list &);  /* prevent use of these */
  Discrete_intervals_list(const Discrete_intervals_list &);

public:
  Discrete_intervals_list() : head(NULL), current(NULL), elements(0) {};
  void empty_no_free()
  {
    set_members(NULL, NULL, NULL, 0);
  }
  void empty()
  {
    for (Discrete_interval *i= head; i;)
    {
      Discrete_interval *next= i->next;
      delete i;
      i= next;
    }
    empty_no_free();
  }
  void copy_shallow(const Discrete_intervals_list * dli)
  {
    head= dli->get_head();
    tail= dli->get_tail();
    current= dli->get_current();
    elements= dli->nb_elements();
  }
  void swap (Discrete_intervals_list * dli)
  {
    Discrete_interval *h, *t, *c;
    uint el;
    h= dli->get_head();
    t= dli->get_tail();
    c= dli->get_current();
    el= dli->nb_elements();
    dli->copy_shallow(this);
    set_members(h, t, c, el);
  }
  const Discrete_interval* get_next()
  {
    Discrete_interval *tmp= current;
    if (current != NULL)
      current= current->next;
    return tmp;
  }
  ~Discrete_intervals_list() { empty(); };
  bool append(ulonglong start, ulonglong val, ulonglong incr);
  bool append(Discrete_interval *interval);
  ulonglong minimum()     const { return (head ? head->minimum() : 0); };
  ulonglong maximum()     const { return (head ? tail->maximum() : 0); };
  uint      nb_elements() const { return elements; }
  Discrete_interval* get_head() const { return head; };
  Discrete_interval* get_tail() const { return tail; };
  Discrete_interval* get_current() const { return current; };
};


/*
  DDL options:
  - CREATE IF NOT EXISTS
  - DROP IF EXISTS
  - CREATE LIKE
  - REPLACE
*/
struct DDL_options_st
{
public:
  enum Options
  {
    OPT_NONE= 0,
    OPT_IF_NOT_EXISTS= 2,              // CREATE TABLE IF NOT EXISTS
    OPT_LIKE= 4,                       // CREATE TABLE LIKE
    OPT_OR_REPLACE= 16,                // CREATE OR REPLACE TABLE
    OPT_OR_REPLACE_SLAVE_GENERATED= 32,// REPLACE was added on slave, it was
                                       // not in the original query on master.
    OPT_IF_EXISTS= 64
  };

private:
  Options m_options;

public:
  Options create_like_options() const
  {
    return (DDL_options_st::Options)
           (((uint) m_options) & (OPT_IF_NOT_EXISTS | OPT_OR_REPLACE));
  }
  void init() { m_options= OPT_NONE; }
  void init(Options options) { m_options= options; }
  void set(Options other)
  {
    m_options= other;
  }
  void set(const DDL_options_st other)
  {
    m_options= other.m_options;
  }
  bool if_not_exists() const { return m_options & OPT_IF_NOT_EXISTS; }
  bool or_replace() const { return m_options & OPT_OR_REPLACE; }
  bool or_replace_slave_generated() const
  { return m_options & OPT_OR_REPLACE_SLAVE_GENERATED; }
  bool like() const { return m_options & OPT_LIKE; }
  bool if_exists() const { return m_options & OPT_IF_EXISTS; }
  void add(const DDL_options_st::Options other)
  {
    m_options= (Options) ((uint) m_options | (uint) other);
  }
  void add(const DDL_options_st &other)
  {
    add(other.m_options);
  }
  DDL_options_st operator|(const DDL_options_st &other)
  {
    add(other.m_options);
    return *this;
  }
  DDL_options_st operator|=(DDL_options_st::Options other)
  {
    add(other);
    return *this;
  }
};


class DDL_options: public DDL_options_st
{
public:
  DDL_options() { init(); }
  DDL_options(Options options) { init(options); }
  DDL_options(const DDL_options_st &options)
  { DDL_options_st::operator=(options); }
};


struct Lex_length_and_dec_st
{
private:
  const char *m_length;
  const char *m_dec;
public:
  void set(const char *length, const char *dec)
  {
    m_length= length;
    m_dec= dec;
  }
  const char *length() const { return m_length; }
  const char *dec() const { return m_dec; }
};


struct Lex_field_type_st: public Lex_length_and_dec_st
{
private:
  const Type_handler *m_handler;
  void set(const Type_handler *handler, const char *length, const char *dec)
  {
    m_handler= handler;
    Lex_length_and_dec_st::set(length, dec);
  }
public:
  void set(const Type_handler *handler, Lex_length_and_dec_st length_and_dec)
  {
    m_handler= handler;
    Lex_length_and_dec_st::operator=(length_and_dec);
  }
  void set(const Type_handler *handler, const char *length)
  {
    set(handler, length, 0);
  }
  void set(const Type_handler *handler)
  {
    set(handler, 0, 0);
  }
  const Type_handler *type_handler() const { return m_handler; }
};


struct Lex_dyncol_type_st: public Lex_length_and_dec_st
{
private:
  int m_type; // enum_dynamic_column_type is not visible here, so use int
public:
  void set(int type, const char *length, const char *dec)
  {
    m_type= type;
    Lex_length_and_dec_st::set(length, dec);
  }
  void set(int type, Lex_length_and_dec_st length_and_dec)
  {
    m_type= type;
    Lex_length_and_dec_st::operator=(length_and_dec);
  }
  void set(int type, const char *length)
  {
    set(type, length, 0);
  }
  void set(int type)
  {
    set(type, 0, 0);
  }
  int dyncol_type() const { return m_type; }
};


struct Lex_spblock_handlers_st
{
public:
  int hndlrs;
  void init(int count) { hndlrs= count; }
};


struct Lex_spblock_st: public Lex_spblock_handlers_st
{
public:
  int vars;
  int conds;
  int curs;
  void init()
  {
    vars= conds= hndlrs= curs= 0;
  }
  void init_using_vars(uint nvars)
  {
    vars= nvars;
    conds= hndlrs= curs= 0;
  }
  void join(const Lex_spblock_st &b1, const Lex_spblock_st &b2)
  {
    vars= b1.vars + b2.vars;
    conds= b1.conds + b2.conds;
    hndlrs= b1.hndlrs + b2.hndlrs;
    curs= b1.curs + b2.curs;
  }
};


class Lex_spblock: public Lex_spblock_st
{
public:
  Lex_spblock() { init(); }
  Lex_spblock(const Lex_spblock_handlers_st &other)
  {
    vars= conds= curs= 0;
    hndlrs= other.hndlrs;
  }
};


struct Lex_for_loop_bounds_st
{
public:
  class sp_assignment_lex *m_index;  // The first iteration value (or cursor)
  class sp_assignment_lex *m_target_bound; // The last iteration value
  int8 m_direction;
  bool m_implicit_cursor;
  bool is_for_loop_cursor() const { return m_target_bound == NULL; }
};


class Lex_for_loop_bounds_intrange: public Lex_for_loop_bounds_st
{
public:
  Lex_for_loop_bounds_intrange(int8 direction,
                               class sp_assignment_lex *left_expr,
                               class sp_assignment_lex *right_expr)
  {
    m_direction= direction;
    m_index=        direction > 0 ? left_expr  : right_expr;
    m_target_bound= direction > 0 ? right_expr : left_expr;
    m_implicit_cursor= false;
  }
};


struct Lex_for_loop_st
{
public:
  class sp_variable *m_index;  // The first iteration value (or cursor)
  class sp_variable *m_target_bound; // The last iteration value
  int m_cursor_offset;
  int8 m_direction;
  bool m_implicit_cursor;
  void init()
  {
    m_index= 0;
    m_target_bound= 0;
    m_direction= 0;
    m_implicit_cursor= false;
  }
  void init(const Lex_for_loop_st &other)
  {
    *this= other;
  }
  bool is_for_loop_cursor() const { return m_target_bound == NULL; }
  bool is_for_loop_explicit_cursor() const
  {
    return is_for_loop_cursor() && !m_implicit_cursor;
  }
};


enum trim_spec { TRIM_LEADING, TRIM_TRAILING, TRIM_BOTH };

struct Lex_trim_st
{
  Item *m_remove;
  Item *m_source;
  trim_spec m_spec;
public:
  void set(trim_spec spec, Item *remove, Item *source)
  {
    m_spec= spec;
    m_remove= remove;
    m_source= source;
  }
  void set(trim_spec spec, Item *source)
  {
    set(spec, NULL, source);
  }
  Item *make_item_func_trim_std(THD *thd) const;
  Item *make_item_func_trim_oracle(THD *thd) const;
  Item *make_item_func_trim(THD *thd) const;
};


class Lex_trim: public Lex_trim_st
{
public:
  Lex_trim(trim_spec spec, Item *source) { set(spec, source); }
};


class st_select_lex;

class Lex_select_lock
{
public:
  struct
  {
    uint defined_lock:1;
    uint update_lock:1;
    uint defined_timeout:1;
  };
  ulong timeout;


  void empty()
  {
    defined_lock= update_lock= defined_timeout= FALSE;
    timeout= 0;
  }
  void set_to(st_select_lex *sel);
};

class Lex_select_limit
{
public:
  bool explicit_limit;
  Item *select_limit, *offset_limit;

  void empty()
  {
    explicit_limit= FALSE;
    select_limit= offset_limit= NULL;
  }
};

struct st_order;

class Load_data_param
{
protected:
  CHARSET_INFO *m_charset;   // Character set of the file
  ulonglong m_fixed_length;  // Sum of target field lengths for fixed format
  bool m_is_fixed_length;
  bool m_use_blobs;
public:
  Load_data_param(CHARSET_INFO *cs, bool is_fixed_length):
    m_charset(cs),
    m_fixed_length(0),
    m_is_fixed_length(is_fixed_length),
    m_use_blobs(false)
  { }
  bool add_outvar_field(THD *thd, const Field *field);
  bool add_outvar_user_var(THD *thd);
  CHARSET_INFO *charset() const { return m_charset; }
  bool is_fixed_length() const { return m_is_fixed_length; }
  bool use_blobs() const { return m_use_blobs; }
};


class Load_data_outvar
{
public:
  virtual ~Load_data_outvar() {}
  virtual bool load_data_set_null(THD *thd, const Load_data_param *param)= 0;
  virtual bool load_data_set_value(THD *thd, const char *pos, uint length,
                                   const Load_data_param *param)= 0;
  virtual bool load_data_set_no_data(THD *thd, const Load_data_param *param)= 0;
  virtual void load_data_print_for_log_event(THD *thd, class String *to) const= 0;
  virtual bool load_data_add_outvar(THD *thd, Load_data_param *param) const= 0;
  virtual uint load_data_fixed_length() const= 0;
};


class Timeval: public timeval
{
protected:
  Timeval() { }
public:
  Timeval(my_time_t sec, ulong usec)
  {
    tv_sec= sec;
    tv_usec= usec;
  }
  explicit Timeval(const timeval &tv)
   :timeval(tv)
  { }
};


#endif /* STRUCTS_INCLUDED */<|MERGE_RESOLUTION|>--- conflicted
+++ resolved
@@ -119,15 +119,12 @@
       ext_key_part_map.is_set(1) == false
   */
   key_part_map ext_key_part_map;
-<<<<<<< HEAD
   /*
     Bitmap of indexes having common parts with this index
     (only key parts from key definitions are taken into account)
   */
   key_map overlapped;
-=======
   LEX_CSTRING name;
->>>>>>> 5b996782
   uint  block_size;
   enum  ha_key_alg algorithm;
   /* 
