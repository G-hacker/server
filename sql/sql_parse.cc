/* Copyright (c) 2000, 2017, Oracle and/or its affiliates.
   Copyright (c) 2008, 2021, MariaDB

   This program is free software; you can redistribute it and/or modify
   it under the terms of the GNU General Public License as published by
   the Free Software Foundation; version 2 of the License.

   This program is distributed in the hope that it will be useful,
   but WITHOUT ANY WARRANTY; without even the implied warranty of
   MERCHANTABILITY or FITNESS FOR A PARTICULAR PURPOSE.  See the
   GNU General Public License for more details.

   You should have received a copy of the GNU General Public License
   along with this program; if not, write to the Free Software
   Foundation, Inc., 51 Franklin St, Fifth Floor, Boston, MA  02110-1335  USA */

#define MYSQL_LEX 1
#include "mariadb.h"
#include "sql_priv.h"
#include "sql_parse.h"        // sql_kill, *_precheck, *_prepare
#include "lock.h"             // try_transactional_lock,
                              // check_transactional_lock,
                              // set_handler_table_locks,
                              // lock_global_read_lock,
                              // make_global_read_lock_block_commit
#include "sql_base.h"         // open_tables, open_and_lock_tables,
                              // lock_tables, unique_table,
                              // close_thread_tables, is_temporary_table
                              // table_cache.h
#include "sql_cache.h"        // QUERY_CACHE_FLAGS_SIZE, query_cache_*
#include "sql_show.h"         // mysqld_list_*, mysqld_show_*,
                              // calc_sum_of_all_status
#include "mysqld.h"
#include "sql_locale.h"                         // my_locale_en_US
#include "log.h"                                // flush_error_log
#include "sql_view.h"         // mysql_create_view, mysql_drop_view
#include "sql_delete.h"       // mysql_delete
#include "sql_insert.h"       // mysql_insert
#include "sql_update.h"       // mysql_update, mysql_multi_update
#include "sql_partition.h"    // struct partition_info
#include "sql_db.h"           // mysql_change_db, mysql_create_db,
                              // mysql_rm_db, mysql_upgrade_db,
                              // mysql_alter_db,
                              // check_db_dir_existence,
                              // my_dbopt_cleanup
#include "sql_table.h"        // mysql_create_like_table,
                              // mysql_create_table,
                              // mysql_alter_table,
                              // mysql_backup_table,
                              // mysql_restore_table
#include "sql_reload.h"       // reload_acl_and_cache
#include "sql_admin.h"        // mysql_assign_to_keycache
#include "sql_connect.h"      // decrease_user_connections,
                              // check_mqh,
                              // reset_mqh
#include "sql_rename.h"       // mysql_rename_tables
#include "sql_tablespace.h"   // mysql_alter_tablespace
#include "hostname.h"         // hostname_cache_refresh
#include "sql_acl.h"          // *_ACL, check_grant, is_acl_user,
                              // has_any_table_level_privileges,
                              // mysql_drop_user, mysql_rename_user,
                              // check_grant_routine,
                              // mysql_routine_grant,
                              // mysql_show_grants,
                              // sp_grant_privileges, ...
#include "sql_test.h"         // mysql_print_status
#include "sql_select.h"       // handle_select, mysql_select,
                              // mysql_explain_union
#include "sql_load.h"         // mysql_load
#include "sql_servers.h"      // create_servers, alter_servers,
                              // drop_servers, servers_reload
#include "sql_handler.h"      // mysql_ha_open, mysql_ha_close,
                              // mysql_ha_read
#include "sql_binlog.h"       // mysql_client_binlog_statement
#include "sql_do.h"           // mysql_do
#include "sql_help.h"         // mysqld_help
#include "rpl_constants.h"    // Incident, INCIDENT_LOST_EVENTS
#include "log_event.h"
#include "sql_repl.h"
#include "rpl_filter.h"
#include "repl_failsafe.h"
#include <m_ctype.h>
#include <myisam.h>
#include <my_dir.h>
#include "rpl_mi.h"

#include "sql_digest.h"

#include "sp_head.h"
#include "sp.h"
#include "sp_cache.h"
#include "events.h"
#include "sql_trigger.h"
#include "transaction.h"
#include "sql_audit.h"
#include "sql_prepare.h"
#include "sql_cte.h"
#include "debug_sync.h"
#include "probes_mysql.h"
#include "set_var.h"
#include "sql_bootstrap.h"
#include "sql_sequence.h"
#include "opt_trace.h"

#include "my_json_writer.h" 

#define PRIV_LOCK_TABLES (SELECT_ACL | LOCK_TABLES_ACL)

#define FLAGSTR(V,F) ((V)&(F)?#F" ":"")

#ifdef WITH_ARIA_STORAGE_ENGINE
#include "../storage/maria/ha_maria.h"
#endif

#include "wsrep.h"
#include "wsrep_mysqld.h"
#ifdef WITH_WSREP
#include "wsrep_thd.h"
#include "wsrep_trans_observer.h" /* wsrep transaction hooks */

static bool wsrep_mysql_parse(THD *thd, char *rawbuf, uint length,
                              Parser_state *parser_state,
                              bool is_com_multi,
                              bool is_next_command);

#endif /* WITH_WSREP */
/**
  @defgroup Runtime_Environment Runtime Environment
  @{
*/

static bool execute_sqlcom_select(THD *thd, TABLE_LIST *all_tables);
static void sql_kill(THD *thd, longlong id, killed_state state, killed_type type);
static void sql_kill_user(THD *thd, LEX_USER *user, killed_state state);
static bool lock_tables_precheck(THD *thd, TABLE_LIST *tables);
static bool execute_show_status(THD *, TABLE_LIST *);
static bool check_rename_table(THD *, TABLE_LIST *, TABLE_LIST *);

const char *any_db="*any*";	// Special symbol for check_access

const LEX_CSTRING command_name[257]={
  { STRING_WITH_LEN("Sleep") },           //0
  { STRING_WITH_LEN("Quit") },            //1
  { STRING_WITH_LEN("Init DB") },         //2
  { STRING_WITH_LEN("Query") },           //3
  { STRING_WITH_LEN("Field List") },      //4
  { STRING_WITH_LEN("Create DB") },       //5
  { STRING_WITH_LEN("Drop DB") },         //6
  { STRING_WITH_LEN("Refresh") },         //7
  { STRING_WITH_LEN("Shutdown") },        //8
  { STRING_WITH_LEN("Statistics") },      //9
  { STRING_WITH_LEN("Processlist") },     //10
  { STRING_WITH_LEN("Connect") },         //11
  { STRING_WITH_LEN("Kill") },            //12
  { STRING_WITH_LEN("Debug") },           //13
  { STRING_WITH_LEN("Ping") },            //14
  { STRING_WITH_LEN("Time") },            //15
  { STRING_WITH_LEN("Delayed insert") },  //16
  { STRING_WITH_LEN("Change user") },     //17
  { STRING_WITH_LEN("Binlog Dump") },     //18
  { STRING_WITH_LEN("Table Dump") },      //19
  { STRING_WITH_LEN("Connect Out") },     //20
  { STRING_WITH_LEN("Register Slave") },  //21
  { STRING_WITH_LEN("Prepare") },         //22
  { STRING_WITH_LEN("Execute") },         //23
  { STRING_WITH_LEN("Long Data") },       //24
  { STRING_WITH_LEN("Close stmt") },      //25
  { STRING_WITH_LEN("Reset stmt") },      //26
  { STRING_WITH_LEN("Set option") },      //27
  { STRING_WITH_LEN("Fetch") },           //28
  { STRING_WITH_LEN("Daemon") },          //29
  { STRING_WITH_LEN("Unimpl get tid") },  //30
  { STRING_WITH_LEN("Reset connection") },//31
  { 0, 0 }, //32
  { 0, 0 }, //33
  { 0, 0 }, //34
  { 0, 0 }, //35
  { 0, 0 }, //36
  { 0, 0 }, //37
  { 0, 0 }, //38
  { 0, 0 }, //39
  { 0, 0 }, //40
  { 0, 0 }, //41
  { 0, 0 }, //42
  { 0, 0 }, //43
  { 0, 0 }, //44
  { 0, 0 }, //45
  { 0, 0 }, //46
  { 0, 0 }, //47
  { 0, 0 }, //48
  { 0, 0 }, //49
  { 0, 0 }, //50
  { 0, 0 }, //51
  { 0, 0 }, //52
  { 0, 0 }, //53
  { 0, 0 }, //54
  { 0, 0 }, //55
  { 0, 0 }, //56
  { 0, 0 }, //57
  { 0, 0 }, //58
  { 0, 0 }, //59
  { 0, 0 }, //60
  { 0, 0 }, //61
  { 0, 0 }, //62
  { 0, 0 }, //63
  { 0, 0 }, //64
  { 0, 0 }, //65
  { 0, 0 }, //66
  { 0, 0 }, //67
  { 0, 0 }, //68
  { 0, 0 }, //69
  { 0, 0 }, //70
  { 0, 0 }, //71
  { 0, 0 }, //72
  { 0, 0 }, //73
  { 0, 0 }, //74
  { 0, 0 }, //75
  { 0, 0 }, //76
  { 0, 0 }, //77
  { 0, 0 }, //78
  { 0, 0 }, //79
  { 0, 0 }, //80
  { 0, 0 }, //81
  { 0, 0 }, //82
  { 0, 0 }, //83
  { 0, 0 }, //84
  { 0, 0 }, //85
  { 0, 0 }, //86
  { 0, 0 }, //87
  { 0, 0 }, //88
  { 0, 0 }, //89
  { 0, 0 }, //90
  { 0, 0 }, //91
  { 0, 0 }, //92
  { 0, 0 }, //93
  { 0, 0 }, //94
  { 0, 0 }, //95
  { 0, 0 }, //96
  { 0, 0 }, //97
  { 0, 0 }, //98
  { 0, 0 }, //99
  { 0, 0 }, //100
  { 0, 0 }, //101
  { 0, 0 }, //102
  { 0, 0 }, //103
  { 0, 0 }, //104
  { 0, 0 }, //105
  { 0, 0 }, //106
  { 0, 0 }, //107
  { 0, 0 }, //108
  { 0, 0 }, //109
  { 0, 0 }, //110
  { 0, 0 }, //111
  { 0, 0 }, //112
  { 0, 0 }, //113
  { 0, 0 }, //114
  { 0, 0 }, //115
  { 0, 0 }, //116
  { 0, 0 }, //117
  { 0, 0 }, //118
  { 0, 0 }, //119
  { 0, 0 }, //120
  { 0, 0 }, //121
  { 0, 0 }, //122
  { 0, 0 }, //123
  { 0, 0 }, //124
  { 0, 0 }, //125
  { 0, 0 }, //126
  { 0, 0 }, //127
  { 0, 0 }, //128
  { 0, 0 }, //129
  { 0, 0 }, //130
  { 0, 0 }, //131
  { 0, 0 }, //132
  { 0, 0 }, //133
  { 0, 0 }, //134
  { 0, 0 }, //135
  { 0, 0 }, //136
  { 0, 0 }, //137
  { 0, 0 }, //138
  { 0, 0 }, //139
  { 0, 0 }, //140
  { 0, 0 }, //141
  { 0, 0 }, //142
  { 0, 0 }, //143
  { 0, 0 }, //144
  { 0, 0 }, //145
  { 0, 0 }, //146
  { 0, 0 }, //147
  { 0, 0 }, //148
  { 0, 0 }, //149
  { 0, 0 }, //150
  { 0, 0 }, //151
  { 0, 0 }, //152
  { 0, 0 }, //153
  { 0, 0 }, //154
  { 0, 0 }, //155
  { 0, 0 }, //156
  { 0, 0 }, //157
  { 0, 0 }, //158
  { 0, 0 }, //159
  { 0, 0 }, //160
  { 0, 0 }, //161
  { 0, 0 }, //162
  { 0, 0 }, //163
  { 0, 0 }, //164
  { 0, 0 }, //165
  { 0, 0 }, //166
  { 0, 0 }, //167
  { 0, 0 }, //168
  { 0, 0 }, //169
  { 0, 0 }, //170
  { 0, 0 }, //171
  { 0, 0 }, //172
  { 0, 0 }, //173
  { 0, 0 }, //174
  { 0, 0 }, //175
  { 0, 0 }, //176
  { 0, 0 }, //177
  { 0, 0 }, //178
  { 0, 0 }, //179
  { 0, 0 }, //180
  { 0, 0 }, //181
  { 0, 0 }, //182
  { 0, 0 }, //183
  { 0, 0 }, //184
  { 0, 0 }, //185
  { 0, 0 }, //186
  { 0, 0 }, //187
  { 0, 0 }, //188
  { 0, 0 }, //189
  { 0, 0 }, //190
  { 0, 0 }, //191
  { 0, 0 }, //192
  { 0, 0 }, //193
  { 0, 0 }, //194
  { 0, 0 }, //195
  { 0, 0 }, //196
  { 0, 0 }, //197
  { 0, 0 }, //198
  { 0, 0 }, //199
  { 0, 0 }, //200
  { 0, 0 }, //201
  { 0, 0 }, //202
  { 0, 0 }, //203
  { 0, 0 }, //204
  { 0, 0 }, //205
  { 0, 0 }, //206
  { 0, 0 }, //207
  { 0, 0 }, //208
  { 0, 0 }, //209
  { 0, 0 }, //210
  { 0, 0 }, //211
  { 0, 0 }, //212
  { 0, 0 }, //213
  { 0, 0 }, //214
  { 0, 0 }, //215
  { 0, 0 }, //216
  { 0, 0 }, //217
  { 0, 0 }, //218
  { 0, 0 }, //219
  { 0, 0 }, //220
  { 0, 0 }, //221
  { 0, 0 }, //222
  { 0, 0 }, //223
  { 0, 0 }, //224
  { 0, 0 }, //225
  { 0, 0 }, //226
  { 0, 0 }, //227
  { 0, 0 }, //228
  { 0, 0 }, //229
  { 0, 0 }, //230
  { 0, 0 }, //231
  { 0, 0 }, //232
  { 0, 0 }, //233
  { 0, 0 }, //234
  { 0, 0 }, //235
  { 0, 0 }, //236
  { 0, 0 }, //237
  { 0, 0 }, //238
  { 0, 0 }, //239
  { 0, 0 }, //240
  { 0, 0 }, //241
  { 0, 0 }, //242
  { 0, 0 }, //243
  { 0, 0 }, //244
  { 0, 0 }, //245
  { 0, 0 }, //246
  { 0, 0 }, //247
  { 0, 0 }, //248
  { 0, 0 }, //249
  { STRING_WITH_LEN("Bulk_execute") }, //250
  { STRING_WITH_LEN("Slave_worker") }, //251
  { STRING_WITH_LEN("Slave_IO") }, //252
  { STRING_WITH_LEN("Slave_SQL") }, //253
  { STRING_WITH_LEN("Com_multi") }, //254
  { STRING_WITH_LEN("Error") }  // Last command number 255
};

#ifdef HAVE_REPLICATION
/**
  Returns true if all tables should be ignored.
*/
inline bool all_tables_not_ok(THD *thd, TABLE_LIST *tables)
{
  Rpl_filter *rpl_filter= thd->system_thread_info.rpl_sql_info->rpl_filter;
  return rpl_filter->is_on() && tables && !thd->spcont &&
         !rpl_filter->tables_ok(thd->db.str, tables);
}
#endif


static bool some_non_temp_table_to_be_updated(THD *thd, TABLE_LIST *tables)
{
  for (TABLE_LIST *table= tables; table; table= table->next_global)
  {
    DBUG_ASSERT(table->db.str && table->table_name.str);
    if (table->updating && !thd->find_tmp_table_share(table))
      return 1;
  }
  return 0;
}


/*
  Check whether the statement implicitly commits an active transaction.

  @param thd    Thread handle.
  @param mask   Bitmask used for the SQL command match.

  @return 0     No implicit commit
  @return 1     Do a commit
*/
bool stmt_causes_implicit_commit(THD *thd, uint mask)
{
  LEX *lex= thd->lex;
  bool skip= FALSE;
  DBUG_ENTER("stmt_causes_implicit_commit");

  if (!(sql_command_flags[lex->sql_command] & mask))
    DBUG_RETURN(FALSE);

  switch (lex->sql_command) {
  case SQLCOM_DROP_TABLE:
  case SQLCOM_DROP_SEQUENCE:
    skip= (lex->tmp_table() ||
           (thd->variables.option_bits & OPTION_GTID_BEGIN));
    break;
  case SQLCOM_ALTER_TABLE:
  case SQLCOM_ALTER_SEQUENCE:
    /* If ALTER TABLE of non-temporary table, do implicit commit */
    skip= (lex->tmp_table());
    break;
  case SQLCOM_CREATE_TABLE:
  case SQLCOM_CREATE_SEQUENCE:
    /*
      If CREATE TABLE of non-temporary table and the table is not part
      if a BEGIN GTID ... COMMIT group, do a implicit commit.
      This ensures that CREATE ... SELECT will in the same GTID group on the
      master and slave.
    */
    skip= (lex->tmp_table() ||
           (thd->variables.option_bits & OPTION_GTID_BEGIN));
    break;
  case SQLCOM_SET_OPTION:
    skip= lex->autocommit ? FALSE : TRUE;
    break;
  default:
    break;
  }

  DBUG_RETURN(!skip);
}


/**
  Mark all commands that somehow changes a table.

  This is used to check number of updates / hour.

  sql_command is actually set to SQLCOM_END sometimes
  so we need the +1 to include it in the array.

  See COMMAND_FLAG_xxx for different type of commands
     2  - query that returns meaningful ROW_COUNT() -
          a number of modified rows
*/

uint sql_command_flags[SQLCOM_END+1];
uint server_command_flags[COM_END+1];

void init_update_queries(void)
{
  /* Initialize the server command flags array. */
  memset(server_command_flags, 0, sizeof(server_command_flags));

  server_command_flags[COM_STATISTICS]= CF_SKIP_QUERY_ID | CF_SKIP_QUESTIONS | CF_SKIP_WSREP_CHECK;
  server_command_flags[COM_PING]=       CF_SKIP_QUERY_ID | CF_SKIP_QUESTIONS | CF_SKIP_WSREP_CHECK | CF_NO_COM_MULTI;

  server_command_flags[COM_QUIT]= CF_SKIP_WSREP_CHECK;
  server_command_flags[COM_PROCESS_INFO]= CF_SKIP_WSREP_CHECK;
  server_command_flags[COM_PROCESS_KILL]= CF_SKIP_WSREP_CHECK;
  server_command_flags[COM_SHUTDOWN]= CF_SKIP_WSREP_CHECK;
  server_command_flags[COM_SLEEP]= CF_SKIP_WSREP_CHECK;
  server_command_flags[COM_TIME]= CF_SKIP_WSREP_CHECK;
  server_command_flags[COM_INIT_DB]= CF_SKIP_WSREP_CHECK;
  server_command_flags[COM_END]= CF_SKIP_WSREP_CHECK;
  for (uint i= COM_MDB_GAP_BEG; i <= COM_MDB_GAP_END; i++)
  {
    server_command_flags[i]= CF_SKIP_WSREP_CHECK;
  }

  /*
    COM_QUERY, COM_SET_OPTION and COM_STMT_XXX are allowed to pass the early
    COM_xxx filter, they're checked later in mysql_execute_command().
  */
  server_command_flags[COM_QUERY]= CF_SKIP_WSREP_CHECK;
  server_command_flags[COM_SET_OPTION]= CF_SKIP_WSREP_CHECK;
  server_command_flags[COM_STMT_PREPARE]= CF_SKIP_QUESTIONS | CF_SKIP_WSREP_CHECK;
  server_command_flags[COM_STMT_EXECUTE]= CF_SKIP_WSREP_CHECK;
  server_command_flags[COM_STMT_FETCH]=   CF_SKIP_WSREP_CHECK;
  server_command_flags[COM_STMT_CLOSE]= CF_SKIP_QUESTIONS | CF_SKIP_WSREP_CHECK;
  server_command_flags[COM_STMT_RESET]= CF_SKIP_QUESTIONS | CF_SKIP_WSREP_CHECK;
  server_command_flags[COM_STMT_EXECUTE]= CF_SKIP_WSREP_CHECK;
  server_command_flags[COM_STMT_SEND_LONG_DATA]= CF_SKIP_WSREP_CHECK;
  server_command_flags[COM_REGISTER_SLAVE]= CF_SKIP_WSREP_CHECK;
  server_command_flags[COM_MULTI]= CF_SKIP_WSREP_CHECK | CF_NO_COM_MULTI;

  /* Initialize the sql command flags array. */
  memset(sql_command_flags, 0, sizeof(sql_command_flags));

  /*
    In general, DDL statements do not generate row events and do not go
    through a cache before being written to the binary log. However, the
    CREATE TABLE...SELECT is an exception because it may generate row
    events. For that reason,  the SQLCOM_CREATE_TABLE  which represents
    a CREATE TABLE, including the CREATE TABLE...SELECT, has the
    CF_CAN_GENERATE_ROW_EVENTS flag. The distinction between a regular
    CREATE TABLE and the CREATE TABLE...SELECT is made in other parts of
    the code, in particular in the Query_log_event's constructor.
  */
  sql_command_flags[SQLCOM_CREATE_TABLE]=   CF_CHANGES_DATA | CF_REEXECUTION_FRAGILE |
                                            CF_AUTO_COMMIT_TRANS | CF_REPORT_PROGRESS |
                                            CF_CAN_GENERATE_ROW_EVENTS |
                                            CF_SCHEMA_CHANGE;
  sql_command_flags[SQLCOM_CREATE_SEQUENCE]=  (CF_CHANGES_DATA |
                                            CF_REEXECUTION_FRAGILE |
                                            CF_AUTO_COMMIT_TRANS |
                                            CF_SCHEMA_CHANGE);
  sql_command_flags[SQLCOM_CREATE_INDEX]=   CF_CHANGES_DATA | CF_AUTO_COMMIT_TRANS |
                                            CF_ADMIN_COMMAND | CF_REPORT_PROGRESS;
  sql_command_flags[SQLCOM_ALTER_TABLE]=    CF_CHANGES_DATA | CF_WRITE_LOGS_COMMAND |
                                            CF_AUTO_COMMIT_TRANS | CF_REPORT_PROGRESS |
                                            CF_INSERTS_DATA | CF_ADMIN_COMMAND;
  sql_command_flags[SQLCOM_ALTER_SEQUENCE]= CF_CHANGES_DATA | CF_WRITE_LOGS_COMMAND |
                                            CF_AUTO_COMMIT_TRANS | CF_SCHEMA_CHANGE |
                                            CF_ADMIN_COMMAND;
  sql_command_flags[SQLCOM_TRUNCATE]=       CF_CHANGES_DATA | CF_WRITE_LOGS_COMMAND |
                                            CF_AUTO_COMMIT_TRANS;
  sql_command_flags[SQLCOM_DROP_TABLE]=     CF_CHANGES_DATA | CF_AUTO_COMMIT_TRANS | CF_SCHEMA_CHANGE;
  sql_command_flags[SQLCOM_DROP_SEQUENCE]=  CF_CHANGES_DATA | CF_AUTO_COMMIT_TRANS | CF_SCHEMA_CHANGE;
  sql_command_flags[SQLCOM_LOAD]=           CF_CHANGES_DATA | CF_REEXECUTION_FRAGILE |
                                            CF_CAN_GENERATE_ROW_EVENTS | CF_REPORT_PROGRESS |
                                            CF_INSERTS_DATA;
  sql_command_flags[SQLCOM_CREATE_DB]=      CF_CHANGES_DATA | CF_AUTO_COMMIT_TRANS | CF_DB_CHANGE;
  sql_command_flags[SQLCOM_DROP_DB]=        CF_CHANGES_DATA | CF_AUTO_COMMIT_TRANS | CF_DB_CHANGE;
  sql_command_flags[SQLCOM_CREATE_PACKAGE]= CF_CHANGES_DATA | CF_AUTO_COMMIT_TRANS;
  sql_command_flags[SQLCOM_DROP_PACKAGE]=   CF_CHANGES_DATA | CF_AUTO_COMMIT_TRANS;
  sql_command_flags[SQLCOM_CREATE_PACKAGE_BODY]= CF_CHANGES_DATA | CF_AUTO_COMMIT_TRANS;
  sql_command_flags[SQLCOM_DROP_PACKAGE_BODY]= CF_CHANGES_DATA | CF_AUTO_COMMIT_TRANS;
  sql_command_flags[SQLCOM_ALTER_DB_UPGRADE]= CF_AUTO_COMMIT_TRANS;
  sql_command_flags[SQLCOM_ALTER_DB]=       CF_CHANGES_DATA | CF_AUTO_COMMIT_TRANS | CF_DB_CHANGE;
  sql_command_flags[SQLCOM_RENAME_TABLE]=   CF_CHANGES_DATA | CF_AUTO_COMMIT_TRANS | CF_ADMIN_COMMAND;
  sql_command_flags[SQLCOM_DROP_INDEX]=     CF_CHANGES_DATA | CF_AUTO_COMMIT_TRANS |
                                            CF_REPORT_PROGRESS | CF_ADMIN_COMMAND;
  sql_command_flags[SQLCOM_CREATE_VIEW]=    CF_CHANGES_DATA | CF_REEXECUTION_FRAGILE |
                                            CF_AUTO_COMMIT_TRANS;
  sql_command_flags[SQLCOM_DROP_VIEW]=      CF_CHANGES_DATA | CF_AUTO_COMMIT_TRANS;
  sql_command_flags[SQLCOM_CREATE_TRIGGER]= CF_CHANGES_DATA | CF_AUTO_COMMIT_TRANS;
  sql_command_flags[SQLCOM_DROP_TRIGGER]=   CF_CHANGES_DATA | CF_AUTO_COMMIT_TRANS;
  sql_command_flags[SQLCOM_CREATE_EVENT]=   CF_CHANGES_DATA | CF_AUTO_COMMIT_TRANS;
  sql_command_flags[SQLCOM_ALTER_EVENT]=    CF_CHANGES_DATA | CF_AUTO_COMMIT_TRANS;
  sql_command_flags[SQLCOM_DROP_EVENT]=     CF_CHANGES_DATA | CF_AUTO_COMMIT_TRANS;

  sql_command_flags[SQLCOM_UPDATE]=	    CF_CHANGES_DATA | CF_REEXECUTION_FRAGILE |
                                            CF_CAN_GENERATE_ROW_EVENTS |
                                            CF_OPTIMIZER_TRACE |
                                            CF_CAN_BE_EXPLAINED |
                                            CF_UPDATES_DATA |
                                            CF_PS_ARRAY_BINDING_SAFE;
  sql_command_flags[SQLCOM_UPDATE_MULTI]=   CF_CHANGES_DATA | CF_REEXECUTION_FRAGILE |
                                            CF_CAN_GENERATE_ROW_EVENTS |
                                            CF_OPTIMIZER_TRACE |
                                            CF_CAN_BE_EXPLAINED |
                                            CF_UPDATES_DATA |
                                            CF_PS_ARRAY_BINDING_SAFE;
  sql_command_flags[SQLCOM_INSERT]=	    CF_CHANGES_DATA | CF_REEXECUTION_FRAGILE |
                                            CF_CAN_GENERATE_ROW_EVENTS |
                                            CF_OPTIMIZER_TRACE |
                                            CF_CAN_BE_EXPLAINED |
                                            CF_INSERTS_DATA |
                                            CF_PS_ARRAY_BINDING_SAFE |
                                            CF_PS_ARRAY_BINDING_OPTIMIZED;
  sql_command_flags[SQLCOM_INSERT_SELECT]=  CF_CHANGES_DATA | CF_REEXECUTION_FRAGILE |
                                            CF_CAN_GENERATE_ROW_EVENTS |
                                            CF_OPTIMIZER_TRACE |
                                            CF_CAN_BE_EXPLAINED |
                                            CF_INSERTS_DATA;
  sql_command_flags[SQLCOM_DELETE]=         CF_CHANGES_DATA | CF_REEXECUTION_FRAGILE |
                                            CF_CAN_GENERATE_ROW_EVENTS |
                                            CF_OPTIMIZER_TRACE |
                                            CF_CAN_BE_EXPLAINED |
                                            CF_DELETES_DATA |
                                            CF_PS_ARRAY_BINDING_SAFE;
  sql_command_flags[SQLCOM_DELETE_MULTI]=   CF_CHANGES_DATA | CF_REEXECUTION_FRAGILE |
                                            CF_CAN_GENERATE_ROW_EVENTS |
                                            CF_OPTIMIZER_TRACE |
                                            CF_CAN_BE_EXPLAINED |
                                            CF_DELETES_DATA;
  sql_command_flags[SQLCOM_REPLACE]=        CF_CHANGES_DATA | CF_REEXECUTION_FRAGILE |
                                            CF_CAN_GENERATE_ROW_EVENTS |
                                            CF_OPTIMIZER_TRACE |
                                            CF_CAN_BE_EXPLAINED |
                                            CF_INSERTS_DATA |
                                            CF_PS_ARRAY_BINDING_SAFE |
                                            CF_PS_ARRAY_BINDING_OPTIMIZED;
  sql_command_flags[SQLCOM_REPLACE_SELECT]= CF_CHANGES_DATA | CF_REEXECUTION_FRAGILE |
                                            CF_CAN_GENERATE_ROW_EVENTS |
                                            CF_OPTIMIZER_TRACE |
                                            CF_CAN_BE_EXPLAINED |
                                            CF_INSERTS_DATA;
  sql_command_flags[SQLCOM_SELECT]=         CF_REEXECUTION_FRAGILE |
                                            CF_CAN_GENERATE_ROW_EVENTS |
                                            CF_OPTIMIZER_TRACE |
                                            CF_CAN_BE_EXPLAINED;
  // (1) so that subquery is traced when doing "SET @var = (subquery)"
  /*
    @todo SQLCOM_SET_OPTION should have CF_CAN_GENERATE_ROW_EVENTS
    set, because it may invoke a stored function that generates row
    events. /Sven
  */
  sql_command_flags[SQLCOM_SET_OPTION]=     CF_REEXECUTION_FRAGILE |
                                            CF_AUTO_COMMIT_TRANS |
                                            CF_CAN_GENERATE_ROW_EVENTS |
                                            CF_OPTIMIZER_TRACE; // (1)
  // (1) so that subquery is traced when doing "DO @var := (subquery)"
  sql_command_flags[SQLCOM_DO]=             CF_REEXECUTION_FRAGILE |
                                            CF_CAN_GENERATE_ROW_EVENTS |
                                            CF_OPTIMIZER_TRACE; // (1)

  sql_command_flags[SQLCOM_SHOW_STATUS_PROC]= CF_STATUS_COMMAND | CF_REEXECUTION_FRAGILE;
  sql_command_flags[SQLCOM_SHOW_STATUS_PACKAGE]= CF_STATUS_COMMAND | CF_REEXECUTION_FRAGILE;
  sql_command_flags[SQLCOM_SHOW_STATUS_PACKAGE_BODY]= CF_STATUS_COMMAND | CF_REEXECUTION_FRAGILE;
  sql_command_flags[SQLCOM_SHOW_STATUS]=      CF_STATUS_COMMAND | CF_REEXECUTION_FRAGILE;
  sql_command_flags[SQLCOM_SHOW_DATABASES]=   CF_STATUS_COMMAND | CF_REEXECUTION_FRAGILE;
  sql_command_flags[SQLCOM_SHOW_TRIGGERS]=    CF_STATUS_COMMAND | CF_REEXECUTION_FRAGILE;
  sql_command_flags[SQLCOM_SHOW_EVENTS]=      CF_STATUS_COMMAND | CF_REEXECUTION_FRAGILE;
  sql_command_flags[SQLCOM_SHOW_OPEN_TABLES]= CF_STATUS_COMMAND | CF_REEXECUTION_FRAGILE;
  sql_command_flags[SQLCOM_SHOW_PLUGINS]=     CF_STATUS_COMMAND;
  sql_command_flags[SQLCOM_SHOW_GENERIC]=     CF_STATUS_COMMAND;
  sql_command_flags[SQLCOM_SHOW_FIELDS]=      CF_STATUS_COMMAND | CF_REEXECUTION_FRAGILE;
  sql_command_flags[SQLCOM_SHOW_KEYS]=        CF_STATUS_COMMAND | CF_REEXECUTION_FRAGILE;
  sql_command_flags[SQLCOM_SHOW_VARIABLES]=   CF_STATUS_COMMAND | CF_REEXECUTION_FRAGILE;
  sql_command_flags[SQLCOM_SHOW_CHARSETS]=    CF_STATUS_COMMAND | CF_REEXECUTION_FRAGILE;
  sql_command_flags[SQLCOM_SHOW_COLLATIONS]=  CF_STATUS_COMMAND | CF_REEXECUTION_FRAGILE;
  sql_command_flags[SQLCOM_SHOW_BINLOGS]=     CF_STATUS_COMMAND;
  sql_command_flags[SQLCOM_SHOW_SLAVE_HOSTS]= CF_STATUS_COMMAND;
  sql_command_flags[SQLCOM_SHOW_BINLOG_EVENTS]= CF_STATUS_COMMAND;
  sql_command_flags[SQLCOM_SHOW_STORAGE_ENGINES]= CF_STATUS_COMMAND;
  sql_command_flags[SQLCOM_SHOW_AUTHORS]=     CF_STATUS_COMMAND;
  sql_command_flags[SQLCOM_SHOW_CONTRIBUTORS]= CF_STATUS_COMMAND;
  sql_command_flags[SQLCOM_SHOW_PRIVILEGES]=  CF_STATUS_COMMAND;
  sql_command_flags[SQLCOM_SHOW_WARNS]=       CF_STATUS_COMMAND | CF_DIAGNOSTIC_STMT;
  sql_command_flags[SQLCOM_SHOW_ERRORS]=      CF_STATUS_COMMAND | CF_DIAGNOSTIC_STMT;
  sql_command_flags[SQLCOM_SHOW_ENGINE_STATUS]= CF_STATUS_COMMAND;
  sql_command_flags[SQLCOM_SHOW_ENGINE_MUTEX]= CF_STATUS_COMMAND;
  sql_command_flags[SQLCOM_SHOW_ENGINE_LOGS]= CF_STATUS_COMMAND;
  sql_command_flags[SQLCOM_SHOW_EXPLAIN]= CF_STATUS_COMMAND;
  sql_command_flags[SQLCOM_SHOW_PROCESSLIST]= CF_STATUS_COMMAND;
  sql_command_flags[SQLCOM_SHOW_GRANTS]=      CF_STATUS_COMMAND;
  sql_command_flags[SQLCOM_SHOW_CREATE_USER]= CF_STATUS_COMMAND;
  sql_command_flags[SQLCOM_SHOW_CREATE_DB]=   CF_STATUS_COMMAND;
  sql_command_flags[SQLCOM_SHOW_CREATE]=  CF_STATUS_COMMAND;
  sql_command_flags[SQLCOM_SHOW_MASTER_STAT]= CF_STATUS_COMMAND;
  sql_command_flags[SQLCOM_SHOW_SLAVE_STAT]=  CF_STATUS_COMMAND;
  sql_command_flags[SQLCOM_SHOW_CREATE_PROC]= CF_STATUS_COMMAND;
  sql_command_flags[SQLCOM_SHOW_CREATE_FUNC]= CF_STATUS_COMMAND;
  sql_command_flags[SQLCOM_SHOW_CREATE_PACKAGE]= CF_STATUS_COMMAND;
  sql_command_flags[SQLCOM_SHOW_CREATE_PACKAGE_BODY]= CF_STATUS_COMMAND;
  sql_command_flags[SQLCOM_SHOW_CREATE_TRIGGER]=  CF_STATUS_COMMAND;
  sql_command_flags[SQLCOM_SHOW_STATUS_FUNC]= CF_STATUS_COMMAND | CF_REEXECUTION_FRAGILE;
  sql_command_flags[SQLCOM_SHOW_PROC_CODE]=   CF_STATUS_COMMAND;
  sql_command_flags[SQLCOM_SHOW_FUNC_CODE]=   CF_STATUS_COMMAND;
  sql_command_flags[SQLCOM_SHOW_PACKAGE_BODY_CODE]= CF_STATUS_COMMAND;
  sql_command_flags[SQLCOM_SHOW_CREATE_EVENT]= CF_STATUS_COMMAND;
  sql_command_flags[SQLCOM_SHOW_PROFILES]=    CF_STATUS_COMMAND;
  sql_command_flags[SQLCOM_SHOW_PROFILE]=     CF_STATUS_COMMAND;
  sql_command_flags[SQLCOM_BINLOG_BASE64_EVENT]= CF_STATUS_COMMAND | CF_CAN_GENERATE_ROW_EVENTS;
  sql_command_flags[SQLCOM_SHOW_TABLES]=       (CF_STATUS_COMMAND | CF_SHOW_TABLE_COMMAND | CF_REEXECUTION_FRAGILE);
  sql_command_flags[SQLCOM_SHOW_TABLE_STATUS]= (CF_STATUS_COMMAND | CF_SHOW_TABLE_COMMAND | CF_REEXECUTION_FRAGILE);


  sql_command_flags[SQLCOM_CREATE_USER]=       CF_CHANGES_DATA;
  sql_command_flags[SQLCOM_RENAME_USER]=       CF_CHANGES_DATA;
  sql_command_flags[SQLCOM_DROP_USER]=         CF_CHANGES_DATA;
  sql_command_flags[SQLCOM_ALTER_USER]=        CF_CHANGES_DATA;
  sql_command_flags[SQLCOM_CREATE_ROLE]=       CF_CHANGES_DATA;
  sql_command_flags[SQLCOM_GRANT]=             CF_CHANGES_DATA;
  sql_command_flags[SQLCOM_GRANT_ROLE]=        CF_CHANGES_DATA;
  sql_command_flags[SQLCOM_REVOKE]=            CF_CHANGES_DATA;
  sql_command_flags[SQLCOM_REVOKE_ROLE]=       CF_CHANGES_DATA;
  sql_command_flags[SQLCOM_OPTIMIZE]=          CF_CHANGES_DATA;
  sql_command_flags[SQLCOM_CREATE_FUNCTION]=   CF_CHANGES_DATA | CF_AUTO_COMMIT_TRANS;
  sql_command_flags[SQLCOM_CREATE_PROCEDURE]=  CF_CHANGES_DATA | CF_AUTO_COMMIT_TRANS;
  sql_command_flags[SQLCOM_CREATE_SPFUNCTION]= CF_CHANGES_DATA | CF_AUTO_COMMIT_TRANS;
  sql_command_flags[SQLCOM_DROP_PROCEDURE]=    CF_CHANGES_DATA | CF_AUTO_COMMIT_TRANS;
  sql_command_flags[SQLCOM_DROP_FUNCTION]=     CF_CHANGES_DATA | CF_AUTO_COMMIT_TRANS;
  sql_command_flags[SQLCOM_ALTER_PROCEDURE]=   CF_CHANGES_DATA | CF_AUTO_COMMIT_TRANS;
  sql_command_flags[SQLCOM_ALTER_FUNCTION]=    CF_CHANGES_DATA | CF_AUTO_COMMIT_TRANS;
  sql_command_flags[SQLCOM_INSTALL_PLUGIN]=    CF_CHANGES_DATA | CF_AUTO_COMMIT_TRANS;
  sql_command_flags[SQLCOM_UNINSTALL_PLUGIN]=  CF_CHANGES_DATA | CF_AUTO_COMMIT_TRANS;

  /*
    The following is used to preserver CF_ROW_COUNT during the
    a CALL or EXECUTE statement, so the value generated by the
    last called (or executed) statement is preserved.
    See mysql_execute_command() for how CF_ROW_COUNT is used.
  */
  /*
    (1): without it, in "CALL some_proc((subq))", subquery would not be
    traced.
  */
  sql_command_flags[SQLCOM_CALL]=      CF_REEXECUTION_FRAGILE |
                                       CF_CAN_GENERATE_ROW_EVENTS |
                                       CF_OPTIMIZER_TRACE; // (1)
  sql_command_flags[SQLCOM_EXECUTE]=   CF_CAN_GENERATE_ROW_EVENTS;
  sql_command_flags[SQLCOM_EXECUTE_IMMEDIATE]= CF_CAN_GENERATE_ROW_EVENTS;
  sql_command_flags[SQLCOM_COMPOUND]=  CF_CAN_GENERATE_ROW_EVENTS;

  /*
    We don't want to change to statement based replication for these commands
  */
  sql_command_flags[SQLCOM_ROLLBACK]|= CF_FORCE_ORIGINAL_BINLOG_FORMAT;
  /* We don't want to replicate ALTER TABLE for temp tables in row format */
  sql_command_flags[SQLCOM_ALTER_TABLE]|= CF_FORCE_ORIGINAL_BINLOG_FORMAT;
  /* We don't want to replicate TRUNCATE for temp tables in row format */
  sql_command_flags[SQLCOM_TRUNCATE]|= CF_FORCE_ORIGINAL_BINLOG_FORMAT;
  /* We don't want to replicate DROP for temp tables in row format */
  sql_command_flags[SQLCOM_DROP_TABLE]|= CF_FORCE_ORIGINAL_BINLOG_FORMAT;
  sql_command_flags[SQLCOM_DROP_SEQUENCE]|= CF_FORCE_ORIGINAL_BINLOG_FORMAT;
  /* We don't want to replicate CREATE/DROP INDEX for temp tables in row format */
  sql_command_flags[SQLCOM_CREATE_INDEX]|= CF_FORCE_ORIGINAL_BINLOG_FORMAT;
  sql_command_flags[SQLCOM_DROP_INDEX]|= CF_FORCE_ORIGINAL_BINLOG_FORMAT;
  /* One can change replication mode with SET */
  sql_command_flags[SQLCOM_SET_OPTION]|= CF_FORCE_ORIGINAL_BINLOG_FORMAT;

  /*
    The following admin table operations are allowed
    on log tables.
  */
  sql_command_flags[SQLCOM_REPAIR]=    CF_WRITE_LOGS_COMMAND | CF_AUTO_COMMIT_TRANS |
                                       CF_REPORT_PROGRESS | CF_ADMIN_COMMAND;
  sql_command_flags[SQLCOM_OPTIMIZE]|= CF_WRITE_LOGS_COMMAND | CF_AUTO_COMMIT_TRANS |
                                       CF_REPORT_PROGRESS | CF_ADMIN_COMMAND;
  sql_command_flags[SQLCOM_ANALYZE]=   CF_WRITE_LOGS_COMMAND | CF_AUTO_COMMIT_TRANS |
                                       CF_REPORT_PROGRESS | CF_ADMIN_COMMAND;
  sql_command_flags[SQLCOM_CHECK]=     CF_WRITE_LOGS_COMMAND | CF_AUTO_COMMIT_TRANS |
                                       CF_REPORT_PROGRESS | CF_ADMIN_COMMAND;
  sql_command_flags[SQLCOM_CHECKSUM]=  CF_REPORT_PROGRESS;

  sql_command_flags[SQLCOM_CREATE_USER]|=       CF_AUTO_COMMIT_TRANS;
  sql_command_flags[SQLCOM_ALTER_USER]|=        CF_AUTO_COMMIT_TRANS;
  sql_command_flags[SQLCOM_DROP_USER]|=         CF_AUTO_COMMIT_TRANS;
  sql_command_flags[SQLCOM_RENAME_USER]|=       CF_AUTO_COMMIT_TRANS;
  sql_command_flags[SQLCOM_CREATE_ROLE]|=       CF_AUTO_COMMIT_TRANS;
  sql_command_flags[SQLCOM_DROP_ROLE]|=         CF_AUTO_COMMIT_TRANS;
  sql_command_flags[SQLCOM_REVOKE]|=            CF_AUTO_COMMIT_TRANS;
  sql_command_flags[SQLCOM_REVOKE_ALL]=         CF_AUTO_COMMIT_TRANS;
  sql_command_flags[SQLCOM_REVOKE_ROLE]|=       CF_AUTO_COMMIT_TRANS;
  sql_command_flags[SQLCOM_GRANT]|=             CF_AUTO_COMMIT_TRANS;
  sql_command_flags[SQLCOM_GRANT_ROLE]|=        CF_AUTO_COMMIT_TRANS;

  sql_command_flags[SQLCOM_FLUSH]=              CF_AUTO_COMMIT_TRANS;
  sql_command_flags[SQLCOM_RESET]=              CF_AUTO_COMMIT_TRANS;
  sql_command_flags[SQLCOM_CREATE_SERVER]=      CF_AUTO_COMMIT_TRANS;
  sql_command_flags[SQLCOM_ALTER_SERVER]=       CF_AUTO_COMMIT_TRANS;
  sql_command_flags[SQLCOM_DROP_SERVER]=        CF_AUTO_COMMIT_TRANS;
  sql_command_flags[SQLCOM_BACKUP]=             CF_AUTO_COMMIT_TRANS;
  sql_command_flags[SQLCOM_BACKUP_LOCK]=        CF_AUTO_COMMIT_TRANS;

  /*
    The following statements can deal with temporary tables,
    so temporary tables should be pre-opened for those statements to
    simplify privilege checking.

    There are other statements that deal with temporary tables and open
    them, but which are not listed here. The thing is that the order of
    pre-opening temporary tables for those statements is somewhat custom.

    Note that SQLCOM_RENAME_TABLE should not be in this list!
  */
  sql_command_flags[SQLCOM_CREATE_TABLE]|=    CF_PREOPEN_TMP_TABLES;
  sql_command_flags[SQLCOM_CREATE_INDEX]|=    CF_PREOPEN_TMP_TABLES;
  sql_command_flags[SQLCOM_ALTER_TABLE]|=     CF_PREOPEN_TMP_TABLES;
  sql_command_flags[SQLCOM_TRUNCATE]|=        CF_PREOPEN_TMP_TABLES;
  sql_command_flags[SQLCOM_LOAD]|=            CF_PREOPEN_TMP_TABLES;
  sql_command_flags[SQLCOM_DROP_INDEX]|=      CF_PREOPEN_TMP_TABLES;
  sql_command_flags[SQLCOM_UPDATE]|=          CF_PREOPEN_TMP_TABLES;
  sql_command_flags[SQLCOM_UPDATE_MULTI]|=    CF_PREOPEN_TMP_TABLES;
  sql_command_flags[SQLCOM_INSERT_SELECT]|=   CF_PREOPEN_TMP_TABLES;
  sql_command_flags[SQLCOM_DELETE]|=          CF_PREOPEN_TMP_TABLES;
  sql_command_flags[SQLCOM_DELETE_MULTI]|=    CF_PREOPEN_TMP_TABLES;
  sql_command_flags[SQLCOM_REPLACE_SELECT]|=  CF_PREOPEN_TMP_TABLES;
  sql_command_flags[SQLCOM_SELECT]|=          CF_PREOPEN_TMP_TABLES;
  sql_command_flags[SQLCOM_SET_OPTION]|=      CF_PREOPEN_TMP_TABLES;
  sql_command_flags[SQLCOM_DO]|=              CF_PREOPEN_TMP_TABLES;
  sql_command_flags[SQLCOM_HA_OPEN]|=         CF_PREOPEN_TMP_TABLES;
  sql_command_flags[SQLCOM_CALL]|=            CF_PREOPEN_TMP_TABLES;
  sql_command_flags[SQLCOM_CHECKSUM]|=        CF_PREOPEN_TMP_TABLES;
  sql_command_flags[SQLCOM_ANALYZE]|=         CF_PREOPEN_TMP_TABLES;
  sql_command_flags[SQLCOM_CHECK]|=           CF_PREOPEN_TMP_TABLES;
  sql_command_flags[SQLCOM_OPTIMIZE]|=        CF_PREOPEN_TMP_TABLES;
  sql_command_flags[SQLCOM_REPAIR]|=          CF_PREOPEN_TMP_TABLES;
  sql_command_flags[SQLCOM_PRELOAD_KEYS]|=    CF_PREOPEN_TMP_TABLES;
  sql_command_flags[SQLCOM_ASSIGN_TO_KEYCACHE]|= CF_PREOPEN_TMP_TABLES;

  /*
    DDL statements that should start with closing opened handlers.

    We use this flag only for statements for which open HANDLERs
    have to be closed before temporary tables are pre-opened.
  */
  sql_command_flags[SQLCOM_CREATE_TABLE]|=    CF_HA_CLOSE;
  sql_command_flags[SQLCOM_CREATE_SEQUENCE]|= CF_HA_CLOSE;
  sql_command_flags[SQLCOM_DROP_TABLE]|=      CF_HA_CLOSE;
  sql_command_flags[SQLCOM_DROP_SEQUENCE]|=   CF_HA_CLOSE;
  sql_command_flags[SQLCOM_ALTER_TABLE]|=     CF_HA_CLOSE;
  sql_command_flags[SQLCOM_TRUNCATE]|=        CF_HA_CLOSE;
  sql_command_flags[SQLCOM_REPAIR]|=          CF_HA_CLOSE;
  sql_command_flags[SQLCOM_OPTIMIZE]|=        CF_HA_CLOSE;
  sql_command_flags[SQLCOM_ANALYZE]|=         CF_HA_CLOSE;
  sql_command_flags[SQLCOM_CHECK]|=           CF_HA_CLOSE;
  sql_command_flags[SQLCOM_CREATE_INDEX]|=    CF_HA_CLOSE;
  sql_command_flags[SQLCOM_DROP_INDEX]|=      CF_HA_CLOSE;
  sql_command_flags[SQLCOM_PRELOAD_KEYS]|=    CF_HA_CLOSE;
  sql_command_flags[SQLCOM_ASSIGN_TO_KEYCACHE]|=  CF_HA_CLOSE;

  /*
    Mark statements that always are disallowed in read-only
    transactions. Note that according to the SQL standard,
    even temporary table DDL should be disallowed.
  */
  sql_command_flags[SQLCOM_CREATE_TABLE]|=     CF_DISALLOW_IN_RO_TRANS;
  sql_command_flags[SQLCOM_CREATE_SEQUENCE]|=  CF_DISALLOW_IN_RO_TRANS;
  sql_command_flags[SQLCOM_ALTER_TABLE]|=      CF_DISALLOW_IN_RO_TRANS;
  sql_command_flags[SQLCOM_DROP_TABLE]|=       CF_DISALLOW_IN_RO_TRANS;
  sql_command_flags[SQLCOM_DROP_SEQUENCE]|=    CF_DISALLOW_IN_RO_TRANS;
  sql_command_flags[SQLCOM_RENAME_TABLE]|=     CF_DISALLOW_IN_RO_TRANS;
  sql_command_flags[SQLCOM_CREATE_INDEX]|=     CF_DISALLOW_IN_RO_TRANS;
  sql_command_flags[SQLCOM_DROP_INDEX]|=       CF_DISALLOW_IN_RO_TRANS;
  sql_command_flags[SQLCOM_CREATE_DB]|=        CF_DISALLOW_IN_RO_TRANS;
  sql_command_flags[SQLCOM_DROP_DB]|=          CF_DISALLOW_IN_RO_TRANS;
  sql_command_flags[SQLCOM_CREATE_PACKAGE]|=   CF_DISALLOW_IN_RO_TRANS;
  sql_command_flags[SQLCOM_DROP_PACKAGE]|=     CF_DISALLOW_IN_RO_TRANS;
  sql_command_flags[SQLCOM_CREATE_PACKAGE_BODY]|= CF_DISALLOW_IN_RO_TRANS;
  sql_command_flags[SQLCOM_DROP_PACKAGE_BODY]|= CF_DISALLOW_IN_RO_TRANS;
  sql_command_flags[SQLCOM_ALTER_DB_UPGRADE]|= CF_DISALLOW_IN_RO_TRANS;
  sql_command_flags[SQLCOM_ALTER_DB]|=         CF_DISALLOW_IN_RO_TRANS;
  sql_command_flags[SQLCOM_CREATE_VIEW]|=      CF_DISALLOW_IN_RO_TRANS;
  sql_command_flags[SQLCOM_DROP_VIEW]|=        CF_DISALLOW_IN_RO_TRANS;
  sql_command_flags[SQLCOM_CREATE_TRIGGER]|=   CF_DISALLOW_IN_RO_TRANS;
  sql_command_flags[SQLCOM_DROP_TRIGGER]|=     CF_DISALLOW_IN_RO_TRANS;
  sql_command_flags[SQLCOM_CREATE_EVENT]|=     CF_DISALLOW_IN_RO_TRANS;
  sql_command_flags[SQLCOM_ALTER_EVENT]|=      CF_DISALLOW_IN_RO_TRANS;
  sql_command_flags[SQLCOM_DROP_EVENT]|=       CF_DISALLOW_IN_RO_TRANS;
  sql_command_flags[SQLCOM_CREATE_USER]|=      CF_DISALLOW_IN_RO_TRANS;
  sql_command_flags[SQLCOM_ALTER_USER]|=       CF_DISALLOW_IN_RO_TRANS;
  sql_command_flags[SQLCOM_RENAME_USER]|=      CF_DISALLOW_IN_RO_TRANS;
  sql_command_flags[SQLCOM_DROP_USER]|=        CF_DISALLOW_IN_RO_TRANS;
  sql_command_flags[SQLCOM_CREATE_SERVER]|=    CF_DISALLOW_IN_RO_TRANS;
  sql_command_flags[SQLCOM_ALTER_SERVER]|=     CF_DISALLOW_IN_RO_TRANS;
  sql_command_flags[SQLCOM_DROP_SERVER]|=      CF_DISALLOW_IN_RO_TRANS;
  sql_command_flags[SQLCOM_CREATE_FUNCTION]|=  CF_DISALLOW_IN_RO_TRANS;
  sql_command_flags[SQLCOM_CREATE_PROCEDURE]|= CF_DISALLOW_IN_RO_TRANS;
  sql_command_flags[SQLCOM_CREATE_SPFUNCTION]|=CF_DISALLOW_IN_RO_TRANS;
  sql_command_flags[SQLCOM_DROP_PROCEDURE]|=   CF_DISALLOW_IN_RO_TRANS;
  sql_command_flags[SQLCOM_DROP_FUNCTION]|=    CF_DISALLOW_IN_RO_TRANS;
  sql_command_flags[SQLCOM_ALTER_PROCEDURE]|=  CF_DISALLOW_IN_RO_TRANS;
  sql_command_flags[SQLCOM_ALTER_FUNCTION]|=   CF_DISALLOW_IN_RO_TRANS;
  sql_command_flags[SQLCOM_TRUNCATE]|=         CF_DISALLOW_IN_RO_TRANS;
  sql_command_flags[SQLCOM_ALTER_TABLESPACE]|= CF_DISALLOW_IN_RO_TRANS;
  sql_command_flags[SQLCOM_REPAIR]|=           CF_DISALLOW_IN_RO_TRANS;
  sql_command_flags[SQLCOM_OPTIMIZE]|=         CF_DISALLOW_IN_RO_TRANS;
  sql_command_flags[SQLCOM_GRANT]|=            CF_DISALLOW_IN_RO_TRANS;
  sql_command_flags[SQLCOM_REVOKE]|=           CF_DISALLOW_IN_RO_TRANS;
  sql_command_flags[SQLCOM_REVOKE_ALL]|=       CF_DISALLOW_IN_RO_TRANS;
  sql_command_flags[SQLCOM_INSTALL_PLUGIN]|=   CF_DISALLOW_IN_RO_TRANS;
  sql_command_flags[SQLCOM_UNINSTALL_PLUGIN]|= CF_DISALLOW_IN_RO_TRANS;
#ifdef WITH_WSREP
  /*
    Statements for which some errors are ignored when
    wsrep_ignore_apply_errors = WSREP_IGNORE_ERRORS_ON_RECONCILING_DDL
  */
  sql_command_flags[SQLCOM_DROP_DB]|=          CF_WSREP_MAY_IGNORE_ERRORS;
  sql_command_flags[SQLCOM_DROP_TABLE]|=       CF_WSREP_MAY_IGNORE_ERRORS;
  sql_command_flags[SQLCOM_DROP_INDEX]|=       CF_WSREP_MAY_IGNORE_ERRORS;
  sql_command_flags[SQLCOM_ALTER_TABLE]|=      CF_WSREP_MAY_IGNORE_ERRORS;
#endif /* WITH_WSREP */
}

bool sqlcom_can_generate_row_events(const THD *thd)
{
  return (sql_command_flags[thd->lex->sql_command] &
          CF_CAN_GENERATE_ROW_EVENTS);
}
 
bool is_update_query(enum enum_sql_command command)
{
  DBUG_ASSERT(command <= SQLCOM_END);
  return (sql_command_flags[command] & CF_CHANGES_DATA) != 0;
}

/**
  Check if a sql command is allowed to write to log tables.
  @param command The SQL command
  @return true if writing is allowed
*/
bool is_log_table_write_query(enum enum_sql_command command)
{
  DBUG_ASSERT(command <= SQLCOM_END);
  return (sql_command_flags[command] & CF_WRITE_LOGS_COMMAND) != 0;
}

void execute_init_command(THD *thd, LEX_STRING *init_command,
                          mysql_rwlock_t *var_lock)
{
  Vio* save_vio;
  ulonglong save_client_capabilities;

  mysql_rwlock_rdlock(var_lock);
  if (!init_command->length)
  {
    mysql_rwlock_unlock(var_lock);
    return;
  }

  /*
    copy the value under a lock, and release the lock.
    init_command has to be executed without a lock held,
    as it may try to change itself
  */
  size_t len= init_command->length;
  char *buf= thd->strmake(init_command->str, len);
  mysql_rwlock_unlock(var_lock);

  THD_STAGE_INFO(thd, stage_execution_of_init_command);
  save_client_capabilities= thd->client_capabilities;
  thd->client_capabilities|= CLIENT_MULTI_QUERIES;
  /*
    We don't need return result of execution to client side.
    To forbid this we should set thd->net.vio to 0.
  */
  save_vio= thd->net.vio;
  thd->net.vio= 0;
  thd->clear_error(1);
  dispatch_command(COM_QUERY, thd, buf, (uint)len, FALSE, FALSE);
  thd->client_capabilities= save_client_capabilities;
  thd->net.vio= save_vio;

}


static char *fgets_fn(char *buffer, size_t size, fgets_input_t input, int *error)
{
  MYSQL_FILE *in= static_cast<MYSQL_FILE*> (input);
  char *line= mysql_file_fgets(buffer, (int)size, in);
  if (unlikely(error))
    *error= (line == NULL) ? ferror(in->m_file) : 0;
  return line;
}


int bootstrap(MYSQL_FILE *file)
{
  int bootstrap_error= 0;
  DBUG_ENTER("handle_bootstrap");

  THD *thd= new THD(next_thread_id());
#ifdef WITH_WSREP
  thd->variables.wsrep_on= 0;
#endif
  thd->bootstrap=1;
  my_net_init(&thd->net,(st_vio*) 0, thd, MYF(0));
  thd->max_client_packet_length= thd->net.max_packet;
  thd->security_ctx->master_access= ~(ulong)0;

#ifndef EMBEDDED_LIBRARY
  mysql_thread_set_psi_id(thd->thread_id);
#else
  thd->mysql= 0;
#endif

  /* The following must be called before DBUG_ENTER */
  thd->thread_stack= (char*) &thd;
  thd->store_globals();

  thd->security_ctx->user= (char*) my_strdup("boot", MYF(MY_WME));
  thd->security_ctx->priv_user[0]= thd->security_ctx->priv_host[0]=
    thd->security_ctx->priv_role[0]= 0;
  /*
    Make the "client" handle multiple results. This is necessary
    to enable stored procedures with SELECTs and Dynamic SQL
    in init-file.
  */
  thd->client_capabilities|= CLIENT_MULTI_RESULTS;

  thd->init_for_queries();

  for ( ; ; )
  {
    char buffer[MAX_BOOTSTRAP_QUERY_SIZE] = "";
    int rc, length;
    char *query;
    int error= 0;

    rc= read_bootstrap_query(buffer, &length, file, fgets_fn, &error);

    if (rc == READ_BOOTSTRAP_EOF)
      break;
    /*
      Check for bootstrap file errors. SQL syntax errors will be
      caught below.
    */
    if (rc != READ_BOOTSTRAP_SUCCESS)
    {
      /*
        mysql_parse() may have set a successful error status for the previous
        query. We must clear the error status to report the bootstrap error.
      */
      thd->get_stmt_da()->reset_diagnostics_area();

      /* Get the nearest query text for reference. */
      char *err_ptr= buffer + (length <= MAX_BOOTSTRAP_ERROR_LEN ?
                                        0 : (length - MAX_BOOTSTRAP_ERROR_LEN));
      switch (rc)
      {
      case READ_BOOTSTRAP_ERROR:
        my_printf_error(ER_UNKNOWN_ERROR, "Bootstrap file error, return code (%d). "
                        "Nearest query: '%s'", MYF(0), error, err_ptr);
        break;

      case READ_BOOTSTRAP_QUERY_SIZE:
        my_printf_error(ER_UNKNOWN_ERROR, "Boostrap file error. Query size "
                        "exceeded %d bytes near '%s'.", MYF(0),
                        MAX_BOOTSTRAP_LINE_SIZE, err_ptr);
        break;

      default:
        DBUG_ASSERT(false);
        break;
      }

      thd->protocol->end_statement();
      bootstrap_error= 1;
      break;
    }

    query= (char *) thd->memdup_w_gap(buffer, length + 1,
                                      thd->db.length + 1 +
                                      QUERY_CACHE_DB_LENGTH_SIZE +
                                      QUERY_CACHE_FLAGS_SIZE);
    size_t db_len= 0;
    memcpy(query + length + 1, (char *) &db_len, sizeof(size_t));
    thd->set_query_and_id(query, length, thd->charset(), next_query_id());
    int2store(query + length + 1, 0);           // No db in bootstrap
    DBUG_PRINT("query",("%-.4096s",thd->query()));
#if defined(ENABLED_PROFILING)
    thd->profiling.start_new_query();
    thd->profiling.set_query_source(thd->query(), length);
#endif

    thd->set_time();
    Parser_state parser_state;
    if (parser_state.init(thd, thd->query(), length))
    {
      thd->protocol->end_statement();
      bootstrap_error= 1;
      break;
    }

    mysql_parse(thd, thd->query(), length, &parser_state, FALSE, FALSE);

    bootstrap_error= thd->is_error();
    thd->protocol->end_statement();

#if defined(ENABLED_PROFILING)
    thd->profiling.finish_current_query();
#endif
    delete_explain_query(thd->lex);

    if (unlikely(bootstrap_error))
      break;

    thd->reset_kill_query();  /* Ensure that killed_errmsg is released */
    free_root(thd->mem_root,MYF(MY_KEEP_PREALLOC));
    thd->lex->restore_set_statement_var();
  }
  delete thd;
  DBUG_RETURN(bootstrap_error);
}


/* This works because items are allocated on THD::mem_root */

void free_items(Item *item)
{
  Item *next;
  DBUG_ENTER("free_items");
  for (; item ; item=next)
  {
    next=item->next;
    item->delete_self();
  }
  DBUG_VOID_RETURN;
}

/**
   This works because items are allocated on THD::mem_root.
   @note The function also handles null pointers (empty list).
*/
void cleanup_items(Item *item)
{
  DBUG_ENTER("cleanup_items");  
  for (; item ; item=item->next)
    item->cleanup();
  DBUG_VOID_RETURN;
}

static enum enum_server_command fetch_command(THD *thd, char *packet)
{
  enum enum_server_command
    command= (enum enum_server_command) (uchar) packet[0];
  DBUG_ENTER("fetch_command");

  if (command >= COM_END ||
      (command >= COM_MDB_GAP_BEG && command <= COM_MDB_GAP_END))
    command= COM_END;				// Wrong command

  DBUG_PRINT("info",("Command on %s = %d (%s)",
                     vio_description(thd->net.vio), command,
                     command_name[command].str));
  DBUG_RETURN(command);
}


#ifdef WITH_WSREP
static bool wsrep_tables_accessible_when_detached(const TABLE_LIST *tables)
{
  for (const TABLE_LIST *table= tables; table; table= table->next_global)
  {
    LEX_CSTRING db= table->db, tn= table->table_name;
    if (get_table_category(&db, &tn)  < TABLE_CATEGORY_INFORMATION)
      return false;
  }
  return true;
}

static bool wsrep_command_no_result(char command)
{
  return (command == COM_STMT_PREPARE          ||
          command == COM_STMT_FETCH            ||
          command == COM_STMT_SEND_LONG_DATA   ||
          command == COM_STMT_CLOSE);
}
#endif /* WITH_WSREP */
#ifndef EMBEDDED_LIBRARY

/**
  Read one command from connection and execute it (query or simple command).
  This function is called in loop from thread function.

  For profiling to work, it must never be called recursively.

  @retval
    0  success
  @retval
    1  request of thread shutdown (see dispatch_command() description)
*/

bool do_command(THD *thd)
{
  bool return_value;
  char *packet= 0;
  ulong packet_length;
  NET *net= &thd->net;
  enum enum_server_command command;
  DBUG_ENTER("do_command");

  /*
    indicator of uninitialized lex => normal flow of errors handling
    (see my_message_sql)
  */
  thd->lex->current_select= 0;

  /*
    This thread will do a blocking read from the client which
    will be interrupted when the next command is received from
    the client, the connection is closed or "net_wait_timeout"
    number of seconds has passed.
  */
  if (!thd->skip_wait_timeout)
    my_net_set_read_timeout(net, thd->get_net_wait_timeout());

  /* Errors and diagnostics are cleared once here before query */
  thd->clear_error(1);

  net_new_transaction(net);

  /* Save for user statistics */
  thd->start_bytes_received= thd->status_var.bytes_received;

  /*
    Synchronization point for testing of KILL_CONNECTION.
    This sync point can wait here, to simulate slow code execution
    between the last test of thd->killed and blocking in read().

    The goal of this test is to verify that a connection does not
    hang, if it is killed at this point of execution.
    (Bug#37780 - main.kill fails randomly)

    Note that the sync point wait itself will be terminated by a
    kill. In this case it consumes a condition broadcast, but does
    not change anything else. The consumed broadcast should not
    matter here, because the read/recv() below doesn't use it.
  */
  DEBUG_SYNC(thd, "before_do_command_net_read");

  packet_length= my_net_read_packet(net, 1);

  if (unlikely(packet_length == packet_error))
  {
    DBUG_PRINT("info",("Got error %d reading command from socket %s",
		       net->error,
		       vio_description(net->vio)));

    /* Instrument this broken statement as "statement/com/error" */
    thd->m_statement_psi= MYSQL_REFINE_STATEMENT(thd->m_statement_psi,
                                                 com_statement_info[COM_END].
                                                 m_key);


    /* Check if we can continue without closing the connection */

    /* The error must be set. */
    DBUG_ASSERT(thd->is_error());
    thd->protocol->end_statement();

    /* Mark the statement completed. */
    MYSQL_END_STATEMENT(thd->m_statement_psi, thd->get_stmt_da());
    thd->m_statement_psi= NULL;
    thd->m_digest= NULL;

    if (net->error != 3)
    {
      return_value= TRUE;                       // We have to close it.
      goto out;
    }

    net->error= 0;
    return_value= FALSE;
    goto out;
  }

  packet= (char*) net->read_pos;
  /*
    'packet_length' contains length of data, as it was stored in packet
    header. In case of malformed header, my_net_read returns zero.
    If packet_length is not zero, my_net_read ensures that the returned
    number of bytes was actually read from network.
    There is also an extra safety measure in my_net_read:
    it sets packet[packet_length]= 0, but only for non-zero packets.
  */
  if (packet_length == 0)                       /* safety */
  {
    /* Initialize with COM_SLEEP packet */
    packet[0]= (uchar) COM_SLEEP;
    packet_length= 1;
  }
  /* Do not rely on my_net_read, extra safety against programming errors. */
  packet[packet_length]= '\0';                  /* safety */


  command= fetch_command(thd, packet);

#ifdef WITH_WSREP
  DEBUG_SYNC(thd, "wsrep_before_before_command");
  /*
    If this command does not return a result, then we
    instruct wsrep_before_command() to skip result handling.
    This causes BF aborted transaction to roll back but keep
    the error state until next command which is able to return
    a result to the client.
  */
  if (wsrep_before_command(thd, wsrep_command_no_result(command)))
  {
    /*
      Aborted by background rollbacker thread.
      Handle error here and jump straight to out.
      Notice that thd->store_globals() is called
      in wsrep_before_command().
    */
    WSREP_LOG_THD(thd, "enter found BF aborted");
    DBUG_ASSERT(!thd->mdl_context.has_locks());
    DBUG_ASSERT(!thd->get_stmt_da()->is_set());
    /* We let COM_QUIT and COM_STMT_CLOSE to execute even if wsrep aborted. */
    if (command != COM_STMT_CLOSE &&
        command != COM_QUIT)
    {
      my_error(ER_LOCK_DEADLOCK, MYF(0));
      WSREP_DEBUG("Deadlock error for: %s", thd->query());
      thd->reset_killed();
      thd->mysys_var->abort     = 0;
      thd->wsrep_retry_counter  = 0;

      /* Instrument this broken statement as "statement/com/error" */
      thd->m_statement_psi= MYSQL_REFINE_STATEMENT(thd->m_statement_psi,
                                                 com_statement_info[COM_END].
                                                 m_key);

      thd->protocol->end_statement();

      /* Mark the statement completed. */
      MYSQL_END_STATEMENT(thd->m_statement_psi, thd->get_stmt_da());
      thd->m_statement_psi= NULL;
      thd->m_digest= NULL;
      return_value= FALSE;

      wsrep_after_command_before_result(thd);
      goto out;
    }
  }

  if (WSREP(thd))
  {
    /*
     * bail out if DB snapshot has not been installed. We however,
     * allow queries "SET" and "SHOW", they are trapped later in execute_command
     */
    if (!(thd->wsrep_applier) &&
        (!wsrep_ready_get() || wsrep_reject_queries != WSREP_REJECT_NONE) &&
        (server_command_flags[command] & CF_SKIP_WSREP_CHECK) == 0)
    {
      my_message(ER_UNKNOWN_COM_ERROR,
                 "WSREP has not yet prepared node for application use", MYF(0));
      thd->protocol->end_statement();

      /* Performance Schema Interface instrumentation end. */
      MYSQL_END_STATEMENT(thd->m_statement_psi, thd->get_stmt_da());
      thd->m_statement_psi= NULL;
      thd->m_digest= NULL;

      return_value= FALSE;
      wsrep_after_command_before_result(thd);
      goto out;
    }
  }
#endif /* WITH_WSREP */
  /* Restore read timeout value */
  my_net_set_read_timeout(net, thd->variables.net_read_timeout);

  DBUG_ASSERT(packet_length);
  DBUG_ASSERT(!thd->apc_target.is_enabled());
  return_value= dispatch_command(command, thd, packet+1,
                                 (uint) (packet_length-1), FALSE, FALSE);
  DBUG_ASSERT(!thd->apc_target.is_enabled());

out:
  thd->lex->restore_set_statement_var();
  /* The statement instrumentation must be closed in all cases. */
  DBUG_ASSERT(thd->m_digest == NULL);
  DBUG_ASSERT(thd->m_statement_psi == NULL);
#ifdef WITH_WSREP
  if (packet_length != packet_error)
  {
    /* there was a command to process, and before_command() has been called */
    wsrep_after_command_after_result(thd);
  }
#endif /* WITH_WSREP */
  DBUG_RETURN(return_value);
}
#endif  /* EMBEDDED_LIBRARY */

/**
  @brief Determine if an attempt to update a non-temporary table while the
    read-only option was enabled has been made.

  This is a helper function to mysql_execute_command.

  @note SQLCOM_MULTI_UPDATE is an exception and dealt with elsewhere.

  @see mysql_execute_command
  @returns Status code
    @retval TRUE The statement should be denied.
    @retval FALSE The statement isn't updating any relevant tables.
*/

static bool deny_updates_if_read_only_option(THD *thd, TABLE_LIST *all_tables)
{
  DBUG_ENTER("deny_updates_if_read_only_option");

  if (!opt_readonly)
    DBUG_RETURN(FALSE);

  LEX *lex= thd->lex;

  /* Super user is allowed to do changes */
  if (((ulong)(thd->security_ctx->master_access & SUPER_ACL) ==
       (ulong)SUPER_ACL))
    DBUG_RETURN(FALSE);

  /* Check if command doesn't update anything */
  if (!(sql_command_flags[lex->sql_command] & CF_CHANGES_DATA))
    DBUG_RETURN(FALSE);

  /* Multi update is an exception and is dealt with later. */
  if (lex->sql_command == SQLCOM_UPDATE_MULTI)
    DBUG_RETURN(FALSE);

  /*
    a table-to-be-created is not in the temp table list yet,
    so CREATE TABLE needs a special treatment
  */
  if (lex->sql_command == SQLCOM_CREATE_TABLE)
    DBUG_RETURN(!lex->tmp_table());

  /*
    a table-to-be-dropped might not exist (DROP TEMPORARY TABLE IF EXISTS),
    cannot use the temp table list either.
  */
  if (lex->sql_command == SQLCOM_DROP_TABLE && lex->tmp_table())
    DBUG_RETURN(FALSE);

  /* Check if we created, dropped, or renamed a database */
  if ((sql_command_flags[lex->sql_command] & CF_DB_CHANGE))
    DBUG_RETURN(TRUE);

  if (some_non_temp_table_to_be_updated(thd, all_tables))
    DBUG_RETURN(TRUE);

  /* Assuming that only temporary tables are modified. */
  DBUG_RETURN(FALSE);
}

#ifdef WITH_WSREP
static my_bool wsrep_read_only_option(THD *thd, TABLE_LIST *all_tables)
{
  int opt_readonly_saved = opt_readonly;
  ulong flag_saved = (ulong)(thd->security_ctx->master_access & SUPER_ACL);

  opt_readonly = 0;
  thd->security_ctx->master_access &= ~SUPER_ACL;

  my_bool ret = !deny_updates_if_read_only_option(thd, all_tables);

  opt_readonly = opt_readonly_saved;
  thd->security_ctx->master_access |= flag_saved;

  return ret;
}

static void wsrep_copy_query(THD *thd)
{
  thd->wsrep_retry_command   = thd->get_command();
  thd->wsrep_retry_query_len = thd->query_length();
  if (thd->wsrep_retry_query) {
      my_free(thd->wsrep_retry_query);
  }
  thd->wsrep_retry_query     = (char *)my_malloc(
                                 thd->wsrep_retry_query_len + 1, MYF(0));
  strncpy(thd->wsrep_retry_query, thd->query(), thd->wsrep_retry_query_len);
  thd->wsrep_retry_query[thd->wsrep_retry_query_len] = '\0';
}
#endif /* WITH_WSREP */

/**
  check COM_MULTI packet

  @param thd             thread handle
  @param packet          pointer on the packet of commands
  @param packet_length   length of this packet

  @retval 0 - Error
  @retval # - Number of commands in the batch
*/

uint maria_multi_check(THD *thd, char *packet, size_t packet_length)
{
  uint counter= 0;
  DBUG_ENTER("maria_multi_check");
  while (packet_length)
  {
    char *packet_start= packet;
    size_t subpacket_length= net_field_length((uchar **)&packet_start);
    size_t length_length= packet_start - packet;
    // length of command + 3 bytes where that length was stored
    DBUG_PRINT("info", ("sub-packet length: %zu + %zu  command: %x",
                        subpacket_length, length_length,
                        packet_start[3]));

    if (subpacket_length == 0 ||
        (subpacket_length + length_length) > packet_length)
    {
      my_message(ER_UNKNOWN_COM_ERROR, ER_THD(thd, ER_UNKNOWN_COM_ERROR),
                 MYF(0));
      DBUG_RETURN(0);
    }

    counter++;
    packet= packet_start + subpacket_length;
    packet_length-= (subpacket_length + length_length);
  }
  DBUG_RETURN(counter);
}


/**
  Perform one connection-level (COM_XXXX) command.

  @param command         type of command to perform
  @param thd             connection handle
  @param packet          data for the command, packet is always null-terminated
  @param packet_length   length of packet + 1 (to show that data is
                         null-terminated) except for COM_SLEEP, where it
                         can be zero.
  @param is_com_multi    recursive call from COM_MULTI
  @param is_next_command there will be more command in the COM_MULTI batch

  @todo
    set thd->lex->sql_command to SQLCOM_END here.
  @todo
    The following has to be changed to an 8 byte integer

  @retval
    0   ok
  @retval
    1   request of thread shutdown, i. e. if command is
        COM_QUIT/COM_SHUTDOWN
*/
bool dispatch_command(enum enum_server_command command, THD *thd,
		      char* packet, uint packet_length, bool is_com_multi,
                      bool is_next_command)
{
  NET *net= &thd->net;
  bool error= 0;
  bool do_end_of_statement= true;
  DBUG_ENTER("dispatch_command");
  DBUG_PRINT("info", ("command: %d %s", command,
                      (command_name[command].str != 0 ?
                       command_name[command].str :
                       "<?>")));
  bool drop_more_results= 0;

  /* keep it withing 1 byte */
  compile_time_assert(COM_END == 255);

#if defined(ENABLED_PROFILING)
  thd->profiling.start_new_query();
#endif
  MYSQL_COMMAND_START(thd->thread_id, command,
                      &thd->security_ctx->priv_user[0],
                      (char *) thd->security_ctx->host_or_ip);
  
  DBUG_EXECUTE_IF("crash_dispatch_command_before",
                  { DBUG_PRINT("crash_dispatch_command_before", ("now"));
                    DBUG_SUICIDE(); });

  /* Performance Schema Interface instrumentation, begin */
  thd->m_statement_psi= MYSQL_REFINE_STATEMENT(thd->m_statement_psi,
                                               com_statement_info[command].
                                               m_key);
  /*
    We should always call reset_for_next_command() before a query.
    mysql_parse() will do this for queries. Ensure it's also done
    for other commands.
  */
  if (command != COM_QUERY)
    thd->reset_for_next_command();
  thd->set_command(command);

  thd->enable_slow_log= true;
  thd->query_plan_flags= QPLAN_INIT;
  thd->lex->sql_command= SQLCOM_END; /* to avoid confusing VIEW detectors */
  thd->reset_kill_query();

  DEBUG_SYNC(thd,"dispatch_command_before_set_time");

  thd->set_time();
  if (!(server_command_flags[command] & CF_SKIP_QUERY_ID))
    thd->set_query_id(next_query_id());
  else
  {
    /*
      ping, get statistics or similar stateless command.
      No reason to increase query id here.
    */
    thd->set_query_id(get_query_id());
  }
#ifdef WITH_WSREP
  if (WSREP(thd) && thd->wsrep_next_trx_id() == WSREP_UNDEFINED_TRX_ID)
  {
    thd->set_wsrep_next_trx_id(thd->query_id);
    WSREP_DEBUG("assigned new next trx id: %" PRIu64, thd->wsrep_next_trx_id());
  }
#endif /* WITH_WSREP */

  if (!(server_command_flags[command] & CF_SKIP_QUESTIONS))
    statistic_increment(thd->status_var.questions, &LOCK_status);

  /* Copy data for user stats */
  if ((thd->userstat_running= opt_userstat_running))
  {
    thd->start_cpu_time= my_getcputime();
    memcpy(&thd->org_status_var, &thd->status_var, sizeof(thd->status_var));
    thd->select_commands= thd->update_commands= thd->other_commands= 0;
  }

  /**
    Clear the set of flags that are expected to be cleared at the
    beginning of each command.
  */
  thd->server_status&= ~SERVER_STATUS_CLEAR_SET;
  if (is_next_command)
  {
    drop_more_results= !MY_TEST(thd->server_status &
                                SERVER_MORE_RESULTS_EXISTS);
    thd->server_status|= SERVER_MORE_RESULTS_EXISTS;
    if (is_com_multi)
      thd->get_stmt_da()->set_skip_flush();
  }

  if (unlikely(thd->security_ctx->password_expired &&
               command != COM_QUERY &&
               command != COM_PING &&
               command != COM_QUIT &&
               command != COM_STMT_PREPARE &&
               command != COM_STMT_EXECUTE))
  {
    my_error(ER_MUST_CHANGE_PASSWORD, MYF(0));
    goto dispatch_end;
  }

  switch (command) {
  case COM_INIT_DB:
  {
    LEX_CSTRING tmp;
    status_var_increment(thd->status_var.com_stat[SQLCOM_CHANGE_DB]);
    if (unlikely(thd->copy_with_error(system_charset_info, (LEX_STRING*) &tmp,
                                      thd->charset(), packet, packet_length)))
      break;
    if (!mysql_change_db(thd, &tmp, FALSE))
    {
      general_log_write(thd, command, thd->db.str, thd->db.length);
      my_ok(thd);
    }
    break;
  }
#ifdef HAVE_REPLICATION
  case COM_REGISTER_SLAVE:
  {
    status_var_increment(thd->status_var.com_register_slave);
    if (!thd->register_slave((uchar*) packet, packet_length))
      my_ok(thd);
    break;
  }
#endif
  case COM_RESET_CONNECTION:
  {
    thd->status_var.com_other++;
#ifdef WITH_WSREP
    wsrep_after_command_ignore_result(thd);
    wsrep_close(thd);
#endif /* WITH_WSREP */
    thd->change_user();
    thd->clear_error();                         // if errors from rollback
#ifdef WITH_WSREP
    wsrep_open(thd);
    wsrep_before_command(thd);
#endif /* WITH_WSREP */
    /* Restore original charset from client authentication packet.*/
    if(thd->org_charset)
      thd->update_charset(thd->org_charset,thd->org_charset,thd->org_charset);
    my_ok(thd, 0, 0, 0);
    break;
  }
  case COM_CHANGE_USER:
  {
    int auth_rc;
    status_var_increment(thd->status_var.com_other);

#ifdef WITH_WSREP
    wsrep_after_command_ignore_result(thd);
    wsrep_close(thd);
#endif /* WITH_WSREP */
    thd->change_user();
#ifdef WITH_WSREP
    wsrep_open(thd);
    wsrep_before_command(thd);
#endif /* WITH_WSREP */
    thd->clear_error();                         // if errors from rollback

    /* acl_authenticate() takes the data from net->read_pos */
    net->read_pos= (uchar*)packet;

    LEX_CSTRING save_db= thd->db;
    USER_CONN *save_user_connect= thd->user_connect;
    Security_context save_security_ctx= *thd->security_ctx;
    CHARSET_INFO *save_character_set_client=
      thd->variables.character_set_client;
    CHARSET_INFO *save_collation_connection=
      thd->variables.collation_connection;
    CHARSET_INFO *save_character_set_results=
      thd->variables.character_set_results;

    /* Ensure we don't free security_ctx->user in case we have to revert */
    thd->security_ctx->user= 0;
    thd->user_connect= 0;

    /*
      to limit COM_CHANGE_USER ability to brute-force passwords,
      we only allow three unsuccessful COM_CHANGE_USER per connection.
    */
    if (thd->failed_com_change_user >= 3)
    {
      my_message(ER_UNKNOWN_COM_ERROR, ER_THD(thd,ER_UNKNOWN_COM_ERROR),
                 MYF(0));
      auth_rc= 1;
    }
    else
      auth_rc= acl_authenticate(thd, packet_length);

    mysql_audit_notify_connection_change_user(thd);
    if (auth_rc)
    {
      /* Free user if allocated by acl_authenticate */
      my_free(const_cast<char*>(thd->security_ctx->user));
      *thd->security_ctx= save_security_ctx;
      if (thd->user_connect)
	decrease_user_connections(thd->user_connect);
      thd->user_connect= save_user_connect;
      thd->reset_db(&save_db);
      thd->update_charset(save_character_set_client, save_collation_connection,
                          save_character_set_results);
      thd->failed_com_change_user++;
      my_sleep(1000000);
    }
    else
    {
#ifndef NO_EMBEDDED_ACCESS_CHECKS
      /* we've authenticated new user */
      if (save_user_connect)
	decrease_user_connections(save_user_connect);
#endif /* NO_EMBEDDED_ACCESS_CHECKS */
      my_free((char*) save_db.str);
      my_free(const_cast<char*>(save_security_ctx.user));
    }
    break;
  }
  case COM_STMT_BULK_EXECUTE:
  {
    mysqld_stmt_bulk_execute(thd, packet, packet_length);
#ifdef WITH_WSREP
    if (WSREP(thd))
    {
        (void)wsrep_after_statement(thd);
    }
#endif /* WITH_WSREP */
    break;
  }
  case COM_STMT_EXECUTE:
  {
    mysqld_stmt_execute(thd, packet, packet_length);
#ifdef WITH_WSREP
    if (WSREP(thd))
    {
        (void)wsrep_after_statement(thd);
    }
#endif /* WITH_WSREP */
    break;
  }
  case COM_STMT_FETCH:
  {
    mysqld_stmt_fetch(thd, packet, packet_length);
    break;
  }
  case COM_STMT_SEND_LONG_DATA:
  {
    mysql_stmt_get_longdata(thd, packet, packet_length);
    break;
  }
  case COM_STMT_PREPARE:
  {
    mysqld_stmt_prepare(thd, packet, packet_length);
    break;
  }
  case COM_STMT_CLOSE:
  {
    mysqld_stmt_close(thd, packet);
    break;
  }
  case COM_STMT_RESET:
  {
    mysqld_stmt_reset(thd, packet);
    break;
  }
  case COM_QUERY:
  {
    DBUG_ASSERT(thd->m_digest == NULL);
    thd->m_digest= & thd->m_digest_state;
    thd->m_digest->reset(thd->m_token_array, max_digest_length);

    if (unlikely(alloc_query(thd, packet, packet_length)))
      break;					// fatal error is set
    MYSQL_QUERY_START(thd->query(), thd->thread_id,
                      thd->get_db(),
                      &thd->security_ctx->priv_user[0],
                      (char *) thd->security_ctx->host_or_ip);
    char *packet_end= thd->query() + thd->query_length();
    general_log_write(thd, command, thd->query(), thd->query_length());
    DBUG_PRINT("query",("%-.4096s",thd->query()));
#if defined(ENABLED_PROFILING)
    thd->profiling.set_query_source(thd->query(), thd->query_length());
#endif
    MYSQL_SET_STATEMENT_TEXT(thd->m_statement_psi, thd->query(),
                             thd->query_length());

    Parser_state parser_state;
    if (unlikely(parser_state.init(thd, thd->query(), thd->query_length())))
      break;

#ifdef WITH_WSREP
    if (WSREP(thd))
    {
      if (wsrep_mysql_parse(thd, thd->query(), thd->query_length(),
                            &parser_state,
                            is_com_multi, is_next_command))
      {
        WSREP_DEBUG("Deadlock error for: %s", thd->query());
        mysql_mutex_lock(&thd->LOCK_thd_data);
        thd->reset_kill_query();
        thd->wsrep_retry_counter  = 0;
        mysql_mutex_unlock(&thd->LOCK_thd_data);
        goto dispatch_end;
      }
    }
    else
#endif /* WITH_WSREP */
      mysql_parse(thd, thd->query(), thd->query_length(), &parser_state,
                  is_com_multi, is_next_command);

    while (!thd->killed && (parser_state.m_lip.found_semicolon != NULL) &&
           ! thd->is_error())
    {
      /*
        Multiple queries exist, execute them individually
      */
      char *beginning_of_next_stmt= (char*) parser_state.m_lip.found_semicolon;

      ha_maria_implicit_commit(thd, FALSE);

      /* Finalize server status flags after executing a statement. */
      thd->update_server_status();
      thd->protocol->end_statement();
      query_cache_end_of_result(thd);

      mysql_audit_general(thd, MYSQL_AUDIT_GENERAL_STATUS,
                          thd->get_stmt_da()->is_error()
                            ? thd->get_stmt_da()->sql_errno()
                            : 0,
                          command_name[command].str);

      ulong length= (ulong)(packet_end - beginning_of_next_stmt);

      log_slow_statement(thd);
      DBUG_ASSERT(!thd->apc_target.is_enabled());

      /* Remove garbage at start of query */
      while (length > 0 && my_isspace(thd->charset(), *beginning_of_next_stmt))
      {
        beginning_of_next_stmt++;
        length--;
      }

      /* PSI end */
      MYSQL_END_STATEMENT(thd->m_statement_psi, thd->get_stmt_da());
      thd->m_statement_psi= NULL;
      thd->m_digest= NULL;

      /* DTRACE end */
      if (MYSQL_QUERY_DONE_ENABLED())
      {
        MYSQL_QUERY_DONE(thd->is_error());
      }

#if defined(ENABLED_PROFILING)
      thd->profiling.finish_current_query();
      thd->profiling.start_new_query("continuing");
      thd->profiling.set_query_source(beginning_of_next_stmt, length);
#endif

      /* DTRACE begin */
      MYSQL_QUERY_START(beginning_of_next_stmt, thd->thread_id,
                        thd->get_db(),
                        &thd->security_ctx->priv_user[0],
                        (char *) thd->security_ctx->host_or_ip);

      /* PSI begin */
      thd->m_digest= & thd->m_digest_state;

      thd->m_statement_psi= MYSQL_START_STATEMENT(&thd->m_statement_state,
                                                  com_statement_info[command].m_key,
                                                  thd->db.str, thd->db.length,
                                                  thd->charset());
      THD_STAGE_INFO(thd, stage_init);
      MYSQL_SET_STATEMENT_TEXT(thd->m_statement_psi, beginning_of_next_stmt,
                               length);

      thd->set_query_and_id(beginning_of_next_stmt, length,
                            thd->charset(), next_query_id());

      /*
        Count each statement from the client.
      */
      statistic_increment(thd->status_var.questions, &LOCK_status);

      if (!WSREP(thd))
        thd->set_time(); /* Reset the query start time. */

      parser_state.reset(beginning_of_next_stmt, length);

#ifdef WITH_WSREP
      if (WSREP(thd))
      {
        if (wsrep_mysql_parse(thd, beginning_of_next_stmt,
                              length, &parser_state,
                              is_com_multi, is_next_command))
        {
          WSREP_DEBUG("Deadlock error for: %s", thd->query());
          mysql_mutex_lock(&thd->LOCK_thd_data);
          thd->reset_kill_query();
          thd->wsrep_retry_counter  = 0;
          mysql_mutex_unlock(&thd->LOCK_thd_data);

          goto dispatch_end;
        }
      }
      else
#endif /* WITH_WSREP */
      mysql_parse(thd, beginning_of_next_stmt, length, &parser_state,
                  is_com_multi, is_next_command);

    }

    DBUG_PRINT("info",("query ready"));
    break;
  }
  case COM_FIELD_LIST:				// This isn't actually needed
#ifdef DONT_ALLOW_SHOW_COMMANDS
    my_message(ER_NOT_ALLOWED_COMMAND, ER_THD(thd, ER_NOT_ALLOWED_COMMAND),
               MYF(0));	/* purecov: inspected */
    break;
#else
  {
    char *fields, *packet_end= packet + packet_length, *arg_end;
    /* Locked closure of all tables */
    TABLE_LIST table_list;
    LEX_STRING table_name;
    LEX_CSTRING db;
    /*
      SHOW statements should not add the used tables to the list of tables
      used in a transaction.
    */
    MDL_savepoint mdl_savepoint= thd->mdl_context.mdl_savepoint();

    status_var_increment(thd->status_var.com_stat[SQLCOM_SHOW_FIELDS]);
    if (thd->copy_db_to(&db))
      break;
    /*
      We have name + wildcard in packet, separated by endzero
      (The packet is guaranteed to end with an end zero)
    */
    arg_end= strend(packet);
    uint arg_length= (uint)(arg_end - packet);

    /* Check given table name length. */
    if (packet_length - arg_length > NAME_LEN + 1 || arg_length > SAFE_NAME_LEN)
    {
      my_message(ER_UNKNOWN_COM_ERROR, ER_THD(thd, ER_UNKNOWN_COM_ERROR),
                 MYF(0));
      break;
    }
    thd->convert_string(&table_name, system_charset_info,
			packet, arg_length, thd->charset());
    if (check_table_name(table_name.str, table_name.length, FALSE))
    {
      /* this is OK due to convert_string() null-terminating the string */
      my_error(ER_WRONG_TABLE_NAME, MYF(0), table_name.str);
      break;
    }
    packet= arg_end + 1;
    // thd->reset_for_next_command reset state => restore it
    if (is_next_command)
    {
      thd->server_status|= SERVER_MORE_RESULTS_EXISTS;
      if (is_com_multi)
        thd->get_stmt_da()->set_skip_flush();
    }

    lex_start(thd);
    /* Must be before we init the table list. */
    if (lower_case_table_names)
    {
      table_name.length= my_casedn_str(files_charset_info, table_name.str);
      db.length= my_casedn_str(files_charset_info, (char*) db.str);
    }
    table_list.init_one_table(&db, (LEX_CSTRING*) &table_name, 0, TL_READ);
    /*
      Init TABLE_LIST members necessary when the undelrying
      table is view.
    */
    table_list.select_lex= thd->lex->first_select_lex();
    thd->lex->
      first_select_lex()->table_list.link_in_list(&table_list,
                                                  &table_list.next_local);
    thd->lex->add_to_query_tables(&table_list);

    if (is_infoschema_db(&table_list.db))
    {
      ST_SCHEMA_TABLE *schema_table= find_schema_table(thd, &table_list.alias);
      if (schema_table)
        table_list.schema_table= schema_table;
    }

    uint query_length= (uint) (packet_end - packet); // Don't count end \0
    if (!(fields= (char *) thd->memdup(packet, query_length + 1)))
      break;
    thd->set_query(fields, query_length);
    general_log_print(thd, command, "%s %s", table_list.table_name.str,
                      fields);

    if (thd->open_temporary_tables(&table_list))
      break;

    if (check_table_access(thd, SELECT_ACL, &table_list,
                           TRUE, UINT_MAX, FALSE))
      break;
    /*
      Turn on an optimization relevant if the underlying table
      is a view: do not fill derived tables.
    */
    thd->lex->sql_command= SQLCOM_SHOW_FIELDS;

    mysqld_list_fields(thd,&table_list,fields);
    thd->lex->unit.cleanup();
    /* No need to rollback statement transaction, it's not started. */
    DBUG_ASSERT(thd->transaction.stmt.is_empty());
    close_thread_tables(thd);
    thd->mdl_context.rollback_to_savepoint(mdl_savepoint);

    if (thd->transaction_rollback_request)
    {
      /*
        Transaction rollback was requested since MDL deadlock was
        discovered while trying to open tables. Rollback transaction
        in all storage engines including binary log and release all
        locks.
      */
      trans_rollback_implicit(thd);
      thd->release_transactional_locks();
    }

    thd->cleanup_after_query();
    break;
  }
#endif
  case COM_QUIT:
    /* Note: We don't calculate statistics for this command */

    /* Ensure that quit works even if max_mem_used is set */
    thd->variables.max_mem_used= LONGLONG_MAX;
    general_log_print(thd, command, NullS);
    net->error=0;				// Don't give 'abort' message
    thd->get_stmt_da()->disable_status();       // Don't send anything back
    error=TRUE;					// End server
    break;
#ifndef EMBEDDED_LIBRARY
  case COM_BINLOG_DUMP:
    {
      ulong pos;
      ushort flags;
      uint32 slave_server_id;

      status_var_increment(thd->status_var.com_other);

      thd->query_plan_flags|= QPLAN_ADMIN;
      if (check_global_access(thd, REPL_SLAVE_ACL))
	break;

      /* TODO: The following has to be changed to an 8 byte integer */
      pos = uint4korr(packet);
      flags = uint2korr(packet + 4);
      thd->variables.server_id=0; /* avoid suicide */
      if ((slave_server_id= uint4korr(packet+6))) // mysqlbinlog.server_id==0
	kill_zombie_dump_threads(slave_server_id);
      thd->variables.server_id = slave_server_id;

      const char *name= packet + 10;
      size_t nlen= strlen(name);

      general_log_print(thd, command, "Log: '%s'  Pos: %lu", name, pos);
      if (nlen < FN_REFLEN)
        mysql_binlog_send(thd, thd->strmake(name, nlen), (my_off_t)pos, flags);
      thd->unregister_slave(); // todo: can be extraneous
      /*  fake COM_QUIT -- if we get here, the thread needs to terminate */
      error = TRUE;
      break;
    }
#endif
  case COM_REFRESH:
  {
    int not_used;

    /*
      Initialize thd->lex since it's used in many base functions, such as
      open_tables(). Otherwise, it remains unitialized and may cause crash
      during execution of COM_REFRESH.
    */
    lex_start(thd);
    
    status_var_increment(thd->status_var.com_stat[SQLCOM_FLUSH]);
    ulonglong options= (ulonglong) (uchar) packet[0];
    if (trans_commit_implicit(thd))
      break;
    thd->release_transactional_locks();
    if (check_global_access(thd,RELOAD_ACL))
      break;
    general_log_print(thd, command, NullS);
#ifndef DBUG_OFF
    bool debug_simulate= FALSE;
    DBUG_EXECUTE_IF("simulate_detached_thread_refresh", debug_simulate= TRUE;);
    if (debug_simulate)
    {
      /* This code doesn't work under FTWRL */
      DBUG_ASSERT(! (options & REFRESH_READ_LOCK));
      /*
        Simulate a reload without a attached thread session.
        Provides a environment similar to that of when the
        server receives a SIGHUP signal and reloads caches
        and flushes tables.
      */
      bool res;
      set_current_thd(0);
      res= reload_acl_and_cache(NULL, options | REFRESH_FAST,
                                NULL, &not_used);
      set_current_thd(thd);
      if (res)
        break;
    }
    else
#endif
    {
      thd->lex->relay_log_connection_name= empty_clex_str;
      if (reload_acl_and_cache(thd, options, (TABLE_LIST*) 0, &not_used))
        break;
    }
    if (trans_commit_implicit(thd))
      break;
    close_thread_tables(thd);
    thd->release_transactional_locks();
    my_ok(thd);
    break;
  }
#ifndef EMBEDDED_LIBRARY
  case COM_SHUTDOWN:
  {
    status_var_increment(thd->status_var.com_other);
    if (check_global_access(thd,SHUTDOWN_ACL))
      break; /* purecov: inspected */
    /*
      If the client is < 4.1.3, it is going to send us no argument; then
      packet_length is 0, packet[0] is the end 0 of the packet. Note that
      SHUTDOWN_DEFAULT is 0. If client is >= 4.1.3, the shutdown level is in
      packet[0].
    */
    enum mysql_enum_shutdown_level level;
    level= (enum mysql_enum_shutdown_level) (uchar) packet[0];
    thd->lex->is_shutdown_wait_for_slaves= false;  // "deferred" cleanup
    if (level == SHUTDOWN_DEFAULT)
      level= SHUTDOWN_WAIT_ALL_BUFFERS; // soon default will be configurable
    else if (level != SHUTDOWN_WAIT_ALL_BUFFERS)
    {
      my_error(ER_NOT_SUPPORTED_YET, MYF(0), "this shutdown level");
      break;
    }
    DBUG_PRINT("quit",("Got shutdown command for level %u", level));
    general_log_print(thd, command, NullS);
    my_eof(thd);
    kill_mysql(thd);
    error=TRUE;
    break;
  }
#endif
  case COM_STATISTICS:
  {
    STATUS_VAR *current_global_status_var;      // Big; Don't allocate on stack
    ulong uptime;
    ulonglong queries_per_second1000;
    char buff[250];
    uint buff_len= sizeof(buff);

    if (!(current_global_status_var= (STATUS_VAR*)
          thd->alloc(sizeof(STATUS_VAR))))
      break;
    general_log_print(thd, command, NullS);
    status_var_increment(thd->status_var.com_stat[SQLCOM_SHOW_STATUS]);
    *current_global_status_var= global_status_var;
    calc_sum_of_all_status(current_global_status_var);
    if (!(uptime= (ulong) (thd->start_time - server_start_time)))
      queries_per_second1000= 0;
    else
      queries_per_second1000= thd->query_id * 1000 / uptime;
#ifndef EMBEDDED_LIBRARY
    size_t length=
#endif
    my_snprintf(buff, buff_len - 1,
                        "Uptime: %lu  Threads: %d  Questions: %lu  "
                        "Slow queries: %lu  Opens: %lu  Flush tables: %lld  "
                        "Open tables: %u  Queries per second avg: %u.%03u",
                        uptime,
                        (int) thread_count, (ulong) thd->query_id,
                        current_global_status_var->long_query_count,
                        current_global_status_var->opened_tables,
                        tdc_refresh_version(),
                        tc_records(),
                        (uint) (queries_per_second1000 / 1000),
                        (uint) (queries_per_second1000 % 1000));
#ifdef EMBEDDED_LIBRARY
    /* Store the buffer in permanent memory */
    my_ok(thd, 0, 0, buff);
#else
    (void) my_net_write(net, (uchar*) buff, length);
    (void) net_flush(net);
    thd->get_stmt_da()->disable_status();
#endif
    break;
  }
  case COM_PING:
    status_var_increment(thd->status_var.com_other);
    my_ok(thd);				// Tell client we are alive
    break;
  case COM_PROCESS_INFO:
    status_var_increment(thd->status_var.com_stat[SQLCOM_SHOW_PROCESSLIST]);
    if (!thd->security_ctx->priv_user[0] &&
        check_global_access(thd, PROCESS_ACL))
      break;
    general_log_print(thd, command, NullS);
    mysqld_list_processes(thd,
			  thd->security_ctx->master_access & PROCESS_ACL ? 
			  NullS : thd->security_ctx->priv_user, 0);
    break;
  case COM_PROCESS_KILL:
  {
    status_var_increment(thd->status_var.com_stat[SQLCOM_KILL]);
    ulong id=(ulong) uint4korr(packet);
    sql_kill(thd, id, KILL_CONNECTION_HARD, KILL_TYPE_ID);
    break;
  }
  case COM_SET_OPTION:
  {
    status_var_increment(thd->status_var.com_stat[SQLCOM_SET_OPTION]);
    uint opt_command= uint2korr(packet);

    switch (opt_command) {
    case (int) MYSQL_OPTION_MULTI_STATEMENTS_ON:
      thd->client_capabilities|= CLIENT_MULTI_STATEMENTS;
      my_eof(thd);
      break;
    case (int) MYSQL_OPTION_MULTI_STATEMENTS_OFF:
      thd->client_capabilities&= ~CLIENT_MULTI_STATEMENTS;
      my_eof(thd);
      break;
    default:
      my_message(ER_UNKNOWN_COM_ERROR, ER_THD(thd, ER_UNKNOWN_COM_ERROR),
                 MYF(0));
      break;
    }
    break;
  }
  case COM_DEBUG:
    status_var_increment(thd->status_var.com_other);
    if (check_global_access(thd, SUPER_ACL))
      break;					/* purecov: inspected */
    mysql_print_status();
    general_log_print(thd, command, NullS);
    my_eof(thd);
    break;
  case COM_MULTI:
  {
    uint counter;
    uint current_com= 0;
    DBUG_ASSERT(!is_com_multi);
    if (!(thd->client_capabilities & CLIENT_MULTI_RESULTS))
    {
      /* The client does not support multiple result sets being sent back */
      my_error(ER_COMMULTI_BADCONTEXT, MYF(0));
      break;
    }

    if (!(counter= maria_multi_check(thd, packet, packet_length)))
      break;

    {
      char *packet_start= packet;
      /* We have to store next length because it will be destroyed by '\0' */
      size_t next_subpacket_length= net_field_length((uchar **)&packet_start);
      size_t next_length_length= packet_start - packet;
      unsigned char *readbuff= net->buff;

      if (net_allocate_new_packet(net, thd, MYF(0)))
        break;

      PSI_statement_locker *save_locker= thd->m_statement_psi;
      sql_digest_state *save_digest= thd->m_digest;
      thd->m_statement_psi= NULL;
      thd->m_digest= NULL;

      while (packet_length)
      {
        current_com++;
        size_t subpacket_length= next_subpacket_length + next_length_length;
        size_t length_length= next_length_length;
        if (subpacket_length < packet_length)
        {
          packet_start= packet + subpacket_length;
          next_subpacket_length= net_field_length((uchar**)&packet_start);
          next_length_length= packet_start - (packet + subpacket_length);
        }
        /* safety like in do_command() */
        packet[subpacket_length]= '\0';

        enum enum_server_command subcommand=
          fetch_command(thd, (packet + length_length));

        if (server_command_flags[subcommand] & CF_NO_COM_MULTI)
        {
          my_error(ER_BAD_COMMAND_IN_MULTI, MYF(0),
                   command_name[subcommand].str);
          goto com_multi_end;
        }

        if (dispatch_command(subcommand, thd, packet + (1 + length_length),
                             (uint)(subpacket_length - (1 + length_length)), TRUE,
                             (current_com != counter)))
        {
          DBUG_ASSERT(thd->is_error());
          goto com_multi_end;
        }

        DBUG_ASSERT(subpacket_length <= packet_length);
        packet+= subpacket_length;
        packet_length-= (uint)subpacket_length;
      }

com_multi_end:
      thd->m_statement_psi= save_locker;
      thd->m_digest= save_digest;

      /* release old buffer */
      net_flush(net);
      DBUG_ASSERT(net->buff == net->write_pos); // nothing to send
      my_free(readbuff);
    }
    break;
  }
  case COM_SLEEP:
  case COM_CONNECT:				// Impossible here
  case COM_TIME:				// Impossible from client
  case COM_DELAYED_INSERT:
  case COM_END:
  case COM_UNIMPLEMENTED:
  default:
    my_message(ER_UNKNOWN_COM_ERROR, ER_THD(thd, ER_UNKNOWN_COM_ERROR),
               MYF(0));
    break;
  }

dispatch_end:
#ifdef WITH_WSREP
  /*
    BF aborted before sending response back to client
  */
  if (thd->killed == KILL_QUERY)
  {
    WSREP_DEBUG("THD is killed at dispatch_end");
  }
  wsrep_after_command_before_result(thd);
  if (wsrep_current_error(thd) && !wsrep_command_no_result(command))
  {
    /* todo: Pass wsrep client state current error to override */
    wsrep_override_error(thd, wsrep_current_error(thd),
                         wsrep_current_error_status(thd));
    WSREP_LOG_THD(thd, "leave");
  }
  if (WSREP(thd))
  {
    /*
      MDEV-10812
      In the case of COM_QUIT/COM_STMT_CLOSE thread status should be disabled.
    */
    DBUG_ASSERT((command != COM_QUIT && command != COM_STMT_CLOSE)
                  || thd->get_stmt_da()->is_disabled());
    DBUG_ASSERT(thd->wsrep_trx().state() != wsrep::transaction::s_replaying);
    /* wsrep BF abort in query exec phase */
    mysql_mutex_lock(&thd->LOCK_thd_kill);
    do_end_of_statement= thd_is_connection_alive(thd);
    mysql_mutex_unlock(&thd->LOCK_thd_kill);
  }
  else
    do_end_of_statement= true;

#endif /* WITH_WSREP */

  if (do_end_of_statement)
  {
    DBUG_ASSERT(thd->derived_tables == NULL &&
               (thd->open_tables == NULL ||
               (thd->locked_tables_mode == LTM_LOCK_TABLES)));

    thd_proc_info(thd, "Updating status");
    /* Finalize server status flags after executing a command. */
    thd->update_server_status();
    if (command != COM_MULTI)
    {
      thd->protocol->end_statement();
      query_cache_end_of_result(thd);
    }
  }
  if (drop_more_results)
    thd->server_status&= ~SERVER_MORE_RESULTS_EXISTS;

  if (likely(!thd->is_error() && !thd->killed_errno()))
    mysql_audit_general(thd, MYSQL_AUDIT_GENERAL_RESULT, 0, 0);

  mysql_audit_general(thd, MYSQL_AUDIT_GENERAL_STATUS,
                      thd->get_stmt_da()->is_error() ?
                      thd->get_stmt_da()->sql_errno() : 0,
                      command_name[command].str);

  thd->update_all_stats();

  log_slow_statement(thd);

  THD_STAGE_INFO(thd, stage_cleaning_up);
  thd->reset_query();

  /* Performance Schema Interface instrumentation, end */
  MYSQL_END_STATEMENT(thd->m_statement_psi, thd->get_stmt_da());
  thd->set_examined_row_count(0);                   // For processlist
  thd->set_command(COM_SLEEP);

  thd->m_statement_psi= NULL;
  thd->m_digest= NULL;

  if (!is_com_multi)
    thd->packet.shrink(thd->variables.net_buffer_length); // Reclaim some memory

  thd->reset_kill_query();  /* Ensure that killed_errmsg is released */
  /*
    LEX::m_sql_cmd can point to Sql_cmd allocated on thd->mem_root.
    Unlink it now, before freeing the root.
  */
  thd->lex->m_sql_cmd= NULL;
  free_root(thd->mem_root,MYF(MY_KEEP_PREALLOC));

#if defined(ENABLED_PROFILING)
  thd->profiling.finish_current_query();
#endif
  if (MYSQL_QUERY_DONE_ENABLED() || MYSQL_COMMAND_DONE_ENABLED())
  {
    int res __attribute__((unused));
    res= (int) thd->is_error();
    if (command == COM_QUERY)
    {
      MYSQL_QUERY_DONE(res);
    }
    MYSQL_COMMAND_DONE(res);
  }
  DEBUG_SYNC(thd,"dispatch_command_end");

  /* Check that some variables are reset properly */
  DBUG_ASSERT(thd->abort_on_warning == 0);
  thd->lex->restore_set_statement_var();
  DBUG_RETURN(error);
}

static bool slow_filter_masked(THD *thd, ulonglong mask)
{
  return thd->variables.log_slow_filter && !(thd->variables.log_slow_filter & mask);
}

/*
  Log query to slow queries, if it passes filtering

  @note
    This function must call delete_explain_query().
*/

void log_slow_statement(THD *thd)
{
  DBUG_ENTER("log_slow_statement");

  /*
    The following should never be true with our current code base,
    but better to keep this here so we don't accidently try to log a
    statement in a trigger or stored function
  */
  if (unlikely(thd->in_sub_stmt))
    goto end;                           // Don't set time for sub stmt
  /*
    Skip both long_query_count increment and logging if the current
    statement forces slow log suppression (e.g. an SP statement).

    Note, we don't check for global_system_variables.sql_log_slow here.
    According to the manual, the "Slow_queries" status variable does not require
    sql_log_slow to be ON. So even if sql_log_slow is OFF, we still need to
    continue and increment long_query_count (and skip only logging, see below):
  */
  if (!thd->enable_slow_log)
    goto end; // E.g. SP statement

  DBUG_EXECUTE_IF("simulate_slow_query", {
                  if (thd->get_command() == COM_QUERY ||
                      thd->get_command() == COM_STMT_EXECUTE)
                    thd->server_status|= SERVER_QUERY_WAS_SLOW;
                  });

  if ((thd->server_status &
       (SERVER_QUERY_NO_INDEX_USED | SERVER_QUERY_NO_GOOD_INDEX_USED)) &&
      !(thd->query_plan_flags & QPLAN_STATUS) &&
      !slow_filter_masked(thd, QPLAN_NOT_USING_INDEX))
  {
    thd->query_plan_flags|= QPLAN_NOT_USING_INDEX;
    /* We are always logging no index queries if enabled in filter */
    thd->server_status|= SERVER_QUERY_WAS_SLOW;
  }

  if ((thd->server_status & SERVER_QUERY_WAS_SLOW) &&
      thd->get_examined_row_count() >= thd->variables.min_examined_row_limit)
  {
    thd->status_var.long_query_count++;

    /*
      until log_slow_disabled_statements=admin is removed, it
      duplicates slow_log_filter=admin
    */
    if ((thd->query_plan_flags & QPLAN_ADMIN) &&
        (thd->variables.log_slow_disabled_statements & LOG_SLOW_DISABLE_ADMIN))
      goto end;

    if (!global_system_variables.sql_log_slow || !thd->variables.sql_log_slow)
      goto end;

    /*
      If rate limiting of slow log writes is enabled, decide whether to log
      this query to the log or not.
    */ 
    if (thd->variables.log_slow_rate_limit > 1 &&
        (global_query_id % thd->variables.log_slow_rate_limit) != 0)
      goto end;

    /*
      Follow the slow log filter configuration:
      skip logging if the current statement matches the filter.
    */
    if (slow_filter_masked(thd, thd->query_plan_flags))
      goto end;

    THD_STAGE_INFO(thd, stage_logging_slow_query);
    slow_log_print(thd, thd->query(), thd->query_length(), 
                   thd->utime_after_query);
  }

end:
  delete_explain_query(thd->lex);
  DBUG_VOID_RETURN;
}


/**
  Create a TABLE_LIST object for an INFORMATION_SCHEMA table.

    This function is used in the parser to convert a SHOW or DESCRIBE
    table_name command to a SELECT from INFORMATION_SCHEMA.
    It prepares a SELECT_LEX and a TABLE_LIST object to represent the
    given command as a SELECT parse tree.

  @param thd              thread handle
  @param lex              current lex
  @param table_ident      table alias if it's used
  @param schema_table_idx the type of the INFORMATION_SCHEMA table to be
                          created

  @note
    Due to the way this function works with memory and LEX it cannot
    be used outside the parser (parse tree transformations outside
    the parser break PS and SP).

  @retval
    0                 success
  @retval
    1                 out of memory or SHOW commands are not allowed
                      in this version of the server.
*/

int prepare_schema_table(THD *thd, LEX *lex, Table_ident *table_ident,
                         enum enum_schema_tables schema_table_idx)
{
  SELECT_LEX *schema_select_lex= NULL;
  DBUG_ENTER("prepare_schema_table");

  switch (schema_table_idx) {
  case SCH_SCHEMATA:
#if defined(DONT_ALLOW_SHOW_COMMANDS)
    my_message(ER_NOT_ALLOWED_COMMAND,
               ER_THD(thd, ER_NOT_ALLOWED_COMMAND), MYF(0));
    DBUG_RETURN(1);
#else
    break;
#endif

  case SCH_TABLE_NAMES:
  case SCH_TABLES:
  case SCH_CHECK_CONSTRAINTS:
  case SCH_VIEWS:
  case SCH_TRIGGERS:
  case SCH_EVENTS:
#ifdef DONT_ALLOW_SHOW_COMMANDS
    my_message(ER_NOT_ALLOWED_COMMAND,
               ER_THD(thd, ER_NOT_ALLOWED_COMMAND), MYF(0));
    DBUG_RETURN(1);
#else
    {
      if (lex->first_select_lex()->db.str == NULL &&
          lex->copy_db_to(&lex->first_select_lex()->db))
      {
        DBUG_RETURN(1);
      }
      schema_select_lex= new (thd->mem_root) SELECT_LEX();
      schema_select_lex->table_list.first= NULL;
      if (lower_case_table_names == 1)
        lex->first_select_lex()->db.str=
          thd->strdup(lex->first_select_lex()->db.str);
      schema_select_lex->db= lex->first_select_lex()->db;
      /*
        check_db_name() may change db.str if lower_case_table_names == 1,
        but that's ok as the db is allocted above in this case.
      */
      if (check_db_name((LEX_STRING*) &lex->first_select_lex()->db))
      {
        my_error(ER_WRONG_DB_NAME, MYF(0), lex->first_select_lex()->db.str);
        DBUG_RETURN(1);
      }
      break;
    }
#endif
  case SCH_COLUMNS:
  case SCH_STATISTICS:
#ifdef DONT_ALLOW_SHOW_COMMANDS
    my_message(ER_NOT_ALLOWED_COMMAND,
               ER_THD(thd, ER_NOT_ALLOWED_COMMAND), MYF(0));
    DBUG_RETURN(1);
#else
  {
    DBUG_ASSERT(table_ident);
    TABLE_LIST **query_tables_last= lex->query_tables_last;
    schema_select_lex= new (thd->mem_root) SELECT_LEX();
    /* 'parent_lex' is used in init_query() so it must be before it. */
    schema_select_lex->parent_lex= lex;
    schema_select_lex->init_query();
    if (!schema_select_lex->add_table_to_list(thd, table_ident, 0, 0, TL_READ,
                                              MDL_SHARED_READ))
      DBUG_RETURN(1);
    lex->query_tables_last= query_tables_last;
    break;
#endif
  }
  case SCH_PROFILES:
    /* 
      Mark this current profiling record to be discarded.  We don't
      wish to have SHOW commands show up in profiling.
    */
#if defined(ENABLED_PROFILING)
    thd->profiling.discard_current_query();
#endif
    break;
  default:
    break;
  }
  if (schema_select_lex)
    schema_select_lex->set_master_unit(&lex->unit);
  SELECT_LEX *select_lex= lex->current_select;
  if (make_schema_select(thd, select_lex, get_schema_table(schema_table_idx)))
    DBUG_RETURN(1);

  select_lex->table_list.first->schema_select_lex= schema_select_lex;
  DBUG_RETURN(0);
}


/**
  Read query from packet and store in thd->query.
  Used in COM_QUERY and COM_STMT_PREPARE.

    Sets the following THD variables:
  - query
  - query_length

  @retval
    FALSE ok
  @retval
    TRUE  error;  In this case thd->fatal_error is set
*/

bool alloc_query(THD *thd, const char *packet, size_t packet_length)
{
  char *query;
  /* Remove garbage at start and end of query */
  while (packet_length > 0 && my_isspace(thd->charset(), packet[0]))
  {
    packet++;
    packet_length--;
  }
  const char *pos= packet + packet_length;     // Point at end null
  while (packet_length > 0 &&
	 (pos[-1] == ';' || my_isspace(thd->charset() ,pos[-1])))
  {
    pos--;
    packet_length--;
  }
  /* We must allocate some extra memory for query cache 

    The query buffer layout is:
       buffer :==
            <statement>   The input statement(s)
            '\0'          Terminating null char  (1 byte)
            <length>      Length of following current database name (size_t)
            <db_name>     Name of current database
            <flags>       Flags struct
  */
  if (! (query= (char*) thd->memdup_w_gap(packet,
                                          packet_length,
                                          1 + thd->db.length +
                                          QUERY_CACHE_DB_LENGTH_SIZE +
                                          QUERY_CACHE_FLAGS_SIZE)))
      return TRUE;
  query[packet_length]= '\0';
  /*
    Space to hold the name of the current database is allocated.  We
    also store this length, in case current database is changed during
    execution.  We might need to reallocate the 'query' buffer
  */
  int2store(query + packet_length + 1, thd->db.length);
    
  thd->set_query(query, packet_length);

  /* Reclaim some memory */
  thd->packet.shrink(thd->variables.net_buffer_length);
  thd->convert_buffer.shrink(thd->variables.net_buffer_length);

  return FALSE;
}


bool sp_process_definer(THD *thd)
{
  DBUG_ENTER("sp_process_definer");

  LEX *lex= thd->lex;

  /*
    If the definer is not specified, this means that CREATE-statement missed
    DEFINER-clause. DEFINER-clause can be missed in two cases:

      - The user submitted a statement w/o the clause. This is a normal
        case, we should assign CURRENT_USER as definer.

      - Our slave received an updated from the master, that does not
        replicate definer for stored rountines. We should also assign
        CURRENT_USER as definer here, but also we should mark this routine
        as NON-SUID. This is essential for the sake of backward
        compatibility.

        The problem is the slave thread is running under "special" user (@),
        that actually does not exist. In the older versions we do not fail
        execution of a stored routine if its definer does not exist and
        continue the execution under the authorization of the invoker
        (BUG#13198). And now if we try to switch to slave-current-user (@),
        we will fail.

        Actually, this leads to the inconsistent state of master and
        slave (different definers, different SUID behaviour), but it seems,
        this is the best we can do.
  */

  if (!lex->definer)
  {
    Query_arena original_arena;
    Query_arena *ps_arena= thd->activate_stmt_arena_if_needed(&original_arena);

    lex->definer= create_default_definer(thd, false);

    if (ps_arena)
      thd->restore_active_arena(ps_arena, &original_arena);

    /* Error has been already reported. */
    if (lex->definer == NULL)
      DBUG_RETURN(TRUE);

    if (thd->slave_thread && lex->sphead)
      lex->sphead->set_suid(SP_IS_NOT_SUID);
  }
  else
  {
    LEX_USER *d= lex->definer= get_current_user(thd, lex->definer);
    if (!d)
      DBUG_RETURN(TRUE);

    /*
      If the specified definer differs from the current user or role, we
      should check that the current user has SUPER privilege (in order
      to create a stored routine under another user one must have
      SUPER privilege).
    */
    bool curuser= !strcmp(d->user.str, thd->security_ctx->priv_user);
    bool currole= !curuser && !strcmp(d->user.str, thd->security_ctx->priv_role);
    bool curuserhost= curuser && d->host.str &&
                  !my_strcasecmp(system_charset_info, d->host.str,
                                 thd->security_ctx->priv_host);
    if (!curuserhost && !currole &&
        check_global_access(thd, SUPER_ACL, false))
      DBUG_RETURN(TRUE);
  }

  /* Check that the specified definer exists. Emit a warning if not. */

#ifndef NO_EMBEDDED_ACCESS_CHECKS
  if (!is_acl_user(lex->definer->host.str, lex->definer->user.str))
  {
    push_warning_printf(thd,
                        Sql_condition::WARN_LEVEL_NOTE,
                        ER_NO_SUCH_USER,
                        ER_THD(thd, ER_NO_SUCH_USER),
                        lex->definer->user.str,
                        lex->definer->host.str);
  }
#endif /* NO_EMBEDDED_ACCESS_CHECKS */

  DBUG_RETURN(FALSE);
}


/**
  Auxiliary call that opens and locks tables for LOCK TABLES statement
  and initializes the list of locked tables.

  @param thd     Thread context.
  @param tables  List of tables to be locked.

  @return FALSE in case of success, TRUE in case of error.
*/

static bool lock_tables_open_and_lock_tables(THD *thd, TABLE_LIST *tables)
{
  Lock_tables_prelocking_strategy lock_tables_prelocking_strategy;
  MDL_deadlock_and_lock_abort_error_handler deadlock_handler;
  MDL_savepoint mdl_savepoint= thd->mdl_context.mdl_savepoint();
  uint counter;
  TABLE_LIST *table;

  thd->in_lock_tables= 1;

retry:

  if (open_tables(thd, &tables, &counter, 0, &lock_tables_prelocking_strategy))
    goto err;

  for (table= tables; table; table= table->next_global)
  {
    if (!table->placeholder())
    {
      if (table->table->s->tmp_table)
      {
        /*
          We allow to change temporary tables even if they were locked for read
          by LOCK TABLES. To avoid a discrepancy between lock acquired at LOCK
          TABLES time and by the statement which is later executed under LOCK
          TABLES we ensure that for temporary tables we always request a write
          lock (such discrepancy can cause problems for the storage engine).
          We don't set TABLE_LIST::lock_type in this case as this might result
          in extra warnings from THD::decide_logging_format() even though
          binary logging is totally irrelevant for LOCK TABLES.
        */
        table->table->reginfo.lock_type= TL_WRITE;
      }
      else if (table->mdl_request.type == MDL_SHARED_READ &&
               ! table->prelocking_placeholder &&
               table->table->file->lock_count() == 0)
      {
        enum enum_mdl_type lock_type;
        /*
          In case when LOCK TABLE ... READ LOCAL was issued for table with
          storage engine which doesn't support READ LOCAL option and doesn't
          use THR_LOCK locks we need to upgrade weak SR metadata lock acquired
          in open_tables() to stronger SRO metadata lock.
          This is not needed for tables used through stored routines or
          triggers as we always acquire SRO (or even stronger SNRW) metadata
          lock for them.
        */
        deadlock_handler.init();
        thd->push_internal_handler(&deadlock_handler);

        lock_type= table->table->mdl_ticket->get_type() == MDL_SHARED_WRITE ?
                   MDL_SHARED_NO_READ_WRITE : MDL_SHARED_READ_ONLY;

        bool result= thd->mdl_context.upgrade_shared_lock(
                                        table->table->mdl_ticket,
                                        lock_type,
                                        thd->variables.lock_wait_timeout);

        thd->pop_internal_handler();

        if (deadlock_handler.need_reopen())
        {
          /*
            Deadlock occurred during upgrade of metadata lock.
            Let us restart acquring and opening tables for LOCK TABLES.
          */
          close_tables_for_reopen(thd, &tables, mdl_savepoint);
          if (thd->open_temporary_tables(tables))
            goto err;
          goto retry;
        }

        if (result)
          goto err;
      }
    }
    /*
       Check privileges of view tables here, after views were opened.
       Either definer or invoker has to have PRIV_LOCK_TABLES to be able
       to lock view and its tables. For mysqldump (that locks views
       before dumping their structures) compatibility we allow locking
       views that select from I_S or P_S tables, but downrade the lock
       to TL_READ
     */
    if (table->belong_to_view &&
        check_single_table_access(thd, PRIV_LOCK_TABLES, table, 1))
    {
      if (table->grant.m_internal.m_schema_access)
        table->lock_type= TL_READ;
      else
      {
        bool error= true;
        if (Security_context *sctx= table->security_ctx)
        {
          table->security_ctx= 0;
          error= check_single_table_access(thd, PRIV_LOCK_TABLES, table, 1);
          table->security_ctx= sctx;
        }
        if (error)
        {
          my_error(ER_VIEW_INVALID, MYF(0), table->belong_to_view->view_db.str,
                   table->belong_to_view->view_name.str);
          goto err;
        }
      }
    }
  }

  if (lock_tables(thd, tables, counter, 0) ||
      thd->locked_tables_list.init_locked_tables(thd))
    goto err;

  thd->in_lock_tables= 0;

  return FALSE;

err:
  thd->in_lock_tables= 0;

  trans_rollback_stmt(thd);
  /*
    Need to end the current transaction, so the storage engine (InnoDB)
    can free its locks if LOCK TABLES locked some tables before finding
    that it can't lock a table in its list
  */
  trans_rollback(thd);
  /* Close tables and release metadata locks. */
  close_thread_tables(thd);
  DBUG_ASSERT(!thd->locked_tables_mode);
  thd->release_transactional_locks();
  return TRUE;
}


static bool do_execute_sp(THD *thd, sp_head *sp)
{
  /* bits that should be cleared in thd->server_status */
  uint bits_to_be_cleared= 0;
  ulonglong affected_rows;
  if (sp->m_flags & sp_head::MULTI_RESULTS)
  {
    if (!(thd->client_capabilities & CLIENT_MULTI_RESULTS))
    {
      /* The client does not support multiple result sets being sent back */
      my_error(ER_SP_BADSELECT, MYF(0), ErrConvDQName(sp).ptr());
      return 1;
    }
  }
  /*
    If SERVER_MORE_RESULTS_EXISTS is not set,
    then remember that it should be cleared
  */
  bits_to_be_cleared= (~thd->server_status &
                       SERVER_MORE_RESULTS_EXISTS);
  thd->server_status|= SERVER_MORE_RESULTS_EXISTS;
  ha_rows select_limit= thd->variables.select_limit;
  thd->variables.select_limit= HA_POS_ERROR;

  /*
    Reset current_select as it may point to random data as a
    result of previous parsing.
  */
  thd->lex->current_select= NULL;
  thd->lex->in_sum_func= 0;                     // For Item_field::fix_fields()

  /*
    We never write CALL statements into binlog:
     - If the mode is non-prelocked, each statement will be logged
       separately.
     - If the mode is prelocked, the invoking statement will care
       about writing into binlog.
    So just execute the statement.
  */
  int res= sp->execute_procedure(thd, &thd->lex->value_list);

  thd->variables.select_limit= select_limit;
  thd->server_status&= ~bits_to_be_cleared;

  if (res)
  {
    DBUG_ASSERT(thd->is_error() || thd->killed);
    return 1;  		// Substatement should already have sent error
  }

  affected_rows= thd->affected_rows; // Affected rows for all sub statements
  thd->affected_rows= 0;             // Reset total, as my_ok() adds to it
  my_ok(thd, affected_rows);
  return 0;
}


static int mysql_create_routine(THD *thd, LEX *lex)
{
  DBUG_ASSERT(lex->sphead != 0);
  DBUG_ASSERT(lex->sphead->m_db.str); /* Must be initialized in the parser */
  /*
    Verify that the database name is allowed, optionally
    lowercase it.
  */
  if (check_db_name((LEX_STRING*) &lex->sphead->m_db))
  {
    my_error(ER_WRONG_DB_NAME, MYF(0), lex->sphead->m_db.str);
    return true;
  }

  if (check_access(thd, CREATE_PROC_ACL, lex->sphead->m_db.str,
                   NULL, NULL, 0, 0))
    return true;

  /* Checking the drop permissions if CREATE OR REPLACE is used */
  if (lex->create_info.or_replace())
  {
    if (check_routine_access(thd, ALTER_PROC_ACL, &lex->sphead->m_db,
                             &lex->sphead->m_name,
                             Sp_handler::handler(lex->sql_command), 0))
      return true;
  }

  const LEX_CSTRING *name= lex->sphead->name();
#ifdef HAVE_DLOPEN
  if (lex->sphead->m_handler->type() == TYPE_ENUM_FUNCTION)
  {
    udf_func *udf = find_udf(name->str, name->length);

    if (udf)
    {
      my_error(ER_UDF_EXISTS, MYF(0), name->str);
      return true;
    }
  }
#endif

  if (sp_process_definer(thd))
    return true;

  WSREP_TO_ISOLATION_BEGIN(WSREP_MYSQL_DB, NULL, NULL);
  if (!lex->sphead->m_handler->sp_create_routine(thd, lex->sphead))
  {
#ifndef NO_EMBEDDED_ACCESS_CHECKS
    /* only add privileges if really neccessary */

    Security_context security_context;
    bool restore_backup_context= false;
    Security_context *backup= NULL;
    LEX_USER *definer= thd->lex->definer;
    /*
      We're going to issue an implicit GRANT statement so we close all
      open tables. We have to keep metadata locks as this ensures that
      this statement is atomic against concurent FLUSH TABLES WITH READ
      LOCK. Deadlocks which can arise due to fact that this implicit
      statement takes metadata locks should be detected by a deadlock
      detector in MDL subsystem and reported as errors.

      No need to commit/rollback statement transaction, it's not started.

      TODO: Long-term we should either ensure that implicit GRANT statement
            is written into binary log as a separate statement or make both
            creation of routine and implicit GRANT parts of one fully atomic
            statement.
      */
    DBUG_ASSERT(thd->transaction.stmt.is_empty());
    close_thread_tables(thd);
    /*
      Check if the definer exists on slave,
      then use definer privilege to insert routine privileges to mysql.procs_priv.

      For current user of SQL thread has GLOBAL_ACL privilege,
      which doesn't any check routine privileges,
      so no routine privilege record  will insert into mysql.procs_priv.
    */
    if (thd->slave_thread && is_acl_user(definer->host.str, definer->user.str))
    {
      security_context.change_security_context(thd,
                                               &thd->lex->definer->user,
                                               &thd->lex->definer->host,
                                               &thd->lex->sphead->m_db,
                                               &backup);
      restore_backup_context= true;
    }

    if (sp_automatic_privileges && !opt_noacl &&
        check_routine_access(thd, DEFAULT_CREATE_PROC_ACLS,
                             &lex->sphead->m_db, name,
                             Sp_handler::handler(lex->sql_command), 1))
    {
      if (sp_grant_privileges(thd, lex->sphead->m_db.str, name->str,
                              Sp_handler::handler(lex->sql_command)))
        push_warning(thd, Sql_condition::WARN_LEVEL_WARN,
                     ER_PROC_AUTO_GRANT_FAIL, ER_THD(thd, ER_PROC_AUTO_GRANT_FAIL));
      thd->clear_error();
    }

    /*
      Restore current user with GLOBAL_ACL privilege of SQL thread
    */
    if (restore_backup_context)
    {
      DBUG_ASSERT(thd->slave_thread == 1);
      thd->security_ctx->restore_security_context(thd, backup);
    }

#endif
    return false;
  }
#ifdef WITH_WSREP
wsrep_error_label:
#endif
  return true;
}


/**
  Prepare for CREATE DATABASE, ALTER DATABASE, DROP DATABASE.

  @param thd         - current THD
  @param want_access - access needed
  @param dbname      - the database name

  @retval false      - Ok to proceed with CREATE/ALTER/DROP
  @retval true       - not OK to proceed (error, or filtered)

  Note, on slave this function returns true if the database
  is in the ignore filter. The caller must distinguish this case
  from other cases: bad database error, no access error.
  This can be done by testing thd->is_error().
*/
static bool prepare_db_action(THD *thd, ulong want_access, LEX_CSTRING *dbname)
{
  if (check_db_name((LEX_STRING*)dbname))
  {
    my_error(ER_WRONG_DB_NAME, MYF(0), dbname->str);
    return true;
  }
  /*
    If in a slave thread :
    - CREATE DATABASE DB was certainly not preceded by USE DB.
    - ALTER DATABASE DB may not be preceded by USE DB.
    - DROP DATABASE DB may not be preceded by USE DB.
    For that reason, db_ok() in sql/slave.cc did not check the
    do_db/ignore_db. And as this query involves no tables, tables_ok()
    was not called. So we have to check rules again here.
  */
#ifdef HAVE_REPLICATION
  if (thd->slave_thread)
  {
    Rpl_filter *rpl_filter;
    rpl_filter= thd->system_thread_info.rpl_sql_info->rpl_filter;
    if (!rpl_filter->db_ok(dbname->str) ||
        !rpl_filter->db_ok_with_wild_table(dbname->str))
    {
      my_message(ER_SLAVE_IGNORED_TABLE,
                 ER_THD(thd, ER_SLAVE_IGNORED_TABLE), MYF(0));
      return true;
    }
  }
#endif
  return check_access(thd, want_access, dbname->str, NULL, NULL, 1, 0);
}


bool Sql_cmd_call::execute(THD *thd)
{
  TABLE_LIST *all_tables= thd->lex->query_tables;
  sp_head *sp;
  /*
    This will cache all SP and SF and open and lock all tables
    required for execution.
  */
  if (check_table_access(thd, SELECT_ACL, all_tables, FALSE,
                         UINT_MAX, FALSE) ||
      open_and_lock_tables(thd, all_tables, TRUE, 0))
   return true;

  /*
    By this moment all needed SPs should be in cache so no need to look
    into DB.
  */
  if (!(sp= m_handler->sp_find_routine(thd, m_name, true)))
  {
    /*
      If the routine is not found, let's still check EXECUTE_ACL to decide
      whether to return "Access denied" or "Routine does not exist".
    */
    if (check_routine_access(thd, EXECUTE_ACL, &m_name->m_db,
                             &m_name->m_name,
                             &sp_handler_procedure,
                             false))
      return true;
    /*
      sp_find_routine can have issued an ER_SP_RECURSION_LIMIT error.
      Send message ER_SP_DOES_NOT_EXIST only if procedure is not found in
      cache.
    */
    if (!sp_cache_lookup(&thd->sp_proc_cache, m_name))
      my_error(ER_SP_DOES_NOT_EXIST, MYF(0), "PROCEDURE",
               ErrConvDQName(m_name).ptr());
    return true;
  }
  else
  {
    if (sp->check_execute_access(thd))
      return true;
    /*
      Check that the stored procedure doesn't contain Dynamic SQL
      and doesn't return result sets: such stored procedures can't
      be called from a function or trigger.
    */
    if (thd->in_sub_stmt)
    {
      const char *where= (thd->in_sub_stmt & SUB_STMT_TRIGGER ?
                          "trigger" : "function");
      if (sp->is_not_allowed_in_function(where))
        return true;
    }

    if (do_execute_sp(thd, sp))
      return true;

    /*
      Disable slow log for the above call(), if calls are disabled.
      Instead we will log the executed statements to the slow log.
    */
    if (thd->variables.log_slow_disabled_statements & LOG_SLOW_DISABLE_CALL)
      thd->enable_slow_log= 0;
  }
  return false;
}


/**
  Check whether the SQL statement being processed is prepended by
  SET STATEMENT clause and handle variables assignment if it is.

  @param thd  thread handle
  @param lex  current lex

  @return false in case of success, true in case of error.
*/

bool run_set_statement_if_requested(THD *thd, LEX *lex)
{
  if (!lex->stmt_var_list.is_empty() && !thd->slave_thread)
  {
    Query_arena backup;
    DBUG_PRINT("info", ("SET STATEMENT %d vars", lex->stmt_var_list.elements));

    lex->old_var_list.empty();
    List_iterator_fast<set_var_base> it(lex->stmt_var_list);
    set_var_base *var;

    if (lex->set_arena_for_set_stmt(&backup))
      return true;

    MEM_ROOT *mem_root= thd->mem_root;
    while ((var= it++))
    {
      DBUG_ASSERT(var->is_system());
      set_var *o= NULL, *v= (set_var*)var;
      if (!v->var->is_set_stmt_ok())
      {
        my_error(ER_SET_STATEMENT_NOT_SUPPORTED, MYF(0), v->var->name.str);
        lex->reset_arena_for_set_stmt(&backup);
        lex->old_var_list.empty();
        lex->free_arena_for_set_stmt();
        return true;
      }
      if (v->var->session_is_default(thd))
        o= new set_var(thd,v->type, v->var, &v->base, NULL);
      else
      {
        switch (v->var->option.var_type & GET_TYPE_MASK)
        {
          case GET_BOOL:
          case GET_INT:
          case GET_LONG:
          case GET_LL:
          {
            bool null_value;
            longlong val= v->var->val_int(&null_value, thd, v->type, &v->base);
            o= new set_var(thd, v->type, v->var, &v->base,
                           (null_value ?
                            (Item *) new (mem_root) Item_null(thd) :
                            (Item *) new (mem_root) Item_int(thd, val)));
          }
          break;
          case GET_UINT:
          case GET_ULONG:
          case GET_ULL:
          {
            bool null_value;
            ulonglong val= v->var->val_int(&null_value, thd, v->type, &v->base);
            o= new set_var(thd, v->type, v->var, &v->base,
                           (null_value ?
                            (Item *) new (mem_root) Item_null(thd) :
                            (Item *) new (mem_root) Item_uint(thd, val)));
          }
          break;
          case GET_DOUBLE:
          {
            bool null_value;
            double val= v->var->val_real(&null_value, thd, v->type, &v->base);
            o= new set_var(thd, v->type, v->var, &v->base,
                           (null_value ?
                            (Item *) new (mem_root) Item_null(thd) :
                            (Item *) new (mem_root) Item_float(thd, val, 1)));
          }
          break;
          default:
          case GET_NO_ARG:
          case GET_DISABLED:
            DBUG_ASSERT(0);
            /* fall through */
          case 0:
          case GET_FLAGSET:
          case GET_ENUM:
          case GET_SET:
          case GET_STR:
          case GET_STR_ALLOC:
          {
            char buff[STRING_BUFFER_USUAL_SIZE];
            String tmp(buff, sizeof(buff), v->var->charset(thd)),*val;
            val= v->var->val_str(&tmp, thd, v->type, &v->base);
            if (val)
            {
              Item_string *str=
		new (mem_root) Item_string(thd, v->var->charset(thd),
                                           val->ptr(), val->length());
              o= new set_var(thd, v->type, v->var, &v->base, str);
            }
            else
              o= new set_var(thd, v->type, v->var, &v->base,
                             new (mem_root) Item_null(thd));
          }
          break;
        }
      }
      DBUG_ASSERT(o);
      lex->old_var_list.push_back(o, thd->mem_root);
    }
    lex->reset_arena_for_set_stmt(&backup);

    if (lex->old_var_list.is_empty())
      lex->free_arena_for_set_stmt();

    if (thd->is_error() ||
        sql_set_variables(thd, &lex->stmt_var_list, false))
    {
      if (!thd->is_error())
        my_error(ER_WRONG_ARGUMENTS, MYF(0), "SET");
      lex->restore_set_statement_var();
      return true;
    }
    /*
      The value of last_insert_id is remembered in THD to be written to binlog
      when it's used *the first time* in the statement. But SET STATEMENT
      must read the old value of last_insert_id to be able to restore it at
      the end. This should not count at "reading of last_insert_id" and
      should not remember last_insert_id for binlog. That is, it should clear
      stmt_depends_on_first_successful_insert_id_in_prev_stmt flag.
    */
    if (!thd->in_sub_stmt)
    {
      thd->stmt_depends_on_first_successful_insert_id_in_prev_stmt= 0;
    }
  }
  return false;
}


/**
  Execute command saved in thd and lex->sql_command.

  @param thd                       Thread handle

  @todo
    - Invalidate the table in the query cache if something changed
    after unlocking when changes become visible.
    TODO: this is workaround. right way will be move invalidating in
    the unlock procedure.
    - TODO: use check_change_password()

  @retval
    FALSE       OK
  @retval
    TRUE        Error
*/

int
mysql_execute_command(THD *thd)
{
  int res= 0;
  int  up_result= 0;
  LEX  *lex= thd->lex;
  /* first SELECT_LEX (have special meaning for many of non-SELECTcommands) */
  SELECT_LEX *select_lex= lex->first_select_lex();
  /* first table of first SELECT_LEX */
  TABLE_LIST *first_table= select_lex->table_list.first;
  /* list of all tables in query */
  TABLE_LIST *all_tables;
  /* most outer SELECT_LEX_UNIT of query */
  SELECT_LEX_UNIT *unit= &lex->unit;
#ifdef HAVE_REPLICATION
  /* have table map for update for multi-update statement (BUG#37051) */
  bool have_table_map_for_update= FALSE;
  /* */
  Rpl_filter *rpl_filter;
#endif
  DBUG_ENTER("mysql_execute_command");

  // check that we correctly marked first table for data insertion
  DBUG_ASSERT(!(sql_command_flags[lex->sql_command] & CF_INSERTS_DATA) ||
              first_table->for_insert_data);

  if (thd->security_ctx->password_expired &&
      lex->sql_command != SQLCOM_SET_OPTION &&
      lex->sql_command != SQLCOM_PREPARE &&
      lex->sql_command != SQLCOM_EXECUTE &&
      lex->sql_command != SQLCOM_DEALLOCATE_PREPARE)
  {
    my_error(ER_MUST_CHANGE_PASSWORD, MYF(0));
    DBUG_RETURN(1);
  }

  DBUG_ASSERT(thd->transaction.stmt.is_empty() || thd->in_sub_stmt);
  /*
    Each statement or replication event which might produce deadlock
    should handle transaction rollback on its own. So by the start of
    the next statement transaction rollback request should be fulfilled
    already.
  */
  DBUG_ASSERT(! thd->transaction_rollback_request || thd->in_sub_stmt);
  /*
    In many cases first table of main SELECT_LEX have special meaning =>
    check that it is first table in global list and relink it first in 
    queries_tables list if it is necessary (we need such relinking only
    for queries with subqueries in select list, in this case tables of
    subqueries will go to global list first)

    all_tables will differ from first_table only if most upper SELECT_LEX
    do not contain tables.

    Because of above in place where should be at least one table in most
    outer SELECT_LEX we have following check:
    DBUG_ASSERT(first_table == all_tables);
    DBUG_ASSERT(first_table == all_tables && first_table != 0);
  */
  lex->first_lists_tables_same();
  lex->fix_first_select_number();
  /* should be assigned after making first tables same */
  all_tables= lex->query_tables;
  /* set context for commands which do not use setup_tables */
  select_lex->
    context.resolve_in_table_list_only(select_lex->
                                       table_list.first);

  /*
    Remember last commmand executed, so that we can use it in functions called by
    dispatch_command()
  */
  thd->last_sql_command= lex->sql_command;

  /*
    Reset warning count for each query that uses tables
    A better approach would be to reset this for any commands
    that is not a SHOW command or a select that only access local
    variables, but for now this is probably good enough.
  */
  if ((sql_command_flags[lex->sql_command] & CF_DIAGNOSTIC_STMT) != 0)
    thd->get_stmt_da()->set_warning_info_read_only(TRUE);
  else
  {
    thd->get_stmt_da()->set_warning_info_read_only(FALSE);
    if (all_tables)
      thd->get_stmt_da()->opt_clear_warning_info(thd->query_id);
  }

#ifdef HAVE_REPLICATION
  if (unlikely(thd->slave_thread))
  {
    if (lex->sql_command == SQLCOM_DROP_TRIGGER)
    {
      /*
        When dropping a trigger, we need to load its table name
        before checking slave filter rules.
      */
      add_table_for_trigger(thd, thd->lex->spname, 1, &all_tables);
      
      if (!all_tables)
      {
        /*
          If table name cannot be loaded,
          it means the trigger does not exists possibly because
          CREATE TRIGGER was previously skipped for this trigger
          according to slave filtering rules.
          Returning success without producing any errors in this case.
        */
        if (!thd->lex->create_info.if_exists())
          DBUG_RETURN(0);
        /*
          DROP TRIGGER IF NOT EXISTS will return without an error later
          after possibly writing the query to a binlog
        */
      }
      else // force searching in slave.cc:tables_ok()
        all_tables->updating= 1;
    }

    /*
      For fix of BUG#37051, the master stores the table map for update
      in the Query_log_event, and the value is assigned to
      thd->variables.table_map_for_update before executing the update
      query.

      If thd->variables.table_map_for_update is set, then we are
      replicating from a new master, we can use this value to apply
      filter rules without opening all the tables. However If
      thd->variables.table_map_for_update is not set, then we are
      replicating from an old master, so we just skip this and
      continue with the old method. And of course, the bug would still
      exist for old masters.
    */
    if (lex->sql_command == SQLCOM_UPDATE_MULTI &&
        thd->table_map_for_update)
    {
      have_table_map_for_update= TRUE;
      table_map table_map_for_update= thd->table_map_for_update;
      uint nr= 0;
      TABLE_LIST *table;
      for (table=all_tables; table; table=table->next_global, nr++)
      {
        if (table_map_for_update & ((table_map)1 << nr))
          table->updating= TRUE;
        else
          table->updating= FALSE;
      }

      if (all_tables_not_ok(thd, all_tables))
      {
        /* we warn the slave SQL thread */
        my_message(ER_SLAVE_IGNORED_TABLE, ER_THD(thd, ER_SLAVE_IGNORED_TABLE),
                   MYF(0));
      }
    }
    
    /*
      Check if statment should be skipped because of slave filtering
      rules

      Exceptions are:
      - UPDATE MULTI: For this statement, we want to check the filtering
        rules later in the code
      - SET: we always execute it (Not that many SET commands exists in
        the binary log anyway -- only 4.1 masters write SET statements,
	in 5.0 there are no SET statements in the binary log)
      - DROP TEMPORARY TABLE IF EXISTS: we always execute it (otherwise we
        have stale files on slave caused by exclusion of one tmp table).
    */
    if (!(lex->sql_command == SQLCOM_UPDATE_MULTI) &&
	!(lex->sql_command == SQLCOM_SET_OPTION) &&
	!((lex->sql_command == SQLCOM_DROP_TABLE ||
           lex->sql_command == SQLCOM_DROP_SEQUENCE) &&
          lex->tmp_table() && lex->if_exists()) &&
        all_tables_not_ok(thd, all_tables))
    {
      /* we warn the slave SQL thread */
      my_message(ER_SLAVE_IGNORED_TABLE, ER_THD(thd, ER_SLAVE_IGNORED_TABLE),
                 MYF(0));
      DBUG_RETURN(0);
    }
    /* 
       Execute deferred events first
    */
    if (slave_execute_deferred_events(thd))
      DBUG_RETURN(-1);
  }
  else
  {
#endif /* HAVE_REPLICATION */
    /*
      When option readonly is set deny operations which change non-temporary
      tables. Except for the replication thread and the 'super' users.
    */
    if (deny_updates_if_read_only_option(thd, all_tables))
    {
      my_error(ER_OPTION_PREVENTS_STATEMENT, MYF(0), "--read-only");
      DBUG_RETURN(-1);
    }
#ifdef HAVE_REPLICATION
  } /* endif unlikely slave */
#endif
  Opt_trace_start ots(thd, all_tables, lex->sql_command, &lex->var_list,
                      thd->query(), thd->query_length(),
                      thd->variables.character_set_client);

  Json_writer_object trace_command(thd);
  Json_writer_array trace_command_steps(thd, "steps");

  /* store old value of binlog format */
  enum_binlog_format orig_binlog_format,orig_current_stmt_binlog_format;

  thd->get_binlog_format(&orig_binlog_format,
                         &orig_current_stmt_binlog_format);
#ifdef WITH_WSREP
  if (WSREP(thd))
  {
    /*
      change LOCK TABLE WRITE to transaction
    */
    if (lex->sql_command== SQLCOM_LOCK_TABLES && wsrep_convert_LOCK_to_trx)
    {
      for (TABLE_LIST *table= all_tables; table; table= table->next_global)
      {
	if (table->lock_type >= TL_WRITE_ALLOW_WRITE)
        {
	  lex->sql_command= SQLCOM_BEGIN;
	  thd->wsrep_converted_lock_session= true;
	  break;
	}
      }
    }
    if (lex->sql_command== SQLCOM_UNLOCK_TABLES &&
	thd->wsrep_converted_lock_session)
    {
      thd->wsrep_converted_lock_session= false;
      lex->sql_command= SQLCOM_COMMIT;
      lex->tx_release= TVL_NO;
    }

    /*
     * Bail out if DB snapshot has not been installed. We however,
     * allow SET and SHOW queries and reads from information schema
     * and dirty reads (if configured)
     */
    if (!(thd->wsrep_applier) &&
        !(wsrep_ready_get() && wsrep_reject_queries == WSREP_REJECT_NONE)  &&
        !(thd->variables.wsrep_dirty_reads &&
          (sql_command_flags[lex->sql_command] & CF_CHANGES_DATA) == 0)    &&
        !wsrep_tables_accessible_when_detached(all_tables)                 &&
        lex->sql_command != SQLCOM_SET_OPTION                              &&
        !wsrep_is_show_query(lex->sql_command))
    {
      my_message(ER_UNKNOWN_COM_ERROR,
                 "WSREP has not yet prepared node for application use", MYF(0));
      goto error;
    }
  }
#endif /* WITH_WSREP */
  status_var_increment(thd->status_var.com_stat[lex->sql_command]);
  thd->progress.report_to_client= MY_TEST(sql_command_flags[lex->sql_command] &
                                          CF_REPORT_PROGRESS);

  DBUG_ASSERT(thd->transaction.stmt.modified_non_trans_table == FALSE);

  /*
    Assign system variables with values specified by the clause
    SET STATEMENT var1=value1 [, var2=value2, ...] FOR <statement>
    if they are any.
  */
  if (run_set_statement_if_requested(thd, lex))
    goto error;

  if (thd->lex->mi.connection_name.str == NULL)
      thd->lex->mi.connection_name= thd->variables.default_master_connection;

  /*
    Force statement logging for DDL commands to allow us to update
    privilege, system or statistic tables directly without the updates
    getting logged.
  */
  if (!(sql_command_flags[lex->sql_command] &
        (CF_CAN_GENERATE_ROW_EVENTS | CF_FORCE_ORIGINAL_BINLOG_FORMAT |
         CF_STATUS_COMMAND)))
    thd->set_binlog_format_stmt();

  /*
    End a active transaction so that this command will have it's
    own transaction and will also sync the binary log. If a DDL is
    not run in it's own transaction it may simply never appear on
    the slave in case the outside transaction rolls back.
  */
  if (stmt_causes_implicit_commit(thd, CF_IMPLICIT_COMMIT_BEGIN))
  {
    /*
      Note that this should never happen inside of stored functions
      or triggers as all such statements prohibited there.
    */
    DBUG_ASSERT(! thd->in_sub_stmt);
    /* Statement transaction still should not be started. */
    DBUG_ASSERT(thd->transaction.stmt.is_empty());
    if (!(thd->variables.option_bits & OPTION_GTID_BEGIN))
    {
      /* Commit the normal transaction if one is active. */
      bool commit_failed= trans_commit_implicit(thd);
      /* Release metadata locks acquired in this transaction. */
      thd->release_transactional_locks();
      if (commit_failed)
      {
        WSREP_DEBUG("implicit commit failed, MDL released: %lld",
                    (longlong) thd->thread_id);
        goto error;
      }
    }
    thd->transaction.stmt.mark_trans_did_ddl();
#ifdef WITH_WSREP
    /* Clean up the previous transaction on implicit commit */
    if (WSREP_NNULL(thd) && wsrep_thd_is_local(thd) &&
        wsrep_after_statement(thd))
    {
      goto error;
    }
#endif /* WITH_WSREP */
  }

#ifndef DBUG_OFF
  if (lex->sql_command != SQLCOM_SET_OPTION)
    DEBUG_SYNC(thd,"before_execute_sql_command");
#endif

  /*
    Check if we are in a read-only transaction and we're trying to
    execute a statement which should always be disallowed in such cases.

    Note that this check is done after any implicit commits.
  */
  if (thd->tx_read_only &&
      (sql_command_flags[lex->sql_command] & CF_DISALLOW_IN_RO_TRANS))
  {
    my_error(ER_CANT_EXECUTE_IN_READ_ONLY_TRANSACTION, MYF(0));
    goto error;
  }

  /*
    Close tables open by HANDLERs before executing DDL statement
    which is going to affect those tables.

    This should happen before temporary tables are pre-opened as
    otherwise we will get errors about attempt to re-open tables
    if table to be changed is open through HANDLER.

    Note that even although this is done before any privilege
    checks there is no security problem here as closing open
    HANDLER doesn't require any privileges anyway.
  */
  if (sql_command_flags[lex->sql_command] & CF_HA_CLOSE)
    mysql_ha_rm_tables(thd, all_tables);

  /*
    Pre-open temporary tables to simplify privilege checking
    for statements which need this.
  */
  if (sql_command_flags[lex->sql_command] & CF_PREOPEN_TMP_TABLES)
  {
    if (thd->open_temporary_tables(all_tables))
      goto error;
  }

  if (sql_command_flags[lex->sql_command] & CF_STATUS_COMMAND)
    thd->query_plan_flags|= QPLAN_STATUS;
  if (sql_command_flags[lex->sql_command] & CF_ADMIN_COMMAND)
    thd->query_plan_flags|= QPLAN_ADMIN;

  /* Start timeouts */
  thd->set_query_timer();

#ifdef WITH_WSREP
  /*
    Always start a new transaction for a wsrep THD unless the
    current command is DDL or explicit BEGIN. This will guarantee that
    the THD is BF abortable even if it does not generate any
    changes and takes only read locks. If the statement does not
    start a multi STMT transaction, the wsrep_transaction is
    committed as empty at the end of this function.

    Transaction is started for BEGIN in trans_begin(), for DDL the
    implicit commit took care of committing previous transaction
    above and a new transaction should not be started.

    Do not start transaction for stored procedures, it will be handled
    internally in SP processing.
  */
  if (WSREP_NNULL(thd)                    &&
      wsrep_thd_is_local(thd)             &&
      lex->sql_command != SQLCOM_BEGIN    &&
      lex->sql_command != SQLCOM_CALL     &&
      lex->sql_command != SQLCOM_EXECUTE  &&
      lex->sql_command != SQLCOM_EXECUTE_IMMEDIATE &&
      !(sql_command_flags[lex->sql_command] & CF_AUTO_COMMIT_TRANS))
  {
    wsrep_start_trx_if_not_started(thd);
  }
#endif /* WITH_WSREP */

  switch (lex->sql_command) {

  case SQLCOM_SHOW_EVENTS:
#ifndef HAVE_EVENT_SCHEDULER
    my_error(ER_NOT_SUPPORTED_YET, MYF(0), "embedded server");
    break;
#endif
  case SQLCOM_SHOW_STATUS:
  {
    WSREP_SYNC_WAIT(thd, WSREP_SYNC_WAIT_BEFORE_SHOW);
    execute_show_status(thd, all_tables);

    break;
  }
  case SQLCOM_SHOW_EXPLAIN:
  {
    if (!thd->security_ctx->priv_user[0] &&
        check_global_access(thd,PROCESS_ACL))
      break;

    /*
      The select should use only one table, it's the SHOW EXPLAIN pseudo-table
    */
    if (lex->sroutines.records || lex->query_tables->next_global)
    {
      my_message(ER_SET_CONSTANTS_ONLY, ER_THD(thd, ER_SET_CONSTANTS_ONLY),
		 MYF(0));
      goto error;
    }

    Item **it= lex->value_list.head_ref();
    if (!(*it)->basic_const_item() ||
        (*it)->fix_fields_if_needed_for_scalar(lex->thd, it))
    {
      my_message(ER_SET_CONSTANTS_ONLY, ER_THD(thd, ER_SET_CONSTANTS_ONLY),
		 MYF(0));
      goto error;
    }
  }
    /* fall through */
  case SQLCOM_SHOW_STATUS_PROC:
  case SQLCOM_SHOW_STATUS_FUNC:
  case SQLCOM_SHOW_STATUS_PACKAGE:
  case SQLCOM_SHOW_STATUS_PACKAGE_BODY:
  case SQLCOM_SHOW_DATABASES:
  case SQLCOM_SHOW_TABLES:
  case SQLCOM_SHOW_TRIGGERS:
  case SQLCOM_SHOW_TABLE_STATUS:
  case SQLCOM_SHOW_OPEN_TABLES:
  case SQLCOM_SHOW_GENERIC:
  case SQLCOM_SHOW_PLUGINS:
  case SQLCOM_SHOW_FIELDS:
  case SQLCOM_SHOW_KEYS:
  case SQLCOM_SHOW_VARIABLES:
  case SQLCOM_SHOW_CHARSETS:
  case SQLCOM_SHOW_COLLATIONS:
  case SQLCOM_SHOW_STORAGE_ENGINES:
  case SQLCOM_SHOW_PROFILE:
  case SQLCOM_SELECT:
  {
#ifdef WITH_WSREP
    if (lex->sql_command == SQLCOM_SELECT)
    {
      WSREP_SYNC_WAIT(thd, WSREP_SYNC_WAIT_BEFORE_READ);
    }
    else
    {
      WSREP_SYNC_WAIT(thd, WSREP_SYNC_WAIT_BEFORE_SHOW);
# ifdef ENABLED_PROFILING
      if (lex->sql_command == SQLCOM_SHOW_PROFILE)
        thd->profiling.discard_current_query();
# endif
    }
#endif /* WITH_WSREP */

    thd->status_var.last_query_cost= 0.0;

    /*
      lex->exchange != NULL implies SELECT .. INTO OUTFILE and this
      requires FILE_ACL access.
    */
    ulong privileges_requested= lex->exchange ? SELECT_ACL | FILE_ACL :
      SELECT_ACL;

    if (all_tables)
      res= check_table_access(thd,
                              privileges_requested,
                              all_tables, FALSE, UINT_MAX, FALSE);
    else
      res= check_access(thd, privileges_requested, any_db, NULL, NULL, 0, 0);

    if (!res)
      res= execute_sqlcom_select(thd, all_tables);

    break;
  }
  case SQLCOM_EXECUTE_IMMEDIATE:
  {
    mysql_sql_stmt_execute_immediate(thd);
    break;
  }
  case SQLCOM_PREPARE:
  {
    mysql_sql_stmt_prepare(thd);
    break;
  }
  case SQLCOM_EXECUTE:
  {
    mysql_sql_stmt_execute(thd);
    break;
  }
  case SQLCOM_DEALLOCATE_PREPARE:
  {
    mysql_sql_stmt_close(thd);
    break;
  }
  case SQLCOM_DO:
    if (check_table_access(thd, SELECT_ACL, all_tables, FALSE, UINT_MAX, FALSE)
        || open_and_lock_tables(thd, all_tables, TRUE, 0))
      goto error;

    res= mysql_do(thd, *lex->insert_list);
    break;

  case SQLCOM_EMPTY_QUERY:
    my_ok(thd);
    break;

  case SQLCOM_HELP:
    res= mysqld_help(thd,lex->help_arg);
    break;

#ifndef EMBEDDED_LIBRARY
  case SQLCOM_PURGE:
  {
    if (check_global_access(thd, SUPER_ACL))
      goto error;
    /* PURGE MASTER LOGS TO 'file' */
    res = purge_master_logs(thd, lex->to_log);
    break;
  }
  case SQLCOM_PURGE_BEFORE:
  {
    Item *it;

    if (check_global_access(thd, SUPER_ACL))
      goto error;
    /* PURGE MASTER LOGS BEFORE 'data' */
    it= (Item *)lex->value_list.head();
    if (it->fix_fields_if_needed_for_scalar(lex->thd, &it))
    {
      my_error(ER_WRONG_ARGUMENTS, MYF(0), "PURGE LOGS BEFORE");
      goto error;
    }
    it= new (thd->mem_root) Item_func_unix_timestamp(thd, it);
    it->fix_fields(thd, &it);
    res = purge_master_logs_before_date(thd, (ulong)it->val_int());
    break;
  }
#endif
  case SQLCOM_SHOW_WARNS:
  {
    res= mysqld_show_warnings(thd, (ulong)
			      ((1L << (uint) Sql_condition::WARN_LEVEL_NOTE) |
			       (1L << (uint) Sql_condition::WARN_LEVEL_WARN) |
			       (1L << (uint) Sql_condition::WARN_LEVEL_ERROR)
			       ));
    break;
  }
  case SQLCOM_SHOW_ERRORS:
  {
    res= mysqld_show_warnings(thd, (ulong)
			      (1L << (uint) Sql_condition::WARN_LEVEL_ERROR));
    break;
  }
  case SQLCOM_SHOW_PROFILES:
  {
#if defined(ENABLED_PROFILING)
    thd->profiling.discard_current_query();
    res= thd->profiling.show_profiles();
    if (res)
      goto error;
#else
    my_error(ER_FEATURE_DISABLED, MYF(0), "SHOW PROFILES", "enable-profiling");
    goto error;
#endif
    break;
  }

#ifdef HAVE_REPLICATION
  case SQLCOM_SHOW_SLAVE_HOSTS:
  {
    if (check_global_access(thd, REPL_SLAVE_ACL))
      goto error;
    res = show_slave_hosts(thd);
    break;
  }
  case SQLCOM_SHOW_RELAYLOG_EVENTS: /* fall through */
  case SQLCOM_SHOW_BINLOG_EVENTS:
  {
    WSREP_SYNC_WAIT(thd, WSREP_SYNC_WAIT_BEFORE_SHOW);
    if (check_global_access(thd, REPL_SLAVE_ACL))
      goto error;
    res = mysql_show_binlog_events(thd);
    break;
  }
#endif

  case SQLCOM_ASSIGN_TO_KEYCACHE:
  {
    DBUG_ASSERT(first_table == all_tables && first_table != 0);
    if (check_access(thd, INDEX_ACL, first_table->db.str,
                     &first_table->grant.privilege,
                     &first_table->grant.m_internal,
                     0, 0))
      goto error;
    res= mysql_assign_to_keycache(thd, first_table, &lex->ident);
    break;
  }
  case SQLCOM_PRELOAD_KEYS:
  {
    DBUG_ASSERT(first_table == all_tables && first_table != 0);
    if (check_access(thd, INDEX_ACL, first_table->db.str,
                     &first_table->grant.privilege,
                     &first_table->grant.m_internal,
                     0, 0))
      goto error;
    res = mysql_preload_keys(thd, first_table);
    break;
  }
#ifdef HAVE_REPLICATION
  case SQLCOM_CHANGE_MASTER:
  {
    LEX_MASTER_INFO *lex_mi= &thd->lex->mi;
    Master_info *mi;
    bool new_master= 0;
    bool master_info_added;

    if (check_global_access(thd, SUPER_ACL))
      goto error;
    /*
      In this code it's ok to use LOCK_active_mi as we are adding new things
      into master_info_index
    */
    mysql_mutex_lock(&LOCK_active_mi);
    if (!master_info_index)
    {
      mysql_mutex_unlock(&LOCK_active_mi);
      my_error(ER_SERVER_SHUTDOWN, MYF(0));
      goto error;
    }

    mi= master_info_index->get_master_info(&lex_mi->connection_name,
                                           Sql_condition::WARN_LEVEL_NOTE);

    if (mi == NULL)
    {
      /* New replication created */
      mi= new Master_info(&lex_mi->connection_name, relay_log_recovery); 
      if (unlikely(!mi || mi->error()))
      {
        delete mi;
        res= 1;
        mysql_mutex_unlock(&LOCK_active_mi);
        break;
      }
      new_master= 1;
    }

    res= change_master(thd, mi, &master_info_added);
    if (res && new_master)
    {
      /*
        If the new master was added by change_master(), remove it as it didn't
        work (this will free mi as well).

        If new master was not added, we still need to free mi.
      */
      if (master_info_added)
        master_info_index->remove_master_info(mi);
      else
        delete mi;
    }
    else
    {
      mi->rpl_filter= get_or_create_rpl_filter(lex_mi->connection_name.str,
                                               lex_mi->connection_name.length);
    }

    mysql_mutex_unlock(&LOCK_active_mi);
    break;
  }
  case SQLCOM_SHOW_SLAVE_STAT:
  {
    /* Accept one of two privileges */
    if (check_global_access(thd, SUPER_ACL | REPL_CLIENT_ACL))
      goto error;

    if (lex->verbose)
    {
      mysql_mutex_lock(&LOCK_active_mi);
      res= show_all_master_info(thd);
      mysql_mutex_unlock(&LOCK_active_mi);
    }
    else
    {
      LEX_MASTER_INFO *lex_mi= &thd->lex->mi;
      Master_info *mi;
      if ((mi= get_master_info(&lex_mi->connection_name,
                               Sql_condition::WARN_LEVEL_ERROR)))
      {
        res= show_master_info(thd, mi, 0);
        mi->release();
      }
    }
    break;
  }
  case SQLCOM_SHOW_MASTER_STAT:
  {
    /* Accept one of two privileges */
    if (check_global_access(thd, SUPER_ACL | REPL_CLIENT_ACL))
      goto error;
    res = show_binlog_info(thd);
    break;
  }

#endif /* HAVE_REPLICATION */
  case SQLCOM_SHOW_ENGINE_STATUS:
    {
      if (check_global_access(thd, PROCESS_ACL))
        goto error;
      res = ha_show_status(thd, lex->create_info.db_type, HA_ENGINE_STATUS);
      break;
    }
  case SQLCOM_SHOW_ENGINE_MUTEX:
    {
      if (check_global_access(thd, PROCESS_ACL))
        goto error;
      res = ha_show_status(thd, lex->create_info.db_type, HA_ENGINE_MUTEX);
      break;
    }
  case SQLCOM_CREATE_INDEX:
  case SQLCOM_DROP_INDEX:
  /*
    CREATE INDEX and DROP INDEX are implemented by calling ALTER
    TABLE with proper arguments.

    In the future ALTER TABLE will notice that the request is to
    only add indexes and create these one by one for the existing
    table without having to do a full rebuild.
  */
  {
    /* Prepare stack copies to be re-execution safe */
    HA_CREATE_INFO create_info;
    Alter_info alter_info(lex->alter_info, thd->mem_root);

    if (unlikely(thd->is_fatal_error)) /* out of memory creating alter_info */
      goto error;

    DBUG_ASSERT(first_table == all_tables && first_table != 0);
    if (check_one_table_access(thd, INDEX_ACL, all_tables))
      goto error; /* purecov: inspected */
    WSREP_TO_ISOLATION_BEGIN(first_table->db.str, first_table->table_name.str, NULL);

    bzero((char*) &create_info, sizeof(create_info));
    create_info.db_type= 0;
    create_info.row_type= ROW_TYPE_NOT_USED;
    create_info.default_table_charset= thd->variables.collation_database;

    res= mysql_alter_table(thd, &first_table->db, &first_table->table_name,
                           &create_info, first_table, &alter_info,
                           0, (ORDER*) 0, 0);
    break;
  }
#ifdef HAVE_REPLICATION
  case SQLCOM_SLAVE_START:
  {
    LEX_MASTER_INFO* lex_mi= &thd->lex->mi;
    Master_info *mi;
    int load_error;

    load_error= rpl_load_gtid_slave_state(thd);

    /*
      We don't need to ensure that only one user is using master_info
      as start_slave is protected against simultaneous usage
    */
    if (unlikely((mi= get_master_info(&lex_mi->connection_name,
                                      Sql_condition::WARN_LEVEL_ERROR))))
    {
      if (load_error)
      {
        /*
          We cannot start a slave using GTID if we cannot load the
          GTID position from the mysql.gtid_slave_pos table. But we
          can allow non-GTID replication (useful eg. during upgrade).
        */
        if (mi->using_gtid != Master_info::USE_GTID_NO)
        {
          mi->release();
          break;
        }
        else
          thd->clear_error();
      }
      if (!start_slave(thd, mi, 1 /* net report*/))
        my_ok(thd);
      mi->release();
    }
    break;
  }
  case SQLCOM_SLAVE_STOP:
  {
    LEX_MASTER_INFO *lex_mi;
    Master_info *mi;
    /*
      If the client thread has locked tables, a deadlock is possible.
      Assume that
      - the client thread does LOCK TABLE t READ.
      - then the master updates t.
      - then the SQL slave thread wants to update t,
        so it waits for the client thread because t is locked by it.
    - then the client thread does SLAVE STOP.
      SLAVE STOP waits for the SQL slave thread to terminate its
      update t, which waits for the client thread because t is locked by it.
      To prevent that, refuse SLAVE STOP if the
      client thread has locked tables
    */
    if (thd->locked_tables_mode ||
        thd->in_active_multi_stmt_transaction() ||
        thd->global_read_lock.is_acquired())
    {
      my_message(ER_LOCK_OR_ACTIVE_TRANSACTION,
                 ER_THD(thd, ER_LOCK_OR_ACTIVE_TRANSACTION), MYF(0));
      goto error;
    }

    lex_mi= &thd->lex->mi;
    if ((mi= get_master_info(&lex_mi->connection_name,
                             Sql_condition::WARN_LEVEL_ERROR)))
    {
      if (stop_slave(thd, mi, 1/* net report*/))
        res= 1;
      mi->release();
      if (rpl_parallel_resize_pool_if_no_slaves())
        res= 1;
      if (!res)
        my_ok(thd);
    }
    break;
  }
  case SQLCOM_SLAVE_ALL_START:
  {
    mysql_mutex_lock(&LOCK_active_mi);
    if (master_info_index && !master_info_index->start_all_slaves(thd))
      my_ok(thd);
    mysql_mutex_unlock(&LOCK_active_mi);
    break;
  }
  case SQLCOM_SLAVE_ALL_STOP:
  {
    if (thd->locked_tables_mode ||
        thd->in_active_multi_stmt_transaction() ||
        thd->global_read_lock.is_acquired())
    {
      my_message(ER_LOCK_OR_ACTIVE_TRANSACTION,
                 ER_THD(thd, ER_LOCK_OR_ACTIVE_TRANSACTION), MYF(0));
      goto error;
    }
    mysql_mutex_lock(&LOCK_active_mi);
    if (master_info_index && !master_info_index->stop_all_slaves(thd))
      my_ok(thd);      
    mysql_mutex_unlock(&LOCK_active_mi);
    break;
  }
#endif /* HAVE_REPLICATION */
  case SQLCOM_RENAME_TABLE:
  {
    if (check_rename_table(thd, first_table, all_tables))
      goto error;

    WSREP_TO_ISOLATION_BEGIN(0, 0, first_table);

    if (mysql_rename_tables(thd, first_table, 0))
      goto error;
    break;
  }
#ifndef EMBEDDED_LIBRARY
  case SQLCOM_SHOW_BINLOGS:
#ifdef DONT_ALLOW_SHOW_COMMANDS
    my_message(ER_NOT_ALLOWED_COMMAND, ER_THD(thd, ER_NOT_ALLOWED_COMMAND),
               MYF(0)); /* purecov: inspected */
    goto error;
#else
    {
      if (check_global_access(thd, SUPER_ACL | REPL_CLIENT_ACL))
	goto error;
      WSREP_SYNC_WAIT(thd, WSREP_SYNC_WAIT_BEFORE_SHOW);
      res = show_binlogs(thd);
      break;
    }
#endif
#endif /* EMBEDDED_LIBRARY */
  case SQLCOM_SHOW_CREATE:
  {
     DBUG_ASSERT(first_table == all_tables && first_table != 0);
#ifdef DONT_ALLOW_SHOW_COMMANDS
    my_message(ER_NOT_ALLOWED_COMMAND, ER_THD(thd, ER_NOT_ALLOWED_COMMAND),
               MYF(0)); /* purecov: inspected */
    goto error;
#else
      WSREP_SYNC_WAIT(thd, WSREP_SYNC_WAIT_BEFORE_SHOW);

     /*
        Access check:
        SHOW CREATE TABLE require any privileges on the table level (ie
        effecting all columns in the table).
        SHOW CREATE VIEW require the SHOW_VIEW and SELECT ACLs on the table
        level.
        NOTE: SHOW_VIEW ACL is checked when the view is created.
      */

      DBUG_PRINT("debug", ("lex->only_view: %d, table: %s.%s",
                           lex->table_type == TABLE_TYPE_VIEW,
                           first_table->db.str, first_table->table_name.str));
      res= mysqld_show_create(thd, first_table);
      break;
#endif
  }
  case SQLCOM_CHECKSUM:
  {
    DBUG_ASSERT(first_table == all_tables && first_table != 0);
    WSREP_SYNC_WAIT(thd, WSREP_SYNC_WAIT_BEFORE_READ);

    if (check_table_access(thd, SELECT_ACL, all_tables,
                           FALSE, UINT_MAX, FALSE))
      goto error; /* purecov: inspected */

    res = mysql_checksum_table(thd, first_table, &lex->check_opt);
    break;
  }
  case SQLCOM_UPDATE:
  {
    WSREP_SYNC_WAIT(thd, WSREP_SYNC_WAIT_BEFORE_UPDATE_DELETE);
    ha_rows found= 0, updated= 0;
    DBUG_ASSERT(first_table == all_tables && first_table != 0);
    WSREP_SYNC_WAIT(thd, WSREP_SYNC_WAIT_BEFORE_UPDATE_DELETE);

    if (update_precheck(thd, all_tables))
      break;

    /*
      UPDATE IGNORE can be unsafe. We therefore use row based
      logging if mixed or row based logging is available.
      TODO: Check if the order of the output of the select statement is
      deterministic. Waiting for BUG#42415
    */
    if (lex->ignore)
      lex->set_stmt_unsafe(LEX::BINLOG_STMT_UNSAFE_UPDATE_IGNORE);

    DBUG_ASSERT(select_lex->offset_limit == 0);
    unit->set_limit(select_lex);
    MYSQL_UPDATE_START(thd->query());
    res= up_result= mysql_update(thd, all_tables,
                                  select_lex->item_list,
                                  lex->value_list,
                                  select_lex->where,
                                  select_lex->order_list.elements,
                                  select_lex->order_list.first,
                                  unit->select_limit_cnt,
                                  lex->ignore, &found, &updated);
    MYSQL_UPDATE_DONE(res, found, updated);
    /* mysql_update return 2 if we need to switch to multi-update */
    if (up_result != 2)
      break;
    if (thd->lex->period_conditions.is_set())
    {
      DBUG_ASSERT(0); // Should never happen
      goto error;
    }
  }
  /* fall through */
  case SQLCOM_UPDATE_MULTI:
  {
    DBUG_ASSERT(first_table == all_tables && first_table != 0);
    /* if we switched from normal update, rights are checked */
    if (up_result != 2)
    {
      WSREP_SYNC_WAIT(thd, WSREP_SYNC_WAIT_BEFORE_UPDATE_DELETE);
      if ((res= multi_update_precheck(thd, all_tables)))
        break;
    }
    else
      res= 0;

    unit->set_limit(select_lex);
    /*
      We can not use mysql_explain_union() because of parameters of
      mysql_select in mysql_multi_update so just set the option if needed
    */
    if (thd->lex->describe)
    {
      select_lex->set_explain_type(FALSE);
      select_lex->options|= SELECT_DESCRIBE;
    }

    res= mysql_multi_update_prepare(thd);

#ifdef HAVE_REPLICATION
    /* Check slave filtering rules */
    if (unlikely(thd->slave_thread && !have_table_map_for_update))
    {
      if (all_tables_not_ok(thd, all_tables))
      {
        if (res!= 0)
        {
          res= 0;             /* don't care of prev failure  */
          thd->clear_error(); /* filters are of highest prior */
        }
        /* we warn the slave SQL thread */
        my_error(ER_SLAVE_IGNORED_TABLE, MYF(0));
        break;
      }
      if (res)
        break;
    }
    else
    {
#endif /* HAVE_REPLICATION */
      if (res)
        break;
      if (opt_readonly &&
	  !(thd->security_ctx->master_access & SUPER_ACL) &&
	  some_non_temp_table_to_be_updated(thd, all_tables))
      {
	my_error(ER_OPTION_PREVENTS_STATEMENT, MYF(0), "--read-only");
	break;
      }
#ifdef HAVE_REPLICATION
    }  /* unlikely */
#endif
    {
      multi_update *result_obj;
      MYSQL_MULTI_UPDATE_START(thd->query());
      res= mysql_multi_update(thd, all_tables,
                              &select_lex->item_list,
                              &lex->value_list,
                              select_lex->where,
                              select_lex->options,
                              lex->duplicates,
                              lex->ignore,
                              unit,
                              select_lex,
                              &result_obj);
      if (result_obj)
      {
        MYSQL_MULTI_UPDATE_DONE(res, result_obj->num_found(),
                                result_obj->num_updated());
        res= FALSE; /* Ignore errors here */
        delete result_obj;
      }
      else
      {
        MYSQL_MULTI_UPDATE_DONE(1, 0, 0);
      }
    }
    break;
  }
  case SQLCOM_REPLACE:
#ifndef DBUG_OFF
    if (mysql_bin_log.is_open())
    {
      /*
        Generate an incident log event before writing the real event
        to the binary log.  We put this event is before the statement
        since that makes it simpler to check that the statement was
        not executed on the slave (since incidents usually stop the
        slave).

        Observe that any row events that are generated will be
        generated before.

        This is only for testing purposes and will not be present in a
        release build.
      */

      Incident incident= INCIDENT_NONE;
      DBUG_PRINT("debug", ("Just before generate_incident()"));
      DBUG_EXECUTE_IF("incident_database_resync_on_replace",
                      incident= INCIDENT_LOST_EVENTS;);
      if (incident)
      {
        Incident_log_event ev(thd, incident);
        (void) mysql_bin_log.write(&ev);        /* error is ignored */
        if (mysql_bin_log.rotate_and_purge(true))
        {
          res= 1;
          break;
        }
      }
      DBUG_PRINT("debug", ("Just after generate_incident()"));
    }
#endif
    /* fall through */
  case SQLCOM_INSERT:
  {
    WSREP_SYNC_WAIT(thd, WSREP_SYNC_WAIT_BEFORE_INSERT_REPLACE);
    DBUG_ASSERT(first_table == all_tables && first_table != 0);

    WSREP_SYNC_WAIT(thd, WSREP_SYNC_WAIT_BEFORE_INSERT_REPLACE);

    /*
      Since INSERT DELAYED doesn't support temporary tables, we could
      not pre-open temporary tables for SQLCOM_INSERT / SQLCOM_REPLACE.
      Open them here instead.
    */
    if (first_table->lock_type != TL_WRITE_DELAYED)
    {
      res= (thd->open_temporary_tables(all_tables)) ? TRUE : FALSE;
      if (res)
        break;
    }

    if ((res= insert_precheck(thd, all_tables)))
      break;

    MYSQL_INSERT_START(thd->query());
    res= mysql_insert(thd, all_tables, lex->field_list, lex->many_values,
		      lex->update_list, lex->value_list,
                      lex->duplicates, lex->ignore);
    MYSQL_INSERT_DONE(res, (ulong) thd->get_row_count_func());
    /*
      If we have inserted into a VIEW, and the base table has
      AUTO_INCREMENT column, but this column is not accessible through
      a view, then we should restore LAST_INSERT_ID to the value it
      had before the statement.
    */
    if (first_table->view && !first_table->contain_auto_increment)
      thd->first_successful_insert_id_in_cur_stmt=
        thd->first_successful_insert_id_in_prev_stmt;

#ifdef ENABLED_DEBUG_SYNC
    DBUG_EXECUTE_IF("after_mysql_insert",
                    {
                      const char act1[]=
                        "now "
                        "wait_for signal.continue";
                      const char act2[]=
                        "now "
                        "signal signal.continued";
                      DBUG_ASSERT(debug_sync_service);
                      DBUG_ASSERT(!debug_sync_set_action(thd,
                                                         STRING_WITH_LEN(act1)));
                      DBUG_ASSERT(!debug_sync_set_action(thd,
                                                         STRING_WITH_LEN(act2)));
                    };);
    DEBUG_SYNC(thd, "after_mysql_insert");
#endif
    break;
  }
  case SQLCOM_REPLACE_SELECT:
  case SQLCOM_INSERT_SELECT:
  {
    WSREP_SYNC_WAIT(thd, WSREP_SYNC_WAIT_BEFORE_INSERT_REPLACE);
    select_insert *sel_result;
    bool explain= MY_TEST(lex->describe);
    DBUG_ASSERT(first_table == all_tables && first_table != 0);
    WSREP_SYNC_WAIT(thd, WSREP_SYNC_WAIT_BEFORE_UPDATE_DELETE);

    if ((res= insert_precheck(thd, all_tables)))
      break;
#ifdef WITH_WSREP
    if (WSREP(thd) && thd->wsrep_consistency_check == CONSISTENCY_CHECK_DECLARED)
    {
      thd->wsrep_consistency_check = CONSISTENCY_CHECK_RUNNING;
      WSREP_TO_ISOLATION_BEGIN(first_table->db.str, first_table->table_name.str, NULL);
    }
#endif /* WITH_WSREP */

    /*
      INSERT...SELECT...ON DUPLICATE KEY UPDATE/REPLACE SELECT/
      INSERT...IGNORE...SELECT can be unsafe, unless ORDER BY PRIMARY KEY
      clause is used in SELECT statement. We therefore use row based
      logging if mixed or row based logging is available.
      TODO: Check if the order of the output of the select statement is
      deterministic. Waiting for BUG#42415
    */
    if (lex->sql_command == SQLCOM_INSERT_SELECT &&
        lex->duplicates == DUP_UPDATE)
      lex->set_stmt_unsafe(LEX::BINLOG_STMT_UNSAFE_INSERT_SELECT_UPDATE);

    if (lex->sql_command == SQLCOM_INSERT_SELECT && lex->ignore)
      lex->set_stmt_unsafe(LEX::BINLOG_STMT_UNSAFE_INSERT_IGNORE_SELECT);

    if (lex->sql_command == SQLCOM_REPLACE_SELECT)
      lex->set_stmt_unsafe(LEX::BINLOG_STMT_UNSAFE_REPLACE_SELECT);

    /* Fix lock for first table */
    if (first_table->lock_type == TL_WRITE_DELAYED)
      first_table->lock_type= TL_WRITE;

    /* Don't unlock tables until command is written to binary log */
    select_lex->options|= SELECT_NO_UNLOCK;

    unit->set_limit(select_lex);

    if (!(res=open_and_lock_tables(thd, all_tables, TRUE, 0)))
    {
      MYSQL_INSERT_SELECT_START(thd->query());
      /*
        Only the INSERT table should be merged. Other will be handled by
        select.
      */
      /* Skip first table, which is the table we are inserting in */
      TABLE_LIST *second_table= first_table->next_local;
      /*
        This is a hack: this leaves select_lex->table_list in an inconsistent
        state as 'elements' does not contain number of elements in the list.
        Moreover, if second_table == NULL then 'next' becomes invalid.
        TODO: fix it by removing the front element (restoring of it should
        be done properly as well)
      */
      select_lex->table_list.first= second_table;
      select_lex->context.table_list= 
        select_lex->context.first_name_resolution_table= second_table;
      res= mysql_insert_select_prepare(thd);
      if (!res && (sel_result= new (thd->mem_root) select_insert(thd,
                                                             first_table,
                                                             first_table->table,
                                                             &lex->field_list,
                                                             &lex->update_list,
                                                             &lex->value_list,
                                                             lex->duplicates,
                                                             lex->ignore)))
      {
        if (lex->analyze_stmt)
          ((select_result_interceptor*)sel_result)->disable_my_ok_calls();

        if (explain)
          res= mysql_explain_union(thd, &thd->lex->unit, sel_result);
        else
          res= handle_select(thd, lex, sel_result, OPTION_SETUP_TABLES_DONE);
        /*
          Invalidate the table in the query cache if something changed
          after unlocking when changes become visible.
          TODO: this is workaround. right way will be move invalidating in
          the unlock procedure.
        */
        if (!res && first_table->lock_type ==  TL_WRITE_CONCURRENT_INSERT &&
            thd->lock)
        {
          /* INSERT ... SELECT should invalidate only the very first table */
          TABLE_LIST *save_table= first_table->next_local;
          first_table->next_local= 0;
          query_cache_invalidate3(thd, first_table, 1);
          first_table->next_local= save_table;
        }
        if (explain)
        {
          /*
            sel_result needs to be cleaned up properly.
            INSERT... SELECT statement will call either send_eof() or
            abort_result_set(). EXPLAIN doesn't call either, so we need
            to cleanup manually.
          */
          sel_result->abort_result_set();
        }
        delete sel_result;
      }

      if (!res && (explain || lex->analyze_stmt))
        res= thd->lex->explain->send_explain(thd);

      /* revert changes for SP */
      MYSQL_INSERT_SELECT_DONE(res, (ulong) thd->get_row_count_func());
      select_lex->table_list.first= first_table;
    }
    /*
      If we have inserted into a VIEW, and the base table has
      AUTO_INCREMENT column, but this column is not accessible through
      a view, then we should restore LAST_INSERT_ID to the value it
      had before the statement.
    */
    if (first_table->view && !first_table->contain_auto_increment)
      thd->first_successful_insert_id_in_cur_stmt=
        thd->first_successful_insert_id_in_prev_stmt;

    break;
  }
  case SQLCOM_DELETE:
  {
    WSREP_SYNC_WAIT(thd, WSREP_SYNC_WAIT_BEFORE_UPDATE_DELETE);
    select_result *sel_result= NULL;
    DBUG_ASSERT(first_table == all_tables && first_table != 0);
    WSREP_SYNC_WAIT(thd, WSREP_SYNC_WAIT_BEFORE_UPDATE_DELETE);

    if ((res= delete_precheck(thd, all_tables)))
      break;
    DBUG_ASSERT(select_lex->offset_limit == 0);
    unit->set_limit(select_lex);

    MYSQL_DELETE_START(thd->query());
    Protocol * UNINIT_VAR(save_protocol);
    bool replaced_protocol= false;

    if (!select_lex->item_list.is_empty())
    {
      /* This is DELETE ... RETURNING.  It will return output to the client */
      if (thd->lex->analyze_stmt)
      {
        /* 
          Actually, it is ANALYZE .. DELETE .. RETURNING. We need to produce
          output and then discard it.
        */
        sel_result= new (thd->mem_root) select_send_analyze(thd);
        replaced_protocol= true;
        save_protocol= thd->protocol;
        thd->protocol= new Protocol_discard(thd);
      }
      else
      {
        if (!lex->result && !(sel_result= new (thd->mem_root) select_send(thd)))
          goto error;
      }
    }

    res = mysql_delete(thd, all_tables, 
                       select_lex->where, &select_lex->order_list,
                       unit->select_limit_cnt, select_lex->options,
                       lex->result ? lex->result : sel_result);

    if (replaced_protocol)
    {
      delete thd->protocol;
      thd->protocol= save_protocol;
    }

    if (thd->lex->analyze_stmt || thd->lex->describe)
    {
      if (!res)
        res= thd->lex->explain->send_explain(thd);
    }

    delete sel_result;
    MYSQL_DELETE_DONE(res, (ulong) thd->get_row_count_func());
    break;
  }
  case SQLCOM_DELETE_MULTI:
  {
    WSREP_SYNC_WAIT(thd, WSREP_SYNC_WAIT_BEFORE_UPDATE_DELETE);
    DBUG_ASSERT(first_table == all_tables && first_table != 0);
    TABLE_LIST *aux_tables= thd->lex->auxiliary_table_list.first;
    multi_delete *result;
    WSREP_SYNC_WAIT(thd, WSREP_SYNC_WAIT_BEFORE_UPDATE_DELETE);

    if ((res= multi_delete_precheck(thd, all_tables)))
      break;

    /* condition will be TRUE on SP re-excuting */
    if (select_lex->item_list.elements != 0)
      select_lex->item_list.empty();
    if (add_item_to_list(thd, new (thd->mem_root) Item_null(thd)))
      goto error;

    THD_STAGE_INFO(thd, stage_init);
    if ((res= open_and_lock_tables(thd, all_tables, TRUE, 0)))
      break;

    MYSQL_MULTI_DELETE_START(thd->query());
    if (unlikely(res= mysql_multi_delete_prepare(thd)))
    {
      MYSQL_MULTI_DELETE_DONE(1, 0);
      goto error;
    }

    if (likely(!thd->is_fatal_error))
    {
      result= new (thd->mem_root) multi_delete(thd, aux_tables,
                                               lex->table_count);
      if (likely(result))
      {
        if (unlikely(select_lex->vers_setup_conds(thd, aux_tables)))
          goto multi_delete_error;
        res= mysql_select(thd,
                          select_lex->get_table_list(),
                          select_lex->with_wild,
                          select_lex->item_list,
                          select_lex->where,
                          0, (ORDER *)NULL, (ORDER *)NULL, (Item *)NULL,
                          (ORDER *)NULL,
                          (select_lex->options | thd->variables.option_bits |
                          SELECT_NO_JOIN_CACHE | SELECT_NO_UNLOCK |
                          OPTION_SETUP_TABLES_DONE) & ~OPTION_BUFFER_RESULT,
                          result, unit, select_lex);
        res|= (int)(thd->is_error());

        MYSQL_MULTI_DELETE_DONE(res, result->num_deleted());
        if (res)
          result->abort_result_set(); /* for both DELETE and EXPLAIN DELETE */
        else
        {
          if (lex->describe || lex->analyze_stmt)
            res= thd->lex->explain->send_explain(thd);
        }
      multi_delete_error:
        delete result;
      }
    }
    else
    {
      res= TRUE;                                // Error
      MYSQL_MULTI_DELETE_DONE(1, 0);
    }
    break;
  }
  case SQLCOM_DROP_SEQUENCE:
  case SQLCOM_DROP_TABLE:
  {
    int result;
    DBUG_ASSERT(first_table == all_tables && first_table != 0);

    thd->open_options|= HA_OPEN_FOR_REPAIR;
    result= thd->open_temporary_tables(all_tables);
    thd->open_options&= ~HA_OPEN_FOR_REPAIR;
    if (result)
      goto error;
    if (!lex->tmp_table())
    {
      if (check_table_access(thd, DROP_ACL, all_tables, FALSE, UINT_MAX, FALSE))
	goto error;				/* purecov: inspected */
    }
    else
    {
      status_var_decrement(thd->status_var.com_stat[lex->sql_command]);
      status_var_increment(thd->status_var.com_drop_tmp_table);

      /* So that DROP TEMPORARY TABLE gets to binlog at commit/rollback */
      thd->variables.option_bits|= OPTION_KEEP_LOG;
    }
    /*
      If we are a slave, we should add IF EXISTS if the query executed
      on the master without an error. This will help a slave to
      recover from multi-table DROP TABLE that was aborted in the
      middle.
    */
    if (thd->slave_thread && !thd->slave_expected_error &&
        slave_ddl_exec_mode_options == SLAVE_EXEC_MODE_IDEMPOTENT)
      lex->create_info.set(DDL_options_st::OPT_IF_EXISTS);

    if (WSREP(thd))
    {
      for (TABLE_LIST *table= all_tables; table; table= table->next_global)
      {
        if (!lex->tmp_table() &&
           (!thd->is_current_stmt_binlog_format_row() ||
	    !thd->find_temporary_table(table)))
        {
          WSREP_TO_ISOLATION_BEGIN(NULL, NULL, all_tables);
          break;
        }
      }
    }
    
    /* DDL and binlog write order are protected by metadata locks. */
    res= mysql_rm_table(thd, first_table, lex->if_exists(), lex->tmp_table(),
                        lex->table_type == TABLE_TYPE_SEQUENCE);

    /*
      When dropping temporary tables if @@session_track_state_change is ON
      then send the boolean tracker in the OK packet
    */
    if(!res && (lex->create_info.options & HA_LEX_CREATE_TMP_TABLE))
    {
      SESSION_TRACKER_CHANGED(thd, SESSION_STATE_CHANGE_TRACKER, NULL);
    }
    break;
  }
  case SQLCOM_SHOW_PROCESSLIST:
    if (!thd->security_ctx->priv_user[0] &&
        check_global_access(thd,PROCESS_ACL))
      break;
    mysqld_list_processes(thd,
			  (thd->security_ctx->master_access & PROCESS_ACL ?
                           NullS :
                           thd->security_ctx->priv_user),
                          lex->verbose);
    break;
  case SQLCOM_SHOW_AUTHORS:
    res= mysqld_show_authors(thd);
    break;
  case SQLCOM_SHOW_CONTRIBUTORS:
    res= mysqld_show_contributors(thd);
    break;
  case SQLCOM_SHOW_PRIVILEGES:
    res= mysqld_show_privileges(thd);
    break;
  case SQLCOM_SHOW_ENGINE_LOGS:
#ifdef DONT_ALLOW_SHOW_COMMANDS
    my_message(ER_NOT_ALLOWED_COMMAND, ER_THD(thd, ER_NOT_ALLOWED_COMMAND),
               MYF(0));	/* purecov: inspected */
    goto error;
#else
    {
      if (check_access(thd, FILE_ACL, any_db, NULL, NULL, 0, 0))
	goto error;
      res= ha_show_status(thd, lex->create_info.db_type, HA_ENGINE_LOGS);
      break;
    }
#endif
  case SQLCOM_CHANGE_DB:
  {
    if (!mysql_change_db(thd, &select_lex->db, FALSE))
      my_ok(thd);

    break;
  }

  case SQLCOM_LOAD:
  {
    DBUG_ASSERT(first_table == all_tables && first_table != 0);
    uint privilege= (lex->duplicates == DUP_REPLACE ?
		     INSERT_ACL | DELETE_ACL : INSERT_ACL) |
                    (lex->local_file ? 0 : FILE_ACL);

    if (lex->local_file)
    {
      if (!(thd->client_capabilities & CLIENT_LOCAL_FILES) ||
          !opt_local_infile)
      {
	my_message(ER_NOT_ALLOWED_COMMAND, ER_THD(thd, ER_NOT_ALLOWED_COMMAND), MYF(0));
	goto error;
      }
    }

    if (check_one_table_access(thd, privilege, all_tables))
      goto error;

    res= mysql_load(thd, lex->exchange, first_table, lex->field_list,
                    lex->update_list, lex->value_list, lex->duplicates,
                    lex->ignore, (bool) lex->local_file);
    break;
  }

  case SQLCOM_SET_OPTION:
  {
    List<set_var_base> *lex_var_list= &lex->var_list;

    if ((check_table_access(thd, SELECT_ACL, all_tables, FALSE, UINT_MAX, FALSE)
         || open_and_lock_tables(thd, all_tables, TRUE, 0)))
      goto error;
    if (likely(!(res= sql_set_variables(thd, lex_var_list, true))))
    {
      if (likely(!thd->is_error()))
        my_ok(thd);
    }
    else
    {
      /*
        We encountered some sort of error, but no message was sent.
        Send something semi-generic here since we don't know which
        assignment in the list caused the error.
      */
      if (!thd->is_error())
        my_error(ER_WRONG_ARGUMENTS,MYF(0),"SET");
      goto error;
    }

    break;
  }

  case SQLCOM_UNLOCK_TABLES:
    /*
      It is critical for mysqldump --single-transaction --master-data that
      UNLOCK TABLES does not implicitely commit a connection which has only
      done FLUSH TABLES WITH READ LOCK + BEGIN. If this assumption becomes
      false, mysqldump will not work.
    */
    if (thd->variables.option_bits & OPTION_TABLE_LOCK)
    {
      res= trans_commit_implicit(thd);
      thd->locked_tables_list.unlock_locked_tables(thd);
      thd->release_transactional_locks();
      thd->variables.option_bits&= ~(OPTION_TABLE_LOCK);
    }
    if (thd->global_read_lock.is_acquired() &&
        thd->current_backup_stage == BACKUP_FINISHED)
      thd->global_read_lock.unlock_global_read_lock(thd);
    if (res)
      goto error;
    my_ok(thd);
    break;
  case SQLCOM_LOCK_TABLES:
    /* We must end the transaction first, regardless of anything */
    res= trans_commit_implicit(thd);
    thd->locked_tables_list.unlock_locked_tables(thd);
    /* Release transactional metadata locks. */
    thd->release_transactional_locks();
    if (res)
      goto error;

#ifdef WITH_WSREP
    /* Clean up the previous transaction on implicit commit. */
    if (wsrep_on(thd) && !wsrep_not_committed(thd) && wsrep_after_statement(thd))
      goto error;
#endif

    /* We can't have any kind of table locks while backup is active */
    if (thd->current_backup_stage != BACKUP_FINISHED)
    {
      my_error(ER_BACKUP_LOCK_IS_ACTIVE, MYF(0));
      goto error;
    }

    /* Should not lock tables while BACKUP LOCK is active */
    if (thd->mdl_backup_lock)
    {
      my_error(ER_LOCK_OR_ACTIVE_TRANSACTION, MYF(0));
      goto error;
    }

    /*
      Here we have to pre-open temporary tables for LOCK TABLES.

      CF_PREOPEN_TMP_TABLES is not set for this SQL statement simply
      because LOCK TABLES calls close_thread_tables() as a first thing
      (it's called from unlock_locked_tables() above). So even if
      CF_PREOPEN_TMP_TABLES was set and the tables would be pre-opened
      in a usual way, they would have been closed.
    */
    if (thd->open_temporary_tables(all_tables))
      goto error;

    if (lock_tables_precheck(thd, all_tables))
      goto error;

    thd->variables.option_bits|= OPTION_TABLE_LOCK;

    res= lock_tables_open_and_lock_tables(thd, all_tables);

    if (res)
    {
      thd->variables.option_bits&= ~(OPTION_TABLE_LOCK);
    }
    else
    {
#ifdef HAVE_QUERY_CACHE
      if (thd->variables.query_cache_wlock_invalidate)
	query_cache.invalidate_locked_for_write(thd, first_table);
#endif /*HAVE_QUERY_CACHE*/
      my_ok(thd);
    }
    break;
  case SQLCOM_BACKUP:
    if (check_global_access(thd, RELOAD_ACL))
      goto error;
    if (!(res= run_backup_stage(thd, lex->backup_stage)))
      my_ok(thd);
    break;
  case SQLCOM_BACKUP_LOCK:
    if (check_global_access(thd, RELOAD_ACL))
      goto error;
    /* first table is set for lock. For unlock the list is empty */
    if (first_table)
      res= backup_lock(thd, first_table);
    else
      backup_unlock(thd);
    if (!res)
      my_ok(thd);
    break;
  case SQLCOM_CREATE_DB:
  {
    if (prepare_db_action(thd, lex->create_info.or_replace() ?
                          (CREATE_ACL | DROP_ACL) : CREATE_ACL,
                          &lex->name))
      break;
    WSREP_TO_ISOLATION_BEGIN(lex->name.str, NULL, NULL);
    res= mysql_create_db(thd, &lex->name,
                         lex->create_info, &lex->create_info);
    break;
  }
  case SQLCOM_DROP_DB:
  {
    if (prepare_db_action(thd, DROP_ACL, &lex->name))
      break;
    WSREP_TO_ISOLATION_BEGIN(lex->name.str, NULL, NULL);
    res= mysql_rm_db(thd, &lex->name, lex->if_exists());
    break;
  }
  case SQLCOM_ALTER_DB_UPGRADE:
  {
    LEX_CSTRING *db= &lex->name;
#ifdef HAVE_REPLICATION
    if (thd->slave_thread)
    {
      rpl_filter= thd->system_thread_info.rpl_sql_info->rpl_filter;
      if (!rpl_filter->db_ok(db->str) ||
          !rpl_filter->db_ok_with_wild_table(db->str))
      {
        res= 1;
        my_message(ER_SLAVE_IGNORED_TABLE, ER_THD(thd, ER_SLAVE_IGNORED_TABLE), MYF(0));
        break;
      }
    }
#endif
    if (check_db_name((LEX_STRING*) db))
    {
      my_error(ER_WRONG_DB_NAME, MYF(0), db->str);
      break;
    }
    if (check_access(thd, ALTER_ACL, db->str, NULL, NULL, 1, 0) ||
        check_access(thd, DROP_ACL, db->str, NULL, NULL, 1, 0) ||
        check_access(thd, CREATE_ACL, db->str, NULL, NULL, 1, 0))
    {
      res= 1;
      break;
    }
    WSREP_TO_ISOLATION_BEGIN(db->str, NULL, NULL);
    res= mysql_upgrade_db(thd, db);
    if (!res)
      my_ok(thd);
    break;
  }
  case SQLCOM_ALTER_DB:
  {
    LEX_CSTRING *db= &lex->name;
    if (prepare_db_action(thd, ALTER_ACL, db))
      break;
    WSREP_TO_ISOLATION_BEGIN(db->str, NULL, NULL);
    res= mysql_alter_db(thd, db, &lex->create_info);
    break;
  }
  case SQLCOM_SHOW_CREATE_DB:
  {
    char db_name_buff[NAME_LEN+1];
    LEX_CSTRING db_name;
    DBUG_EXECUTE_IF("4x_server_emul",
                    my_error(ER_UNKNOWN_ERROR, MYF(0)); goto error;);

    db_name.str= db_name_buff;
    db_name.length= lex->name.length;
    strmov(db_name_buff, lex->name.str);

    WSREP_SYNC_WAIT(thd, WSREP_SYNC_WAIT_BEFORE_SHOW);

    if (check_db_name((LEX_STRING*) &db_name))
    {
      my_error(ER_WRONG_DB_NAME, MYF(0), db_name.str);
      break;
    }
    res= mysqld_show_create_db(thd, &db_name, &lex->name, lex->create_info);
    break;
  }
  case SQLCOM_CREATE_EVENT:
  case SQLCOM_ALTER_EVENT:
  #ifdef HAVE_EVENT_SCHEDULER
  do
  {
    DBUG_ASSERT(lex->event_parse_data);
    if (lex->table_or_sp_used())
    {
      my_error(ER_SUBQUERIES_NOT_SUPPORTED, MYF(0), "CREATE/ALTER EVENT");
      break;
    }

    res= sp_process_definer(thd);
    if (res)
      break;

    switch (lex->sql_command) {
    case SQLCOM_CREATE_EVENT:
    {
      res= Events::create_event(thd, lex->event_parse_data);
      break;
    }
    case SQLCOM_ALTER_EVENT:
      res= Events::update_event(thd, lex->event_parse_data,
                                lex->spname ? &lex->spname->m_db : NULL,
                                lex->spname ? &lex->spname->m_name : NULL);
      break;
    default:
      DBUG_ASSERT(0);
    }
    DBUG_PRINT("info",("DDL error code=%d", res));
    if (!res)
      my_ok(thd);

  } while (0);
  /* Don't do it, if we are inside a SP */
  if (!thd->spcont)
  {
    sp_head::destroy(lex->sphead);
    lex->sphead= NULL;
  }
  /* lex->unit.cleanup() is called outside, no need to call it here */
  break;
  case SQLCOM_SHOW_CREATE_EVENT:
    WSREP_SYNC_WAIT(thd, WSREP_SYNC_WAIT_BEFORE_SHOW);
    res= Events::show_create_event(thd, &lex->spname->m_db,
                                   &lex->spname->m_name);
    break;
  case SQLCOM_DROP_EVENT:
    if (!(res= Events::drop_event(thd,
                                  &lex->spname->m_db, &lex->spname->m_name,
                                  lex->if_exists())))
      my_ok(thd);
    break;
#else
    my_error(ER_NOT_SUPPORTED_YET,MYF(0),"embedded server");
    break;
#endif
  case SQLCOM_CREATE_FUNCTION:                  // UDF function
  {
    if (check_access(thd, lex->create_info.or_replace() ?
                          (INSERT_ACL | DELETE_ACL) : INSERT_ACL,
                     "mysql", NULL, NULL, 1, 0))
      break;
#ifdef HAVE_DLOPEN
    WSREP_TO_ISOLATION_BEGIN(WSREP_MYSQL_DB, NULL, NULL);
    if (!(res = mysql_create_function(thd, &lex->udf)))
      my_ok(thd);
#else
    my_error(ER_CANT_OPEN_LIBRARY, MYF(0), lex->udf.dl, 0, "feature disabled");
    res= TRUE;
#endif
    break;
  }
#ifndef NO_EMBEDDED_ACCESS_CHECKS
  case SQLCOM_CREATE_USER:
  case SQLCOM_CREATE_ROLE:
  {
    if (check_access(thd, lex->create_info.or_replace() ?
                          INSERT_ACL | DELETE_ACL : INSERT_ACL,
                     "mysql", NULL, NULL, 1, 1) &&
        check_global_access(thd,CREATE_USER_ACL))
      break;
    WSREP_TO_ISOLATION_BEGIN(WSREP_MYSQL_DB, NULL, NULL);
    /* Conditionally writes to binlog */
    if (!(res= mysql_create_user(thd, lex->users_list,
                                 lex->sql_command == SQLCOM_CREATE_ROLE)))
      my_ok(thd);
    break;
  }
  case SQLCOM_DROP_USER:
  case SQLCOM_DROP_ROLE:
  {
    if (check_access(thd, DELETE_ACL, "mysql", NULL, NULL, 1, 1) &&
        check_global_access(thd,CREATE_USER_ACL))
      break;
    /* Conditionally writes to binlog */
    WSREP_TO_ISOLATION_BEGIN(WSREP_MYSQL_DB, NULL, NULL);
    if (!(res= mysql_drop_user(thd, lex->users_list,
                               lex->sql_command == SQLCOM_DROP_ROLE)))
      my_ok(thd);
    break;
  }
  case SQLCOM_ALTER_USER:
  case SQLCOM_RENAME_USER:
  {
    if (check_access(thd, UPDATE_ACL, "mysql", NULL, NULL, 1, 1) &&
        check_global_access(thd,CREATE_USER_ACL))
      break;
    /* Conditionally writes to binlog */
    WSREP_TO_ISOLATION_BEGIN(WSREP_MYSQL_DB, NULL, NULL);
    if (lex->sql_command == SQLCOM_ALTER_USER)
      res= mysql_alter_user(thd, lex->users_list);
    else
      res= mysql_rename_user(thd, lex->users_list);
    if (!res)
      my_ok(thd);
    break;
  }
  case SQLCOM_REVOKE_ALL:
  {
    if (check_access(thd, UPDATE_ACL, "mysql", NULL, NULL, 1, 1) &&
        check_global_access(thd,CREATE_USER_ACL))
      break;

    /* Conditionally writes to binlog */
    WSREP_TO_ISOLATION_BEGIN(WSREP_MYSQL_DB, NULL, NULL);
    if (!(res = mysql_revoke_all(thd, lex->users_list)))
      my_ok(thd);
    break;
  }
  case SQLCOM_REVOKE:
  case SQLCOM_GRANT:
  {
    if (lex->type != TYPE_ENUM_PROXY &&
        check_access(thd, lex->grant | lex->grant_tot_col | GRANT_ACL,
                     first_table ?  first_table->db.str : select_lex->db.str,
                     first_table ? &first_table->grant.privilege : NULL,
                     first_table ? &first_table->grant.m_internal : NULL,
                     first_table ? 0 : 1, 0))
      goto error;

    /* Replicate current user as grantor */
    thd->binlog_invoker(false);

    if (thd->security_ctx->user)              // If not replication
    {
      LEX_USER *user;
      bool first_user= TRUE;

      List_iterator <LEX_USER> user_list(lex->users_list);
      while ((user= user_list++))
      {
        if (specialflag & SPECIAL_NO_RESOLVE &&
            hostname_requires_resolving(user->host.str))
          push_warning_printf(thd, Sql_condition::WARN_LEVEL_WARN,
                              ER_WARN_HOSTNAME_WONT_WORK,
                              ER_THD(thd, ER_WARN_HOSTNAME_WONT_WORK));

        /*
          GRANT/REVOKE PROXY has the target user as a first entry in the list. 
         */
        if (lex->type == TYPE_ENUM_PROXY && first_user)
        {
          if (!(user= get_current_user(thd, user)) || !user->host.str)
            goto error;

          first_user= FALSE;
          if (acl_check_proxy_grant_access (thd, user->host.str, user->user.str,
                                        lex->grant & GRANT_ACL))
            goto error;
        } 
      }
    }
    if (first_table)
    {
      const Sp_handler *sph= Sp_handler::handler((stored_procedure_type)
                                                 lex->type);
      if (sph)
      {
        uint grants= lex->all_privileges 
		   ? (PROC_ACLS & ~GRANT_ACL) | (lex->grant & GRANT_ACL)
		   : lex->grant;
        if (check_grant_routine(thd, grants | GRANT_ACL, all_tables, sph, 0))
	  goto error;
        /* Conditionally writes to binlog */
        WSREP_TO_ISOLATION_BEGIN(WSREP_MYSQL_DB, NULL, NULL);
        res= mysql_routine_grant(thd, all_tables, sph,
                                 lex->users_list, grants,
                                 lex->sql_command == SQLCOM_REVOKE, TRUE);
        if (!res)
          my_ok(thd);
      }
      else
      {
	if (check_grant(thd,(lex->grant | lex->grant_tot_col | GRANT_ACL),
                        all_tables, FALSE, UINT_MAX, FALSE))
	  goto error;
        /* Conditionally writes to binlog */
        WSREP_TO_ISOLATION_BEGIN(WSREP_MYSQL_DB, NULL, NULL);
        res= mysql_table_grant(thd, all_tables, lex->users_list,
			       lex->columns, lex->grant,
			       lex->sql_command == SQLCOM_REVOKE);
      }
    }
    else
    {
      if (lex->columns.elements || (lex->type && lex->type != TYPE_ENUM_PROXY))
      {
	my_message(ER_ILLEGAL_GRANT_FOR_TABLE, ER_THD(thd, ER_ILLEGAL_GRANT_FOR_TABLE),
                   MYF(0));
        goto error;
      }
      else
      {
        WSREP_TO_ISOLATION_BEGIN(WSREP_MYSQL_DB, NULL, NULL);
        /* Conditionally writes to binlog */
        res= mysql_grant(thd, select_lex->db.str, lex->users_list, lex->grant,
                         lex->sql_command == SQLCOM_REVOKE,
                         lex->type == TYPE_ENUM_PROXY);
      }
      if (!res)
      {
	if (lex->sql_command == SQLCOM_GRANT)
	{
	  List_iterator <LEX_USER> str_list(lex->users_list);
	  LEX_USER *user, *tmp_user;
	  while ((tmp_user=str_list++))
          {
            if (!(user= get_current_user(thd, tmp_user)))
              goto error;
	    reset_mqh(user, 0);
          }
	}
      }
    }
    break;
  }
  case SQLCOM_REVOKE_ROLE:
  case SQLCOM_GRANT_ROLE:
  {
    WSREP_TO_ISOLATION_BEGIN(WSREP_MYSQL_DB, NULL, NULL);
    if (!(res= mysql_grant_role(thd, lex->users_list,
                                lex->sql_command != SQLCOM_GRANT_ROLE)))
      my_ok(thd);
    break;
  }
#endif /*!NO_EMBEDDED_ACCESS_CHECKS*/
  case SQLCOM_RESET:
    /*
      RESET commands are never written to the binary log, so we have to
      initialize this variable because RESET shares the same code as FLUSH
    */
    lex->no_write_to_binlog= 1;
    /* fall through */
  case SQLCOM_FLUSH:
  {
    int write_to_binlog;
    if (check_global_access(thd,RELOAD_ACL))
      goto error;

    if (first_table && lex->type & (REFRESH_READ_LOCK|REFRESH_FOR_EXPORT))
    {
      /* Check table-level privileges. */
      if (check_table_access(thd, PRIV_LOCK_TABLES, all_tables,
                             FALSE, UINT_MAX, FALSE))
        goto error;

      if (flush_tables_with_read_lock(thd, all_tables))
        goto error;

      my_ok(thd);
      break;
    }

#ifdef WITH_WSREP
    if (lex->type & (
    REFRESH_GRANT                           |
    REFRESH_HOSTS                           |
#ifdef HAVE_OPENSSL
    REFRESH_DES_KEY_FILE                    |
#endif
    /*
      Write all flush log statements except
      FLUSH LOGS
      FLUSH BINARY LOGS
      Check reload_acl_and_cache for why.
    */
    REFRESH_RELAY_LOG                       |
    REFRESH_SLOW_LOG                        |
    REFRESH_GENERAL_LOG                     |
    REFRESH_ENGINE_LOG                      |
    REFRESH_ERROR_LOG                       |
#ifdef HAVE_QUERY_CACHE
    REFRESH_QUERY_CACHE_FREE                |
#endif /* HAVE_QUERY_CACHE */
    REFRESH_STATUS                          |
    REFRESH_USER_RESOURCES))
    {
      WSREP_TO_ISOLATION_BEGIN_WRTCHK(WSREP_MYSQL_DB, NULL, NULL);
    }
#endif /* WITH_WSREP*/

#ifdef HAVE_REPLICATION
    if (lex->type & REFRESH_READ_LOCK)
    {
      /*
        We need to pause any parallel replication slave workers during FLUSH
        TABLES WITH READ LOCK. Otherwise we might cause a deadlock, as
        worker threads eun run in arbitrary order but need to commit in a
        specific given order.
      */
      if (rpl_pause_for_ftwrl(thd))
        goto error;
    }
#endif
    /*
      reload_acl_and_cache() will tell us if we are allowed to write to the
      binlog or not.
    */
    if (!reload_acl_and_cache(thd, lex->type, first_table, &write_to_binlog))
    {
#ifdef WITH_WSREP
      if ((lex->type & REFRESH_TABLES) && !(lex->type & (REFRESH_FOR_EXPORT|REFRESH_READ_LOCK)))
      {
        /*
          This is done after reload_acl_and_cache is because
          LOCK TABLES is not replicated in galera, the upgrade of which
          is checked in reload_acl_and_cache.
          Hence, done after/if we are able to upgrade locks.
        */
        if (first_table)
        {
          WSREP_TO_ISOLATION_BEGIN_WRTCHK(NULL, NULL, first_table);
        }
        else
        {
          WSREP_TO_ISOLATION_BEGIN_WRTCHK(WSREP_MYSQL_DB, NULL, NULL);
        }
      }
#endif /* WITH_WSREP */
      /*
        We WANT to write and we CAN write.
        ! we write after unlocking the table.
      */
      /*
        Presumably, RESET and binlog writing doesn't require synchronization
      */

      if (write_to_binlog > 0)  // we should write
      { 
        if (!lex->no_write_to_binlog)
          res= write_bin_log(thd, FALSE, thd->query(), thd->query_length());
      } else if (write_to_binlog < 0) 
      {
        /* 
           We should not write, but rather report error because 
           reload_acl_and_cache binlog interactions failed 
         */
        res= 1;
      }

      if (!res)
        my_ok(thd);
    } 
    else
      res= 1;                                   // reload_acl_and_cache failed
#ifdef HAVE_REPLICATION
    if (lex->type & REFRESH_READ_LOCK)
      rpl_unpause_after_ftwrl(thd);
#endif
    
    break;
  }
  case SQLCOM_KILL:
  {
    if (lex->table_or_sp_used())
    {
      my_error(ER_SUBQUERIES_NOT_SUPPORTED, MYF(0), "KILL");
      break;
    }

    if (lex->kill_type == KILL_TYPE_ID || lex->kill_type == KILL_TYPE_QUERY)
    {
      Item *it= (Item *)lex->value_list.head();
      if (it->fix_fields_if_needed_for_scalar(lex->thd, &it))
      {
        my_message(ER_SET_CONSTANTS_ONLY, ER_THD(thd, ER_SET_CONSTANTS_ONLY),
                   MYF(0));
        goto error;
      }
      sql_kill(thd, it->val_int(), lex->kill_signal, lex->kill_type);
    }
    else
      sql_kill_user(thd, get_current_user(thd, lex->users_list.head()),
                    lex->kill_signal);
    break;
  }
  case SQLCOM_SHUTDOWN:
#ifndef EMBEDDED_LIBRARY
    DBUG_EXECUTE_IF("crash_shutdown", DBUG_SUICIDE(););
    if (check_global_access(thd,SHUTDOWN_ACL))
      goto error;
    kill_mysql(thd);
    my_ok(thd);
#else
    my_error(ER_NOT_SUPPORTED_YET, MYF(0), "embedded server");
#endif
    break;

#ifndef NO_EMBEDDED_ACCESS_CHECKS
  case SQLCOM_SHOW_CREATE_USER:
  {
    LEX_USER *grant_user= lex->grant_user;
    if (!grant_user)
      goto error;

    res = mysql_show_create_user(thd, grant_user);
    break;
  }
  case SQLCOM_SHOW_GRANTS:
  {
    LEX_USER *grant_user= lex->grant_user;
    if (!grant_user)
      goto error;

    WSREP_SYNC_WAIT(thd, WSREP_SYNC_WAIT_BEFORE_SHOW);
    res = mysql_show_grants(thd, grant_user);
    break;
  }
#endif
  case SQLCOM_HA_OPEN:
    DBUG_ASSERT(first_table == all_tables && first_table != 0);
    if (check_table_access(thd, SELECT_ACL, all_tables, FALSE, UINT_MAX, FALSE))
      goto error;
    /* Close temporary tables which were pre-opened for privilege checking. */
    close_thread_tables(thd);
    all_tables->table= NULL;
    res= mysql_ha_open(thd, first_table, 0);
    break;
  case SQLCOM_HA_CLOSE:
    DBUG_ASSERT(first_table == all_tables && first_table != 0);
    res= mysql_ha_close(thd, first_table);
    break;
  case SQLCOM_HA_READ:
    DBUG_ASSERT(first_table == all_tables && first_table != 0);
    /*
      There is no need to check for table permissions here, because
      if a user has no permissions to read a table, he won't be
      able to open it (with SQLCOM_HA_OPEN) in the first place.
    */
    unit->set_limit(select_lex);

    res= mysql_ha_read(thd, first_table, lex->ha_read_mode, lex->ident.str,
                       lex->insert_list, lex->ha_rkey_mode, select_lex->where,
                       unit->select_limit_cnt, unit->offset_limit_cnt);
    break;

  case SQLCOM_BEGIN:
    DBUG_PRINT("info", ("Executing SQLCOM_BEGIN  thd: %p", thd));
    if (trans_begin(thd, lex->start_transaction_opt))
    {
      thd->release_transactional_locks();
      WSREP_DEBUG("BEGIN failed, MDL released: %lld",
                  (longlong) thd->thread_id);
      WSREP_DEBUG("stmt_da, sql_errno: %d", (thd->get_stmt_da()->is_error()) ? thd->get_stmt_da()->sql_errno() : 0);
      goto error;
    }
    my_ok(thd);
    break;
  case SQLCOM_COMMIT:
  {
    DBUG_ASSERT(thd->lock == NULL ||
                thd->locked_tables_mode == LTM_LOCK_TABLES);
    bool tx_chain= (lex->tx_chain == TVL_YES ||
                    (thd->variables.completion_type == 1 &&
                     lex->tx_chain != TVL_NO));
    bool tx_release= (lex->tx_release == TVL_YES ||
                      (thd->variables.completion_type == 2 &&
                       lex->tx_release != TVL_NO));
    bool commit_failed= trans_commit(thd);
    thd->release_transactional_locks();
    if (commit_failed)
    {
      WSREP_DEBUG("COMMIT failed, MDL released: %lld",
                  (longlong) thd->thread_id);
      goto error;
    }
    /* Begin transaction with the same isolation level. */
    if (tx_chain)
    {
      if (trans_begin(thd))
        goto error;
    }
    else
    {
      /* Reset the isolation level and access mode if no chaining transaction.*/
      trans_reset_one_shot_chistics(thd);
    }
    /* Disconnect the current client connection. */
    if (tx_release)
    {
      thd->set_killed(KILL_CONNECTION);
      thd->print_aborted_warning(3, "RELEASE");
    }
    my_ok(thd);
    break;
  }
  case SQLCOM_ROLLBACK:
  {
    DBUG_ASSERT(thd->lock == NULL ||
                thd->locked_tables_mode == LTM_LOCK_TABLES);
    bool tx_chain= (lex->tx_chain == TVL_YES ||
                    (thd->variables.completion_type == 1 &&
                     lex->tx_chain != TVL_NO));
    bool tx_release= (lex->tx_release == TVL_YES ||
                      (thd->variables.completion_type == 2 &&
                       lex->tx_release != TVL_NO));
    bool rollback_failed= trans_rollback(thd);
    thd->release_transactional_locks();

    if (rollback_failed)
    {
      WSREP_DEBUG("rollback failed, MDL released: %lld",
                  (longlong) thd->thread_id);
      goto error;
    }
    /* Begin transaction with the same isolation level. */
    if (tx_chain)
    {
      if (trans_begin(thd))
        goto error;
    }
    else
    {
      /* Reset the isolation level and access mode if no chaining transaction.*/
      trans_reset_one_shot_chistics(thd);
    }
    /* Disconnect the current client connection. */
    if (tx_release)
      thd->set_killed(KILL_CONNECTION);
    my_ok(thd);
   break;
  }
  case SQLCOM_RELEASE_SAVEPOINT:
    if (trans_release_savepoint(thd, lex->ident))
      goto error;
    my_ok(thd);
    break;
  case SQLCOM_ROLLBACK_TO_SAVEPOINT:
    if (trans_rollback_to_savepoint(thd, lex->ident))
      goto error;
    my_ok(thd);
    break;
  case SQLCOM_SAVEPOINT:
    if (trans_savepoint(thd, lex->ident))
      goto error;
    my_ok(thd);
    break;
  case SQLCOM_CREATE_PROCEDURE:
  case SQLCOM_CREATE_SPFUNCTION:
  case SQLCOM_CREATE_PACKAGE:
  case SQLCOM_CREATE_PACKAGE_BODY:
  {
    if (mysql_create_routine(thd, lex))
      goto error;
    my_ok(thd);
    break; /* break super switch */
  } /* end case group bracket */
  case SQLCOM_COMPOUND:
    DBUG_ASSERT(all_tables == 0);
    DBUG_ASSERT(thd->in_sub_stmt == 0);
    lex->sphead->m_sql_mode= thd->variables.sql_mode;
    if (do_execute_sp(thd, lex->sphead))
      goto error;
    break;

  case SQLCOM_ALTER_PROCEDURE:
  case SQLCOM_ALTER_FUNCTION:
    {
      int sp_result;
      const Sp_handler *sph= Sp_handler::handler(lex->sql_command);
      if (check_routine_access(thd, ALTER_PROC_ACL, &lex->spname->m_db,
                               &lex->spname->m_name, sph, 0))
        goto error;

      /*
        Note that if you implement the capability of ALTER FUNCTION to
        alter the body of the function, this command should be made to
        follow the restrictions that log-bin-trust-function-creators=0
        already puts on CREATE FUNCTION.
      */
      /* Conditionally writes to binlog */
      sp_result= sph->sp_update_routine(thd, lex->spname, &lex->sp_chistics);
      switch (sp_result)
      {
      case SP_OK:
	my_ok(thd);
	break;
      case SP_KEY_NOT_FOUND:
	my_error(ER_SP_DOES_NOT_EXIST, MYF(0),
                 sph->type_str(), ErrConvDQName(lex->spname).ptr());
	goto error;
      default:
	my_error(ER_SP_CANT_ALTER, MYF(0),
                 sph->type_str(), ErrConvDQName(lex->spname).ptr());
	goto error;
      }
      break;
    }
  case SQLCOM_DROP_PROCEDURE:
  case SQLCOM_DROP_FUNCTION:
  case SQLCOM_DROP_PACKAGE:
  case SQLCOM_DROP_PACKAGE_BODY:
    {
#ifdef HAVE_DLOPEN
      if (lex->sql_command == SQLCOM_DROP_FUNCTION &&
          ! lex->spname->m_explicit_name)
      {
        /* DROP FUNCTION <non qualified name> */
        enum drop_udf_result rc= mysql_drop_function(thd,
                                                     &lex->spname->m_name);
        if (rc == UDF_DEL_RESULT_DELETED)
        {
          my_ok(thd);
          break;
        }

        if (rc == UDF_DEL_RESULT_ERROR)
          goto error;

        DBUG_ASSERT(rc == UDF_DEL_RESULT_ABSENT);

        // If there was no current database, so it can not be SP
        if (lex->spname->m_db.str == NULL)
        {
          if (lex->if_exists())
          {
            push_warning_printf(thd, Sql_condition::WARN_LEVEL_NOTE,
                                ER_SP_DOES_NOT_EXIST, ER_THD(thd, ER_SP_DOES_NOT_EXIST),
                                "FUNCTION (UDF)", lex->spname->m_name.str);
            res= FALSE;
            my_ok(thd);
            break;
          }
          my_error(ER_SP_DOES_NOT_EXIST, MYF(0),
                   "FUNCTION (UDF)", lex->spname->m_name.str);
          goto error;
        }
        /* Fall thought to test for a stored function */
      }
#endif

      int sp_result;
      const Sp_handler *sph= Sp_handler::handler(lex->sql_command);

      if (check_routine_access(thd, ALTER_PROC_ACL, &lex->spname->m_db, &lex->spname->m_name,
                               Sp_handler::handler(lex->sql_command), 0))
        goto error;
      WSREP_TO_ISOLATION_BEGIN(WSREP_MYSQL_DB, NULL, NULL);

      /* Conditionally writes to binlog */
      sp_result= sph->sp_drop_routine(thd, lex->spname);

#ifndef NO_EMBEDDED_ACCESS_CHECKS
      /*
        We're going to issue an implicit REVOKE statement so we close all
        open tables. We have to keep metadata locks as this ensures that
        this statement is atomic against concurent FLUSH TABLES WITH READ
        LOCK. Deadlocks which can arise due to fact that this implicit
        statement takes metadata locks should be detected by a deadlock
        detector in MDL subsystem and reported as errors.

        No need to commit/rollback statement transaction, it's not started.

        TODO: Long-term we should either ensure that implicit REVOKE statement
              is written into binary log as a separate statement or make both
              dropping of routine and implicit REVOKE parts of one fully atomic
              statement.
      */
      DBUG_ASSERT(thd->transaction.stmt.is_empty());
      close_thread_tables(thd);

      if (sp_result != SP_KEY_NOT_FOUND &&
          sp_automatic_privileges && !opt_noacl &&
          sp_revoke_privileges(thd, lex->spname->m_db.str, lex->spname->m_name.str,
                               Sp_handler::handler(lex->sql_command)))
      {
        push_warning(thd, Sql_condition::WARN_LEVEL_WARN,
                     ER_PROC_AUTO_REVOKE_FAIL,
                     ER_THD(thd, ER_PROC_AUTO_REVOKE_FAIL));
        /* If this happens, an error should have been reported. */
        goto error;
      }
#endif

      res= sp_result;
      switch (sp_result) {
      case SP_OK:
	my_ok(thd);
	break;
      case SP_KEY_NOT_FOUND:
	if (lex->if_exists())
	{
          res= write_bin_log(thd, TRUE, thd->query(), thd->query_length());
	  push_warning_printf(thd, Sql_condition::WARN_LEVEL_NOTE,
			      ER_SP_DOES_NOT_EXIST, ER_THD(thd, ER_SP_DOES_NOT_EXIST),
                              sph->type_str(),
                              ErrConvDQName(lex->spname).ptr());
          if (!res)
            my_ok(thd);
	  break;
	}
	my_error(ER_SP_DOES_NOT_EXIST, MYF(0),
                 sph->type_str(), ErrConvDQName(lex->spname).ptr());
	goto error;
      default:
	my_error(ER_SP_DROP_FAILED, MYF(0),
                 sph->type_str(), ErrConvDQName(lex->spname).ptr());
	goto error;
      }
      break;
    }
  case SQLCOM_SHOW_CREATE_PROC:
  case SQLCOM_SHOW_CREATE_FUNC:
  case SQLCOM_SHOW_CREATE_PACKAGE:
  case SQLCOM_SHOW_CREATE_PACKAGE_BODY:
    {
      WSREP_SYNC_WAIT(thd, WSREP_SYNC_WAIT_BEFORE_SHOW);
      const Sp_handler *sph= Sp_handler::handler(lex->sql_command);
      if (sph->sp_show_create_routine(thd, lex->spname))
        goto error;
      break;
    }
  case SQLCOM_SHOW_PROC_CODE:
  case SQLCOM_SHOW_FUNC_CODE:
  case SQLCOM_SHOW_PACKAGE_BODY_CODE:
    {
#ifndef DBUG_OFF
      Database_qualified_name pkgname(&null_clex_str, &null_clex_str);
      sp_head *sp;
      const Sp_handler *sph= Sp_handler::handler(lex->sql_command);
      WSREP_SYNC_WAIT(thd, WSREP_SYNC_WAIT_BEFORE_SHOW);
      if (sph->sp_resolve_package_routine(thd, thd->lex->sphead,
                                          lex->spname, &sph, &pkgname))
        return true;
      if (sph->sp_cache_routine(thd, lex->spname, false, &sp))
        goto error;
      if (!sp || sp->show_routine_code(thd))
      {
        /* We don't distinguish between errors for now */
        my_error(ER_SP_DOES_NOT_EXIST, MYF(0),
                 sph->type_str(), lex->spname->m_name.str);
        goto error;
      }
      break;
#else
      my_error(ER_FEATURE_DISABLED, MYF(0),
               "SHOW PROCEDURE|FUNCTION CODE", "--with-debug");
      goto error;
#endif // ifndef DBUG_OFF
    }
  case SQLCOM_SHOW_CREATE_TRIGGER:
    {
      if (check_ident_length(&lex->spname->m_name))
        goto error;

      WSREP_SYNC_WAIT(thd, WSREP_SYNC_WAIT_BEFORE_SHOW);
      if (show_create_trigger(thd, lex->spname))
        goto error; /* Error has been already logged. */

      break;
    }
  case SQLCOM_CREATE_VIEW:
    {
      /*
        Note: SQLCOM_CREATE_VIEW also handles 'ALTER VIEW' commands
        as specified through the thd->lex->create_view->mode flag.
      */
      res= mysql_create_view(thd, first_table, thd->lex->create_view->mode);
      break;
    }
  case SQLCOM_DROP_VIEW:
    {
      if (check_table_access(thd, DROP_ACL, all_tables, FALSE, UINT_MAX, FALSE))
        goto error;
      /* Conditionally writes to binlog. */
      WSREP_TO_ISOLATION_BEGIN(WSREP_MYSQL_DB, NULL, NULL);
      res= mysql_drop_view(thd, first_table, thd->lex->drop_mode);
      break;
    }
  case SQLCOM_CREATE_TRIGGER:
  {
    /* Conditionally writes to binlog. */
    res= mysql_create_or_drop_trigger(thd, all_tables, 1);

    break;
  }
  case SQLCOM_DROP_TRIGGER:
  {
    /* Conditionally writes to binlog. */
    res= mysql_create_or_drop_trigger(thd, all_tables, 0);
    break;
  }
  case SQLCOM_XA_START:
#ifdef WITH_WSREP
    if (WSREP(thd))
    {
      my_error(ER_NOT_SUPPORTED_YET, MYF(0),
               "XA transactions with Galera replication");
      break;
    }
#endif /* WITH_WSREP */
    if (trans_xa_start(thd))
      goto error;
    my_ok(thd);
    break;
  case SQLCOM_XA_END:
    if (trans_xa_end(thd))
      goto error;
    my_ok(thd);
    break;
  case SQLCOM_XA_PREPARE:
    if (trans_xa_prepare(thd))
      goto error;
    my_ok(thd);
    break;
  case SQLCOM_XA_COMMIT:
  {
    bool commit_failed= trans_xa_commit(thd);
    if (commit_failed)
    {
      WSREP_DEBUG("XA commit failed, MDL released: %lld",
                  (longlong) thd->thread_id);
      goto error;
    }
    /*
      We've just done a commit, reset transaction
      isolation level and access mode to the session default.
    */
    trans_reset_one_shot_chistics(thd);
    my_ok(thd);
    break;
  }
  case SQLCOM_XA_ROLLBACK:
  {
    bool rollback_failed= trans_xa_rollback(thd);
    if (rollback_failed)
    {
      WSREP_DEBUG("XA rollback failed, MDL released: %lld",
                  (longlong) thd->thread_id);
      goto error;
    }
    /*
      We've just done a rollback, reset transaction
      isolation level and access mode to the session default.
    */
    trans_reset_one_shot_chistics(thd);
    my_ok(thd);
    break;
  }
  case SQLCOM_XA_RECOVER:
    res= mysql_xa_recover(thd);
    break;
  case SQLCOM_ALTER_TABLESPACE:
    if (check_global_access(thd, CREATE_TABLESPACE_ACL))
      break;
    if (!(res= mysql_alter_tablespace(thd, lex->alter_tablespace_info)))
      my_ok(thd);
    break;
  case SQLCOM_INSTALL_PLUGIN:
    if (! (res= mysql_install_plugin(thd, &thd->lex->comment,
                                     &thd->lex->ident)))
      my_ok(thd);
    break;
  case SQLCOM_UNINSTALL_PLUGIN:
    if (! (res= mysql_uninstall_plugin(thd, &thd->lex->comment,
                                       &thd->lex->ident)))
      my_ok(thd);
    break;
  case SQLCOM_BINLOG_BASE64_EVENT:
  {
#ifndef EMBEDDED_LIBRARY
    mysql_client_binlog_statement(thd);
#else /* EMBEDDED_LIBRARY */
    my_error(ER_OPTION_PREVENTS_STATEMENT, MYF(0), "embedded");
#endif /* EMBEDDED_LIBRARY */
    break;
  }
  case SQLCOM_CREATE_SERVER:
  {
    DBUG_PRINT("info", ("case SQLCOM_CREATE_SERVER"));

    if (check_global_access(thd, SUPER_ACL))
      break;

    WSREP_TO_ISOLATION_BEGIN(WSREP_MYSQL_DB, NULL, NULL);

    res= create_server(thd, &lex->server_options);
    break;
  }
  case SQLCOM_ALTER_SERVER:
  {
    int error;
    DBUG_PRINT("info", ("case SQLCOM_ALTER_SERVER"));

    if (check_global_access(thd, SUPER_ACL))
      break;

    WSREP_TO_ISOLATION_BEGIN(WSREP_MYSQL_DB, NULL, NULL);

    if (unlikely((error= alter_server(thd, &lex->server_options))))
    {
      DBUG_PRINT("info", ("problem altering server <%s>",
                          lex->server_options.server_name.str));
      my_error(error, MYF(0), lex->server_options.server_name.str);
      break;
    }
    my_ok(thd, 1);
    break;
  }
  case SQLCOM_DROP_SERVER:
  {
    int err_code;
    DBUG_PRINT("info", ("case SQLCOM_DROP_SERVER"));

    if (check_global_access(thd, SUPER_ACL))
      break;

    WSREP_TO_ISOLATION_BEGIN(WSREP_MYSQL_DB, NULL, NULL);

    if ((err_code= drop_server(thd, &lex->server_options)))
    {
      if (! lex->if_exists() && err_code == ER_FOREIGN_SERVER_DOESNT_EXIST)
      {
        DBUG_PRINT("info", ("problem dropping server %s",
                            lex->server_options.server_name.str));
        my_error(err_code, MYF(0), lex->server_options.server_name.str);
      }
      else
      {
        my_ok(thd, 0);
      }
      break;
    }
    my_ok(thd, 1);
    break;
  }
  case SQLCOM_ANALYZE:
  case SQLCOM_CHECK:
  case SQLCOM_OPTIMIZE:
  case SQLCOM_REPAIR:
  case SQLCOM_TRUNCATE:
  case SQLCOM_CREATE_TABLE:
  case SQLCOM_CREATE_SEQUENCE:
  case SQLCOM_ALTER_TABLE:
      DBUG_ASSERT(first_table == all_tables && first_table != 0);
    /* fall through */
  case SQLCOM_ALTER_SEQUENCE:
  case SQLCOM_SIGNAL:
  case SQLCOM_RESIGNAL:
  case SQLCOM_GET_DIAGNOSTICS:
  case SQLCOM_CALL:
    DBUG_ASSERT(lex->m_sql_cmd != NULL);
    res= lex->m_sql_cmd->execute(thd);
    break;
  default:

#ifndef EMBEDDED_LIBRARY
    DBUG_ASSERT(0);                             /* Impossible */
#endif
    my_ok(thd);
    break;
  }
  THD_STAGE_INFO(thd, stage_query_end);
  thd->update_stats();

  goto finish;

error:
#ifdef WITH_WSREP
wsrep_error_label:
#endif
  res= true;

finish:

  thd->reset_query_timer();
  DBUG_ASSERT(!thd->in_active_multi_stmt_transaction() ||
               thd->in_multi_stmt_transaction_mode());

  lex->unit.cleanup();

  /* close/reopen tables that were marked to need reopen under LOCK TABLES */
  if (unlikely(thd->locked_tables_list.some_table_marked_for_reopen) &&
      !thd->lex->requires_prelocking())
    thd->locked_tables_list.reopen_tables(thd, true);

  if (! thd->in_sub_stmt)
  {
    if (thd->killed != NOT_KILLED)
    {
      /* report error issued during command execution */
      if (thd->killed_errno())
      {
        /* If we already sent 'ok', we can ignore any kill query statements */
        if (! thd->get_stmt_da()->is_set())
          thd->send_kill_message();
      }
      thd->reset_kill_query();
    }
    if (unlikely(thd->is_error()) ||
        (thd->variables.option_bits & OPTION_MASTER_SQL_ERROR))
    {
      THD_STAGE_INFO(thd, stage_rollback);
      trans_rollback_stmt(thd);
    }
    else
    {
      /* If commit fails, we should be able to reset the OK status. */
      THD_STAGE_INFO(thd, stage_commit);
      thd->get_stmt_da()->set_overwrite_status(true);
      trans_commit_stmt(thd);
      thd->get_stmt_da()->set_overwrite_status(false);
    }
    ha_maria_implicit_commit(thd, FALSE);
  }

  /* Free tables. Set stage 'closing tables' */
  close_thread_tables(thd);


#ifndef DBUG_OFF
  if (lex->sql_command != SQLCOM_SET_OPTION && ! thd->in_sub_stmt)
    DEBUG_SYNC(thd, "execute_command_after_close_tables");
#endif
  if (!(sql_command_flags[lex->sql_command] &
        (CF_CAN_GENERATE_ROW_EVENTS | CF_FORCE_ORIGINAL_BINLOG_FORMAT |
         CF_STATUS_COMMAND)))
    thd->set_binlog_format(orig_binlog_format,
                           orig_current_stmt_binlog_format);

  if (! thd->in_sub_stmt && thd->transaction_rollback_request)
  {
    /*
      We are not in sub-statement and transaction rollback was requested by
      one of storage engines (e.g. due to deadlock). Rollback transaction in
      all storage engines including binary log.
    */
    THD_STAGE_INFO(thd, stage_rollback_implicit);
    trans_rollback_implicit(thd);
    thd->release_transactional_locks();
  }
  else if (stmt_causes_implicit_commit(thd, CF_IMPLICIT_COMMIT_END))
  {
    /* No transaction control allowed in sub-statements. */
    DBUG_ASSERT(! thd->in_sub_stmt);
    if (!(thd->variables.option_bits & OPTION_GTID_BEGIN))
    {
      THD_STAGE_INFO(thd, stage_commit_implicit);
      /* If commit fails, we should be able to reset the OK status. */
      thd->get_stmt_da()->set_overwrite_status(true);
      /* Commit the normal transaction if one is active. */
      trans_commit_implicit(thd);
      thd->get_stmt_da()->set_overwrite_status(false);
      thd->release_transactional_locks();
    }
  }
  else if (! thd->in_sub_stmt && ! thd->in_multi_stmt_transaction_mode())
  {
    /*
      - If inside a multi-statement transaction,
      defer the release of metadata locks until the current
      transaction is either committed or rolled back. This prevents
      other statements from modifying the table for the entire
      duration of this transaction.  This provides commit ordering
      and guarantees serializability across multiple transactions.
      - If in autocommit mode, or outside a transactional context,
      automatically release metadata locks of the current statement.
    */
    thd->release_transactional_locks();
  }
  else if (! thd->in_sub_stmt)
  {
    thd->mdl_context.release_statement_locks();
  }

  THD_STAGE_INFO(thd, stage_starting_cleanup);

  TRANSACT_TRACKER(add_trx_state_from_thd(thd));

#ifdef WITH_WSREP
  thd->wsrep_consistency_check= NO_CONSISTENCY_CHECK;
  
  WSREP_TO_ISOLATION_END;
  /*
    Force release of transactional locks if not in active MST and wsrep is on.
  */
  if (WSREP(thd) &&
      ! thd->in_sub_stmt &&
      ! thd->in_active_multi_stmt_transaction() &&
      thd->mdl_context.has_transactional_locks())
  {
    WSREP_DEBUG("Forcing release of transactional locks for thd: %lld",
                (longlong) thd->thread_id);
    thd->release_transactional_locks();
  }

  /*
    Current command did not start multi STMT transaction and the command
    did not cause commit to happen (e.g. read only). Commit the wsrep
    transaction as empty.
  */
  if (!thd->in_active_multi_stmt_transaction() &&
      !thd->in_sub_stmt &&
      thd->wsrep_trx().active() &&
      thd->wsrep_trx().state() == wsrep::transaction::s_executing)
  {
    wsrep_commit_empty(thd, true);
  }

  /* assume PA safety for next transaction */
  thd->wsrep_PA_safe= true;
#endif /* WITH_WSREP */

  DBUG_RETURN(res || thd->is_error());
 }

static bool execute_sqlcom_select(THD *thd, TABLE_LIST *all_tables)
{
  LEX	*lex= thd->lex;
  select_result *result=lex->result;
  bool res;
  /* assign global limit variable if limit is not given */
  {
    SELECT_LEX *param= lex->unit.global_parameters();
    if (!param->explicit_limit)
      param->select_limit=
        new (thd->mem_root) Item_int(thd,
                                     (ulonglong) thd->variables.select_limit);
  }

  if (!(res= open_and_lock_tables(thd, all_tables, TRUE, 0)))
  {
    if (lex->describe)
    {
      /*
        We always use select_send for EXPLAIN, even if it's an EXPLAIN
        for SELECT ... INTO OUTFILE: a user application should be able
        to prepend EXPLAIN to any query and receive output for it,
        even if the query itself redirects the output.
      */
      if (unlikely(!(result= new (thd->mem_root) select_send(thd))))
        return 1;                               /* purecov: inspected */
      thd->send_explain_fields(result, lex->describe, lex->analyze_stmt);
        
      /*
        This will call optimize() for all parts of query. The query plan is
        printed out below.
      */
      res= mysql_explain_union(thd, &lex->unit, result);
      
      /* Print EXPLAIN only if we don't have an error */
      if (likely(!res))
      {
        /* 
          Do like the original select_describe did: remove OFFSET from the
          top-level LIMIT
        */        
        result->reset_offset_limit(); 
        if (lex->explain_json)
        {
          lex->explain->print_explain_json(result, lex->analyze_stmt);
        }
        else
        {
          lex->explain->print_explain(result, thd->lex->describe,
                                      thd->lex->analyze_stmt);
          if (lex->describe & DESCRIBE_EXTENDED)
          {
            char buff[1024];
            String str(buff,(uint32) sizeof(buff), system_charset_info);
            str.length(0);
            /*
              The warnings system requires input in utf8, @see
              mysqld_show_warnings().
            */
            lex->unit.print(&str, QT_EXPLAIN_EXTENDED);
            push_warning(thd, Sql_condition::WARN_LEVEL_NOTE,
                         ER_YES, str.c_ptr_safe());
          }
        }
      }

      if (res)
        result->abort_result_set();
      else
        result->send_eof();
      delete result;
    }
    else
    {
      Protocol *save_protocol= NULL;
      if (lex->analyze_stmt)
      {
        if (result && result->result_interceptor())
          result->result_interceptor()->disable_my_ok_calls();
        else 
        {
          DBUG_ASSERT(thd->protocol);
          result= new (thd->mem_root) select_send_analyze(thd);
          save_protocol= thd->protocol;
          thd->protocol= new Protocol_discard(thd);
        }
      }
      else
      {
        if (!result && !(result= new (thd->mem_root) select_send(thd)))
          return 1;                               /* purecov: inspected */
      }
      query_cache_store_query(thd, all_tables);
      res= handle_select(thd, lex, result, 0);
      if (result != lex->result)
        delete result;

      if (lex->analyze_stmt)
      {
        if (save_protocol)
        {
          delete thd->protocol;
          thd->protocol= save_protocol;
        }
        if (!res)
          res= thd->lex->explain->send_explain(thd);
      }
    }
  }
  /* Count number of empty select queries */
  if (!thd->get_sent_row_count() && !res)
    status_var_increment(thd->status_var.empty_queries);
  else
    status_var_add(thd->status_var.rows_sent, thd->get_sent_row_count());

  return res;
}


static bool execute_show_status(THD *thd, TABLE_LIST *all_tables)
{
  bool res;
  system_status_var old_status_var= thd->status_var;
  thd->initial_status_var= &old_status_var;
  WSREP_SYNC_WAIT(thd, WSREP_SYNC_WAIT_BEFORE_SHOW);
  if (!(res= check_table_access(thd, SELECT_ACL, all_tables, FALSE,
                                UINT_MAX, FALSE)))
    res= execute_sqlcom_select(thd, all_tables);

  /* Don't log SHOW STATUS commands to slow query log */
  thd->server_status&= ~(SERVER_QUERY_NO_INDEX_USED |
                         SERVER_QUERY_NO_GOOD_INDEX_USED);
  /*
    restore status variables, as we don't want 'show status' to cause
    changes
  */
  mysql_mutex_lock(&LOCK_status);
  add_diff_to_status(&global_status_var, &thd->status_var,
                     &old_status_var);
  memcpy(&thd->status_var, &old_status_var,
         offsetof(STATUS_VAR, last_cleared_system_status_var));
  mysql_mutex_unlock(&LOCK_status);
  return res;
#ifdef WITH_WSREP
wsrep_error_label: /* see WSREP_SYNC_WAIT() macro above */
  return true;
#endif /* WITH_WSREP */
}


/*
  Find out if a table is a temporary table

  A table is a temporary table if it's a temporary table or
  there has been before a temporary table that has been renamed
  to the current name.

  Some examples:
  A->B          B is a temporary table if and only if A is a temp.
  A->B, B->C    Second B is temp if A is temp
  A->B, A->C    Second A can't be temp as if A was temp then B is temp
                and Second A can only be a normal table. C is also not temp
*/

static TABLE *find_temporary_table_for_rename(THD *thd,
                                              TABLE_LIST *first_table,
                                              TABLE_LIST *cur_table)
{
  TABLE_LIST *table;
  TABLE *res= 0;
  bool found= 0;
  DBUG_ENTER("find_temporary_table_for_rename");

  /* Find last instance when cur_table is in TO part */
  for (table= first_table;
       table != cur_table;
       table= table->next_local->next_local)
  {
    TABLE_LIST *next= table->next_local;

    if (!strcmp(table->get_db_name(),   cur_table->get_db_name()) &&
        !strcmp(table->get_table_name(), cur_table->get_table_name()))
    {
      /* Table was moved away, can't be same as 'table' */
      found= 1;
      res= 0;                      // Table can't be a temporary table
    }
    if (!strcmp(next->get_db_name(),    cur_table->get_db_name()) &&
        !strcmp(next->get_table_name(), cur_table->get_table_name()))
    {
      /*
        Table has matching name with new name of this table. cur_table should
        have same temporary type as this table.
      */
      found= 1;
      res= table->table;
    }
  }
  if (!found)
    res= thd->find_temporary_table(table, THD::TMP_TABLE_ANY);
  DBUG_RETURN(res);
}


static bool check_rename_table(THD *thd, TABLE_LIST *first_table,
                               TABLE_LIST *all_tables)
{
  DBUG_ASSERT(first_table == all_tables && first_table != 0);
  TABLE_LIST *table;
  for (table= first_table; table; table= table->next_local->next_local)
  {
    if (check_access(thd, ALTER_ACL | DROP_ACL, table->db.str,
                     &table->grant.privilege,
                     &table->grant.m_internal,
                     0, 0) ||
        check_access(thd, INSERT_ACL | CREATE_ACL, table->next_local->db.str,
                     &table->next_local->grant.privilege,
                     &table->next_local->grant.m_internal,
                     0, 0))
      return 1;

    /* check if these are referring to temporary tables */
    table->table= find_temporary_table_for_rename(thd, first_table, table);
    table->next_local->table= table->table;

    TABLE_LIST old_list, new_list;
    /*
      we do not need initialize old_list and new_list because we will
      copy table[0] and table->next[0] there
    */
    old_list= table[0];
    new_list= table->next_local[0];

    if (check_grant(thd, ALTER_ACL | DROP_ACL, &old_list, FALSE, 1, FALSE) ||
       (!test_all_bits(table->next_local->grant.privilege,
                       INSERT_ACL | CREATE_ACL) &&
        check_grant(thd, INSERT_ACL | CREATE_ACL, &new_list, FALSE, 1,
                    FALSE)))
      return 1;
  }

  return 0;
}


/**
  @brief Compare requested privileges with the privileges acquired from the
    User- and Db-tables.
  @param thd          Thread handler
  @param want_access  The requested access privileges.
  @param db           A pointer to the Db name.
  @param[out] save_priv A pointer to the granted privileges will be stored.
  @param grant_internal_info A pointer to the internal grant cache.
  @param dont_check_global_grants True if no global grants are checked.
  @param no_error     True if no errors should be sent to the client.

  'save_priv' is used to save the User-table (global) and Db-table grants for
  the supplied db name. Note that we don't store db level grants if the global
  grants is enough to satisfy the request AND the global grants contains a
  SELECT grant.

  For internal databases (INFORMATION_SCHEMA, PERFORMANCE_SCHEMA),
  additional rules apply, see ACL_internal_schema_access.

  @see check_grant

  @return Status of denial of access by exclusive ACLs.
    @retval FALSE Access can't exclusively be denied by Db- and User-table
      access unless Column- and Table-grants are checked too.
    @retval TRUE Access denied.
*/

bool
check_access(THD *thd, ulong want_access, const char *db, ulong *save_priv,
             GRANT_INTERNAL_INFO *grant_internal_info,
             bool dont_check_global_grants, bool no_errors)
{
#ifdef NO_EMBEDDED_ACCESS_CHECKS
  if (save_priv)
    *save_priv= GLOBAL_ACLS;
  return false;
#else
  Security_context *sctx= thd->security_ctx;
  ulong db_access;

  /*
    GRANT command:
    In case of database level grant the database name may be a pattern,
    in case of table|column level grant the database name can not be a pattern.
    We use 'dont_check_global_grants' as a flag to determine
    if it's database level grant command
    (see SQLCOM_GRANT case, mysql_execute_command() function) and
    set db_is_pattern according to 'dont_check_global_grants' value.
  */
  bool  db_is_pattern= ((want_access & GRANT_ACL) && dont_check_global_grants);
  ulong dummy;
  DBUG_ENTER("check_access");
  DBUG_PRINT("enter",("db: %s  want_access: %lu  master_access: %lu",
                      db ? db : "", want_access, sctx->master_access));

  if (save_priv)
    *save_priv=0;
  else
  {
    save_priv= &dummy;
    dummy= 0;
  }

  /* check access may be called twice in a row. Don't change to same stage */
  if (thd->proc_info != stage_checking_permissions.m_name)
    THD_STAGE_INFO(thd, stage_checking_permissions);
  if (unlikely((!db || !db[0]) && !thd->db.str && !dont_check_global_grants))
  {
    DBUG_RETURN(FALSE); // CTE reference or an error later
  }

  if (likely((db != NULL) && (db != any_db)))
  {
    /*
      Check if this is reserved database, like information schema or
      performance schema
    */
    const ACL_internal_schema_access *access;
    access= get_cached_schema_access(grant_internal_info, db);
    if (access)
    {
      switch (access->check(want_access, save_priv))
      {
      case ACL_INTERNAL_ACCESS_GRANTED:
        /*
          All the privileges requested have been granted internally.
          [out] *save_privileges= Internal privileges.
        */
        DBUG_RETURN(FALSE);
      case ACL_INTERNAL_ACCESS_DENIED:
        if (! no_errors)
        {
          status_var_increment(thd->status_var.access_denied_errors);
          my_error(ER_DBACCESS_DENIED_ERROR, MYF(0),
                   sctx->priv_user, sctx->priv_host, db);
        }
        DBUG_RETURN(TRUE);
      case ACL_INTERNAL_ACCESS_CHECK_GRANT:
        /*
          Only some of the privilege requested have been granted internally,
          proceed with the remaining bits of the request (want_access).
        */
        want_access&= ~(*save_priv);
        break;
      }
    }
  }

  if ((sctx->master_access & want_access) == want_access)
  {
    /*
      1. If we don't have a global SELECT privilege, we have to get the
      database specific access rights to be able to handle queries of type
      UPDATE t1 SET a=1 WHERE b > 0
      2. Change db access if it isn't current db which is being addressed
    */
    if (!(sctx->master_access & SELECT_ACL))
    {
      if (db && (!thd->db.str || db_is_pattern || strcmp(db, thd->db.str)))
      {
        db_access= acl_get(sctx->host, sctx->ip, sctx->priv_user, db,
                           db_is_pattern);
        if (sctx->priv_role[0])
          db_access|= acl_get("", "", sctx->priv_role, db, db_is_pattern);
      }
      else
      {
        /* get access for current db */
        db_access= sctx->db_access;
      }
      /*
        The effective privileges are the union of the global privileges
        and the intersection of db- and host-privileges,
        plus the internal privileges.
      */
      *save_priv|= sctx->master_access | db_access;
    }
    else
      *save_priv|= sctx->master_access;
    DBUG_RETURN(FALSE);
  }
  if (unlikely(((want_access & ~sctx->master_access) & ~DB_ACLS) ||
               (! db && dont_check_global_grants)))
  {						// We can never grant this
    DBUG_PRINT("error",("No possible access"));
    if (!no_errors)
    {
      status_var_increment(thd->status_var.access_denied_errors);
      my_error(access_denied_error_code(thd->password), MYF(0),
               sctx->priv_user,
               sctx->priv_host,
               (thd->password ?
                ER_THD(thd, ER_YES) :
                ER_THD(thd, ER_NO)));                    /* purecov: tested */
    }
    DBUG_RETURN(TRUE);				/* purecov: tested */
  }

  if (unlikely(db == any_db))
  {
    /*
      Access granted; Allow select on *any* db.
      [out] *save_privileges= 0
    */
    DBUG_RETURN(FALSE);
  }

  if (db && (!thd->db.str || db_is_pattern || strcmp(db, thd->db.str)))
  {
    db_access= acl_get(sctx->host, sctx->ip, sctx->priv_user, db,
                       db_is_pattern);
    if (sctx->priv_role[0])
    {
      db_access|= acl_get("", "", sctx->priv_role, db, db_is_pattern);
    }
  }
  else
    db_access= sctx->db_access;
  DBUG_PRINT("info",("db_access: %lu  want_access: %lu",
                     db_access, want_access));

  /*
    Save the union of User-table and the intersection between Db-table and
    Host-table privileges, with the already saved internal privileges.
  */
  db_access= (db_access | sctx->master_access);
  *save_priv|= db_access;

  /*
    We need to investigate column- and table access if all requested privileges
    belongs to the bit set of .
  */
  bool need_table_or_column_check=
    (want_access & (TABLE_ACLS | PROC_ACLS | db_access)) == want_access;

  /*
    Grant access if the requested access is in the intersection of
    host- and db-privileges (as retrieved from the acl cache),
    also grant access if all the requested privileges are in the union of
    TABLES_ACLS and PROC_ACLS; see check_grant.
  */
  if ( (db_access & want_access) == want_access ||
      (!dont_check_global_grants &&
       need_table_or_column_check))
  {
    /*
       Ok; but need to check table- and column privileges.
       [out] *save_privileges is (User-priv | (Db-priv & Host-priv) | Internal-priv)
    */
    DBUG_RETURN(FALSE);
  }

  /*
    Access is denied;
    [out] *save_privileges is (User-priv | (Db-priv & Host-priv) | Internal-priv)
  */
  DBUG_PRINT("error",("Access denied"));
  if (!no_errors)
  {
    status_var_increment(thd->status_var.access_denied_errors);
    my_error(ER_DBACCESS_DENIED_ERROR, MYF(0),
             sctx->priv_user, sctx->priv_host,
             (db ? db : (thd->db.str ?
                         thd->db.str :
                         "unknown")));
  }
  DBUG_RETURN(TRUE);
#endif // NO_EMBEDDED_ACCESS_CHECKS
}


#ifndef NO_EMBEDDED_ACCESS_CHECKS
/**
  Check grants for commands which work only with one table.

  @param thd                    Thread handler
  @param privilege              requested privilege
  @param tables                 global table list of query
  @param no_errors              FALSE/TRUE - report/don't report error to
                            the client (using my_error() call).

  @retval
    0   OK
  @retval
    1   access denied, error is sent to client
*/

bool check_single_table_access(THD *thd, ulong privilege, TABLE_LIST *tables,
                               bool no_errors)
{
  if (tables->derived)
    return 0;

  Switch_to_definer_security_ctx backup_sctx(thd, tables);

  const char *db_name;
  if ((tables->view || tables->field_translation) && !tables->schema_table)
    db_name= tables->view_db.str;
  else
    db_name= tables->db.str;

  if (check_access(thd, privilege, db_name, &tables->grant.privilege,
                   &tables->grant.m_internal, 0, no_errors))
    return 1;

  /* Show only 1 table for check_grant */
  if (!(tables->belong_to_view &&
       (thd->lex->sql_command == SQLCOM_SHOW_FIELDS)) &&
      check_grant(thd, privilege, tables, FALSE, 1, no_errors))
    return 1;

  return 0;
}

/**
  Check grants for commands which work only with one table and all other
  tables belonging to subselects or implicitly opened tables.

  @param thd			Thread handler
  @param privilege		requested privilege
  @param all_tables		global table list of query

  @retval
    0   OK
  @retval
    1   access denied, error is sent to client
*/

bool check_one_table_access(THD *thd, ulong privilege, TABLE_LIST *all_tables)
{
  if (check_single_table_access (thd,privilege,all_tables, FALSE))
    return 1;

  /* Check rights on tables of subselects and implictly opened tables */
  TABLE_LIST *subselects_tables, *view= all_tables->view ? all_tables : 0;
  if ((subselects_tables= all_tables->next_global))
  {
    /*
      Access rights asked for the first table of a view should be the same
      as for the view
    */
    if (view && subselects_tables->belong_to_view == view)
    {
      if (check_single_table_access (thd, privilege, subselects_tables, FALSE))
        return 1;
      subselects_tables= subselects_tables->next_global;
    }
    if (subselects_tables &&
        (check_table_access(thd, SELECT_ACL, subselects_tables, FALSE,
                            UINT_MAX, FALSE)))
      return 1;
  }
  return 0;
}


static bool check_show_access(THD *thd, TABLE_LIST *table)
{
  /*
    This is a SHOW command using an INFORMATION_SCHEMA table.
    check_access() has not been called for 'table',
    and SELECT is currently always granted on the I_S, so we automatically
    grant SELECT on table here, to bypass a call to check_access().
    Note that not calling check_access(table) is an optimization,
    which needs to be revisited if the INFORMATION_SCHEMA does
    not always automatically grant SELECT but use the grant tables.
    See Bug#38837 need a way to disable information_schema for security
  */
  table->grant.privilege= SELECT_ACL;

  switch (get_schema_table_idx(table->schema_table)) {
  case SCH_SCHEMATA:
    return (specialflag & SPECIAL_SKIP_SHOW_DB) &&
      check_global_access(thd, SHOW_DB_ACL);

  case SCH_TABLE_NAMES:
  case SCH_TABLES:
  case SCH_VIEWS:
  case SCH_TRIGGERS:
  case SCH_EVENTS:
  {
    const char *dst_db_name= table->schema_select_lex->db.str;

    DBUG_ASSERT(dst_db_name);

    if (check_access(thd, SELECT_ACL, dst_db_name,
                     &thd->col_access, NULL, FALSE, FALSE))
      return TRUE;

    if (!thd->col_access && check_grant_db(thd, dst_db_name))
    {
      status_var_increment(thd->status_var.access_denied_errors);
      my_error(ER_DBACCESS_DENIED_ERROR, MYF(0),
               thd->security_ctx->priv_user,
               thd->security_ctx->priv_host,
               dst_db_name);
      return TRUE;
    }

    return FALSE;
  }

  case SCH_COLUMNS:
  case SCH_STATISTICS:
  {
    TABLE_LIST *dst_table;
    dst_table= table->schema_select_lex->table_list.first;

    DBUG_ASSERT(dst_table);

    /*
      Open temporary tables to be able to detect them during privilege check.
    */
    if (thd->open_temporary_tables(dst_table))
      return TRUE;

    if (check_access(thd, SELECT_ACL, dst_table->db.str,
                     &dst_table->grant.privilege,
                     &dst_table->grant.m_internal,
                     FALSE, FALSE))
          return TRUE; /* Access denied */

    /*
      Check_grant will grant access if there is any column privileges on
      all of the tables thanks to the fourth parameter (bool show_table).
    */
    if (check_grant(thd, SELECT_ACL, dst_table, TRUE, 1, FALSE))
      return TRUE; /* Access denied */

    close_thread_tables(thd);
    dst_table->table= NULL;

    /* Access granted */
    return FALSE;
  }
  default:
    break;
  }

  return FALSE;
}



/**
  @brief Check if the requested privileges exists in either User-, Host- or
    Db-tables.
  @param thd          Thread context
  @param want_access  Privileges requested
  @param tables       List of tables to be compared against
  @param no_errors    Don't report error to the client (using my_error() call).
  @param any_combination_of_privileges_will_do TRUE if any privileges on any
    column combination is enough.
  @param number       Only the first 'number' tables in the linked list are
                      relevant.

  The suppled table list contains cached privileges. This functions calls the
  help functions check_access and check_grant to verify the first three steps
  in the privileges check queue:
  1. Global privileges
  2. OR (db privileges AND host privileges)
  3. OR table privileges
  4. OR column privileges (not checked by this function!)
  5. OR routine privileges (not checked by this function!)

  @see check_access
  @see check_grant

  @note This functions assumes that table list used and
  thd->lex->query_tables_own_last value correspond to each other
  (the latter should be either 0 or point to next_global member
  of one of elements of this table list).

  @return
    @retval FALSE OK
    @retval TRUE  Access denied; But column or routine privileges might need to
      be checked also.
*/

bool
check_table_access(THD *thd, ulong requirements,TABLE_LIST *tables,
		   bool any_combination_of_privileges_will_do,
                   uint number, bool no_errors)
{
  TABLE_LIST *org_tables= tables;
  TABLE_LIST *first_not_own_table= thd->lex->first_not_own_table();
  uint i= 0;
  /*
    The check that first_not_own_table is not reached is for the case when
    the given table list refers to the list for prelocking (contains tables
    of other queries). For simple queries first_not_own_table is 0.
  */
  for (; i < number && tables != first_not_own_table && tables;
       tables= tables->next_global, i++)
  {
    TABLE_LIST *const table_ref= tables->correspondent_table ?
      tables->correspondent_table : tables;
    Switch_to_definer_security_ctx backup_ctx(thd, table_ref);

    ulong want_access= requirements;

    /*
       Register access for view underlying table.
       Remove SHOW_VIEW_ACL, because it will be checked during making view
     */
    table_ref->grant.orig_want_privilege= (want_access & ~SHOW_VIEW_ACL);

    if (table_ref->schema_table_reformed)
    {
      if (check_show_access(thd, table_ref))
        return 1;
      continue;
    }

    DBUG_PRINT("info", ("derived: %d  view: %d", table_ref->derived != 0,
                        table_ref->view != 0));

    if (table_ref->is_anonymous_derived_table())
      continue;

    if (table_ref->sequence)
    {
      /* We want to have either SELECT or INSERT rights to sequences depending
         on how they are accessed
      */
      want_access= ((table_ref->lock_type == TL_WRITE_ALLOW_WRITE) ?
                    INSERT_ACL : SELECT_ACL);
    }

    if (check_access(thd, want_access, table_ref->get_db_name(),
                     &table_ref->grant.privilege,
                     &table_ref->grant.m_internal,
                     0, no_errors))
      return 1;
  }
  return check_grant(thd,requirements,org_tables,
                     any_combination_of_privileges_will_do,
                     number, no_errors);
}


bool
check_routine_access(THD *thd, ulong want_access, const LEX_CSTRING *db,
                     const LEX_CSTRING *name,
                     const Sp_handler *sph, bool no_errors)
{
  TABLE_LIST tables[1];
  
  bzero((char *)tables, sizeof(TABLE_LIST));
  tables->db= *db;
  tables->table_name= tables->alias= *name;
  
  /*
    The following test is just a shortcut for check_access() (to avoid
    calculating db_access) under the assumption that it's common to
    give persons global right to execute all stored SP (but not
    necessary to create them).
    Note that this effectively bypasses the ACL_internal_schema_access checks
    that are implemented for the INFORMATION_SCHEMA and PERFORMANCE_SCHEMA,
    which are located in check_access().
    Since the I_S and P_S do not contain routines, this bypass is ok,
    as long as this code path is not abused to create routines.
    The assert enforce that.
  */
  DBUG_ASSERT((want_access & CREATE_PROC_ACL) == 0);
  if ((thd->security_ctx->master_access & want_access) == want_access)
    tables->grant.privilege= want_access;
  else if (check_access(thd, want_access, db->str,
                        &tables->grant.privilege,
                        &tables->grant.m_internal,
                        0, no_errors))
    return TRUE;
  
  return check_grant_routine(thd, want_access, tables, sph, no_errors);
}


/**
  Check if the routine has any of the routine privileges.

  @param thd	       Thread handler
  @param db           Database name
  @param name         Routine name

  @retval
    0            ok
  @retval
    1            error
*/

bool check_some_routine_access(THD *thd, const char *db, const char *name,
                               const Sp_handler *sph)
{
  ulong save_priv;
  /*
    The following test is just a shortcut for check_access() (to avoid
    calculating db_access)
    Note that this effectively bypasses the ACL_internal_schema_access checks
    that are implemented for the INFORMATION_SCHEMA and PERFORMANCE_SCHEMA,
    which are located in check_access().
    Since the I_S and P_S do not contain routines, this bypass is ok,
    as it only opens SHOW_PROC_ACLS.
  */
  if (thd->security_ctx->master_access & SHOW_PROC_ACLS)
    return FALSE;
  if (!check_access(thd, SHOW_PROC_ACLS, db, &save_priv, NULL, 0, 1) ||
      (save_priv & SHOW_PROC_ACLS))
    return FALSE;
  return check_routine_level_acl(thd, db, name, sph);
}


/*
  Check if the given table has any of the asked privileges

  @param thd		 Thread handler
  @param want_access	 Bitmap of possible privileges to check for

  @retval
    0  ok
  @retval
    1  error
*/

bool check_some_access(THD *thd, ulong want_access, TABLE_LIST *table)
{
  ulong access;
  DBUG_ENTER("check_some_access");

  /* This loop will work as long as we have less than 32 privileges */
  for (access= 1; access < want_access ; access<<= 1)
  {
    if (access & want_access)
    {
      if (!check_access(thd, access, table->db.str,
                        &table->grant.privilege,
                        &table->grant.m_internal,
                        0, 1) &&
           !check_grant(thd, access, table, FALSE, 1, TRUE))
        DBUG_RETURN(0);
    }
  }
  DBUG_PRINT("exit",("no matching access rights"));
  DBUG_RETURN(1);
}

#endif /*NO_EMBEDDED_ACCESS_CHECKS*/


/**
  check for global access and give descriptive error message if it fails.

  @param thd			Thread handler
  @param want_access		Use should have any of these global rights

  @warning
    One gets access right if one has ANY of the rights in want_access.
    This is useful as one in most cases only need one global right,
    but in some case we want to check if the user has SUPER or
    REPL_CLIENT_ACL rights.

  @retval
    0	ok
  @retval
    1	Access denied.  In this case an error is sent to the client
*/

bool check_global_access(THD *thd, ulong want_access, bool no_errors)
{
#ifndef NO_EMBEDDED_ACCESS_CHECKS
  char command[128];
  if ((thd->security_ctx->master_access & want_access))
    return 0;
  if (unlikely(!no_errors))
  {
    get_privilege_desc(command, sizeof(command), want_access);
    my_error(ER_SPECIFIC_ACCESS_DENIED_ERROR, MYF(0), command);
  }
  status_var_increment(thd->status_var.access_denied_errors);
  return 1;
#else
  return 0;
#endif
}


/**
  Checks foreign key's parent table access.

  @param thd	       [in]	Thread handler
  @param create_info   [in]     Create information (like MAX_ROWS, ENGINE or
                                temporary table flag)
  @param alter_info    [in]     Initial list of columns and indexes for the
                                table to be created
  @param create_db     [in]     Database of the created table

  @retval
   false  ok.
  @retval
   true	  error or access denied. Error is sent to client in this case.
*/
bool check_fk_parent_table_access(THD *thd,
                                  HA_CREATE_INFO *create_info,
                                  Alter_info *alter_info,
                                  const char* create_db)
{
  Key *key;
  List_iterator<Key> key_iterator(alter_info->key_list);

  while ((key= key_iterator++))
  {
    if (key->type == Key::FOREIGN_KEY)
    {
      TABLE_LIST parent_table;
      bool is_qualified_table_name;
      Foreign_key *fk_key= (Foreign_key *)key;
      LEX_CSTRING db_name;
      LEX_CSTRING table_name= { fk_key->ref_table.str,
                               fk_key->ref_table.length };
      const ulong privileges= (SELECT_ACL | INSERT_ACL | UPDATE_ACL |
                               DELETE_ACL | REFERENCES_ACL);

      // Check if tablename is valid or not.
      DBUG_ASSERT(table_name.str != NULL);
      if (check_table_name(table_name.str, table_name.length, false))
      {
        my_error(ER_WRONG_TABLE_NAME, MYF(0), table_name.str);
        return true;
      }

      if (fk_key->ref_db.str)
      {
        is_qualified_table_name= true;
        if (!(db_name.str= (char *) thd->memdup(fk_key->ref_db.str,
                                                fk_key->ref_db.length+1)))
          return true;
        db_name.length= fk_key->ref_db.length;

        // Check if database name is valid or not.
        if (check_db_name((LEX_STRING*) &db_name))
        {
          my_error(ER_WRONG_DB_NAME, MYF(0), db_name.str);
          return true;
        }
      }
      else
      {
        if (!thd->db.str)
        {
          DBUG_ASSERT(create_db);
          db_name.length= strlen(create_db);
          if (!(db_name.str= (char *) thd->memdup(create_db,
                                                  db_name.length+1)))
            return true;
          is_qualified_table_name= true;

          if (check_db_name((LEX_STRING*) &db_name))
          {
            my_error(ER_WRONG_DB_NAME, MYF(0), db_name.str);
            return true;
          }
        }
        else
        {
          if (thd->lex->copy_db_to(&db_name))
            return true;
          else
           is_qualified_table_name= false;
        }
      }

      // if lower_case_table_names is set then convert tablename to lower case.
      if (lower_case_table_names)
      {
        char *name;
        table_name.str= name= (char *) thd->memdup(fk_key->ref_table.str,
                                                   fk_key->ref_table.length+1);
        table_name.length= my_casedn_str(files_charset_info, name);
        db_name.length= my_casedn_str(files_charset_info, (char*) db_name.str);
      }

      parent_table.init_one_table(&db_name, &table_name, 0, TL_IGNORE);

      /*
       Check if user has any of the "privileges" at table level on
       "parent_table".
       Having privilege on any of the parent_table column is not
       enough so checking whether user has any of the "privileges"
       at table level only here.
      */
      if (check_some_access(thd, privileges, &parent_table) ||
          parent_table.grant.want_privilege)
      {
        if (is_qualified_table_name)
        {
          const size_t qualified_table_name_len= NAME_LEN + 1 + NAME_LEN + 1;
          char *qualified_table_name= (char *) thd->alloc(qualified_table_name_len);

          my_snprintf(qualified_table_name, qualified_table_name_len, "%s.%s",
                      db_name.str, table_name.str);
          table_name.str= qualified_table_name;
        }

        my_error(ER_TABLEACCESS_DENIED_ERROR, MYF(0),
                 "REFERENCES",
                 thd->security_ctx->priv_user,
                 thd->security_ctx->host_or_ip,
                 table_name.str);

        return true;
      }
    }
  }

  return false;
}


/****************************************************************************
	Check stack size; Send error if there isn't enough stack to continue
****************************************************************************/


#ifndef DBUG_OFF
long max_stack_used;
#endif

/**
  @note
  Note: The 'buf' parameter is necessary, even if it is unused here.
  - fix_fields functions has a "dummy" buffer large enough for the
    corresponding exec. (Thus we only have to check in fix_fields.)
  - Passing to check_stack_overrun() prevents the compiler from removing it.
*/
bool check_stack_overrun(THD *thd, long margin,
			 uchar *buf __attribute__((unused)))
{
  long stack_used;
  DBUG_ASSERT(thd == current_thd);
  if ((stack_used= available_stack_size(thd->thread_stack, &stack_used)) >=
      (long) (my_thread_stack_size - margin))
  {
    thd->is_fatal_error= 1;
    /*
      Do not use stack for the message buffer to ensure correct
      behaviour in cases we have close to no stack left.
    */
    char* ebuff= new char[MYSQL_ERRMSG_SIZE];
    if (ebuff) {
      my_snprintf(ebuff, MYSQL_ERRMSG_SIZE, ER_THD(thd, ER_STACK_OVERRUN_NEED_MORE),
                  stack_used, my_thread_stack_size, margin);
      my_message(ER_STACK_OVERRUN_NEED_MORE, ebuff, MYF(ME_FATAL));
      delete [] ebuff;
    }
    return 1;
  }
#ifndef DBUG_OFF
  max_stack_used= MY_MAX(max_stack_used, stack_used);
#endif
  return 0;
}


#define MY_YACC_INIT 1000			// Start with big alloc
#define MY_YACC_MAX  32000			// Because of 'short'

bool my_yyoverflow(short **yyss, YYSTYPE **yyvs, size_t *yystacksize)
{
  Yacc_state *state= & current_thd->m_parser_state->m_yacc;
  size_t old_info=0;
  DBUG_ASSERT(state);
  if ( *yystacksize >= MY_YACC_MAX)
    return 1;
  if (!state->yacc_yyvs)
    old_info= *yystacksize;
  *yystacksize= set_zone((int)(*yystacksize)*2,MY_YACC_INIT,MY_YACC_MAX);
  if (!(state->yacc_yyvs= (uchar*)
        my_realloc(state->yacc_yyvs,
                   *yystacksize*sizeof(**yyvs),
                   MYF(MY_ALLOW_ZERO_PTR | MY_FREE_ON_ERROR))) ||
      !(state->yacc_yyss= (uchar*)
        my_realloc(state->yacc_yyss,
                   *yystacksize*sizeof(**yyss),
                   MYF(MY_ALLOW_ZERO_PTR | MY_FREE_ON_ERROR))))
    return 1;
  if (old_info)
  {
    /*
      Only copy the old stack on the first call to my_yyoverflow(),
      when replacing a static stack (YYINITDEPTH) by a dynamic stack.
      For subsequent calls, my_realloc already did preserve the old stack.
    */
    memcpy(state->yacc_yyss, *yyss, old_info*sizeof(**yyss));
    memcpy(state->yacc_yyvs, *yyvs, old_info*sizeof(**yyvs));
  }
  *yyss= (short*) state->yacc_yyss;
  *yyvs= (YYSTYPE*) state->yacc_yyvs;
  return 0;
}


/**
  Reset the part of THD responsible for the state of command
  processing.

  @param do_clear_error  Set if we should clear errors

  This needs to be called before execution of every statement
  (prepared or conventional).  It is not called by substatements of
  routines.

  @todo Call it after we use THD for queries, not before.
*/

void THD::reset_for_next_command(bool do_clear_error)
{
  DBUG_ENTER("THD::reset_for_next_command");
  DBUG_ASSERT(!spcont); /* not for substatements of routines */
  DBUG_ASSERT(!in_sub_stmt);

  if (likely(do_clear_error))
  {
    clear_error(1);
    /*
      The following variable can't be reset in clear_error() as
      clear_error() is called during auto_repair of table
    */
    error_printed_to_log= 0;
  }
  free_list= 0;
  /*
    We also assign stmt_lex in lex_start(), but during bootstrap this
    code is executed first.
  */
  DBUG_ASSERT(lex == &main_lex);
  main_lex.stmt_lex= &main_lex; main_lex.current_select_number= 0;
  /*
    Those two lines below are theoretically unneeded as
    THD::cleanup_after_query() should take care of this already.
  */
  auto_inc_intervals_in_cur_stmt_for_binlog.empty();
  stmt_depends_on_first_successful_insert_id_in_prev_stmt= 0;

#ifdef WITH_WSREP
  /*
    Autoinc variables should be adjusted only for locally executed
    transactions. Appliers and replayers are either processing ROW
    events or get autoinc variable values from Query_log_event and
    mysql slave may be processing STATEMENT format events, but he should
    use autoinc values passed in binlog events, not the values forced by
    the cluster.
  */
  if (WSREP_NNULL(this) && wsrep_thd_is_local(this) &&
      !slave_thread && wsrep_auto_increment_control)
  {
    variables.auto_increment_offset=
      global_system_variables.auto_increment_offset;
    variables.auto_increment_increment=
      global_system_variables.auto_increment_increment;
  }
#endif /* WITH_WSREP */
  query_start_sec_part_used= 0;
  is_fatal_error= time_zone_used= 0;
  log_current_statement= 0;

  /*
    Clear the status flag that are expected to be cleared at the
    beginning of each SQL statement.
  */
  server_status&= ~SERVER_STATUS_CLEAR_SET;
  /*
    If in autocommit mode and not in a transaction, reset
    OPTION_STATUS_NO_TRANS_UPDATE | OPTION_KEEP_LOG to not get warnings
    in ha_rollback_trans() about some tables couldn't be rolled back.
  */
  if (!in_multi_stmt_transaction_mode())
  {
    variables.option_bits&= ~OPTION_KEEP_LOG;
    transaction.all.reset();
  }
  DBUG_ASSERT(security_ctx== &main_security_ctx);
  thread_specific_used= FALSE;

  if (opt_bin_log)
    reset_dynamic(&user_var_events);
  DBUG_ASSERT(user_var_events_alloc == &main_mem_root);
  enable_slow_log= true;
  get_stmt_da()->reset_for_next_command();
  rand_used= 0;
  m_sent_row_count= m_examined_row_count= 0;
  accessed_rows_and_keys= 0;

  reset_slow_query_state();

  reset_current_stmt_binlog_format_row();
  binlog_unsafe_warning_flags= 0;

  save_prep_leaf_list= false;

#ifdef WITH_WSREP
#if !defined(DBUG_OFF)
  if (mysql_bin_log.is_open())
#endif
#endif
    DBUG_PRINT("debug",
               ("is_current_stmt_binlog_format_row(): %d",
                 is_current_stmt_binlog_format_row()));

  DBUG_VOID_RETURN;
}


/**
  Resets the lex->current_select object.
  @note It is assumed that lex->current_select != NULL

  This function is a wrapper around select_lex->init_select() with an added
  check for the special situation when using INTO OUTFILE and LOAD DATA.
*/

void
mysql_init_select(LEX *lex)
{
  SELECT_LEX *select_lex= lex->current_select;
  select_lex->init_select();
  lex->wild= 0;
  lex->exchange= 0;
}


/**
  Used to allocate a new SELECT_LEX object on the current thd mem_root and
  link it into the relevant lists.

  This function is always followed by mysql_init_select.

  @see mysql_init_select

  @retval TRUE An error occurred
  @retval FALSE The new SELECT_LEX was successfully allocated.
*/

bool
mysql_new_select(LEX *lex, bool move_down, SELECT_LEX *select_lex)
{
  THD *thd= lex->thd;
  bool new_select= select_lex == NULL;
  int old_nest_level= lex->current_select->nest_level;
  DBUG_ENTER("mysql_new_select");

  if (new_select)
  {
    if (!(select_lex= new (thd->mem_root) SELECT_LEX()))
      DBUG_RETURN(1);
    select_lex->select_number= ++thd->lex->stmt_lex->current_select_number;
    select_lex->parent_lex= lex; /* Used in init_query. */
    select_lex->init_query();
    select_lex->init_select();
  }
  select_lex->nest_level_base= &thd->lex->unit;
  if (move_down)
  {
    lex->nest_level++;
    if (select_lex->set_nest_level(old_nest_level + 1))
      DBUG_RETURN(1);
    SELECT_LEX_UNIT *unit;
    /* first select_lex of subselect or derived table */
    if (!(unit= lex->alloc_unit()))
      DBUG_RETURN(1);

    unit->include_down(lex->current_select);
    unit->return_to= lex->current_select;
    select_lex->include_down(unit);
    /*
      By default we assume that it is usual subselect and we have outer name
      resolution context, if no we will assign it to 0 later
    */
    select_lex->context.outer_context= &select_lex->outer_select()->context;
  }
  else
  {
    bool const outer_most= (lex->current_select->master_unit() == &lex->unit);
    if (outer_most && lex->result)
    {
      my_error(ER_WRONG_USAGE, MYF(0), "UNION", "INTO");
      DBUG_RETURN(TRUE);
    }

    /*
      This type of query is not possible in the grammar:
        SELECT 1 FROM t1 PROCEDURE ANALYSE() UNION ... ;

      But this type of query is still possible:
        (SELECT 1 FROM t1 PROCEDURE ANALYSE()) UNION ... ;
      and it's not easy to disallow this grammatically,
      because there can be any parenthesis nest level:
        (((SELECT 1 FROM t1 PROCEDURE ANALYSE()))) UNION ... ;
    */
    if (lex->proc_list.elements!=0)
    {
      my_error(ER_WRONG_USAGE, MYF(0), "UNION",
               "SELECT ... PROCEDURE ANALYSE()");
      DBUG_RETURN(TRUE);
    }

    SELECT_LEX_NODE *save_slave= select_lex->slave;
    select_lex->include_neighbour(lex->current_select);
    select_lex->slave= save_slave;
    SELECT_LEX_UNIT *unit= select_lex->master_unit();
    if (select_lex->set_nest_level(old_nest_level))
      DBUG_RETURN(1);
    if (!unit->fake_select_lex && unit->add_fake_select_lex(lex->thd))
      DBUG_RETURN(1);
    select_lex->context.outer_context= 
                unit->first_select()->context.outer_context;
  }

  if (new_select)
    select_lex->include_global((st_select_lex_node**)&lex->all_selects_list);
  lex->current_select= select_lex;
  /*
    in subquery is SELECT query and we allow resolution of names in SELECT
    list
  */
  select_lex->context.resolve_in_select_list= TRUE;
  DBUG_RETURN(0);
}

/**
  Create a select to return the same output as 'SELECT @@var_name'.

  Used for SHOW COUNT(*) [ WARNINGS | ERROR].

  This will crash with a core dump if the variable doesn't exists.

  @param var_name		Variable name
*/

void create_select_for_variable(THD *thd, LEX_CSTRING *var_name)
{
  LEX *lex;
  Item *var;
  char buff[MAX_SYS_VAR_LENGTH*2+4+8], *end;
  DBUG_ENTER("create_select_for_variable");

  lex= thd->lex;
  mysql_init_select(lex);
  lex->sql_command= SQLCOM_SELECT;
  /*
    We set the name of Item to @@session.var_name because that then is used
    as the column name in the output.
  */
  if ((var= get_system_var(thd, OPT_SESSION, var_name, &null_clex_str)))
  {
    end= strxmov(buff, "@@session.", var_name->str, NullS);
    var->set_name(thd, buff, (uint)(end-buff), system_charset_info);
    add_item_to_list(thd, var);
  }
  DBUG_VOID_RETURN;
}


void mysql_init_multi_delete(LEX *lex)
{
  lex->sql_command=  SQLCOM_DELETE_MULTI;
  mysql_init_select(lex);
  lex->first_select_lex()->select_limit= 0;
  lex->unit.select_limit_cnt= HA_POS_ERROR;
  lex->first_select_lex()->table_list.
    save_and_clear(&lex->auxiliary_table_list);
  lex->query_tables= 0;
  lex->query_tables_last= &lex->query_tables;
}

#ifdef WITH_WSREP
static void wsrep_prepare_for_autocommit_retry(THD* thd,
                                               char* rawbuf,
                                               uint length,
                                               Parser_state* parser_state)
{
  thd->clear_error();
  close_thread_tables(thd);
  thd->wsrep_retry_counter++;            // grow
  wsrep_copy_query(thd);
  thd->set_time();
  parser_state->reset(rawbuf, length);

  /* PSI end */
  MYSQL_END_STATEMENT(thd->m_statement_psi, thd->get_stmt_da());
  thd->m_statement_psi= NULL;
  thd->m_digest= NULL;

  /* DTRACE end */
  if (MYSQL_QUERY_DONE_ENABLED())
  {
    MYSQL_QUERY_DONE(thd->is_error());
  }

  /* SHOW PROFILE end */
#if defined(ENABLED_PROFILING)
  thd->profiling.finish_current_query();
#endif

  /* SHOW PROFILE begin */
#if defined(ENABLED_PROFILING)
  thd->profiling.start_new_query("continuing");
  thd->profiling.set_query_source(rawbuf, length);
#endif

  /* DTRACE begin */
  MYSQL_QUERY_START(rawbuf, thd->thread_id,
                    thd->get_db(),
                    &thd->security_ctx->priv_user[0],
                    (char *) thd->security_ctx->host_or_ip);

  /* Performance Schema Interface instrumentation, begin */
  thd->m_statement_psi= MYSQL_REFINE_STATEMENT(thd->m_statement_psi,
                                               com_statement_info[thd->get_command()].m_key);
  MYSQL_SET_STATEMENT_TEXT(thd->m_statement_psi, thd->query(),
                           thd->query_length());
 
  DBUG_ASSERT(thd->wsrep_trx().active() == false);
  thd->wsrep_cs().reset_error();
  thd->set_query_id(next_query_id());
}

static bool wsrep_mysql_parse(THD *thd, char *rawbuf, uint length,
                              Parser_state *parser_state,
                              bool is_com_multi,
                              bool is_next_command)
{
  bool is_autocommit=
    !thd->in_multi_stmt_transaction_mode()                  &&
    wsrep_read_only_option(thd, thd->lex->query_tables);
  bool retry_autocommit;
  do
  {
    retry_autocommit= false;
    mysql_parse(thd, rawbuf, length, parser_state, is_com_multi, is_next_command);

    /*
      Convert all ER_QUERY_INTERRUPTED errors to ER_LOCK_DEADLOCK
      if the transaction was BF aborted. This can happen when the
      transaction is being BF aborted via thd->awake() while it is
      still executing.

      Note that this must be done before wsrep_after_statement() call
      since it clears the transaction for autocommit queries.
     */
    if (((thd->get_stmt_da()->is_error() &&
          thd->get_stmt_da()->sql_errno() == ER_QUERY_INTERRUPTED) ||
         !thd->get_stmt_da()->is_set()) &&
        thd->wsrep_trx().bf_aborted())
    {
      WSREP_DEBUG("overriding error: %d with DEADLOCK",
                  (thd->get_stmt_da()->is_error()) ?
                   thd->get_stmt_da()->sql_errno() : 0);

      thd->reset_kill_query();
      wsrep_override_error(thd, ER_LOCK_DEADLOCK);
    }

#ifdef ENABLED_DEBUG_SYNC
    /* we need the test otherwise we get stuck in the "SET DEBUG_SYNC" itself */
    if (thd->lex->sql_command != SQLCOM_SET_OPTION)
      DEBUG_SYNC(thd, "wsrep_after_statement_enter");
#endif

    if (wsrep_after_statement(thd) &&
        is_autocommit              &&
        thd_is_connection_alive(thd))
    {
      thd->reset_for_next_command();
      thd->reset_kill_query();
      if (is_autocommit                           &&
          thd->lex->sql_command != SQLCOM_SELECT  &&
          thd->wsrep_retry_counter < thd->variables.wsrep_retry_autocommit)
      {
	DBUG_EXECUTE_IF("sync.wsrep_retry_autocommit",
                    {
                      const char act[]=
                        "now "
                        "SIGNAL wsrep_retry_autocommit_reached "
                        "WAIT_FOR wsrep_retry_autocommit_continue";
                      DBUG_ASSERT(!debug_sync_set_action(thd, STRING_WITH_LEN(act)));
                    });
        WSREP_DEBUG("wsrep retrying AC query: %lu  %s",
                    thd->wsrep_retry_counter, WSREP_QUERY(thd));
        wsrep_prepare_for_autocommit_retry(thd, rawbuf, length, parser_state);
        if (thd->lex->explain)
          delete_explain_query(thd->lex);
        retry_autocommit= true;
      }
      else
      {
        WSREP_DEBUG("%s, thd: %llu is_AC: %d, retry: %lu - %lu SQL: %s",
                    wsrep_thd_transaction_state_str(thd),
                    thd->thread_id,
                    is_autocommit,
                    thd->wsrep_retry_counter,
                    thd->variables.wsrep_retry_autocommit,
                    WSREP_QUERY(thd));
        my_error(ER_LOCK_DEADLOCK, MYF(0));
        thd->reset_kill_query();
        thd->wsrep_retry_counter= 0;             //  reset
      }
    }
    else
    {
      set_if_smaller(thd->wsrep_retry_counter, 0); // reset; eventually ok
    }
  }  while (retry_autocommit);

  if (thd->wsrep_retry_query)
  {
    WSREP_DEBUG("releasing retry_query: "
                "conf %s sent %d kill %d  errno %d SQL %s",
                wsrep_thd_transaction_state_str(thd),
                thd->get_stmt_da()->is_sent(),
                thd->killed,
                thd->get_stmt_da()->is_error() ?
                thd->get_stmt_da()->sql_errno() : 0,
                thd->wsrep_retry_query);
    my_free(thd->wsrep_retry_query);
    thd->wsrep_retry_query      = NULL;
    thd->wsrep_retry_query_len  = 0;
    thd->wsrep_retry_command    = COM_CONNECT;
  }
  return false;
}
#endif /* WITH_WSREP */


/*
  When you modify mysql_parse(), you may need to modify
  mysql_test_parse_for_slave() in this same file.
*/

/**
  Parse a query.

  @param       thd     Current thread
  @param       rawbuf  Begining of the query text
  @param       length  Length of the query text
  @param[out]  found_semicolon For multi queries, position of the character of
                               the next query in the query text.
  @param is_next_command there will be more command in the COM_MULTI batch
*/

void mysql_parse(THD *thd, char *rawbuf, uint length,
                 Parser_state *parser_state,
                 bool is_com_multi,
                 bool is_next_command)
{
  DBUG_ENTER("mysql_parse");
  DBUG_EXECUTE_IF("parser_debug", turn_parser_debug_on(););

  /*
    Warning.
    The purpose of query_cache_send_result_to_client() is to lookup the
    query in the query cache first, to avoid parsing and executing it.
    So, the natural implementation would be to:
    - first, call query_cache_send_result_to_client,
    - second, if caching failed, initialise the lexical and syntactic parser.
    The problem is that the query cache depends on a clean initialization
    of (among others) lex->safe_to_cache_query and thd->server_status,
    which are reset respectively in
    - lex_start()
    - THD::reset_for_next_command()
    So, initializing the lexical analyser *before* using the query cache
    is required for the cache to work properly.
    FIXME: cleanup the dependencies in the code to simplify this.
  */
  lex_start(thd);
  thd->reset_for_next_command();
  if (is_next_command)
  {
    thd->server_status|= SERVER_MORE_RESULTS_EXISTS;
    if (is_com_multi)
      thd->get_stmt_da()->set_skip_flush();
  }

  if (query_cache_send_result_to_client(thd, rawbuf, length) <= 0)
  {
    LEX *lex= thd->lex;

    bool err= parse_sql(thd, parser_state, NULL, true);

    if (likely(!err))
    {
      thd->m_statement_psi=
        MYSQL_REFINE_STATEMENT(thd->m_statement_psi,
                               sql_statement_info[thd->lex->sql_command].
                               m_key);
#ifndef NO_EMBEDDED_ACCESS_CHECKS
      if (mqh_used && thd->user_connect &&
	  check_mqh(thd, lex->sql_command))
      {
	thd->net.error = 0;
      }
      else
#endif
      {
	if (likely(! thd->is_error()))
	{
          const char *found_semicolon= parser_state->m_lip.found_semicolon;
          /*
            Binlog logs a string starting from thd->query and having length
            thd->query_length; so we set thd->query_length correctly (to not
            log several statements in one event, when we executed only first).
            We set it to not see the ';' (otherwise it would get into binlog
            and Query_log_event::print() would give ';;' output).
            This also helps display only the current query in SHOW
            PROCESSLIST.
          */
          if (found_semicolon && (ulong) (found_semicolon - thd->query()))
            thd->set_query(thd->query(),
                           (uint32) (found_semicolon - thd->query() - 1),
                           thd->charset());
          /* Actually execute the query */
          if (found_semicolon)
          {
            lex->safe_to_cache_query= 0;
            thd->server_status|= SERVER_MORE_RESULTS_EXISTS;
          }
          lex->set_trg_event_type_for_tables();
          MYSQL_QUERY_EXEC_START(thd->query(),
                                 thd->thread_id,
                                 thd->get_db(),
                                 &thd->security_ctx->priv_user[0],
                                 (char *) thd->security_ctx->host_or_ip,
                                 0);

          int error __attribute__((unused));
          error= mysql_execute_command(thd);
          MYSQL_QUERY_EXEC_DONE(error);
	}
      }
    }
    else
    {
      /* Instrument this broken statement as "statement/sql/error" */
      thd->m_statement_psi=
        MYSQL_REFINE_STATEMENT(thd->m_statement_psi,
                               sql_statement_info[SQLCOM_END].m_key);
      DBUG_ASSERT(thd->is_error());
      DBUG_PRINT("info",("Command aborted. Fatal_error: %d",
			 thd->is_fatal_error));

      query_cache_abort(thd, &thd->query_cache_tls);
    }
    THD_STAGE_INFO(thd, stage_freeing_items);
    sp_cache_enforce_limit(thd->sp_proc_cache, stored_program_cache_size);
    sp_cache_enforce_limit(thd->sp_func_cache, stored_program_cache_size);
    sp_cache_enforce_limit(thd->sp_package_spec_cache, stored_program_cache_size);
    sp_cache_enforce_limit(thd->sp_package_body_cache, stored_program_cache_size);
    thd->end_statement();
    thd->Item_change_list::rollback_item_tree_changes();
    thd->cleanup_after_query();
  }
  else
  {
    /* Update statistics for getting the query from the cache */
    thd->lex->sql_command= SQLCOM_SELECT;
    thd->m_statement_psi=
      MYSQL_REFINE_STATEMENT(thd->m_statement_psi,
                             sql_statement_info[SQLCOM_SELECT].m_key);
    status_var_increment(thd->status_var.com_stat[SQLCOM_SELECT]);
    thd->update_stats();
#ifdef WITH_WSREP
    if (WSREP_CLIENT(thd))
    {
      thd->wsrep_sync_wait_gtid= WSREP_GTID_UNDEFINED;
    }
#endif /* WITH_WSREP */
  }
  DBUG_VOID_RETURN;
}


#ifdef HAVE_REPLICATION
/*
  Usable by the replication SQL thread only: just parse a query to know if it
  can be ignored because of replicate-*-table rules.

  @retval
    0	cannot be ignored
  @retval
    1	can be ignored
*/

bool mysql_test_parse_for_slave(THD *thd, char *rawbuf, uint length)
{
  LEX *lex= thd->lex;
  bool error= 0;
  DBUG_ENTER("mysql_test_parse_for_slave");

  Parser_state parser_state;
  if (likely(!(error= parser_state.init(thd, rawbuf, length))))
  {
    lex_start(thd);
    thd->reset_for_next_command();

    if (!parse_sql(thd, & parser_state, NULL, true) &&
        all_tables_not_ok(thd, lex->first_select_lex()->table_list.first))
      error= 1;                  /* Ignore question */
    thd->end_statement();
  }
  thd->cleanup_after_query();
  DBUG_RETURN(error);
}
#endif


bool
add_proc_to_list(THD* thd, Item *item)
{
  ORDER *order;
  Item	**item_ptr;

  if (unlikely(!(order = (ORDER *) thd->alloc(sizeof(ORDER)+sizeof(Item*)))))
    return 1;
  item_ptr = (Item**) (order+1);
  *item_ptr= item;
  order->item=item_ptr;
  thd->lex->proc_list.link_in_list(order, &order->next);
  return 0;
}


/**
  save order by and tables in own lists.
*/

bool add_to_list(THD *thd, SQL_I_List<ORDER> &list, Item *item,bool asc)
{
  ORDER *order;
  DBUG_ENTER("add_to_list");
  if (unlikely(!(order = (ORDER *) thd->alloc(sizeof(ORDER)))))
    DBUG_RETURN(1);
  order->item_ptr= item;
  order->item= &order->item_ptr;
  order->direction= (asc ? ORDER::ORDER_ASC : ORDER::ORDER_DESC);
  order->used=0;
  order->counter_used= 0;
  order->fast_field_copier_setup= 0; 
  list.link_in_list(order, &order->next);
  DBUG_RETURN(0);
}


/**
  Add a table to list of used tables.

  @param table		Table to add
  @param alias		alias for table (or null if no alias)
  @param table_options	A set of the following bits:
                         - TL_OPTION_UPDATING : Table will be updated
                         - TL_OPTION_FORCE_INDEX : Force usage of index
                         - TL_OPTION_ALIAS : an alias in multi table DELETE
  @param lock_type	How table should be locked
  @param mdl_type       Type of metadata lock to acquire on the table.
  @param use_index	List of indexed used in USE INDEX
  @param ignore_index	List of indexed used in IGNORE INDEX

  @retval
      0		Error
  @retval
    \#	Pointer to TABLE_LIST element added to the total table list
*/

TABLE_LIST *st_select_lex::add_table_to_list(THD *thd,
					     Table_ident *table,
					     LEX_CSTRING *alias,
					     ulong table_options,
					     thr_lock_type lock_type,
					     enum_mdl_type mdl_type,
					     List<Index_hint> *index_hints_arg,
                                             List<String> *partition_names,
                                             LEX_STRING *option)
{
  TABLE_LIST *ptr;
  TABLE_LIST *UNINIT_VAR(previous_table_ref); /* The table preceding the current one. */
  LEX_CSTRING alias_str;
  LEX *lex= thd->lex;
  DBUG_ENTER("add_table_to_list");
  DBUG_PRINT("enter", ("Table '%s' (%p)  Select %p (%u)",
                        (alias ? alias->str : table->table.str),
                        table,
                        this, select_number));
  DBUG_ASSERT(!is_service_select  || (table_options & TL_OPTION_SEQUENCE));

  if (unlikely(!table))
    DBUG_RETURN(0);				// End of memory
  alias_str= alias ? *alias : table->table;
  DBUG_ASSERT(alias_str.str);
  if (!MY_TEST(table_options & TL_OPTION_ALIAS) &&
      unlikely(check_table_name(table->table.str, table->table.length, FALSE)))
  {
    my_error(ER_WRONG_TABLE_NAME, MYF(0), table->table.str);
    DBUG_RETURN(0);
  }

  if (unlikely(table->is_derived_table() == FALSE && table->db.str &&
               check_db_name((LEX_STRING*) &table->db)))
  {
    my_error(ER_WRONG_DB_NAME, MYF(0), table->db.str);
    DBUG_RETURN(0);
  }

  if (!alias)                            /* Alias is case sensitive */
  {
    if (unlikely(table->sel))
    {
      my_message(ER_DERIVED_MUST_HAVE_ALIAS,
                 ER_THD(thd, ER_DERIVED_MUST_HAVE_ALIAS), MYF(0));
      DBUG_RETURN(0);
    }
    /* alias_str points to table->table;  Let's make a copy */
    if (unlikely(!(alias_str.str= (char*) thd->memdup(alias_str.str, alias_str.length+1))))
      DBUG_RETURN(0);
  }
  if (unlikely(!(ptr = (TABLE_LIST *) thd->calloc(sizeof(TABLE_LIST)))))
    DBUG_RETURN(0);				/* purecov: inspected */
  if (table->db.str)
  {
    ptr->is_fqtn= TRUE;
    ptr->db= table->db;
  }
<<<<<<< HEAD
 else if (!lex->with_cte_resolution && lex->copy_db_to(&ptr->db))
=======
  else if (!lex->with_cte_resolution && lex->copy_db_to(&ptr->db))
>>>>>>> 1864a8ea
    DBUG_RETURN(0);
  else
    ptr->is_fqtn= FALSE;

  ptr->alias= alias_str;
  ptr->is_alias= alias ? TRUE : FALSE;
  if (lower_case_table_names)
  {
    if (table->table.length)
      table->table.length= my_casedn_str(files_charset_info,
                                         (char*) table->table.str);
    if (ptr->db.length && ptr->db.str != any_db)
      ptr->db.length= my_casedn_str(files_charset_info, (char*) ptr->db.str);
  }

  ptr->table_name= table->table;
<<<<<<< HEAD
  ptr->lock_type= lock_type;
=======
  ptr->lock_type=   lock_type;
>>>>>>> 1864a8ea
  ptr->mdl_type= mdl_type;
  ptr->table_options= table_options;
  ptr->updating=    MY_TEST(table_options & TL_OPTION_UPDATING);
  /* TODO: remove TL_OPTION_FORCE_INDEX as it looks like it's not used */
  ptr->force_index= MY_TEST(table_options & TL_OPTION_FORCE_INDEX);
  ptr->ignore_leaves= MY_TEST(table_options & TL_OPTION_IGNORE_LEAVES);
  ptr->sequence=      MY_TEST(table_options & TL_OPTION_SEQUENCE);
  ptr->derived=	    table->sel;
  if (!ptr->derived && is_infoschema_db(&ptr->db))
  {
    if (ptr->updating &&
        /* Special cases which are processed by commands itself */
        lex->sql_command != SQLCOM_CHECK &&
        lex->sql_command != SQLCOM_CHECKSUM)
    {
      my_error(ER_DBACCESS_DENIED_ERROR, MYF(0),
               thd->security_ctx->priv_user,
               thd->security_ctx->priv_host,
               INFORMATION_SCHEMA_NAME.str);
      DBUG_RETURN(0);
    }
    ST_SCHEMA_TABLE *schema_table;
    schema_table= find_schema_table(thd, &ptr->table_name);
    ptr->schema_table_name= ptr->table_name;
    ptr->schema_table= schema_table;
  }
  ptr->select_lex= this;
  /*
    We can't cache internal temporary tables between prepares as the
    table may be deleted before next exection.
 */
  ptr->cacheable_table= !table->is_derived_table();
  ptr->index_hints= index_hints_arg;
  ptr->option= option ? option->str : 0;
  /* check that used name is unique. Sequences are ignored */
  if (lock_type != TL_IGNORE && !ptr->sequence)
  {
    TABLE_LIST *first_table= table_list.first;
    if (lex->sql_command == SQLCOM_CREATE_VIEW)
      first_table= first_table ? first_table->next_local : NULL;
    for (TABLE_LIST *tables= first_table ;
	 tables ;
	 tables=tables->next_local)
    {
      if (unlikely(!my_strcasecmp(table_alias_charset, alias_str.str,
                                  tables->alias.str) &&
                   !cmp(&ptr->db, &tables->db) && ! tables->sequence))
      {
	my_error(ER_NONUNIQ_TABLE, MYF(0), alias_str.str); /* purecov: tested */
	DBUG_RETURN(0);				/* purecov: tested */
      }
    }
  }
  /* Store the table reference preceding the current one. */
  if (table_list.elements > 0 && likely(!ptr->sequence))
  {
    /*
      table_list.next points to the last inserted TABLE_LIST->next_local'
      element
      We don't use the offsetof() macro here to avoid warnings from gcc
    */
    previous_table_ref= (TABLE_LIST*) ((char*) table_list.next -
                                       ((char*) &(ptr->next_local) -
                                        (char*) ptr));
    /*
      Set next_name_resolution_table of the previous table reference to point
      to the current table reference. In effect the list
      TABLE_LIST::next_name_resolution_table coincides with
      TABLE_LIST::next_local. Later this may be changed in
      store_top_level_join_columns() for NATURAL/USING joins.
    */
    previous_table_ref->next_name_resolution_table= ptr;
  }

  /*
    Link the current table reference in a local list (list for current select).
    Notice that as a side effect here we set the next_local field of the
    previous table reference to 'ptr'. Here we also add one element to the
    list 'table_list'.
    We don't store sequences into the local list to hide them from INSERT
    and SELECT.
  */
  if (likely(!ptr->sequence))
    table_list.link_in_list(ptr, &ptr->next_local);
  ptr->next_name_resolution_table= NULL;
#ifdef WITH_PARTITION_STORAGE_ENGINE
  ptr->partition_names= partition_names;
#endif /* WITH_PARTITION_STORAGE_ENGINE */
  /* Link table in global list (all used tables) */
  lex->add_to_query_tables(ptr);

  // Pure table aliases do not need to be locked:
  if (ptr->db.str && !(table_options & TL_OPTION_ALIAS))
  {
    ptr->mdl_request.init(MDL_key::TABLE, ptr->db.str, ptr->table_name.str,
                          mdl_type,
                          MDL_TRANSACTION);
  }
  DBUG_RETURN(ptr);
}


/**
  Initialize a new table list for a nested join.

    The function initializes a structure of the TABLE_LIST type
    for a nested join. It sets up its nested join list as empty.
    The created structure is added to the front of the current
    join list in the st_select_lex object. Then the function
    changes the current nest level for joins to refer to the newly
    created empty list after having saved the info on the old level
    in the initialized structure.

  @param thd         current thread

  @retval
    0   if success
  @retval
    1   otherwise
*/

bool st_select_lex::init_nested_join(THD *thd)
{
  TABLE_LIST *ptr;
  NESTED_JOIN *nested_join;
  DBUG_ENTER("init_nested_join");

  if (unlikely(!(ptr= (TABLE_LIST*) thd->calloc(ALIGN_SIZE(sizeof(TABLE_LIST))+
                                                sizeof(NESTED_JOIN)))))
    DBUG_RETURN(1);
  nested_join= ptr->nested_join=
    ((NESTED_JOIN*) ((uchar*) ptr + ALIGN_SIZE(sizeof(TABLE_LIST))));

  ptr->embedding= embedding;
  ptr->join_list= join_list;
  ptr->alias.str="(nested_join)";
  ptr->alias.length= sizeof("(nested_join)")-1;
  embedding= ptr;
  join_list= &nested_join->join_list;
  join_list->empty();
  DBUG_RETURN(0);
}


/**
  End a nested join table list.

    The function returns to the previous join nest level.
    If the current level contains only one member, the function
    moves it one level up, eliminating the nest.

  @param thd         current thread

  @return
    - Pointer to TABLE_LIST element added to the total table list, if success
    - 0, otherwise
*/

TABLE_LIST *st_select_lex::end_nested_join(THD *thd)
{
  TABLE_LIST *ptr;
  NESTED_JOIN *nested_join;
  DBUG_ENTER("end_nested_join");

  DBUG_ASSERT(embedding);
  ptr= embedding;
  join_list= ptr->join_list;
  embedding= ptr->embedding;
  nested_join= ptr->nested_join;
  if (nested_join->join_list.elements == 1)
  {
    TABLE_LIST *embedded= nested_join->join_list.head();
    join_list->pop();
    embedded->join_list= join_list;
    embedded->embedding= embedding;
    join_list->push_front(embedded, thd->mem_root);
    ptr= embedded;
    embedded->lifted= 1;
  }
  else if (nested_join->join_list.elements == 0)
  {
    join_list->pop();
    ptr= 0;                                     // return value
  }
  DBUG_RETURN(ptr);
}


/**
  Nest last join operation.

    The function nest last join operation as if it was enclosed in braces.

  @param thd         current thread

  @retval
    0  Error
  @retval
    \#  Pointer to TABLE_LIST element created for the new nested join
*/

TABLE_LIST *st_select_lex::nest_last_join(THD *thd)
{
  TABLE_LIST *ptr;
  NESTED_JOIN *nested_join;
  List<TABLE_LIST> *embedded_list;
  DBUG_ENTER("nest_last_join");

  TABLE_LIST *head= join_list->head();
  if (head->nested_join && (head->nested_join->nest_type & REBALANCED_NEST))
  {
    head= join_list->pop();
    DBUG_RETURN(head);
  }

  if (unlikely(!(ptr= (TABLE_LIST*) thd->calloc(ALIGN_SIZE(sizeof(TABLE_LIST))+
                                                sizeof(NESTED_JOIN)))))
    DBUG_RETURN(0);
  nested_join= ptr->nested_join=
    ((NESTED_JOIN*) ((uchar*) ptr + ALIGN_SIZE(sizeof(TABLE_LIST))));

  ptr->embedding= embedding;
  ptr->join_list= join_list;
  ptr->alias.str= "(nest_last_join)";
  ptr->alias.length= sizeof("(nest_last_join)")-1;
  embedded_list= &nested_join->join_list;
  embedded_list->empty();
  nested_join->nest_type= JOIN_OP_NEST;

  for (uint i=0; i < 2; i++)
  {
    TABLE_LIST *table= join_list->pop();
    if (unlikely(!table))
      DBUG_RETURN(NULL);
    table->join_list= embedded_list;
    table->embedding= ptr;
    embedded_list->push_back(table);
    if (table->natural_join)
    {
      ptr->is_natural_join= TRUE;
      /*
        If this is a JOIN ... USING, move the list of joined fields to the
        table reference that describes the join.
      */
      if (prev_join_using)
        ptr->join_using_fields= prev_join_using;
    }
  }
  nested_join->used_tables= nested_join->not_null_tables= (table_map) 0;
  DBUG_RETURN(ptr);
}


/**
  Add a table to the current join list.

    The function puts a table in front of the current join list
    of st_select_lex object.
    Thus, joined tables are put into this list in the reverse order
    (the most outer join operation follows first).

  @param table       the table to add

  @return
    None
*/

void st_select_lex::add_joined_table(TABLE_LIST *table)
{
  DBUG_ENTER("add_joined_table");
  join_list->push_front(table, parent_lex->thd->mem_root);
  table->join_list= join_list;
  table->embedding= embedding;
  DBUG_VOID_RETURN;
}


/**
  @brief
    Create a node for JOIN/INNER JOIN/CROSS JOIN/STRAIGHT_JOIN operation

  @param left_op     the node for the left operand constructed by the parser
  @param right_op    the node for the right operand constructed by the parser
  @param straight_fl TRUE if STRAIGHT_JOIN is used

  @retval
    false on success
    true  otherwise

  @details

    JOIN operator can be left-associative with other join operators in one
    context and right-associative in another context.

    In this query
      SELECT * FROM t1 JOIN t2 LEFT JOIN t3 ON t2.a=t3.a  (Q1)
    JOIN is left-associative and the query Q1 is interpreted as
      SELECT * FROM (t1 JOIN t2) LEFT JOIN t3 ON t2.a=t3.a.
    While in this query
      SELECT * FROM t1 JOIN t2 LEFT JOIN t3 ON t2.a=t3.a ON t1.b=t2.b (Q2)
    JOIN is right-associative and the query Q2 is interpreted as
      SELECT * FROM t1 JOIN (t2 LEFT JOIN t3 ON t2.a=t3.a) ON t1.b=t2.b

    JOIN is right-associative if it is used with ON clause or with USING clause.
    Otherwise it is left-associative.
    When parsing a join expression with JOIN operator we can't determine
    whether this operation left or right associative until either we read the
    corresponding ON clause or we reach the end of the expression. This creates
    a problem for the parser to build a proper internal representation of the
    used join expression.

    For Q1 and Q2 the trees representing the used join expressions look like

            LJ - ON                   J - ON
           /  \                      / \
          J    t3   (TQ1)          t1   LJ - ON      (TQ2)
         / \                           /  \
       t1   t2                       t2    t3

    To build TQ1 the parser has to reduce the expression for JOIN right after
    it has read the reference to t2. To build TQ2 the parser reduces JOIN
    when he has read the whole join expression. There is no way to determine
    whether an early reduction is needed until the whole join expression is
    read.
    A solution here is always to do a late reduction. In this case the parser
    first builds an incorrect tree TQ1* that has to be rebalanced right after
    it has been constructed.

             J                               LJ - ON
            / \                             /  \
          t1   LJ - ON    (TQ1*)    =>     J    t3
              /  \                        / \
            t2    t3                    t1   t2

    Actually the transformation is performed over the nodes t1 and LJ before the
    node for J is created in the function st_select_lex::add_cross_joined_table.
    The function creates a node for J which replaces the node t2. Then it
    attaches the nodes t1 and t2 to this newly created node. The node LJ becomes
    the top node of the tree.

    For the query
      SELECT * FROM t1 JOIN t2 RIGHT JOIN t3 ON t2.a=t3.a  (Q3)
    the transformation looks slightly differently because the parser
    replaces the RIGHT JOIN tree for an equivalent LEFT JOIN tree.

             J                               LJ - ON
            / \                             /  \
          t1   LJ - ON    (TQ3*)    =>    t3    J
              /  \                             / \
            t3    t2                         t1   t2

    With several left associative JOINs
      SELECT * FROM t1 JOIN t2 JOIN t3 LEFT JOIN t4 ON t3.a=t4.a (Q4)
    the newly created node for JOIN replaces the left most node of the tree:

          J1                         LJ - ON
         /  \                       /  \
       t1    J2                    J2   t4
            /  \          =>      /  \
           t2  LJ - ON          J1    t3
              /  \             /  \
            t3   t4          t1    t2

    Here's another example:
      SELECT *
      FROM t1 JOIN t2 LEFT JOIN t3 JOIN t4 ON t3.a=t4.a ON t2.b=t3.b (Q5)

          J                       LJ - ON
         / \                     /   \
       t1   LJ - ON             J     J - ON
           /  \          =>    / \   / \
         t2    J - ON         t1 t2 t3 t4
              / \
            t3   t4

    If the transformed nested join node node is a natural join node like in
    the following query
      SELECT * FROM t1 JOIN t2 LEFT JOIN t3 USING(a)  (Q6)
    the transformation additionally has to take care about setting proper
    references in the field natural_join for both operands of the natural
    join operation.

    The queries that combine comma syntax for join operation with
    JOIN expression require a special care. Consider the query
      SELECT * FROM t1, t2 JOIN t3 LEFT JOIN t4 ON t3.a=t4.a (Q7)
    This query is equivalent to the query
      SELECT * FROM (t1, t2) JOIN t3 LEFT JOIN t4 ON t3.a=t4.a
    The latter is transformed in the same way as query Q1

             J                               LJ - ON
            / \                             /  \
      (t1,t2)  LJ - ON      =>             J    t4
              /  \                        / \
            t3    t4                (t1,t2)   t3

    A transformation similar to the transformation for Q3 is done for
    the following query with RIGHT JOIN
      SELECT * FROM t1, t2 JOIN t3 RIGHT JOIN t4 ON t3.a=t4.a (Q8)

             J                               LJ - ON
            / \                             /  \
          t3   LJ - ON      =>            t4    J
              /  \                             / \
            t4   (t1,t2)                 (t1,t2)  t3

    The function also has to change the name resolution context for ON
    expressions used in the transformed join expression to take into
    account the tables of the left_op node.

  TODO:
    A more elegant solution would be to implement the transformation that
    eliminates nests for cross join operations. For Q7 it would work like this:

             J                               LJ - ON
            / \                             /  \
      (t1,t2)  LJ - ON      =>     (t1,t2,t3)   t4
              /  \
            t3    t4

    For Q8 with RIGHT JOIN the transformation would work similarly:

             J                               LJ - ON
            / \                             /  \
          t3   LJ - ON      =>            t4   (t1,t2,t3)
              /  \
            t4   (t1,t2)

*/

bool st_select_lex::add_cross_joined_table(TABLE_LIST *left_op,
                                           TABLE_LIST *right_op,
                                           bool straight_fl)
{
  DBUG_ENTER("add_cross_joined_table");
  THD *thd= parent_lex->thd;
  if (!(right_op->nested_join &&
	(right_op->nested_join->nest_type & JOIN_OP_NEST)))
  {
    /*
      This handles the cases when the right operand is not a nested join.
      like in queries
        SELECT * FROM t1 JOIN t2;
        SELECT * FROM t1 LEFT JOIN t2 ON t1.a=t2.a JOIN t3
    */
    add_joined_table(left_op);
    add_joined_table(right_op);
    right_op->straight= straight_fl;
    DBUG_RETURN(false);
  }

  TABLE_LIST *tbl;
  List<TABLE_LIST> *right_op_jl= right_op->join_list;
  TABLE_LIST *cj_nest;

  /*
    Create the node NJ for a new nested join for the future inclusion
    of left_op in it. Initially the nest is empty.
  */
  if (unlikely(!(cj_nest=
                 (TABLE_LIST*) thd->calloc(ALIGN_SIZE(sizeof(TABLE_LIST))+
                                           sizeof(NESTED_JOIN)))))
    DBUG_RETURN(true);
  cj_nest->nested_join=
    ((NESTED_JOIN*) ((uchar*) cj_nest + ALIGN_SIZE(sizeof(TABLE_LIST))));
  cj_nest->nested_join->nest_type= JOIN_OP_NEST;
  List<TABLE_LIST> *cjl=  &cj_nest->nested_join->join_list;
  cjl->empty();

  List<TABLE_LIST> *jl= &right_op->nested_join->join_list;
  DBUG_ASSERT(jl->elements == 2);
  /* Look for the left most node tbl of the right_op tree */
  for ( ; ; )
  {
    TABLE_LIST *pair_tbl= 0;  /* useful only for operands of natural joins */

    List_iterator<TABLE_LIST> li(*jl);
    tbl= li++;

    /* Expand name resolution context */
    Name_resolution_context *on_context;
    if ((on_context= tbl->on_context))
    {
      on_context->first_name_resolution_table=
        left_op->first_leaf_for_name_resolution();
    }

    if (!(tbl->outer_join & JOIN_TYPE_RIGHT))
    {
      pair_tbl= tbl;
      tbl= li++;
    }
    if (tbl->nested_join &&
        tbl->nested_join->nest_type & JOIN_OP_NEST)
    {
      jl= &tbl->nested_join->join_list;
      continue;
    }

    /* Replace the tbl node in the tree for the newly created NJ node */
    cj_nest->outer_join= tbl->outer_join;
    cj_nest->on_expr= tbl->on_expr;
    cj_nest->embedding= tbl->embedding;
    cj_nest->join_list= jl;
    cj_nest->alias.str= "(nest_last_join)";
    cj_nest->alias.length= sizeof("(nest_last_join)")-1;
    li.replace(cj_nest);

    /*
      If tbl is an operand of a natural join set properly the references
      in the fields natural_join for both operands of the operation.
    */
    if(tbl->embedding && tbl->embedding->is_natural_join)
    {
      if (!pair_tbl)
        pair_tbl= li++;
      pair_tbl->natural_join= cj_nest;
      cj_nest->natural_join= pair_tbl;
    }
    break;
  }

  /* Attach tbl as the right operand of NJ */
  if (unlikely(cjl->push_back(tbl, thd->mem_root)))
    DBUG_RETURN(true);
  tbl->outer_join= 0;
  tbl->on_expr= 0;
  tbl->straight= straight_fl;
  tbl->natural_join= 0;
  tbl->embedding= cj_nest;
  tbl->join_list= cjl;

  /* Add left_op as the left operand of NJ */
  if (unlikely(cjl->push_back(left_op, thd->mem_root)))
    DBUG_RETURN(true);
  left_op->embedding= cj_nest;
  left_op->join_list= cjl;

  /*
    Mark right_op as a rebalanced nested join in order not to
    create a new top level nested join node.
  */
  right_op->nested_join->nest_type|= REBALANCED_NEST;
  if (unlikely(right_op_jl->push_front(right_op)))
    DBUG_RETURN(true);
  DBUG_RETURN(false);
}


/**
  Convert a right join into equivalent left join.

    The function takes the current join list t[0],t[1] ... and
    effectively converts it into the list t[1],t[0] ...
    Although the outer_join flag for the new nested table contains
    JOIN_TYPE_RIGHT, it will be handled as the inner table of a left join
    operation.

  EXAMPLES
  @verbatim
    SELECT * FROM t1 RIGHT JOIN t2 ON on_expr =>
      SELECT * FROM t2 LEFT JOIN t1 ON on_expr

    SELECT * FROM t1,t2 RIGHT JOIN t3 ON on_expr =>
      SELECT * FROM t1,t3 LEFT JOIN t2 ON on_expr

    SELECT * FROM t1,t2 RIGHT JOIN (t3,t4) ON on_expr =>
      SELECT * FROM t1,(t3,t4) LEFT JOIN t2 ON on_expr

    SELECT * FROM t1 LEFT JOIN t2 ON on_expr1 RIGHT JOIN t3  ON on_expr2 =>
      SELECT * FROM t3 LEFT JOIN (t1 LEFT JOIN t2 ON on_expr2) ON on_expr1
   @endverbatim

  @param thd         current thread

  @return
    - Pointer to the table representing the inner table, if success
    - 0, otherwise
*/

TABLE_LIST *st_select_lex::convert_right_join()
{
  TABLE_LIST *tab2= join_list->pop();
  TABLE_LIST *tab1= join_list->pop();
  DBUG_ENTER("convert_right_join");

  join_list->push_front(tab2, parent_lex->thd->mem_root);
  join_list->push_front(tab1, parent_lex->thd->mem_root);
  tab1->outer_join|= JOIN_TYPE_RIGHT;

  DBUG_RETURN(tab1);
}


void st_select_lex::prepare_add_window_spec(THD *thd)
{
  LEX *lex= thd->lex;
  lex->save_group_list= group_list;
  lex->save_order_list= order_list;
  lex->win_ref= NULL;
  lex->win_frame= NULL;
  lex->frame_top_bound= NULL;
  lex->frame_bottom_bound= NULL;
  group_list.empty();
  order_list.empty();
}

bool st_select_lex::add_window_def(THD *thd,
                                   LEX_CSTRING *win_name,
                                   LEX_CSTRING *win_ref,
                                   SQL_I_List<ORDER> win_partition_list,
                                   SQL_I_List<ORDER> win_order_list,
                                   Window_frame *win_frame)
{
  SQL_I_List<ORDER> *win_part_list_ptr=
    new (thd->mem_root) SQL_I_List<ORDER> (win_partition_list);
  SQL_I_List<ORDER> *win_order_list_ptr=
    new (thd->mem_root) SQL_I_List<ORDER> (win_order_list);
  if (!(win_part_list_ptr && win_order_list_ptr))
    return true;
  Window_def *win_def= new (thd->mem_root) Window_def(win_name,
                                                      win_ref,
                                                      win_part_list_ptr,
                                                      win_order_list_ptr,
                                                      win_frame);
  group_list= thd->lex->save_group_list;
  order_list= thd->lex->save_order_list;
  if (parsing_place != SELECT_LIST)
  {
    fields_in_window_functions+= win_part_list_ptr->elements +
                                 win_order_list_ptr->elements;
  }
  return (win_def == NULL || window_specs.push_back(win_def));
}

bool st_select_lex::add_window_spec(THD *thd, 
                                    LEX_CSTRING *win_ref,
                                    SQL_I_List<ORDER> win_partition_list,
                                    SQL_I_List<ORDER> win_order_list,
                                    Window_frame *win_frame)
{
  SQL_I_List<ORDER> *win_part_list_ptr=
    new (thd->mem_root) SQL_I_List<ORDER> (win_partition_list);
  SQL_I_List<ORDER> *win_order_list_ptr=
    new (thd->mem_root) SQL_I_List<ORDER> (win_order_list);
  if (!(win_part_list_ptr && win_order_list_ptr))
    return true;
  Window_spec *win_spec= new (thd->mem_root) Window_spec(win_ref,
                                                         win_part_list_ptr,
                                                         win_order_list_ptr,
                                                         win_frame);
  group_list= thd->lex->save_group_list;
  order_list= thd->lex->save_order_list;
  if (parsing_place != SELECT_LIST)
  {
    fields_in_window_functions+= win_part_list_ptr->elements +
                                 win_order_list_ptr->elements;
  }
  thd->lex->win_spec= win_spec;
  return (win_spec == NULL || window_specs.push_back(win_spec));
}

/**
  Set lock for all tables in current select level.

  @param lock_type			Lock to set for tables

  @note
    If lock is a write lock, then tables->updating is set 1
    This is to get tables_ok to know that the table is updated by the
    query
*/

void st_select_lex::set_lock_for_tables(thr_lock_type lock_type, bool for_update)
{
  DBUG_ENTER("set_lock_for_tables");
  DBUG_PRINT("enter", ("lock_type: %d  for_update: %d", lock_type,
		       for_update));
  for (TABLE_LIST *tables= table_list.first;
       tables;
       tables= tables->next_local)
  {
    tables->lock_type= lock_type;
    tables->updating=  for_update;

<<<<<<< HEAD
    if (tables->db.str && tables->db.str[0])
=======
    if (tables->db.length)
>>>>>>> 1864a8ea
      tables->mdl_request.set_type((lock_type >= TL_WRITE_ALLOW_WRITE) ?
                                   MDL_SHARED_WRITE : MDL_SHARED_READ);
  }
  DBUG_VOID_RETURN;
}


/**
  Create a fake SELECT_LEX for a unit.

    The method create a fake SELECT_LEX object for a unit.
    This object is created for any union construct containing a union
    operation and also for any single select union construct of the form
    @verbatim
    (SELECT ... ORDER BY order_list [LIMIT n]) ORDER BY ... 
    @endvarbatim
    or of the form
    @varbatim
    (SELECT ... ORDER BY LIMIT n) ORDER BY ...
    @endvarbatim
  
  @param thd_arg		   thread handle

  @note
    The object is used to retrieve rows from the temporary table
    where the result on the union is obtained.

  @retval
    1     on failure to create the object
  @retval
    0     on success
*/

bool st_select_lex_unit::add_fake_select_lex(THD *thd_arg)
{
  SELECT_LEX *first_sl= first_select();
  DBUG_ENTER("st_select_lex_unit::add_fake_select_lex");
  DBUG_ASSERT(!fake_select_lex);

  if (!(fake_select_lex= new (thd_arg->mem_root) SELECT_LEX()))
      DBUG_RETURN(1);
  fake_select_lex->include_standalone(this, 
                                      (SELECT_LEX_NODE**)&fake_select_lex);
  fake_select_lex->select_number= INT_MAX;
  fake_select_lex->parent_lex= thd_arg->lex; /* Used in init_query. */
  fake_select_lex->make_empty_select();
  fake_select_lex->set_linkage(GLOBAL_OPTIONS_TYPE);
  fake_select_lex->select_limit= 0;

  fake_select_lex->no_table_names_allowed= 1;

  fake_select_lex->context.outer_context=first_sl->context.outer_context;
  /* allow item list resolving in fake select for ORDER BY */
  fake_select_lex->context.resolve_in_select_list= TRUE;
  fake_select_lex->context.select_lex= fake_select_lex;  

  fake_select_lex->nest_level_base= first_select()->nest_level_base;
  if (fake_select_lex->set_nest_level(first_select()->nest_level))
    DBUG_RETURN(1);

  if (!is_unit_op())
  {
    /* 
      This works only for 
      (SELECT ... ORDER BY list [LIMIT n]) ORDER BY order_list [LIMIT m],
      (SELECT ... LIMIT n) ORDER BY order_list [LIMIT m]
      just before the parser starts processing order_list
    */ 
    fake_select_lex->no_table_names_allowed= 1;
    thd_arg->lex->current_select= fake_select_lex;
  }
  //thd_arg->lex->pop_context("add fake");
  DBUG_RETURN(0);
}


/**
  Push a new name resolution context for a JOIN ... ON clause to the
  context stack of a query block.

    Create a new name resolution context for a JOIN ... ON clause,
    set the first and last leaves of the list of table references
    to be used for name resolution, and push the newly created
    context to the stack of contexts of the query.

  @param thd       pointer to current thread
  @param left_op   left  operand of the JOIN
  @param right_op  rigth operand of the JOIN

  @retval
    FALSE  if all is OK
  @retval
    TRUE   if a memory allocation error occurred
*/

bool
push_new_name_resolution_context(THD *thd,
                                 TABLE_LIST *left_op, TABLE_LIST *right_op)
{
  Name_resolution_context *on_context;
  if (!(on_context= new (thd->mem_root) Name_resolution_context))
    return TRUE;
  on_context->init();
  on_context->first_name_resolution_table=
    left_op->first_leaf_for_name_resolution();
  on_context->last_name_resolution_table=
    right_op->last_leaf_for_name_resolution();
  LEX *lex= thd->lex;
  on_context->select_lex = lex->current_select;
  st_select_lex *curr_select= lex->pop_select();
  st_select_lex *outer_sel= lex->select_stack_head();
  lex->push_select(curr_select);
  on_context->outer_context = outer_sel ? &outer_sel->context : 0;
  return lex->push_context(on_context);
}


/**
  Fix condition which contains only field (f turns to  f <> 0 )

  @param cond            The condition to fix

  @return fixed condition
*/

Item *normalize_cond(THD *thd, Item *cond)
{
  if (cond)
  {
    Item::Type type= cond->type();
    if (type == Item::FIELD_ITEM || type == Item::REF_ITEM)
    {
      cond= new (thd->mem_root) Item_func_ne(thd, cond, new (thd->mem_root) Item_int(thd, 0));
    }
  }
  return cond;
}


/**
  Add an ON condition to the second operand of a JOIN ... ON.

    Add an ON condition to the right operand of a JOIN ... ON clause.

  @param b     the second operand of a JOIN ... ON
  @param expr  the condition to be added to the ON clause

  @retval
    FALSE  if there was some error
  @retval
    TRUE   if all is OK
*/

void add_join_on(THD *thd, TABLE_LIST *b, Item *expr)
{
  if (expr)
  {
    expr= normalize_cond(thd, expr);
    if (!b->on_expr)
      b->on_expr= expr;
    else
    {
      /*
        If called from the parser, this happens if you have both a
        right and left join. If called later, it happens if we add more
        than one condition to the ON clause.
      */
      b->on_expr= new (thd->mem_root) Item_cond_and(thd, b->on_expr,expr);
    }
    b->on_expr->top_level_item();
  }
}


/**
  Mark that there is a NATURAL JOIN or JOIN ... USING between two
  tables.

    This function marks that table b should be joined with a either via
    a NATURAL JOIN or via JOIN ... USING. Both join types are special
    cases of each other, so we treat them together. The function
    setup_conds() creates a list of equal condition between all fields
    of the same name for NATURAL JOIN or the fields in 'using_fields'
    for JOIN ... USING. The list of equality conditions is stored
    either in b->on_expr, or in JOIN::conds, depending on whether there
    was an outer join.

  EXAMPLE
  @verbatim
    SELECT * FROM t1 NATURAL LEFT JOIN t2
     <=>
    SELECT * FROM t1 LEFT JOIN t2 ON (t1.i=t2.i and t1.j=t2.j ... )

    SELECT * FROM t1 NATURAL JOIN t2 WHERE <some_cond>
     <=>
    SELECT * FROM t1, t2 WHERE (t1.i=t2.i and t1.j=t2.j and <some_cond>)

    SELECT * FROM t1 JOIN t2 USING(j) WHERE <some_cond>
     <=>
    SELECT * FROM t1, t2 WHERE (t1.j=t2.j and <some_cond>)
   @endverbatim

  @param a		  Left join argumentex
  @param b		  Right join argument
  @param using_fields    Field names from USING clause
*/

void add_join_natural(TABLE_LIST *a, TABLE_LIST *b, List<String> *using_fields,
                      SELECT_LEX *lex)
{
  b->natural_join= a;
  lex->prev_join_using= using_fields;
}


/**
  Find a thread by id and return it, locking it LOCK_thd_kill

  @param id  Identifier of the thread we're looking for
  @param query_id If true, search by query_id instead of thread_id

  @return NULL    - not found
          pointer - thread found, and its LOCK_thd_kill is locked.
*/

struct find_thread_callback_arg
{
  find_thread_callback_arg(longlong id_arg, bool query_id_arg):
    thd(0), id(id_arg), query_id(query_id_arg) {}
  THD *thd;
  longlong id;
  bool query_id;
};


static my_bool find_thread_callback(THD *thd, find_thread_callback_arg *arg)
{
  if (arg->id == (arg->query_id ? thd->query_id : (longlong) thd->thread_id))
  {
    mysql_mutex_lock(&thd->LOCK_thd_kill);    // Lock from delete
    arg->thd= thd;
    return 1;
  }
  return 0;
}


THD *find_thread_by_id(longlong id, bool query_id)
{
  find_thread_callback_arg arg(id, query_id);
  server_threads.iterate(find_thread_callback, &arg);
  return arg.thd;
}

/**
  kill one thread.

  @param thd			Thread class
  @param id                     Thread id or query id
  @param kill_signal            Should it kill the query or the connection
  @param type                   Type of id: thread id or query id
*/

uint
kill_one_thread(THD *thd, longlong id, killed_state kill_signal, killed_type type)
{
  THD *tmp;
  uint error= (type == KILL_TYPE_QUERY ? ER_NO_SUCH_QUERY : ER_NO_SUCH_THREAD);
  DBUG_ENTER("kill_one_thread");
  DBUG_PRINT("enter", ("id: %lld  signal: %u", id, (uint) kill_signal));
  tmp= find_thread_by_id(id, type == KILL_TYPE_QUERY);
  if (!tmp)
    DBUG_RETURN(error);

  if (tmp->get_command() != COM_DAEMON)
  {
    /*
      If we're SUPER, we can KILL anything, including system-threads.
      No further checks.

      KILLer: thd->security_ctx->user could in theory be NULL while
      we're still in "unauthenticated" state. This is a theoretical
      case (the code suggests this could happen, so we play it safe).

      KILLee: tmp->security_ctx->user will be NULL for system threads.
      We need to check so Jane Random User doesn't crash the server
      when trying to kill a) system threads or b) unauthenticated users'
      threads (Bug#43748).

      If user of both killer and killee are non-NULL, proceed with
      slayage if both are string-equal.

      It's ok to also kill DELAYED threads with KILL_CONNECTION instead of
      KILL_SYSTEM_THREAD; The difference is that KILL_CONNECTION may be
      faster and do a harder kill than KILL_SYSTEM_THREAD;
    */

    mysql_mutex_lock(&tmp->LOCK_thd_data); // for various wsrep* checks below
#ifdef WITH_WSREP
    if (((thd->security_ctx->master_access & SUPER_ACL) ||
        thd->security_ctx->user_matches(tmp->security_ctx)) &&
        !wsrep_thd_is_BF(tmp, false) && !tmp->wsrep_applier)
#else
    if ((thd->security_ctx->master_access & SUPER_ACL) ||
        thd->security_ctx->user_matches(tmp->security_ctx))
#endif /* WITH_WSREP */
    {
#ifdef WITH_WSREP
      DEBUG_SYNC(thd, "before_awake_no_mutex");
      if (tmp->wsrep_aborter && tmp->wsrep_aborter != thd->thread_id)
      {
        /* victim is in hit list already, bail out */
	WSREP_DEBUG("victim has wsrep aborter: %lu, skipping awake()",
                    tmp->wsrep_aborter);
        error= 0;
      }
      else
#endif /* WITH_WSREP */
      {
        WSREP_DEBUG("kill_one_thread %llu, victim: %llu wsrep_aborter %llu by signal %d",
                    thd->thread_id, id, tmp->wsrep_aborter, kill_signal);
        tmp->awake_no_mutex(kill_signal);
        WSREP_DEBUG("victim: %llu taken care of", id);
        error= 0;
      }
    }
    else
      error= (type == KILL_TYPE_QUERY ? ER_KILL_QUERY_DENIED_ERROR :
                                        ER_KILL_DENIED_ERROR);
    mysql_mutex_unlock(&tmp->LOCK_thd_data);
  }
  mysql_mutex_unlock(&tmp->LOCK_thd_kill);
  DBUG_PRINT("exit", ("%d", error));
  DBUG_RETURN(error);
}


/**
  kill all threads from one user

  @param thd			Thread class
  @param user_name		User name for threads we should kill
  @param only_kill_query        Should it kill the query or the connection

  @note
    If we can't kill all threads because of security issues, no threads
    are killed.
*/

struct kill_threads_callback_arg
{
  kill_threads_callback_arg(THD *thd_arg, LEX_USER *user_arg):
    thd(thd_arg), user(user_arg) {}
  THD *thd;
  LEX_USER *user;
  List<THD> threads_to_kill;
};


static my_bool kill_threads_callback(THD *thd, kill_threads_callback_arg *arg)
{
  if (thd->security_ctx->user)
  {
    /*
      Check that hostname (if given) and user name matches.

      host.str[0] == '%' means that host name was not given. See sql_yacc.yy
    */
    if (((arg->user->host.str[0] == '%' && !arg->user->host.str[1]) ||
         !strcmp(thd->security_ctx->host_or_ip, arg->user->host.str)) &&
        !strcmp(thd->security_ctx->user, arg->user->user.str))
    {
      if (!(arg->thd->security_ctx->master_access & SUPER_ACL) &&
          !arg->thd->security_ctx->user_matches(thd->security_ctx))
        return 1;
      if (!arg->threads_to_kill.push_back(thd, arg->thd->mem_root))
      {
        mysql_mutex_lock(&thd->LOCK_thd_kill); // Lock from delete
        mysql_mutex_lock(&thd->LOCK_thd_data);
      }
    }
  }
  return 0;
}


static uint kill_threads_for_user(THD *thd, LEX_USER *user,
                                  killed_state kill_signal, ha_rows *rows)
{
  kill_threads_callback_arg arg(thd, user);
  DBUG_ENTER("kill_threads_for_user");

  *rows= 0;

  if (unlikely(thd->is_fatal_error))        // If we run out of memory
    DBUG_RETURN(ER_OUT_OF_RESOURCES);

  DBUG_PRINT("enter", ("user: %s  signal: %u", user->user.str,
                       (uint) kill_signal));

  if (server_threads.iterate(kill_threads_callback, &arg))
    DBUG_RETURN(ER_KILL_DENIED_ERROR);

  if (!arg.threads_to_kill.is_empty())
  {
    List_iterator_fast<THD> it2(arg.threads_to_kill);
    THD *next_ptr;
    THD *ptr= it2++;
    do
    {
      ptr->awake_no_mutex(kill_signal);
      /*
        Careful here: The list nodes are allocated on the memroots of the
        THDs to be awakened.
        But those THDs may be terminated and deleted as soon as we release
        LOCK_thd_kill, which will make the list nodes invalid.
        Since the operation "it++" dereferences the "next" pointer of the
        previous list node, we need to do this while holding LOCK_thd_kill.
      */
      next_ptr= it2++;
      mysql_mutex_unlock(&ptr->LOCK_thd_kill);
      mysql_mutex_unlock(&ptr->LOCK_thd_data);
      (*rows)++;
    } while ((ptr= next_ptr));
  }
  DBUG_RETURN(0);
}


/**
  kills a thread and sends response.

  @param thd                    Thread class
  @param id                     Thread id or query id
  @param state                  Should it kill the query or the connection
  @param type                   Type of id: thread id or query id
*/

static
void sql_kill(THD *thd, longlong id, killed_state state, killed_type type)
{
  uint error;
  if (likely(!(error= kill_one_thread(thd, id, state, type))))
  {
    if (!thd->killed)
      my_ok(thd);
    else
      thd->send_kill_message();
  }
  else
    my_error(error, MYF(0), id);
}


static
void sql_kill_user(THD *thd, LEX_USER *user, killed_state state)
{
  uint error;
  ha_rows rows;
  if (likely(!(error= kill_threads_for_user(thd, user, state, &rows))))
    my_ok(thd, rows);
  else
  {
    /*
      This is probably ER_OUT_OF_RESOURCES, but in the future we may
      want to write the name of the user we tried to kill
    */
    my_error(error, MYF(0), user->host.str, user->user.str);
  }
}


/** If pointer is not a null pointer, append filename to it. */

bool append_file_to_dir(THD *thd, const char **filename_ptr,
                        const LEX_CSTRING *table_name)
{
  char buff[FN_REFLEN],*ptr, *end;
  if (!*filename_ptr)
    return 0;					// nothing to do

  /* Check that the filename is not too long and it's a hard path */
  if (strlen(*filename_ptr)+table_name->length >= FN_REFLEN-1 ||
      !test_if_hard_path(*filename_ptr))
  {
    my_error(ER_WRONG_TABLE_NAME, MYF(0), *filename_ptr);
    return 1;
  }
  /* Fix is using unix filename format on dos */
  strmov(buff,*filename_ptr);
  end=convert_dirname(buff, *filename_ptr, NullS);
  if (unlikely(!(ptr= (char*) thd->alloc((size_t) (end-buff) +
                                         table_name->length + 1))))
    return 1;					// End of memory
  *filename_ptr=ptr;
  strxmov(ptr,buff,table_name->str,NullS);
  return 0;
}


Comp_creator *comp_eq_creator(bool invert)
{
  return invert?(Comp_creator *)&ne_creator:(Comp_creator *)&eq_creator;
}


Comp_creator *comp_ge_creator(bool invert)
{
  return invert?(Comp_creator *)&lt_creator:(Comp_creator *)&ge_creator;
}


Comp_creator *comp_gt_creator(bool invert)
{
  return invert?(Comp_creator *)&le_creator:(Comp_creator *)&gt_creator;
}


Comp_creator *comp_le_creator(bool invert)
{
  return invert?(Comp_creator *)&gt_creator:(Comp_creator *)&le_creator;
}


Comp_creator *comp_lt_creator(bool invert)
{
  return invert?(Comp_creator *)&ge_creator:(Comp_creator *)&lt_creator;
}


Comp_creator *comp_ne_creator(bool invert)
{
  return invert?(Comp_creator *)&eq_creator:(Comp_creator *)&ne_creator;
}


/**
  Construct ALL/ANY/SOME subquery Item.

  @param left_expr   pointer to left expression
  @param cmp         compare function creator
  @param all         true if we create ALL subquery
  @param select_lex  pointer on parsed subquery structure

  @return
    constructed Item (or 0 if out of memory)
*/
Item * all_any_subquery_creator(THD *thd, Item *left_expr,
				chooser_compare_func_creator cmp,
				bool all,
				SELECT_LEX *select_lex)
{
  if ((cmp == &comp_eq_creator) && !all)       //  = ANY <=> IN
    return new (thd->mem_root) Item_in_subselect(thd, left_expr, select_lex);

  if ((cmp == &comp_ne_creator) && all)        // <> ALL <=> NOT IN
    return new (thd->mem_root) Item_func_not(thd,
             new (thd->mem_root) Item_in_subselect(thd, left_expr, select_lex));

  Item_allany_subselect *it=
    new (thd->mem_root) Item_allany_subselect(thd, left_expr, cmp, select_lex,
                                              all);
  if (all) /* ALL */
    return it->upper_item= new (thd->mem_root) Item_func_not_all(thd, it);

  /* ANY/SOME */
  return it->upper_item= new (thd->mem_root) Item_func_nop_all(thd, it);
}


/**
  Multi update query pre-check.

  @param thd		Thread handler
  @param tables	Global/local table list (have to be the same)

  @retval
    FALSE OK
  @retval
    TRUE  Error
*/

bool multi_update_precheck(THD *thd, TABLE_LIST *tables)
{
  TABLE_LIST *table;
  LEX *lex= thd->lex;
  SELECT_LEX *select_lex= lex->first_select_lex();
  DBUG_ENTER("multi_update_precheck");

  if (select_lex->item_list.elements != lex->value_list.elements)
  {
    my_message(ER_WRONG_VALUE_COUNT, ER_THD(thd, ER_WRONG_VALUE_COUNT), MYF(0));
    DBUG_RETURN(TRUE);
  }
  /*
    Ensure that we have UPDATE or SELECT privilege for each table
    The exact privilege is checked in mysql_multi_update()
  */
  for (table= tables; table; table= table->next_local)
  {
    if (table->is_jtbm())
      continue;
    if (table->derived)
      table->grant.privilege= SELECT_ACL;
    else if ((check_access(thd, UPDATE_ACL, table->db.str,
                           &table->grant.privilege,
                           &table->grant.m_internal,
                           0, 1) ||
              check_grant(thd, UPDATE_ACL, table, FALSE, 1, TRUE)) &&
             (check_access(thd, SELECT_ACL, table->db.str,
                           &table->grant.privilege,
                           &table->grant.m_internal,
                           0, 0) ||
              check_grant(thd, SELECT_ACL, table, FALSE, 1, FALSE)))
      DBUG_RETURN(TRUE);

    table->grant.orig_want_privilege= 0;
    table->table_in_first_from_clause= 1;
  }
  /*
    Is there tables of subqueries?
  */
  if (lex->first_select_lex() != lex->all_selects_list)
  {
    DBUG_PRINT("info",("Checking sub query list"));
    for (table= tables; table; table= table->next_global)
    {
      if (!table->table_in_first_from_clause)
      {
	if (check_access(thd, SELECT_ACL, table->db.str,
                         &table->grant.privilege,
                         &table->grant.m_internal,
                         0, 0) ||
	    check_grant(thd, SELECT_ACL, table, FALSE, 1, FALSE))
	  DBUG_RETURN(TRUE);
      }
    }
  }

  DBUG_RETURN(FALSE);
}

/**
  Multi delete query pre-check.

  @param thd			Thread handler
  @param tables		Global/local table list

  @retval
    FALSE OK
  @retval
    TRUE  error
*/

bool multi_delete_precheck(THD *thd, TABLE_LIST *tables)
{
  SELECT_LEX *select_lex= thd->lex->first_select_lex();
  TABLE_LIST *aux_tables= thd->lex->auxiliary_table_list.first;
  TABLE_LIST **save_query_tables_own_last= thd->lex->query_tables_own_last;
  DBUG_ENTER("multi_delete_precheck");

  /*
    Temporary tables are pre-opened in 'tables' list only. Here we need to
    initialize TABLE instances in 'aux_tables' list.
  */
  for (TABLE_LIST *tl= aux_tables; tl; tl= tl->next_global)
  {
    if (tl->table)
      continue;

    if (tl->correspondent_table)
      tl->table= tl->correspondent_table->table;
  }

  /* sql_yacc guarantees that tables and aux_tables are not zero */
  DBUG_ASSERT(aux_tables != 0);
  if (check_table_access(thd, SELECT_ACL, tables, FALSE, UINT_MAX, FALSE))
    DBUG_RETURN(TRUE);

  /*
    Since aux_tables list is not part of LEX::query_tables list we
    have to juggle with LEX::query_tables_own_last value to be able
    call check_table_access() safely.
  */
  thd->lex->query_tables_own_last= 0;
  if (check_table_access(thd, DELETE_ACL, aux_tables, FALSE, UINT_MAX, FALSE))
  {
    thd->lex->query_tables_own_last= save_query_tables_own_last;
    DBUG_RETURN(TRUE);
  }
  thd->lex->query_tables_own_last= save_query_tables_own_last;

  if ((thd->variables.option_bits & OPTION_SAFE_UPDATES) && !select_lex->where)
  {
    my_message(ER_UPDATE_WITHOUT_KEY_IN_SAFE_MODE,
               ER_THD(thd, ER_UPDATE_WITHOUT_KEY_IN_SAFE_MODE), MYF(0));
    DBUG_RETURN(TRUE);
  }
  DBUG_RETURN(FALSE);
}


/*
  Given a table in the source list, find a correspondent table in the
  table references list.

  @param lex Pointer to LEX representing multi-delete.
  @param src Source table to match.
  @param ref Table references list.

  @remark The source table list (tables listed before the FROM clause
  or tables listed in the FROM clause before the USING clause) may
  contain table names or aliases that must match unambiguously one,
  and only one, table in the target table list (table references list,
  after FROM/USING clause).

  @return Matching table, NULL otherwise.
*/

static TABLE_LIST *multi_delete_table_match(LEX *lex, TABLE_LIST *tbl,
                                            TABLE_LIST *tables)
{
  TABLE_LIST *match= NULL;
  DBUG_ENTER("multi_delete_table_match");

  for (TABLE_LIST *elem= tables; elem; elem= elem->next_local)
  {
    int res;

    if (tbl->is_fqtn && elem->is_alias)
      continue; /* no match */
    if (tbl->is_fqtn && elem->is_fqtn)
      res= (my_strcasecmp(table_alias_charset, tbl->table_name.str, elem->table_name.str) ||
            cmp(&tbl->db, &elem->db));
    else if (elem->is_alias)
      res= my_strcasecmp(table_alias_charset, tbl->alias.str, elem->alias.str);
    else
      res= (my_strcasecmp(table_alias_charset, tbl->table_name.str, elem->table_name.str) ||
            cmp(&tbl->db, &elem->db));

    if (res)
      continue;

    if (match)
    {
      my_error(ER_NONUNIQ_TABLE, MYF(0), elem->alias.str);
      DBUG_RETURN(NULL);
    }

    match= elem;
  }

  if (!match)
    my_error(ER_UNKNOWN_TABLE, MYF(0), tbl->table_name.str, "MULTI DELETE");

  DBUG_RETURN(match);
}


/**
  Link tables in auxilary table list of multi-delete with corresponding
  elements in main table list, and set proper locks for them.

  @param lex   pointer to LEX representing multi-delete

  @retval
    FALSE   success
  @retval
    TRUE    error
*/

bool multi_delete_set_locks_and_link_aux_tables(LEX *lex)
{
  TABLE_LIST *tables= lex->first_select_lex()->table_list.first;
  TABLE_LIST *target_tbl;
  DBUG_ENTER("multi_delete_set_locks_and_link_aux_tables");

  lex->table_count= 0;

  for (target_tbl= lex->auxiliary_table_list.first;
       target_tbl; target_tbl= target_tbl->next_local)
  {
    lex->table_count++;
    /* All tables in aux_tables must be found in FROM PART */
    TABLE_LIST *walk= multi_delete_table_match(lex, target_tbl, tables);
    if (!walk)
      DBUG_RETURN(TRUE);
    if (!walk->derived)
      target_tbl->table_name= walk->table_name;
    walk->updating= target_tbl->updating;
    walk->lock_type= target_tbl->lock_type;
    /* We can assume that tables to be deleted from are locked for write. */
    DBUG_ASSERT(walk->lock_type >= TL_WRITE_ALLOW_WRITE);
    walk->mdl_request.set_type(MDL_SHARED_WRITE);
    target_tbl->correspondent_table= walk;	// Remember corresponding table
  }
  DBUG_RETURN(FALSE);
}


/**
  simple UPDATE query pre-check.

  @param thd		Thread handler
  @param tables	Global table list

  @retval
    FALSE OK
  @retval
    TRUE  Error
*/

bool update_precheck(THD *thd, TABLE_LIST *tables)
{
  DBUG_ENTER("update_precheck");
  if (thd->lex->first_select_lex()->item_list.elements !=
      thd->lex->value_list.elements)
  {
    my_message(ER_WRONG_VALUE_COUNT, ER_THD(thd, ER_WRONG_VALUE_COUNT), MYF(0));
    DBUG_RETURN(TRUE);
  }
  DBUG_RETURN(check_one_table_access(thd, UPDATE_ACL, tables));
}


/**
  simple DELETE query pre-check.

  @param thd		Thread handler
  @param tables	Global table list

  @retval
    FALSE  OK
  @retval
    TRUE   error
*/

bool delete_precheck(THD *thd, TABLE_LIST *tables)
{
  DBUG_ENTER("delete_precheck");
  if (tables->vers_conditions.delete_history)
  {
    if (check_one_table_access(thd, DELETE_HISTORY_ACL, tables))
      DBUG_RETURN(TRUE);
  }
  else
  {
    if (check_one_table_access(thd, DELETE_ACL, tables))
      DBUG_RETURN(TRUE);
    /* Set privilege for the WHERE clause */
    tables->grant.want_privilege=(SELECT_ACL & ~tables->grant.privilege);
  }
  DBUG_RETURN(FALSE);
}


/**
  simple INSERT query pre-check.

  @param thd		Thread handler
  @param tables	Global table list

  @retval
    FALSE  OK
  @retval
    TRUE   error
*/

bool insert_precheck(THD *thd, TABLE_LIST *tables)
{
  LEX *lex= thd->lex;
  DBUG_ENTER("insert_precheck");

  /*
    Check that we have modify privileges for the first table and
    select privileges for the rest
  */
  ulong privilege= (INSERT_ACL |
                    (lex->duplicates == DUP_REPLACE ? DELETE_ACL : 0) |
                    (lex->value_list.elements ? UPDATE_ACL : 0));

  if (check_one_table_access(thd, privilege, tables))
    DBUG_RETURN(TRUE);

  if (lex->update_list.elements != lex->value_list.elements)
  {
    my_message(ER_WRONG_VALUE_COUNT, ER_THD(thd, ER_WRONG_VALUE_COUNT), MYF(0));
    DBUG_RETURN(TRUE);
  }
  DBUG_RETURN(FALSE);
}


/**
   Set proper open mode and table type for element representing target table
   of CREATE TABLE statement, also adjust statement table list if necessary.
*/

void create_table_set_open_action_and_adjust_tables(LEX *lex)
{
  TABLE_LIST *create_table= lex->query_tables;

  if (lex->tmp_table())
    create_table->open_type= OT_TEMPORARY_ONLY;
  else
    create_table->open_type= OT_BASE_ONLY;

  if (!lex->first_select_lex()->item_list.elements)
  {
    /*
      Avoid opening and locking target table for ordinary CREATE TABLE
      or CREATE TABLE LIKE for write (unlike in CREATE ... SELECT we
      won't do any insertions in it anyway). Not doing this causes
      problems when running CREATE TABLE IF NOT EXISTS for already
      existing log table.
    */
    create_table->lock_type= TL_READ;
  }
}


/**
  CREATE TABLE query pre-check.

  @param thd			Thread handler
  @param tables		Global table list
  @param create_table	        Table which will be created

  @retval
    FALSE   OK
  @retval
    TRUE   Error
*/

bool create_table_precheck(THD *thd, TABLE_LIST *tables,
                           TABLE_LIST *create_table)
{
  LEX *lex= thd->lex;
  SELECT_LEX *select_lex= lex->first_select_lex();
  ulong want_priv;
  bool error= TRUE;                                 // Error message is given
  DBUG_ENTER("create_table_precheck");

  /*
    Require CREATE [TEMPORARY] privilege on new table; for
    CREATE TABLE ... SELECT, also require INSERT.
  */

  want_priv= lex->tmp_table() ?  CREATE_TMP_ACL :
             (CREATE_ACL | (select_lex->item_list.elements ? INSERT_ACL : 0));

  /* CREATE OR REPLACE on not temporary tables require DROP_ACL */
  if (lex->create_info.or_replace() && !lex->tmp_table())
    want_priv|= DROP_ACL;
                          
  if (check_access(thd, want_priv, create_table->db.str,
                   &create_table->grant.privilege,
                   &create_table->grant.m_internal,
                   0, 0))
    goto err;

  /* If it is a merge table, check privileges for merge children. */
  if (lex->create_info.merge_list)
  {
    /*
      The user must have (SELECT_ACL | UPDATE_ACL | DELETE_ACL) on the
      underlying base tables, even if there are temporary tables with the same
      names.

      From user's point of view, it might look as if the user must have these
      privileges on temporary tables to create a merge table over them. This is
      one of two cases when a set of privileges is required for operations on
      temporary tables (see also CREATE TABLE).

      The reason for this behavior stems from the following facts:

        - For merge tables, the underlying table privileges are checked only
          at CREATE TABLE / ALTER TABLE time.

          In other words, once a merge table is created, the privileges of
          the underlying tables can be revoked, but the user will still have
          access to the merge table (provided that the user has privileges on
          the merge table itself). 

        - Temporary tables shadow base tables.

          I.e. there might be temporary and base tables with the same name, and
          the temporary table takes the precedence in all operations.

        - For temporary MERGE tables we do not track if their child tables are
          base or temporary. As result we can't guarantee that privilege check
          which was done in presence of temporary child will stay relevant
          later as this temporary table might be removed.

      If SELECT_ACL | UPDATE_ACL | DELETE_ACL privileges were not checked for
      the underlying *base* tables, it would create a security breach as in
      Bug#12771903.
    */

    if (check_table_access(thd, SELECT_ACL | UPDATE_ACL | DELETE_ACL,
                           lex->create_info.merge_list, FALSE, UINT_MAX, FALSE))
      goto err;
  }

  if (want_priv != CREATE_TMP_ACL &&
      check_grant(thd, want_priv, create_table, FALSE, 1, FALSE))
    goto err;

  if (select_lex->item_list.elements)
  {
    /* Check permissions for used tables in CREATE TABLE ... SELECT */
    if (tables && check_table_access(thd, SELECT_ACL, tables, FALSE,
                                     UINT_MAX, FALSE))
      goto err;
  }
  else if (lex->create_info.like())
  {
    if (check_table_access(thd, SELECT_ACL, tables, FALSE, UINT_MAX, FALSE))
      goto err;
  }

  if (check_fk_parent_table_access(thd, &lex->create_info, &lex->alter_info,
                                   create_table->db.str))
    goto err;

  error= FALSE;

err:
  DBUG_RETURN(error);
}


/**
  Check privileges for LOCK TABLES statement.

  @param thd     Thread context.
  @param tables  List of tables to be locked.

  @retval FALSE - Success.
  @retval TRUE  - Failure.
*/

static bool lock_tables_precheck(THD *thd, TABLE_LIST *tables)
{
  TABLE_LIST *first_not_own_table= thd->lex->first_not_own_table();

  for (TABLE_LIST *table= tables; table != first_not_own_table && table;
       table= table->next_global)
  {
    if (is_temporary_table(table))
      continue;

    if (check_table_access(thd, PRIV_LOCK_TABLES, table,
                           FALSE, 1, FALSE))
      return TRUE;
  }

  return FALSE;
}


/**
  negate given expression.

  @param thd  thread handler
  @param expr expression for negation

  @return
    negated expression
*/

Item *negate_expression(THD *thd, Item *expr)
{
  Item *negated;
  if (expr->type() == Item::FUNC_ITEM &&
      ((Item_func *) expr)->functype() == Item_func::NOT_FUNC)
  {
    /* it is NOT(NOT( ... )) */
    Item *arg= ((Item_func *) expr)->arguments()[0];
    const Type_handler *fh= arg->fixed_type_handler();
    enum_parsing_place place= thd->lex->current_select->parsing_place;
    if ((fh && fh->is_bool_type()) || place == IN_WHERE || place == IN_HAVING)
      return arg;
    /*
      if it is not boolean function then we have to emulate value of
      not(not(a)), it will be a != 0
    */
    return new (thd->mem_root) Item_func_ne(thd, arg, new (thd->mem_root) Item_int(thd, (char*) "0", 0, 1));
  }

  if ((negated= expr->neg_transformer(thd)) != 0)
    return negated;
  return new (thd->mem_root) Item_func_not(thd, expr);
}

/**
  Set the specified definer to the default value, which is the
  current user in the thread.
 
  @param[in]  thd       thread handler
  @param[out] definer   definer
*/
 
void get_default_definer(THD *thd, LEX_USER *definer, bool role)
{
  const Security_context *sctx= thd->security_ctx;

  if (role)
  {
    definer->user.str= const_cast<char*>(sctx->priv_role);
    definer->host= empty_clex_str;
  }
  else
  {
    definer->user.str= const_cast<char*>(sctx->priv_user);
    definer->host.str= const_cast<char*>(sctx->priv_host);
    definer->host.length= strlen(definer->host.str);
  }
  definer->user.length= strlen(definer->user.str);
  definer->auth= NULL;
}


/**
  Create default definer for the specified THD.

  @param[in] thd         thread handler

  @return
    - On success, return a valid pointer to the created and initialized
    LEX_USER, which contains definer information.
    - On error, return 0.
*/

LEX_USER *create_default_definer(THD *thd, bool role)
{
  LEX_USER *definer;

  if (unlikely(! (definer= (LEX_USER*) thd->alloc(sizeof(LEX_USER)))))
    return 0;

  thd->get_definer(definer, role);

  if (role && definer->user.length == 0)
  {
    my_error(ER_MALFORMED_DEFINER, MYF(0));
    return 0;
  }
  else
    return definer;
}


/**
  Create definer with the given user and host names.

  @param[in] thd          thread handler
  @param[in] user_name    user name
  @param[in] host_name    host name

  @return
    - On success, return a valid pointer to the created and initialized
    LEX_USER, which contains definer information.
    - On error, return 0.
*/

LEX_USER *create_definer(THD *thd, LEX_CSTRING *user_name,
                         LEX_CSTRING *host_name)
{
  LEX_USER *definer;

  /* Create and initialize. */

  if (unlikely(!(definer= (LEX_USER*) thd->alloc(sizeof(LEX_USER)))))
    return 0;

  definer->user= *user_name;
  definer->host= *host_name;
  definer->auth= NULL;

  return definer;
}


/**
  Check that byte length of a string does not exceed some limit.

  @param str         string to be checked
  @param err_msg     Number of error message to be displayed if the string
		     is too long.  0 if empty error message.
  @param max_length  max length

  @retval
    FALSE   the passed string is not longer than max_length
  @retval
    TRUE    the passed string is longer than max_length

  NOTE
    The function is not used in existing code but can be useful later?
*/

bool check_string_byte_length(const LEX_CSTRING *str, uint err_msg,
                              size_t max_byte_length)
{
  if (str->length <= max_byte_length)
    return FALSE;

  my_error(ER_WRONG_STRING_LENGTH, MYF(0), str->str,
           err_msg ? ER(err_msg) : "", max_byte_length);

  return TRUE;
}


/*
  Check that char length of a string does not exceed some limit.

  SYNOPSIS
  check_string_char_length()
      str              string to be checked
      err_msg          Number of error message to be displayed if the string
		       is too long.  0 if empty error message.
      max_char_length  max length in symbols
      cs               string charset

  RETURN
    FALSE   the passed string is not longer than max_char_length
    TRUE    the passed string is longer than max_char_length
*/


bool check_string_char_length(const LEX_CSTRING *str, uint err_msg,
                              size_t max_char_length, CHARSET_INFO *cs,
                              bool no_error)
{
  Well_formed_prefix prefix(cs, str->str, str->length, max_char_length);
  if (likely(!prefix.well_formed_error_pos() &&
             str->length == prefix.length()))
    return FALSE;

  if (!no_error)
  {
    ErrConvString err(str->str, str->length, cs);
    my_error(ER_WRONG_STRING_LENGTH, MYF(0), err.ptr(),
             err_msg ? ER(err_msg) : "",
             max_char_length);
  }
  return TRUE;
}


bool check_ident_length(const LEX_CSTRING *ident)
{
  if (check_string_char_length(ident, 0, NAME_CHAR_LEN, system_charset_info, 1))
  {
    my_error(ER_TOO_LONG_IDENT, MYF(0), ident->str);
    return 1;
  }
  return 0;
}


/*
  Check if path does not contain mysql data home directory

  SYNOPSIS
    path_starts_from_data_home_dir()
    dir                     directory, with all symlinks resolved

  RETURN VALUES
    0	ok
    1	error ;  Given path contains data directory
*/
extern "C" {

int path_starts_from_data_home_dir(const char *path)
{
  size_t dir_len= strlen(path);
  DBUG_ENTER("path_starts_from_data_home_dir");

  if (mysql_unpacked_real_data_home_len<= dir_len)
  {
    if (dir_len > mysql_unpacked_real_data_home_len &&
        path[mysql_unpacked_real_data_home_len] != FN_LIBCHAR)
      DBUG_RETURN(0);

    if (lower_case_file_system)
    {
      if (!my_strnncoll(default_charset_info, (const uchar*) path,
                        mysql_unpacked_real_data_home_len,
                        (const uchar*) mysql_unpacked_real_data_home,
                        mysql_unpacked_real_data_home_len))
      {
        DBUG_PRINT("error", ("Path is part of mysql_real_data_home"));
        DBUG_RETURN(1);
      }
    }
    else if (!memcmp(path, mysql_unpacked_real_data_home,
                     mysql_unpacked_real_data_home_len))
    {
      DBUG_PRINT("error", ("Path is part of mysql_real_data_home"));
      DBUG_RETURN(1);
    }
  }
  DBUG_RETURN(0);
}

}

/*
  Check if path does not contain mysql data home directory

  SYNOPSIS
    test_if_data_home_dir()
    dir                     directory

  RETURN VALUES
    0	ok
    1	error ;  Given path contains data directory
*/

int test_if_data_home_dir(const char *dir)
{
  char path[FN_REFLEN];
  DBUG_ENTER("test_if_data_home_dir");

  if (!dir)
    DBUG_RETURN(0);

  (void) fn_format(path, dir, "", "", MY_RETURN_REAL_PATH);
  DBUG_RETURN(path_starts_from_data_home_dir(path));
}


int error_if_data_home_dir(const char *path, const char *what)
{
  size_t dirlen;
  char   dirpath[FN_REFLEN];
  if (path)
  {
    dirname_part(dirpath, path, &dirlen);
    if (test_if_data_home_dir(dirpath))
    {
      my_error(ER_WRONG_ARGUMENTS, MYF(0), what);
      return 1;
    }
  }
  return 0;
}

/**
  Check that host name string is valid.

  @param[in] str string to be checked

  @return             Operation status
    @retval  FALSE    host name is ok
    @retval  TRUE     host name string is longer than max_length or
                      has invalid symbols
*/

bool check_host_name(LEX_CSTRING *str)
{
  const char *name= str->str;
  const char *end= str->str + str->length;
  if (check_string_byte_length(str, ER_HOSTNAME, HOSTNAME_LENGTH))
    return TRUE;

  while (name != end)
  {
    if (*name == '@')
    {
      my_printf_error(ER_UNKNOWN_ERROR, 
                      "Malformed hostname (illegal symbol: '%c')", MYF(0),
                      *name);
      return TRUE;
    }
    name++;
  }
  return FALSE;
}


extern int MYSQLparse(THD *thd); // from sql_yacc.cc
extern int ORAparse(THD *thd);   // from sql_yacc_ora.cc


/**
  This is a wrapper of MYSQLparse(). All the code should call parse_sql()
  instead of MYSQLparse().

  @param thd Thread context.
  @param parser_state Parser state.
  @param creation_ctx Object creation context.

  @return Error status.
    @retval FALSE on success.
    @retval TRUE on parsing error.
*/

bool parse_sql(THD *thd, Parser_state *parser_state,
               Object_creation_ctx *creation_ctx, bool do_pfs_digest)
{
  bool ret_value;
  DBUG_ENTER("parse_sql");
  DBUG_ASSERT(thd->m_parser_state == NULL);
  DBUG_ASSERT(thd->lex->m_sql_cmd == NULL);

  MYSQL_QUERY_PARSE_START(thd->query());
  /* Backup creation context. */

  Object_creation_ctx *backup_ctx= NULL;

  if (creation_ctx)
    backup_ctx= creation_ctx->set_n_backup(thd);

  /* Set parser state. */

  thd->m_parser_state= parser_state;

  parser_state->m_digest_psi= NULL;
  parser_state->m_lip.m_digest= NULL;

  if (do_pfs_digest)
  {
    /* Start Digest */
    parser_state->m_digest_psi= MYSQL_DIGEST_START(thd->m_statement_psi);

    if (parser_state->m_digest_psi != NULL)
    {
      /*
        If either:
        - the caller wants to compute a digest
        - the performance schema wants to compute a digest
        set the digest listener in the lexer.
      */
      parser_state->m_lip.m_digest= thd->m_digest;
      parser_state->m_lip.m_digest->m_digest_storage.m_charset_number= thd->charset()->number;
    }
  }

  /* Parse the query. */

  bool mysql_parse_status=
         ((thd->variables.sql_mode & MODE_ORACLE) ?
          ORAparse(thd) :
          MYSQLparse(thd)) != 0;
  DBUG_ASSERT(opt_bootstrap || mysql_parse_status ||
              thd->lex->select_stack_top == 0);
  thd->lex->current_select= thd->lex->first_select_lex();

  /*
    Check that if MYSQLparse() failed either thd->is_error() is set, or an
    internal error handler is set.

    The assert will not catch a situation where parsing fails without an
    error reported if an error handler exists. The problem is that the
    error handler might have intercepted the error, so thd->is_error() is
    not set. However, there is no way to be 100% sure here (the error
    handler might be for other errors than parsing one).
  */

  DBUG_ASSERT(!mysql_parse_status ||
              thd->is_error() ||
              thd->get_internal_handler());

  /* Reset parser state. */

  thd->m_parser_state= NULL;

  /* Restore creation context. */

  if (creation_ctx)
    creation_ctx->restore_env(thd, backup_ctx);

  /* That's it. */

  ret_value= mysql_parse_status || thd->is_fatal_error;

  if ((ret_value == 0) && (parser_state->m_digest_psi != NULL))
  {
    /*
      On parsing success, record the digest in the performance schema.
    */
    DBUG_ASSERT(do_pfs_digest);
    DBUG_ASSERT(thd->m_digest != NULL);
    MYSQL_DIGEST_END(parser_state->m_digest_psi,
                     & thd->m_digest->m_digest_storage);
  }

  MYSQL_QUERY_PARSE_DONE(ret_value);
  DBUG_RETURN(ret_value);
}

/**
  @} (end of group Runtime_Environment)
*/



/**
  Check and merge "CHARACTER SET cs [ COLLATE cl ]" clause

  @param cs character set pointer.
  @param cl collation pointer.

  Check if collation "cl" is applicable to character set "cs".

  If "cl" is NULL (e.g. when COLLATE clause is not specified),
  then simply "cs" is returned.
  
  @return Error status.
    @retval NULL, if "cl" is not applicable to "cs".
    @retval pointer to merged CHARSET_INFO on success.
*/


CHARSET_INFO*
merge_charset_and_collation(CHARSET_INFO *cs, CHARSET_INFO *cl)
{
  if (cl)
  {
    if (!my_charset_same(cs, cl))
    {
      my_error(ER_COLLATION_CHARSET_MISMATCH, MYF(0), cl->name, cs->csname);
      return NULL;
    }
    return cl;
  }
  return cs;
}

/** find a collation with binary comparison rules
*/
CHARSET_INFO *find_bin_collation(CHARSET_INFO *cs)
{
  const char *csname= cs->csname;
  cs= get_charset_by_csname(csname, MY_CS_BINSORT, MYF(0));
  if (!cs)
  {
    char tmp[65];
    strxnmov(tmp, sizeof(tmp)-1, csname, "_bin", NULL);
    my_error(ER_UNKNOWN_COLLATION, MYF(0), tmp);
  }
  return cs;
}

void LEX::mark_first_table_as_inserting()
{
  TABLE_LIST *t= first_select_lex()->table_list.first;
  DBUG_ENTER("Query_tables_list::mark_tables_with_important_flags");
  DBUG_ASSERT(sql_command_flags[sql_command] & CF_INSERTS_DATA);
  t->for_insert_data= TRUE;
  DBUG_PRINT("info", ("table_list: %p  name: %s  db: %s  command: %u",
                      t, t->table_name.str,t->db.str, sql_command));
  DBUG_VOID_RETURN;
}<|MERGE_RESOLUTION|>--- conflicted
+++ resolved
@@ -8184,11 +8184,7 @@
     ptr->is_fqtn= TRUE;
     ptr->db= table->db;
   }
-<<<<<<< HEAD
- else if (!lex->with_cte_resolution && lex->copy_db_to(&ptr->db))
-=======
   else if (!lex->with_cte_resolution && lex->copy_db_to(&ptr->db))
->>>>>>> 1864a8ea
     DBUG_RETURN(0);
   else
     ptr->is_fqtn= FALSE;
@@ -8205,11 +8201,7 @@
   }
 
   ptr->table_name= table->table;
-<<<<<<< HEAD
   ptr->lock_type= lock_type;
-=======
-  ptr->lock_type=   lock_type;
->>>>>>> 1864a8ea
   ptr->mdl_type= mdl_type;
   ptr->table_options= table_options;
   ptr->updating=    MY_TEST(table_options & TL_OPTION_UPDATING);
@@ -8894,11 +8886,7 @@
     tables->lock_type= lock_type;
     tables->updating=  for_update;
 
-<<<<<<< HEAD
-    if (tables->db.str && tables->db.str[0])
-=======
     if (tables->db.length)
->>>>>>> 1864a8ea
       tables->mdl_request.set_type((lock_type >= TL_WRITE_ALLOW_WRITE) ?
                                    MDL_SHARED_WRITE : MDL_SHARED_READ);
   }
