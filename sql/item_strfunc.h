--- conflicted
+++ resolved
@@ -591,11 +591,7 @@
 protected:
   longlong get_position() override
   { longlong pos= args[1]->val_int(); return pos == 0 ? 1 : pos; }
-<<<<<<< HEAD
-  String *make_empty_result() override
-=======
-  String *make_empty_result(String *str)
->>>>>>> cf63eece
+  String *make_empty_result(String *str) override
   { null_value= 1; return NULL; }
 public:
   Item_func_substr_oracle(THD *thd, Item *a, Item *b):
@@ -685,11 +681,7 @@
 class Item_func_trim_oracle :public Item_func_trim
 {
 protected:
-<<<<<<< HEAD
-  String *make_empty_result() override
-=======
-  String *make_empty_result(String *str)
->>>>>>> cf63eece
+  String *make_empty_result(String *str) override
   { null_value= 1; return NULL; }
   LEX_CSTRING func_name_ext() const override
   {
@@ -741,11 +733,7 @@
 class Item_func_ltrim_oracle :public Item_func_ltrim
 {
 protected:
-<<<<<<< HEAD
-  String *make_empty_result() override
-=======
-  String *make_empty_result(String *str)
->>>>>>> cf63eece
+  String *make_empty_result(String *str) override
   { null_value= 1; return NULL; }
   LEX_CSTRING func_name_ext() const override
   {
@@ -793,11 +781,7 @@
 class Item_func_rtrim_oracle :public Item_func_rtrim
 {
 protected:
-<<<<<<< HEAD
-  String *make_empty_result() override
-=======
-  String *make_empty_result(String *str)
->>>>>>> cf63eece
+  String *make_empty_result(String *str) override
   { null_value= 1; return NULL; }
   LEX_CSTRING func_name_ext() const override
   {
@@ -1039,13 +1023,8 @@
   String *val_str(String *) override;
   bool fix_length_and_dec() override
   {
-<<<<<<< HEAD
-    max_length= MAX_FIELD_NAME * system_charset_info->mbmaxlen;
+    max_length= NAME_CHAR_LEN * system_charset_info->mbmaxlen;
     set_maybe_null();
-=======
-    max_length= NAME_CHAR_LEN * system_charset_info->mbmaxlen;
-    maybe_null=1;
->>>>>>> cf63eece
     return FALSE;
   }
   LEX_CSTRING func_name_cstring() const override
@@ -1399,11 +1378,7 @@
 
 class Item_func_rpad_oracle :public Item_func_rpad
 {
-<<<<<<< HEAD
-  String *make_empty_result() override
-=======
-  String *make_empty_result(String *str)
->>>>>>> cf63eece
+  String *make_empty_result(String *str) override
   { null_value= 1; return NULL; }
 public:
   Item_func_rpad_oracle(THD *thd, Item *arg1, Item *arg2, Item *arg3):
@@ -1446,11 +1421,7 @@
 
 class Item_func_lpad_oracle :public Item_func_lpad
 {
-<<<<<<< HEAD
-  String *make_empty_result() override
-=======
-  String *make_empty_result(String *str)
->>>>>>> cf63eece
+  String *make_empty_result(String *str) override
   { null_value= 1; return NULL; }
 public:
   Item_func_lpad_oracle(THD *thd, Item *arg1, Item *arg2, Item *arg3):
@@ -1767,14 +1738,8 @@
               (cs->mbmaxlen > 1 || !(cs->state & MY_CS_NONASCII))));
     }
   }
-<<<<<<< HEAD
-  bool is_json_type() override { return args[0]->is_json_type(); }
   String *val_str(String *) override;
   longlong val_int() override
-=======
-  String *val_str(String *);
-  longlong val_int()
->>>>>>> cf63eece
   {
     if (args[0]->result_type() == STRING_RESULT)
       return Item_str_func::val_int();
