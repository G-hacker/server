--- conflicted
+++ resolved
@@ -5248,61 +5248,16 @@
   /*
     Initialize the ordered record buffer.
   */
-<<<<<<< HEAD
-  if (!m_ordered_rec_buffer)
-  {
-    size_t alloc_len;
-    uint used_parts= bitmap_bits_set(&m_part_info->read_partitions);
-
-    if (used_parts == 0) /* Do nothing since no records expected. */
-      DBUG_RETURN(false);
-
-    /* Allocate record buffer for each used partition. */
-    m_priority_queue_rec_len= m_rec_length + PARTITION_BYTES_IN_POS;
-    if (!m_using_extended_keys)
-       m_priority_queue_rec_len += get_open_file_sample()->ref_length;
-    alloc_len= used_parts * m_priority_queue_rec_len;
-    /* Allocate a key for temporary use when setting up the scan. */
-    alloc_len+= table_share->max_key_length;
-
-    if (!(m_ordered_rec_buffer= (uchar*)my_malloc(alloc_len, MYF(MY_WME))))
-      DBUG_RETURN(true);
-
-    /*
-      We set-up one record per partition and each record has 2 bytes in
-      front where the partition id is written. This is used by ordered
-      index_read.
-      We also set-up a reference to the first record for temporary use in
-      setting up the scan.
-    */
-    char *ptr= (char*) m_ordered_rec_buffer;
-    uint i;
-    for (i= bitmap_get_first_set(&m_part_info->read_partitions);
-         i < m_tot_parts;
-         i= bitmap_get_next_set(&m_part_info->read_partitions, i))
-    {
-      DBUG_PRINT("info", ("init rec-buf for part %u", i));
-      int2store(ptr, i);
-      ptr+= m_priority_queue_rec_len;
-    }
-    m_start_key.key= (const uchar*)ptr;
-
-    /* Initialize priority queue, initialized to reading forward. */
-    int (*cmp_func)(void *, uchar *, uchar *);
-    void *cmp_arg= (void*) this;
-    if (!m_using_extended_keys && !(table_flags() & HA_CMP_REF_IS_EXPENSIVE))
-      cmp_func= cmp_key_rowid_part_id;
-    else
-      cmp_func= cmp_key_part_id;
-    DBUG_PRINT("info", ("partition queue_init(1) used_parts: %u", used_parts));
-    if (init_queue(&m_queue, used_parts, 0, 0, cmp_func, cmp_arg, 0, 0))
-=======
-  uint alloc_len;
+  size_t alloc_len;
   uint used_parts= bitmap_bits_set(&m_part_info->read_partitions);
+
+  if (used_parts == 0) /* Do nothing since no records expected. */
+    DBUG_RETURN(false);
+
   /* Allocate record buffer for each used partition. */
   m_priority_queue_rec_len= m_rec_length + ORDERED_REC_OFFSET;
   if (!m_using_extended_keys)
-      m_priority_queue_rec_len += m_file[0]->ref_length;
+    m_priority_queue_rec_len+= get_open_file_sample()->ref_length;
   alloc_len= used_parts * m_priority_queue_rec_len;
   /* Allocate a key for temporary use when setting up the scan. */
   alloc_len+= table_share->max_key_length;
@@ -5311,8 +5266,8 @@
   const size_t n_all= used_parts * table->s->blob_fields;
 
   if (!my_multi_malloc(MYF(MY_WME), &m_ordered_rec_buffer, alloc_len,
-                       &blob_storage, n_all * sizeof(Ordered_blob_storage *),
-                       &objs, n_all * sizeof(Ordered_blob_storage), NULL))
+                       &blob_storage, n_all * sizeof *blob_storage,
+                       &objs, n_all * sizeof *objs, NULL))
     DBUG_RETURN(true);
 
   /*
@@ -5325,12 +5280,11 @@
   char *ptr= (char*) m_ordered_rec_buffer;
   uint i;
   for (i= bitmap_get_first_set(&m_part_info->read_partitions);
-        i < m_tot_parts;
-        i= bitmap_get_next_set(&m_part_info->read_partitions, i))
+       i < m_tot_parts;
+       i= bitmap_get_next_set(&m_part_info->read_partitions, i))
   {
     DBUG_PRINT("info", ("init rec-buf for part %u", i));
     if (table->s->blob_fields)
->>>>>>> f73eea49
     {
       for (uint j= 0; j < table->s->blob_fields; ++j, ++objs)
         blob_storage[j]= new (objs) Ordered_blob_storage;
@@ -5344,17 +5298,12 @@
 
   /* Initialize priority queue, initialized to reading forward. */
   int (*cmp_func)(void *, uchar *, uchar *);
-  void *cmp_arg;
-  if (!m_using_extended_keys)
-  {
+  void *cmp_arg= (void*) this;
+  if (!m_using_extended_keys && !(table_flags() & HA_CMP_REF_IS_EXPENSIVE))
     cmp_func= cmp_key_rowid_part_id;
-    cmp_arg=  (void*)this;
-  }
   else
-  {
     cmp_func= cmp_key_part_id;
-    cmp_arg= (void*)m_curr_key_info;
-  }
+  DBUG_PRINT("info", ("partition queue_init(1) used_parts: %u", used_parts));
   if (init_queue(&m_queue, used_parts, ORDERED_PART_NUM_OFFSET,
                  0, cmp_func, cmp_arg, 0, 0))
   {
@@ -5616,16 +5565,10 @@
 extern "C" int cmp_key_part_id(void *ptr, uchar *ref1, uchar *ref2)
 {
   ha_partition *file= (ha_partition*)ptr;
-  int res;
-<<<<<<< HEAD
-  if ((res= key_rec_cmp(file->m_curr_key_info, ref1 + PARTITION_BYTES_IN_POS,
-=======
-  if ((res= key_rec_cmp(key_p, ref1 + PARTITION_BYTES_IN_POS,
->>>>>>> f73eea49
-                        ref2 + PARTITION_BYTES_IN_POS)))
-  {
+  if (int res= key_rec_cmp(file->m_curr_key_info,
+                           ref1 + PARTITION_BYTES_IN_POS,
+                           ref2 + PARTITION_BYTES_IN_POS))
     return res;
-  }
   return cmp_part_ids(ref1, ref2);
 }
 
@@ -6729,7 +6672,6 @@
   */
   if (get_lock_type() == F_WRLCK)
   {
-<<<<<<< HEAD
     /*
       If write_set contains any of the fields used in partition and
       subpartition expression, we need to set all bits in read_set because
@@ -6741,48 +6683,6 @@
                               table->write_set))
       bitmap_set_all(table->read_set);
     else
-=======
-    DBUG_PRINT("info", ("reading from part %u (scan_type: %u)",
-                        i, m_index_scan_type));
-    DBUG_ASSERT(i == uint2korr(part_rec_buf_ptr + ORDERED_PART_NUM_OFFSET));
-    uchar *rec_buf_ptr= part_rec_buf_ptr + ORDERED_REC_OFFSET;
-    int error;
-    handler *file= m_file[i];
-
-    switch (m_index_scan_type) {
-    case partition_index_read:
-      error= file->ha_index_read_map(rec_buf_ptr,
-                                     m_start_key.key,
-                                     m_start_key.keypart_map,
-                                     m_start_key.flag);
-      break;
-    case partition_index_first:
-      error= file->ha_index_first(rec_buf_ptr);
-      reverse_order= FALSE;
-      break;
-    case partition_index_last:
-      error= file->ha_index_last(rec_buf_ptr);
-      reverse_order= TRUE;
-      break;
-    case partition_read_range:
-    {
-      /* 
-        This can only read record to table->record[0], as it was set when
-        the table was being opened. We have to memcpy data ourselves.
-      */
-      error= file->read_range_first(m_start_key.key? &m_start_key: NULL,
-                                    end_range, eq_range, TRUE);
-      memcpy(rec_buf_ptr, table->record[0], m_rec_length);
-
-      reverse_order= FALSE;
-      break;
-    }
-    default:
-      DBUG_ASSERT(FALSE);
-      DBUG_RETURN(HA_ERR_END_OF_FILE);
-    }
-    if (!error)
->>>>>>> f73eea49
     {
       /*
         Some handlers only read fields as specified by the bitmap for the
@@ -6790,20 +6690,7 @@
         fields of the partition functions are read such that we can
         calculate the partition id to place updated and deleted records.
       */
-<<<<<<< HEAD
       bitmap_union(table->read_set, &m_part_info->full_part_field_set);
-=======
-      queue_element(&m_queue, j++)= part_rec_buf_ptr;
-      if (table->s->blob_fields)
-      {
-        Ordered_blob_storage **storage= *((Ordered_blob_storage ***) part_rec_buf_ptr);
-        swap_blobs(rec_buf_ptr, storage, false);
-      }
-    }
-    else if (error != HA_ERR_KEY_NOT_FOUND && error != HA_ERR_END_OF_FILE)
-    {
-      DBUG_RETURN(error);
->>>>>>> f73eea49
     }
   }
 
@@ -6873,7 +6760,6 @@
 
 int ha_partition::pre_ft_init()
 {
-<<<<<<< HEAD
   bool save_m_pre_calling;
   int error;
   DBUG_ENTER("ha_partition::pre_ft_init");
@@ -6882,21 +6768,6 @@
   error= ft_init();
   m_pre_calling= save_m_pre_calling;
   DBUG_RETURN(error);
-=======
-  uint part_id;
-  uchar *key_buffer= queue_top(&m_queue);
-  uchar *rec_buffer= key_buffer + ORDERED_REC_OFFSET;
-
-  part_id= uint2korr(key_buffer + ORDERED_PART_NUM_OFFSET);
-  memcpy(buf, rec_buffer, m_rec_length);
-  if (table->s->blob_fields)
-  {
-    Ordered_blob_storage **storage= *((Ordered_blob_storage ***) key_buffer);
-    swap_blobs(buf, storage, true);
-  }
-  m_last_part= part_id;
-  m_top_entry= part_id;
->>>>>>> f73eea49
 }
 
 
@@ -6919,7 +6790,6 @@
     file= m_file;
     do
     {
-<<<<<<< HEAD
       if (bitmap_is_set(&(m_part_info->read_partitions), (uint)(file - m_file)))
       {
         if (m_pre_calling)
@@ -6929,22 +6799,6 @@
       }
     } while (*(++file));
     break;
-=======
-      /*
-        This partition is used and did return HA_ERR_KEY_NOT_FOUND
-        in index_read_map.
-      */
-      curr_rec_buf= part_buf + ORDERED_REC_OFFSET;
-      error= m_file[i]->ha_index_next(curr_rec_buf);
-      /* HA_ERR_KEY_NOT_FOUND is not allowed from index_next! */
-      DBUG_ASSERT(error != HA_ERR_KEY_NOT_FOUND);
-      if (!error)
-        queue_insert(&m_queue, part_buf);
-      else if (error != HA_ERR_END_OF_FILE && error != HA_ERR_KEY_NOT_FOUND)
-        DBUG_RETURN(error);
-    }
-    part_buf += m_priority_queue_rec_len;
->>>>>>> f73eea49
   }
   m_scan_value= 2;
   m_part_spec.start_part= NO_CURRENT_PART_ID;
@@ -6969,10 +6823,6 @@
 }
 
 
-<<<<<<< HEAD
-/**
-  Initialize a full text search using the extended API.
-=======
 void ha_partition::swap_blobs(uchar * rec_buf, Ordered_blob_storage ** storage, bool restore)
 {
   uint *ptr, *end;
@@ -7015,9 +6865,8 @@
 }
 
 
-/*
-  Common routine to handle index_next with ordered results
->>>>>>> f73eea49
+/**
+  Initialize a full text search using the extended API.
 
   @param  flags             Search flags
   @param  inx               Key number
@@ -7029,7 +6878,6 @@
 
 FT_INFO *ha_partition::ft_init_ext(uint flags, uint inx, String *key)
 {
-<<<<<<< HEAD
   FT_INFO *ft_handler;
   handler **file;
   st_partition_ft_info *ft_target, **parent;
@@ -7061,16 +6909,6 @@
   ft_current= ft_target;
   file= m_file;
   do
-=======
-  int error;
-  uint part_id= m_top_entry;
-  uchar *part_rec_buf_ptr= queue_top(&m_queue);
-  uchar *rec_buf= part_rec_buf_ptr + ORDERED_REC_OFFSET;
-  handler *file;
-  DBUG_ENTER("ha_partition::handle_ordered_next");
-  
-  if (m_key_not_found)
->>>>>>> f73eea49
   {
     if (bitmap_is_set(&(m_part_info->read_partitions), (uint)(file - m_file)))
     {
@@ -7092,27 +6930,6 @@
   DBUG_RETURN((FT_INFO*)ft_target);
 }
 
-<<<<<<< HEAD
-=======
-  if (m_index_scan_type == partition_read_range)
-  {
-    error= file->read_range_next();
-    if (!error)
-    {
-      memcpy(rec_buf, table->record[0], m_rec_length);
-      if (table->s->blob_fields)
-      {
-        Ordered_blob_storage **storage= *((Ordered_blob_storage ***) part_rec_buf_ptr);
-        swap_blobs(rec_buf, storage, false);
-      }
-    }
-  }
-  else if (!is_next_same)
-    error= file->ha_index_next(rec_buf);
-  else
-    error= file->ha_index_next_same(rec_buf, m_start_key.key,
-                                    m_start_key.length);
->>>>>>> f73eea49
 
 /**
   Return the next record from the FT result set during an ordered index
@@ -7150,20 +6967,12 @@
 
 int ha_partition::ft_read(uchar *buf)
 {
-<<<<<<< HEAD
   handler *file;
   int result= HA_ERR_END_OF_FILE, error;
   uint part_id= m_part_spec.start_part;
   DBUG_ENTER("ha_partition::ft_read");
   DBUG_PRINT("info", ("partition this: %p", this));
   DBUG_PRINT("info", ("part_id: %u", part_id));
-=======
-  int error;
-  uint part_id= m_top_entry;
-  uchar *rec_buf= queue_top(&m_queue) + ORDERED_REC_OFFSET;
-  handler *file= m_file[part_id];
-  DBUG_ENTER("ha_partition::handle_ordered_prev");
->>>>>>> f73eea49
 
   if (part_id == NO_CURRENT_PART_ID)
   {
@@ -7769,8 +7578,8 @@
   {
     DBUG_PRINT("info", ("reading from part %u (scan_type: %u)",
                         i, m_index_scan_type));
-    DBUG_ASSERT(i == uint2korr(part_rec_buf_ptr));
-    uchar *rec_buf_ptr= part_rec_buf_ptr + PARTITION_BYTES_IN_POS;
+    DBUG_ASSERT(i == uint2korr(part_rec_buf_ptr + ORDERED_PART_NUM_OFFSET));
+    uchar *rec_buf_ptr= part_rec_buf_ptr + ORDERED_REC_OFFSET;
     handler *file= m_file[i];
 
     switch (m_index_scan_type) {
@@ -7850,6 +7659,12 @@
         Initialize queue without order first, simply insert
       */
       queue_element(&m_queue, j++)= part_rec_buf_ptr;
+      if (table->s->blob_fields)
+      {
+        Ordered_blob_storage **storage=
+          *((Ordered_blob_storage ***) part_rec_buf_ptr);
+        swap_blobs(rec_buf_ptr, storage, false);
+      }
     }
     else if (error == HA_ERR_KEY_NOT_FOUND)
     {
@@ -7892,7 +7707,7 @@
         DBUG_PRINT("info", ("partition !bitmap_is_set(&m_mrr_used_partitions, i)"));
         continue;
       }
-      DBUG_ASSERT(i == uint2korr(part_rec_buf_ptr));
+      DBUG_ASSERT(i == uint2korr(part_rec_buf_ptr + ORDERED_PART_NUM_OFFSET));
       if (smallest_range_seq == m_stock_range_seq[i])
       {
         m_stock_range_seq[i]= 0;
@@ -7939,12 +7754,17 @@
 {
   uint part_id;
   uchar *key_buffer= queue_top(&m_queue);
-  uchar *rec_buffer= key_buffer + PARTITION_BYTES_IN_POS;
+  uchar *rec_buffer= key_buffer + ORDERED_REC_OFFSET;
   DBUG_ENTER("ha_partition::return_top_record");
   DBUG_PRINT("enter", ("partition this: %p", this));
 
-  part_id= uint2korr(key_buffer);
+  part_id= uint2korr(key_buffer + ORDERED_PART_NUM_OFFSET);
   memcpy(buf, rec_buffer, m_rec_length);
+  if (table->s->blob_fields)
+  {
+    Ordered_blob_storage **storage= *((Ordered_blob_storage ***) key_buffer);
+    swap_blobs(buf, storage, true);
+  }
   m_last_part= part_id;
   DBUG_PRINT("info", ("partition m_last_part: %u", m_last_part));
   m_top_entry= part_id;
@@ -7996,7 +7816,7 @@
         This partition is used and did return HA_ERR_KEY_NOT_FOUND
         in index_read_map.
       */
-      curr_rec_buf= part_buf + PARTITION_BYTES_IN_POS;
+      curr_rec_buf= part_buf + ORDERED_REC_OFFSET;
       error= m_file[i]->ha_index_next(curr_rec_buf);
       /* HA_ERR_KEY_NOT_FOUND is not allowed from index_next! */
       DBUG_ASSERT(error != HA_ERR_KEY_NOT_FOUND);
@@ -8047,7 +7867,8 @@
     DBUG_RETURN(HA_ERR_END_OF_FILE);
 
   uint part_id= m_top_entry;
-  uchar *rec_buf= queue_top(&m_queue) + PARTITION_BYTES_IN_POS;
+  uchar *part_rec_buf_ptr= queue_top(&m_queue);
+  uchar *rec_buf= part_rec_buf_ptr + ORDERED_REC_OFFSET;
   handler *file;
 
   if (m_key_not_found)
@@ -8089,7 +7910,16 @@
   if (m_index_scan_type == partition_read_range)
   {
     error= file->read_range_next();
-    memcpy(rec_buf, table->record[0], m_rec_length);
+    if (likely(!error))
+    {
+      memcpy(rec_buf, table->record[0], m_rec_length);
+      if (table->s->blob_fields)
+      {
+        Ordered_blob_storage **storage=
+          *((Ordered_blob_storage ***) part_rec_buf_ptr);
+        swap_blobs(rec_buf, storage, false);
+      }
+    }
   }
   else if (m_index_scan_type == partition_read_multi_range)
   {
@@ -8176,9 +8006,8 @@
             DBUG_PRINT("info",("partition !bitmap_is_set(&m_mrr_used_partitions, i)"));
             continue;
           }
-          DBUG_PRINT("info",("partition uint2korr: %u",
-                             uint2korr(part_rec_buf_ptr)));
-          DBUG_ASSERT(i == uint2korr(part_rec_buf_ptr));
+          DBUG_ASSERT(i == uint2korr(part_rec_buf_ptr +
+                                     ORDERED_PART_NUM_OFFSET));
           DBUG_PRINT("info", ("partition m_stock_range_seq[%u]: %u",
                               i, m_stock_range_seq[i]));
           if (smallest_range_seq == m_stock_range_seq[i])
@@ -8267,7 +8096,7 @@
     DBUG_RETURN(HA_ERR_END_OF_FILE);
 
   uint part_id= m_top_entry;
-  uchar *rec_buf= queue_top(&m_queue) + PARTITION_BYTES_IN_POS;
+  uchar *rec_buf= queue_top(&m_queue) + ORDERED_REC_OFFSET;
   handler *file= m_file[part_id];
 
   if (unlikely((error= file->ha_index_prev(rec_buf))))
