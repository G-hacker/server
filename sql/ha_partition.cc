--- conflicted
+++ resolved
@@ -674,7 +674,7 @@
 			 HA_CREATE_INFO *create_info)
 {
   int error;
-  char name_buff[FN_REFLEN], name_lc_buff[FN_REFLEN];
+  char name_buff[FN_REFLEN + 1], name_lc_buff[FN_REFLEN];
   char *name_buffer_ptr;
   const char *path;
   uint i;
@@ -716,8 +716,9 @@
       for (j= 0; j < m_part_info->num_subparts; j++)
       {
         part_elem= sub_it++;
-        create_partition_name(name_buff, path, name_buffer_ptr,
-                              NORMAL_PART_NAME, FALSE);
+        if ((error= create_partition_name(name_buff, sizeof(name_buff), path,
+                                  name_buffer_ptr, NORMAL_PART_NAME, FALSE)))
+          goto create_error;
         if ((error= set_up_table_before_create(table_arg, name_buff,
                                                create_info, part_elem)) ||
             ((error= (*file)->ha_create(name_buff, table_arg, create_info))))
@@ -729,8 +730,9 @@
     }
     else
     {
-      create_partition_name(name_buff, path, name_buffer_ptr,
-                            NORMAL_PART_NAME, FALSE);
+      if ((error= create_partition_name(name_buff, sizeof(name_buff), path,
+                                    name_buffer_ptr, NORMAL_PART_NAME, FALSE)))
+        goto create_error;
       if ((error= set_up_table_before_create(table_arg, name_buff,
                                              create_info, part_elem)) ||
           ((error= (*file)->ha_create(name_buff, table_arg, create_info))))
@@ -746,9 +748,9 @@
   name_buffer_ptr= m_name_buffer_ptr;
   for (abort_file= file, file= m_file; file < abort_file; file++)
   {
-    create_partition_name(name_buff, path, name_buffer_ptr, NORMAL_PART_NAME,
-                          FALSE);
-    (void) (*file)->ha_delete_table((const char*) name_buff);
+    if (!create_partition_name(name_buff, sizeof(name_buff), path,
+                               name_buffer_ptr, NORMAL_PART_NAME, FALSE))
+      (void) (*file)->ha_delete_table((const char*) name_buff);
     name_buffer_ptr= strend(name_buffer_ptr) + 1;
   }
   handler::delete_table(name);
@@ -812,7 +814,7 @@
                             sizeof(part_name_buff), path,
                             part_elem->partition_name,
                             sub_elem->partition_name, name_variant)))
-              error= ret_error;
+            error= ret_error;
           file= m_file[part];
           DBUG_PRINT("info", ("Drop subpartition %s", part_name_buff));
           if ((ret_error= file->ha_delete_table(part_name_buff)))
@@ -2296,15 +2298,9 @@
 uint ha_partition::del_ren_table(const char *from, const char *to)
 {
   int save_error= 0;
-<<<<<<< HEAD
   int error;
-  char from_buff[FN_REFLEN], to_buff[FN_REFLEN], from_lc_buff[FN_REFLEN],
-       to_lc_buff[FN_REFLEN];
-=======
-  int error= HA_ERR_INTERNAL_ERROR;
   char from_buff[FN_REFLEN + 1], to_buff[FN_REFLEN + 1],
-       from_lc_buff[FN_REFLEN], to_lc_buff[FN_REFLEN], buff[FN_REFLEN];
->>>>>>> f305a7ce
+       from_lc_buff[FN_REFLEN], to_lc_buff[FN_REFLEN];
   char *name_buffer_ptr;
   const char *from_path;
   const char *to_path= NULL;
@@ -2341,20 +2337,14 @@
   do
   {
     if ((error= create_partition_name(from_buff, sizeof(from_buff), from_path,
-                  name_buffer_ptr, NORMAL_PART_NAME, FALSE)))
+                              name_buffer_ptr, NORMAL_PART_NAME, FALSE)))
       goto rename_error;
 
     if (to != NULL)
-<<<<<<< HEAD
     {                                           // Rename branch
-      create_partition_name(to_buff, to_path, name_buffer_ptr,
-                            NORMAL_PART_NAME, FALSE);
-=======
-    {						// Rename branch
       if ((error= create_partition_name(to_buff, sizeof(to_buff), to_path,
-                    name_buffer_ptr, NORMAL_PART_NAME, FALSE)))
+                                name_buffer_ptr, NORMAL_PART_NAME, FALSE)))
         goto rename_error;
->>>>>>> f305a7ce
       error= (*file)->ha_rename_table(from_buff, to_buff);
       if (error)
         goto rename_error;
@@ -2378,29 +2368,19 @@
     }
   }
   DBUG_RETURN(save_error);
-<<<<<<< HEAD
-=======
-create_error:
-  name_buffer_ptr= m_name_buffer_ptr;
-  for (abort_file= file, file= m_file; file < abort_file; file++)
-  {
-    if (!create_partition_name(from_buff, sizeof(from_buff), from_path,
-           name_buffer_ptr, NORMAL_PART_NAME, FALSE))
-      (void) (*file)->ha_delete_table(from_buff);
-    name_buffer_ptr= strend(name_buffer_ptr) + 1;
-  }
-  DBUG_RETURN(error);
->>>>>>> f305a7ce
 rename_error:
   name_buffer_ptr= m_name_buffer_ptr;
   for (abort_file= file, file= m_file; file < abort_file; file++)
   {
     /* Revert the rename, back from 'to' to the original 'from' */
     if (!create_partition_name(from_buff, sizeof(from_buff), from_path,
-           name_buffer_ptr, NORMAL_PART_NAME, FALSE) &&
-        !create_partition_name(to_buff, sizeof(to_buff), to_path, name_buffer_ptr,
-           NORMAL_PART_NAME, FALSE))
+                               name_buffer_ptr, NORMAL_PART_NAME, FALSE) &&
+        !create_partition_name(to_buff, sizeof(to_buff), to_path,
+                               name_buffer_ptr, NORMAL_PART_NAME, FALSE))
+    {
+      /* Ignore error here */
       (void) (*file)->ha_rename_table(to_buff, from_buff);
+    }
     name_buffer_ptr= strend(name_buffer_ptr) + 1;
   }
   DBUG_RETURN(error);
@@ -3467,12 +3447,7 @@
   char *name_buffer_ptr;
   int error= HA_ERR_INITIALIZATION;
   handler **file;
-<<<<<<< HEAD
-  char name_buff[FN_REFLEN];
-=======
   char name_buff[FN_REFLEN + 1];
-  bool is_not_tmp_table= (table_share->tmp_table == NO_TMP_TABLE);
->>>>>>> f305a7ce
   ulonglong check_table_flags;
   DBUG_ENTER("ha_partition::open");
 
@@ -3526,15 +3501,10 @@
     file= m_is_clone_of->m_file;
     for (i= 0; i < m_tot_parts; i++)
     {
-<<<<<<< HEAD
-      create_partition_name(name_buff, name, name_buffer_ptr, NORMAL_PART_NAME,
-                            FALSE);
+      if ((error= create_partition_name(name_buff, sizeof(name_buff), name,
+                                name_buffer_ptr, NORMAL_PART_NAME, FALSE)))
+        goto err_handler;
       /* ::clone() will also set ha_share from the original. */
-=======
-      if ((error= create_partition_name(name_buff, sizeof(name_buff), name,
-                    name_buffer_ptr, NORMAL_PART_NAME, FALSE)))
-        goto err_handler;
->>>>>>> f305a7ce
       if (!(m_file[i]= file[i]->clone(name_buff, m_clone_mem_root)))
       {
         error= HA_ERR_INITIALIZATION;
@@ -3550,7 +3520,7 @@
    do
    {
       if ((error= create_partition_name(name_buff, sizeof(name_buff), name,
-                    name_buffer_ptr, NORMAL_PART_NAME, FALSE)))
+                                name_buffer_ptr, NORMAL_PART_NAME, FALSE)))
         goto err_handler;
       table->s->connect_string = m_connect_string[(uint)(file-m_file)];
       if ((error= (*file)->ha_open(table, name_buff, mode,
