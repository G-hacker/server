/*
   Copyright (c) 2000, 2013, Oracle and/or its affiliates.
   Copyright (c) 2009, 2013, Monty Program Ab.

   This program is free software; you can redistribute it and/or modify
   it under the terms of the GNU General Public License as published by
   the Free Software Foundation; version 2 of the License.

   This program is distributed in the hope that it will be useful,
   but WITHOUT ANY WARRANTY; without even the implied warranty of
   MERCHANTABILITY or FITNESS FOR A PARTICULAR PURPOSE.  See the
   GNU General Public License for more details.

   You should have received a copy of the GNU General Public License
   along with this program; if not, write to the Free Software
   Foundation, Inc., 51 Franklin St, Fifth Floor, Boston, MA 02110-1301  USA */


#ifdef MYSQL_CLIENT

#include "sql_priv.h"

#else

#ifdef USE_PRAGMA_IMPLEMENTATION
#pragma implementation				// gcc: Class implementation
#endif

#include "sql_priv.h"
#include "unireg.h"
#include "my_global.h" // REQUIRED by log_event.h > m_string.h > my_bitmap.h
#include "log_event.h"
#include "sql_base.h"                           // close_thread_tables
#include "sql_cache.h"                       // QUERY_CACHE_FLAGS_SIZE
#include "sql_locale.h" // MY_LOCALE, my_locale_by_number, my_locale_en_US
#include "key.h"        // key_copy
#include "lock.h"       // mysql_unlock_tables
#include "sql_parse.h"  // mysql_test_parse_for_slave
#include "tztime.h"     // struct Time_zone
#include "sql_load.h"   // mysql_load
#include "sql_db.h"     // load_db_opt_by_name
#include "slave.h"
#include "rpl_rli.h"
#include "rpl_mi.h"
#include "rpl_filter.h"
#include "rpl_record.h"
#include "transaction.h"
#include <my_dir.h>
#include "sql_show.h"    // append_identifier

#endif /* MYSQL_CLIENT */

#include <base64.h>
#include <my_bitmap.h>
#include "rpl_utility.h"


/**
  BINLOG_CHECKSUM variable.
*/
const char *binlog_checksum_type_names[]= {
  "NONE",
  "CRC32",
  NullS
};

unsigned int binlog_checksum_type_length[]= {
  sizeof("NONE") - 1,
  sizeof("CRC32") - 1,
  0
};

TYPELIB binlog_checksum_typelib=
{
  array_elements(binlog_checksum_type_names) - 1, "",
  binlog_checksum_type_names,
  binlog_checksum_type_length
};



#define log_cs	&my_charset_latin1

#define FLAGSTR(V,F) ((V)&(F)?#F" ":"")


/*
  Size of buffer for printing a double in format %.<PREC>g

  optional '-' + optional zero + '.'  + PREC digits + 'e' + sign +
  exponent digits + '\0'
*/
#define FMT_G_BUFSIZE(PREC) (3 + (PREC) + 5 + 1)

/*
  Explicit instantiation to unsigned int of template available_buffer
  function.
*/
template unsigned int available_buffer<unsigned int>(const char*,
                                                     const char*,
                                                     unsigned int);

/*
  Explicit instantiation to unsigned int of template valid_buffer_range
  function.
*/
template bool valid_buffer_range<unsigned int>(unsigned int,
                                               const char*,
                                               const char*,
                                               unsigned int);

/* 
   replication event checksum is introduced in the following "checksum-home" version.
   The checksum-aware servers extract FD's version to decide whether the FD event
   carries checksum info.

   TODO: correct the constant when it has been determined 
   (which main tree to push and when) 
*/
const uchar checksum_version_split_mysql[3]= {5, 6, 1};
const ulong checksum_version_product_mysql=
  (checksum_version_split_mysql[0] * 256 +
   checksum_version_split_mysql[1]) * 256 +
  checksum_version_split_mysql[2];
const uchar checksum_version_split_mariadb[3]= {5, 3, 0};
const ulong checksum_version_product_mariadb=
  (checksum_version_split_mariadb[0] * 256 +
   checksum_version_split_mariadb[1]) * 256 +
  checksum_version_split_mariadb[2];

#if !defined(MYSQL_CLIENT) && defined(HAVE_REPLICATION)
static int rows_event_stmt_cleanup(Relay_log_info const *rli, THD* thd);

static const char *HA_ERR(int i)
{
  /* 
    This function should only be called in case of an error
    was detected 
   */
  DBUG_ASSERT(i != 0);
  switch (i) {
  case HA_ERR_KEY_NOT_FOUND: return "HA_ERR_KEY_NOT_FOUND";
  case HA_ERR_FOUND_DUPP_KEY: return "HA_ERR_FOUND_DUPP_KEY";
  case HA_ERR_RECORD_CHANGED: return "HA_ERR_RECORD_CHANGED";
  case HA_ERR_WRONG_INDEX: return "HA_ERR_WRONG_INDEX";
  case HA_ERR_CRASHED: return "HA_ERR_CRASHED";
  case HA_ERR_WRONG_IN_RECORD: return "HA_ERR_WRONG_IN_RECORD";
  case HA_ERR_OUT_OF_MEM: return "HA_ERR_OUT_OF_MEM";
  case HA_ERR_NOT_A_TABLE: return "HA_ERR_NOT_A_TABLE";
  case HA_ERR_WRONG_COMMAND: return "HA_ERR_WRONG_COMMAND";
  case HA_ERR_OLD_FILE: return "HA_ERR_OLD_FILE";
  case HA_ERR_NO_ACTIVE_RECORD: return "HA_ERR_NO_ACTIVE_RECORD";
  case HA_ERR_RECORD_DELETED: return "HA_ERR_RECORD_DELETED";
  case HA_ERR_RECORD_FILE_FULL: return "HA_ERR_RECORD_FILE_FULL";
  case HA_ERR_INDEX_FILE_FULL: return "HA_ERR_INDEX_FILE_FULL";
  case HA_ERR_END_OF_FILE: return "HA_ERR_END_OF_FILE";
  case HA_ERR_UNSUPPORTED: return "HA_ERR_UNSUPPORTED";
  case HA_ERR_TO_BIG_ROW: return "HA_ERR_TO_BIG_ROW";
  case HA_WRONG_CREATE_OPTION: return "HA_WRONG_CREATE_OPTION";
  case HA_ERR_FOUND_DUPP_UNIQUE: return "HA_ERR_FOUND_DUPP_UNIQUE";
  case HA_ERR_UNKNOWN_CHARSET: return "HA_ERR_UNKNOWN_CHARSET";
  case HA_ERR_WRONG_MRG_TABLE_DEF: return "HA_ERR_WRONG_MRG_TABLE_DEF";
  case HA_ERR_CRASHED_ON_REPAIR: return "HA_ERR_CRASHED_ON_REPAIR";
  case HA_ERR_CRASHED_ON_USAGE: return "HA_ERR_CRASHED_ON_USAGE";
  case HA_ERR_LOCK_WAIT_TIMEOUT: return "HA_ERR_LOCK_WAIT_TIMEOUT";
  case HA_ERR_LOCK_TABLE_FULL: return "HA_ERR_LOCK_TABLE_FULL";
  case HA_ERR_READ_ONLY_TRANSACTION: return "HA_ERR_READ_ONLY_TRANSACTION";
  case HA_ERR_LOCK_DEADLOCK: return "HA_ERR_LOCK_DEADLOCK";
  case HA_ERR_CANNOT_ADD_FOREIGN: return "HA_ERR_CANNOT_ADD_FOREIGN";
  case HA_ERR_NO_REFERENCED_ROW: return "HA_ERR_NO_REFERENCED_ROW";
  case HA_ERR_ROW_IS_REFERENCED: return "HA_ERR_ROW_IS_REFERENCED";
  case HA_ERR_NO_SAVEPOINT: return "HA_ERR_NO_SAVEPOINT";
  case HA_ERR_NON_UNIQUE_BLOCK_SIZE: return "HA_ERR_NON_UNIQUE_BLOCK_SIZE";
  case HA_ERR_NO_SUCH_TABLE: return "HA_ERR_NO_SUCH_TABLE";
  case HA_ERR_TABLE_EXIST: return "HA_ERR_TABLE_EXIST";
  case HA_ERR_NO_CONNECTION: return "HA_ERR_NO_CONNECTION";
  case HA_ERR_NULL_IN_SPATIAL: return "HA_ERR_NULL_IN_SPATIAL";
  case HA_ERR_TABLE_DEF_CHANGED: return "HA_ERR_TABLE_DEF_CHANGED";
  case HA_ERR_NO_PARTITION_FOUND: return "HA_ERR_NO_PARTITION_FOUND";
  case HA_ERR_RBR_LOGGING_FAILED: return "HA_ERR_RBR_LOGGING_FAILED";
  case HA_ERR_DROP_INDEX_FK: return "HA_ERR_DROP_INDEX_FK";
  case HA_ERR_FOREIGN_DUPLICATE_KEY: return "HA_ERR_FOREIGN_DUPLICATE_KEY";
  case HA_ERR_TABLE_NEEDS_UPGRADE: return "HA_ERR_TABLE_NEEDS_UPGRADE";
  case HA_ERR_TABLE_READONLY: return "HA_ERR_TABLE_READONLY";
  case HA_ERR_AUTOINC_READ_FAILED: return "HA_ERR_AUTOINC_READ_FAILED";
  case HA_ERR_AUTOINC_ERANGE: return "HA_ERR_AUTOINC_ERANGE";
  case HA_ERR_GENERIC: return "HA_ERR_GENERIC";
  case HA_ERR_RECORD_IS_THE_SAME: return "HA_ERR_RECORD_IS_THE_SAME";
  case HA_ERR_LOGGING_IMPOSSIBLE: return "HA_ERR_LOGGING_IMPOSSIBLE";
  case HA_ERR_CORRUPT_EVENT: return "HA_ERR_CORRUPT_EVENT";
  case HA_ERR_ROWS_EVENT_APPLY : return "HA_ERR_ROWS_EVENT_APPLY";
  }
  return "No Error!";
}

/**
   Error reporting facility for Rows_log_event::do_apply_event

   @param level     error, warning or info
   @param ha_error  HA_ERR_ code
   @param rli       pointer to the active Relay_log_info instance
   @param thd       pointer to the slave thread's thd
   @param table     pointer to the event's table object
   @param type      the type of the event
   @param log_name  the master binlog file name
   @param pos       the master binlog file pos (the next after the event)

*/
static void inline slave_rows_error_report(enum loglevel level, int ha_error,
                                           Relay_log_info const *rli, THD *thd,
                                           TABLE *table, const char * type,
                                           const char *log_name, ulong pos)
{
  const char *handler_error= (ha_error ? HA_ERR(ha_error) : NULL);
  char buff[MAX_SLAVE_ERRMSG], *slider;
  const char *buff_end= buff + sizeof(buff);
  uint len;
  List_iterator_fast<MYSQL_ERROR> it(thd->warning_info->warn_list());
  MYSQL_ERROR *err;
  buff[0]= 0;

  for (err= it++, slider= buff; err && slider < buff_end - 1;
       slider += len, err= it++)
  {
    len= my_snprintf(slider, buff_end - slider,
                     " %s, Error_code: %d;", err->get_message_text(),
                     err->get_sql_errno());
  }

  if (ha_error != 0)
    rli->report(level, thd->is_error() ? thd->stmt_da->sql_errno() : 0,
                "Could not execute %s event on table %s.%s;"
                "%s handler error %s; "
                "the event's master log %s, end_log_pos %lu",
                type, table->s->db.str, table->s->table_name.str,
                buff, handler_error == NULL ? "<unknown>" : handler_error,
                log_name, pos);
  else
    rli->report(level, thd->is_error() ? thd->stmt_da->sql_errno() : 0,
                "Could not execute %s event on table %s.%s;"
                "%s the event's master log %s, end_log_pos %lu",
                type, table->s->db.str, table->s->table_name.str,
                buff, log_name, pos);
}
#endif

/*
  Cache that will automatically be written to a dedicated file on
  destruction.

  DESCRIPTION

 */
class Write_on_release_cache
{
public:
  enum flag
  {
    FLUSH_F
  };

  typedef unsigned short flag_set;

  /*
    Constructor.

    SYNOPSIS
      Write_on_release_cache
      cache  Pointer to cache to use
      file   File to write cache to upon destruction
      flags  Flags for the cache

    DESCRIPTION

      Class used to guarantee copy of cache to file before exiting the
      current block.  On successful copy of the cache, the cache will
      be reinited as a WRITE_CACHE.

      Currently, a pointer to the cache is provided in the
      constructor, but it would be possible to create a subclass
      holding the IO_CACHE itself.
   */
  Write_on_release_cache(IO_CACHE *cache, FILE *file, flag_set flags = 0)
    : m_cache(cache), m_file(file), m_flags(flags)
  {
    reinit_io_cache(m_cache, WRITE_CACHE, 0L, FALSE, TRUE);
  }

  ~Write_on_release_cache()
  {
    copy_event_cache_to_file_and_reinit(m_cache, m_file);
    if (m_flags | FLUSH_F)
      fflush(m_file);
  }

  /*
    Return a pointer to the internal IO_CACHE.

    SYNOPSIS
      operator&()

    DESCRIPTION

      Function to return a pointer to the internal cache, so that the
      object can be treated as a IO_CACHE and used with the my_b_*
      IO_CACHE functions

    RETURN VALUE
      A pointer to the internal IO_CACHE.
   */
  IO_CACHE *operator&()
  {
    return m_cache;
  }

private:
  // Hidden, to prevent usage.
  Write_on_release_cache(Write_on_release_cache const&);

  IO_CACHE *m_cache;
  FILE *m_file;
  flag_set m_flags;
};

#ifndef DBUG_OFF
uint debug_not_change_ts_if_art_event= 1; // bug#29309 simulation
#endif

/*
  pretty_print_str()
*/

#ifdef MYSQL_CLIENT
static void pretty_print_str(IO_CACHE* cache, const char* str, int len)
{
  const char* end = str + len;
  my_b_printf(cache, "\'");
  while (str < end)
  {
    char c;
    switch ((c=*str++)) {
    case '\n': my_b_printf(cache, "\\n"); break;
    case '\r': my_b_printf(cache, "\\r"); break;
    case '\\': my_b_printf(cache, "\\\\"); break;
    case '\b': my_b_printf(cache, "\\b"); break;
    case '\t': my_b_printf(cache, "\\t"); break;
    case '\'': my_b_printf(cache, "\\'"); break;
    case 0   : my_b_printf(cache, "\\0"); break;
    default:
      my_b_printf(cache, "%c", c);
      break;
    }
  }
  my_b_printf(cache, "\'");
}
#endif /* MYSQL_CLIENT */

#if defined(HAVE_REPLICATION) && !defined(MYSQL_CLIENT)

static void clear_all_errors(THD *thd, Relay_log_info *rli)
{
  thd->is_slave_error = 0;
  thd->clear_error();
  rli->clear_error();
}

inline int idempotent_error_code(int err_code)
{
  int ret= 0;

  switch (err_code)
  {
    case 0:
      ret= 1;
    break;
    /*
      The following list of "idempotent" errors
      means that an error from the list might happen
      because of idempotent (more than once)
      applying of a binlog file.
      Notice, that binlog has a  ddl operation its
      second applying may cause

      case HA_ERR_TABLE_DEF_CHANGED:
      case HA_ERR_CANNOT_ADD_FOREIGN:

      which are not included into to the list.

      Note that HA_ERR_RECORD_DELETED is not in the list since
      do_exec_row() should not return that error code.
    */
    case HA_ERR_RECORD_CHANGED:
    case HA_ERR_KEY_NOT_FOUND:
    case HA_ERR_END_OF_FILE:
    case HA_ERR_FOUND_DUPP_KEY:
    case HA_ERR_FOUND_DUPP_UNIQUE:
    case HA_ERR_FOREIGN_DUPLICATE_KEY:
    case HA_ERR_NO_REFERENCED_ROW:
    case HA_ERR_ROW_IS_REFERENCED:
      ret= 1;
    break;
    default:
      ret= 0;
    break;
  }
  return (ret);
}

/**
  Ignore error code specified on command line.
*/

inline int ignored_error_code(int err_code)
{
#ifdef HAVE_NDB_BINLOG
  /*
    The following error codes are hard-coded and will always be ignored.
  */
  switch (err_code)
  {
  case ER_DB_CREATE_EXISTS:
  case ER_DB_DROP_EXISTS:
    return 1;
  default:
    /* Nothing to do */
    break;
  }
#endif
  return ((err_code == ER_SLAVE_IGNORED_TABLE) ||
          (use_slave_mask && bitmap_is_set(&slave_error_mask, err_code)));
}

/*
  This function converts an engine's error to a server error.
   
  If the thread does not have an error already reported, it tries to 
  define it by calling the engine's method print_error. However, if a 
  mapping is not found, it uses the ER_UNKNOWN_ERROR and prints out a 
  warning message.
*/ 
int convert_handler_error(int error, THD* thd, TABLE *table)
{
  uint actual_error= (thd->is_error() ? thd->stmt_da->sql_errno() :
                           0);

  if (actual_error == 0)
  {
    table->file->print_error(error, MYF(0));
    actual_error= (thd->is_error() ? thd->stmt_da->sql_errno() :
                        ER_UNKNOWN_ERROR);
    if (actual_error == ER_UNKNOWN_ERROR)
      if (global_system_variables.log_warnings)
        sql_print_warning("Unknown error detected %d in handler", error);
  }

  return (actual_error);
}

inline bool concurrency_error_code(int error)
{
  switch (error)
  {
  case ER_LOCK_WAIT_TIMEOUT:
  case ER_LOCK_DEADLOCK:
  case ER_XA_RBDEADLOCK:
    return TRUE;
  default: 
    return (FALSE);
  }
}

inline bool unexpected_error_code(int unexpected_error)
{
  switch (unexpected_error) 
  {
  case ER_NET_READ_ERROR:
  case ER_NET_ERROR_ON_WRITE:
  case ER_QUERY_INTERRUPTED:
  case ER_CONNECTION_KILLED:
  case ER_SERVER_SHUTDOWN:
  case ER_NEW_ABORTING_CONNECTION:
    return(TRUE);
  default:
    return(FALSE);
  }
}

/*
  pretty_print_str()
*/

static void
pretty_print_str(String *packet, const char *str, int len)
{
  const char *end= str + len;
  packet->append(STRING_WITH_LEN("'"));
  while (str < end)
  {
    char c;
    switch ((c=*str++)) {
    case '\n': packet->append(STRING_WITH_LEN("\\n")); break;
    case '\r': packet->append(STRING_WITH_LEN("\\r")); break;
    case '\\': packet->append(STRING_WITH_LEN("\\\\")); break;
    case '\b': packet->append(STRING_WITH_LEN("\\b")); break;
    case '\t': packet->append(STRING_WITH_LEN("\\t")); break;
    case '\'': packet->append(STRING_WITH_LEN("\\'")); break;
    case 0   : packet->append(STRING_WITH_LEN("\\0")); break;
    default:
      packet->append(&c, 1);
      break;
    }
  }
  packet->append(STRING_WITH_LEN("'"));
}
#endif /* !MYSQL_CLIENT */


#if defined(HAVE_REPLICATION) && !defined(MYSQL_CLIENT)

/**
  Creates a temporary name for load data infile:.

  @param buf		      Store new filename here
  @param file_id	      File_id (part of file name)
  @param event_server_id     Event_id (part of file name)
  @param ext		      Extension for file name

  @return
    Pointer to start of extension
*/

static char *slave_load_file_stem(char *buf, uint file_id,
                                  int event_server_id, const char *ext)
{
  char *res;
  fn_format(buf,PREFIX_SQL_LOAD,slave_load_tmpdir, "", MY_UNPACK_FILENAME);
  to_unix_path(buf);

  buf = strend(buf);
  buf = int10_to_str(::server_id, buf, 10);
  *buf++ = '-';
  buf = int10_to_str(event_server_id, buf, 10);
  *buf++ = '-';
  res= int10_to_str(file_id, buf, 10);
  strmov(res, ext);                             // Add extension last
  return res;                                   // Pointer to extension
}
#endif


#if defined(HAVE_REPLICATION) && !defined(MYSQL_CLIENT)

/**
  Delete all temporary files used for SQL_LOAD.
*/

static void cleanup_load_tmpdir()
{
  MY_DIR *dirp;
  FILEINFO *file;
  uint i;
  char fname[FN_REFLEN], prefbuf[31], *p;

  if (!(dirp=my_dir(slave_load_tmpdir,MYF(0))))
    return;

  /* 
     When we are deleting temporary files, we should only remove
     the files associated with the server id of our server.
     We don't use event_server_id here because since we've disabled
     direct binlogging of Create_file/Append_file/Exec_load events
     we cannot meet Start_log event in the middle of events from one 
     LOAD DATA.
  */
  p= strmake(prefbuf, STRING_WITH_LEN(PREFIX_SQL_LOAD));
  p= int10_to_str(::server_id, p, 10);
  *(p++)= '-';
  *p= 0;

  for (i=0 ; i < (uint)dirp->number_off_files; i++)
  {
    file=dirp->dir_entry+i;
    if (is_prefix(file->name, prefbuf))
    {
      fn_format(fname,file->name,slave_load_tmpdir,"",MY_UNPACK_FILENAME);
      mysql_file_delete(key_file_misc, fname, MYF(0));
    }
  }

  my_dirend(dirp);
}
#endif


/*
  write_str()
*/

static bool write_str(IO_CACHE *file, const char *str, uint length)
{
  uchar tmp[1];
  tmp[0]= (uchar) length;
  return (my_b_safe_write(file, tmp, sizeof(tmp)) ||
	  my_b_safe_write(file, (uchar*) str, length));
}


/*
  read_str()
*/

static inline int read_str(const char **buf, const char *buf_end,
                           const char **str, uint8 *len)
{
  if (*buf + ((uint) (uchar) **buf) >= buf_end)
    return 1;
  *len= (uint8) **buf;
  *str= (*buf)+1;
  (*buf)+= (uint) *len+1;
  return 0;
}


/**
  Transforms a string into "" or its expression in X'HHHH' form.
*/

char *str_to_hex(char *to, const char *from, uint len)
{
  if (len)
  {
    *to++= 'X';
    *to++= '\'';
    to= octet2hex(to, from, len);
    *to++= '\'';
    *to= '\0';
  }
  else
    to= strmov(to, "\"\"");
  return to;                               // pointer to end 0 of 'to'
}

#ifndef MYSQL_CLIENT

/**
  Append a version of the 'from' string suitable for use in a query to
  the 'to' string.  To generate a correct escaping, the character set
  information in 'csinfo' is used.
*/

int
append_query_string(THD *thd, CHARSET_INFO *csinfo,
                    String const *from, String *to)
{
  char *beg, *ptr;
  uint32 const orig_len= to->length();
  if (to->reserve(orig_len + from->length() * 2 + 4))
    return 1;

  beg= (char*) to->ptr() + to->length();
  ptr= beg;
  if (csinfo->escape_with_backslash_is_dangerous)
    ptr= str_to_hex(ptr, from->ptr(), from->length());
  else
  {
    *ptr++= '\'';
    if (!(thd->variables.sql_mode & MODE_NO_BACKSLASH_ESCAPES))
    {
      ptr+= escape_string_for_mysql(csinfo, ptr, 0,
                                    from->ptr(), from->length());
    }
    else
    {
      const char *frm_str= from->ptr();

      for (; frm_str < (from->ptr() + from->length()); frm_str++)
      {
        /* Using '' way to represent "'" */
        if (*frm_str == '\'')
          *ptr++= *frm_str;

        *ptr++= *frm_str;
      }
    }

    *ptr++= '\'';
  }
  to->length(orig_len + ptr - beg);
  return 0;
}
#endif


/**
  Prints a "session_var=value" string. Used by mysqlbinlog to print some SET
  commands just before it prints a query.
*/

#ifdef MYSQL_CLIENT

static void print_set_option(IO_CACHE* file, uint32 bits_changed,
                             uint32 option, uint32 flags, const char* name,
                             bool* need_comma)
{
  if (bits_changed & option)
  {
    if (*need_comma)
      my_b_printf(file,", ");
    my_b_printf(file,"%s=%d", name, test(flags & option));
    *need_comma= 1;
  }
}
#endif
/**************************************************************************
	Log_event methods (= the parent class of all events)
**************************************************************************/

/**
  @return
  returns the human readable name of the event's type
*/

const char* Log_event::get_type_str(Log_event_type type)
{
  switch(type) {
  case START_EVENT_V3:  return "Start_v3";
  case STOP_EVENT:   return "Stop";
  case QUERY_EVENT:  return "Query";
  case ROTATE_EVENT: return "Rotate";
  case INTVAR_EVENT: return "Intvar";
  case LOAD_EVENT:   return "Load";
  case NEW_LOAD_EVENT:   return "New_load";
  case SLAVE_EVENT:  return "Slave";
  case CREATE_FILE_EVENT: return "Create_file";
  case APPEND_BLOCK_EVENT: return "Append_block";
  case DELETE_FILE_EVENT: return "Delete_file";
  case EXEC_LOAD_EVENT: return "Exec_load";
  case RAND_EVENT: return "RAND";
  case XID_EVENT: return "Xid";
  case USER_VAR_EVENT: return "User var";
  case FORMAT_DESCRIPTION_EVENT: return "Format_desc";
  case TABLE_MAP_EVENT: return "Table_map";
  case PRE_GA_WRITE_ROWS_EVENT: return "Write_rows_event_old";
  case PRE_GA_UPDATE_ROWS_EVENT: return "Update_rows_event_old";
  case PRE_GA_DELETE_ROWS_EVENT: return "Delete_rows_event_old";
  case WRITE_ROWS_EVENT: return "Write_rows";
  case UPDATE_ROWS_EVENT: return "Update_rows";
  case DELETE_ROWS_EVENT: return "Delete_rows";
  case BEGIN_LOAD_QUERY_EVENT: return "Begin_load_query";
  case EXECUTE_LOAD_QUERY_EVENT: return "Execute_load_query";
  case INCIDENT_EVENT: return "Incident";
  case ANNOTATE_ROWS_EVENT: return "Annotate_rows";
  default: return "Unknown";				/* impossible */
  }
}

const char* Log_event::get_type_str()
{
  return get_type_str(get_type_code());
}


/*
  Log_event::Log_event()
*/

#ifndef MYSQL_CLIENT
Log_event::Log_event(THD* thd_arg, uint16 flags_arg, bool using_trans)
  :log_pos(0), temp_buf(0), exec_time(0),
   crc(0), thd(thd_arg),
   checksum_alg(BINLOG_CHECKSUM_ALG_UNDEF)
{
  server_id=	thd->server_id;
  when=         thd->start_time;
  when_sec_part=thd->start_time_sec_part;

  if (using_trans)
    cache_type= Log_event::EVENT_TRANSACTIONAL_CACHE;
  else
    cache_type= Log_event::EVENT_STMT_CACHE;
  flags= flags_arg |
    (thd->variables.option_bits & OPTION_SKIP_REPLICATION ?
     LOG_EVENT_SKIP_REPLICATION_F : 0);
}

/**
  This minimal constructor is for when you are not even sure that there
  is a valid THD. For example in the server when we are shutting down or
  flushing logs after receiving a SIGHUP (then we must write a Rotate to
  the binlog but we have no THD, so we need this minimal constructor).
*/

Log_event::Log_event()
  :temp_buf(0), exec_time(0), flags(0),
   cache_type(Log_event::EVENT_INVALID_CACHE), crc(0),
   thd(0), checksum_alg(BINLOG_CHECKSUM_ALG_UNDEF)
{
  server_id=	::server_id;
  /*
    We can't call my_time() here as this would cause a call before
    my_init() is called
  */
  when=         0;
  when_sec_part=0;
  log_pos=	0;
}
#endif /* !MYSQL_CLIENT */


/*
  Log_event::Log_event()
*/

Log_event::Log_event(const char* buf,
                     const Format_description_log_event* description_event)
  :temp_buf(0), cache_type(Log_event::EVENT_INVALID_CACHE),
    crc(0), checksum_alg(BINLOG_CHECKSUM_ALG_UNDEF)
{
#ifndef MYSQL_CLIENT
  thd = 0;
#endif
  when = uint4korr(buf);
  when_sec_part= 0;
  server_id = uint4korr(buf + SERVER_ID_OFFSET);
  data_written= uint4korr(buf + EVENT_LEN_OFFSET);
  if (description_event->binlog_version==1)
  {
    log_pos= 0;
    flags= 0;
    return;
  }
  /* 4.0 or newer */
  log_pos= uint4korr(buf + LOG_POS_OFFSET);
  /*
    If the log is 4.0 (so here it can only be a 4.0 relay log read by
    the SQL thread or a 4.0 master binlog read by the I/O thread),
    log_pos is the beginning of the event: we transform it into the end
    of the event, which is more useful.
    But how do you know that the log is 4.0: you know it if
    description_event is version 3 *and* you are not reading a
    Format_desc (remember that mysqlbinlog starts by assuming that 5.0
    logs are in 4.0 format, until it finds a Format_desc).
  */
  if (description_event->binlog_version==3 &&
      (uchar)buf[EVENT_TYPE_OFFSET]<FORMAT_DESCRIPTION_EVENT && log_pos)
  {
      /*
        If log_pos=0, don't change it. log_pos==0 is a marker to mean
        "don't change rli->group_master_log_pos" (see
        inc_group_relay_log_pos()). As it is unreal log_pos, adding the
        event len's is nonsense. For example, a fake Rotate event should
        not have its log_pos (which is 0) changed or it will modify
        Exec_master_log_pos in SHOW SLAVE STATUS, displaying a nonsense
        value of (a non-zero offset which does not exist in the master's
        binlog, so which will cause problems if the user uses this value
        in CHANGE MASTER).
      */
    log_pos+= data_written; /* purecov: inspected */
  }
  DBUG_PRINT("info", ("log_pos: %lu", (ulong) log_pos));

  flags= uint2korr(buf + FLAGS_OFFSET);
  if (((uchar)buf[EVENT_TYPE_OFFSET] == FORMAT_DESCRIPTION_EVENT) ||
      ((uchar)buf[EVENT_TYPE_OFFSET] == ROTATE_EVENT))
  {
    /*
      These events always have a header which stops here (i.e. their
      header is FROZEN).
    */
    /*
      Initialization to zero of all other Log_event members as they're
      not specified. Currently there are no such members; in the future
      there will be an event UID (but Format_description and Rotate
      don't need this UID, as they are not propagated through
      --log-slave-updates (remember the UID is used to not play a query
      twice when you have two masters which are slaves of a 3rd master).
      Then we are done.
    */
    return;
  }
  /* otherwise, go on with reading the header from buf (nothing now) */
}

#ifndef MYSQL_CLIENT
#ifdef HAVE_REPLICATION

int Log_event::do_update_pos(Relay_log_info *rli)
{
  /*
    rli is null when (as far as I (Guilhem) know) the caller is
    Load_log_event::do_apply_event *and* that one is called from
    Execute_load_log_event::do_apply_event.  In this case, we don't
    do anything here ; Execute_load_log_event::do_apply_event will
    call Log_event::do_apply_event again later with the proper rli.
    Strictly speaking, if we were sure that rli is null only in the
    case discussed above, 'if (rli)' is useless here.  But as we are
    not 100% sure, keep it for now.

    Matz: I don't think we will need this check with this refactoring.
  */
  if (rli)
  {
    /*
      bug#29309 simulation: resetting the flag to force
      wrong behaviour of artificial event to update
      rli->last_master_timestamp for only one time -
      the first FLUSH LOGS in the test.
    */
    DBUG_EXECUTE_IF("let_first_flush_log_change_timestamp",
                    if (debug_not_change_ts_if_art_event == 1
                        && is_artificial_event())
                      debug_not_change_ts_if_art_event= 0; );
    rli->stmt_done(log_pos, is_artificial_event() &&
                   IF_DBUG(debug_not_change_ts_if_art_event > 0, 1) ?
                     0 : when);
    DBUG_EXECUTE_IF("let_first_flush_log_change_timestamp",
                    if (debug_not_change_ts_if_art_event == 0)
                      debug_not_change_ts_if_art_event= 2; );
  }
  return 0;                                   // Cannot fail currently
}


Log_event::enum_skip_reason
Log_event::do_shall_skip(Relay_log_info *rli)
{
  DBUG_PRINT("info", ("ev->server_id=%lu, ::server_id=%lu,"
                      " rli->replicate_same_server_id=%d,"
                      " rli->slave_skip_counter=%d",
                      (ulong) server_id, (ulong) ::server_id,
                      rli->replicate_same_server_id,
                      rli->slave_skip_counter));
  if ((server_id == ::server_id && !rli->replicate_same_server_id) ||
      (rli->slave_skip_counter == 1 && rli->is_in_group()) ||
      (flags & LOG_EVENT_SKIP_REPLICATION_F &&
       opt_replicate_events_marked_for_skip != RPL_SKIP_REPLICATE))
    return EVENT_SKIP_IGNORE;
  if (rli->slave_skip_counter > 0)
    return EVENT_SKIP_COUNT;
  return EVENT_SKIP_NOT;
}


/*
  Log_event::pack_info()
*/

void Log_event::pack_info(THD *thd, Protocol *protocol)
{
  protocol->store("", &my_charset_bin);
}


/**
  Only called by SHOW BINLOG EVENTS
*/
int Log_event::net_send(THD *thd, Protocol *protocol, const char* log_name,
                        my_off_t pos)
{
  const char *p= strrchr(log_name, FN_LIBCHAR);
  const char *event_type;
  if (p)
    log_name = p + 1;

  protocol->prepare_for_resend();
  protocol->store(log_name, &my_charset_bin);
  protocol->store((ulonglong) pos);
  event_type = get_type_str();
  protocol->store(event_type, strlen(event_type), &my_charset_bin);
  protocol->store((uint32) server_id);
  protocol->store((ulonglong) log_pos);
  pack_info(thd, protocol);
  return protocol->write();
}
#endif /* HAVE_REPLICATION */


/**
  init_show_field_list() prepares the column names and types for the
  output of SHOW BINLOG EVENTS; it is used only by SHOW BINLOG
  EVENTS.
*/

void Log_event::init_show_field_list(List<Item>* field_list)
{
  field_list->push_back(new Item_empty_string("Log_name", 20));
  field_list->push_back(new Item_return_int("Pos", MY_INT32_NUM_DECIMAL_DIGITS,
					    MYSQL_TYPE_LONGLONG));
  field_list->push_back(new Item_empty_string("Event_type", 20));
  field_list->push_back(new Item_return_int("Server_id", 10,
					    MYSQL_TYPE_LONG));
  field_list->push_back(new Item_return_int("End_log_pos",
                                            MY_INT32_NUM_DECIMAL_DIGITS,
					    MYSQL_TYPE_LONGLONG));
  field_list->push_back(new Item_empty_string("Info", 20));
}

/**
   A decider of whether to trigger checksum computation or not.
   To be invoked in Log_event::write() stack.
   The decision is positive 

    S,M) if it's been marked for checksumming with @c checksum_alg
    
    M) otherwise, if @@global.binlog_checksum is not NONE and the event is 
       directly written to the binlog file.
       The to-be-cached event decides at @c write_cache() time.

   Otherwise the decision is negative.

   @note   A side effect of the method is altering Log_event::checksum_alg
           it the latter was undefined at calling.

   @return true (positive) or false (negative)
*/
my_bool Log_event::need_checksum()
{
  DBUG_ENTER("Log_event::need_checksum");
  my_bool ret;
  /* 
     few callers of Log_event::write 
     (incl FD::write, FD constructing code on the slave side, Rotate relay log
     and Stop event) 
     provides their checksum alg preference through Log_event::checksum_alg.
  */
  ret= ((checksum_alg != BINLOG_CHECKSUM_ALG_UNDEF) ?
        (checksum_alg != BINLOG_CHECKSUM_ALG_OFF) :
        ((binlog_checksum_options != BINLOG_CHECKSUM_ALG_OFF) &&
         (cache_type == Log_event::EVENT_NO_CACHE)) ?
        test(binlog_checksum_options) : FALSE);

  /*
    FD calls the methods before data_written has been calculated.
    The following invariant claims if the current is not the first
    call (and therefore data_written is not zero) then `ret' must be
    TRUE. It may not be null because FD is always checksummed.
  */
  
  DBUG_ASSERT(get_type_code() != FORMAT_DESCRIPTION_EVENT || ret ||
              data_written == 0);

  if (checksum_alg == BINLOG_CHECKSUM_ALG_UNDEF)
    checksum_alg= ret ? // calculated value stored
      (uint8) binlog_checksum_options : (uint8) BINLOG_CHECKSUM_ALG_OFF;

  DBUG_ASSERT(!ret || 
              ((checksum_alg == binlog_checksum_options ||
               /* 
                  Stop event closes the relay-log and its checksum alg
                  preference is set by the caller can be different
                  from the server's binlog_checksum_options.
               */
               get_type_code() == STOP_EVENT ||
               /* 
                  Rotate:s can be checksummed regardless of the server's
                  binlog_checksum_options. That applies to both
                  the local RL's Rotate and the master's Rotate
                  which IO thread instantiates via queue_binlog_ver_3_event.
               */
               get_type_code() == ROTATE_EVENT
               ||  /* FD is always checksummed */
               get_type_code() == FORMAT_DESCRIPTION_EVENT) && 
               checksum_alg != BINLOG_CHECKSUM_ALG_OFF));

  DBUG_ASSERT(checksum_alg != BINLOG_CHECKSUM_ALG_UNDEF);

  DBUG_ASSERT(((get_type_code() != ROTATE_EVENT &&
                get_type_code() != STOP_EVENT) ||
               get_type_code() != FORMAT_DESCRIPTION_EVENT) ||
              cache_type == Log_event::EVENT_NO_CACHE);

  DBUG_RETURN(ret);
}

bool Log_event::wrapper_my_b_safe_write(IO_CACHE* file, const uchar* buf, ulong size)
{
  if (need_checksum() && size != 0)
    crc= my_checksum(crc, buf, size);

  return my_b_safe_write(file, buf, size);
}

bool Log_event::write_footer(IO_CACHE* file) 
{
  /*
     footer contains the checksum-algorithm descriptor 
     followed by the checksum value
  */
  if (need_checksum())
  {
    uchar buf[BINLOG_CHECKSUM_LEN];
    int4store(buf, crc);
    return (my_b_safe_write(file, (uchar*) buf, sizeof(buf)));
  }
  return 0;
}

/*
  Log_event::write()
*/

bool Log_event::write_header(IO_CACHE* file, ulong event_data_length)
{
  uchar header[LOG_EVENT_HEADER_LEN];
  ulong now;
  bool ret;
  DBUG_ENTER("Log_event::write_header");
  DBUG_PRINT("enter", ("filepos: %lld  length: %lu type: %d",
                       (longlong) my_b_tell(file), event_data_length,
                       (int) get_type_code()));

  /* Store number of bytes that will be written by this event */
  data_written= event_data_length + sizeof(header);

  if (need_checksum())
  {
    crc= my_checksum(0L, NULL, 0);
    data_written += BINLOG_CHECKSUM_LEN;
  }

  /*
    log_pos != 0 if this is relay-log event. In this case we should not
    change the position
  */

  if (is_artificial_event())
  {
    /*
      Artificial events are automatically generated and do not exist
      in master's binary log, so log_pos should be set to 0.
    */
    log_pos= 0;
  }
  else  if (!log_pos)
  {
    /*
      Calculate position of end of event

      Note that with a SEQ_READ_APPEND cache, my_b_tell() does not
      work well.  So this will give slightly wrong positions for the
      Format_desc/Rotate/Stop events which the slave writes to its
      relay log. For example, the initial Format_desc will have
      end_log_pos=91 instead of 95. Because after writing the first 4
      bytes of the relay log, my_b_tell() still reports 0. Because
      my_b_append() does not update the counter which my_b_tell()
      later uses (one should probably use my_b_append_tell() to work
      around this).  To get right positions even when writing to the
      relay log, we use the (new) my_b_safe_tell().

      Note that this raises a question on the correctness of all these
      DBUG_ASSERT(my_b_tell()=rli->event_relay_log_pos).

      If in a transaction, the log_pos which we calculate below is not
      very good (because then my_b_safe_tell() returns start position
      of the BEGIN, so it's like the statement was at the BEGIN's
      place), but it's not a very serious problem (as the slave, when
      it is in a transaction, does not take those end_log_pos into
      account (as it calls inc_event_relay_log_pos()). To be fixed
      later, so that it looks less strange. But not bug.
    */

    log_pos= my_b_safe_tell(file)+data_written;
  }

  now= get_time();                               // Query start time

  /*
    Header will be of size LOG_EVENT_HEADER_LEN for all events, except for
    FORMAT_DESCRIPTION_EVENT and ROTATE_EVENT, where it will be
    LOG_EVENT_MINIMAL_HEADER_LEN (remember these 2 have a frozen header,
    because we read them before knowing the format).
  */

  int4store(header, now);              // timestamp
  header[EVENT_TYPE_OFFSET]= get_type_code();
  int4store(header+ SERVER_ID_OFFSET, server_id);
  int4store(header+ EVENT_LEN_OFFSET, data_written);
  int4store(header+ LOG_POS_OFFSET, log_pos);
  /*
    recording checksum of FD event computed with dropped
    possibly active LOG_EVENT_BINLOG_IN_USE_F flag.
    Similar step at verication: the active flag is dropped before
    checksum computing.
  */
  if (header[EVENT_TYPE_OFFSET] != FORMAT_DESCRIPTION_EVENT ||
      !need_checksum() || !(flags & LOG_EVENT_BINLOG_IN_USE_F))
  {
    int2store(header+ FLAGS_OFFSET, flags);
    ret= wrapper_my_b_safe_write(file, header, sizeof(header)) != 0;
  }
  else
  {
    ret= (wrapper_my_b_safe_write(file, header, FLAGS_OFFSET) != 0);
    if (!ret)
    {
      flags &= ~LOG_EVENT_BINLOG_IN_USE_F;
      int2store(header + FLAGS_OFFSET, flags);
      crc= my_checksum(crc, header + FLAGS_OFFSET, sizeof(flags));
      flags |= LOG_EVENT_BINLOG_IN_USE_F;    
      int2store(header + FLAGS_OFFSET, flags);
      ret= (my_b_safe_write(file, header + FLAGS_OFFSET, sizeof(flags)) != 0);
    }
    if (!ret)
      ret= (wrapper_my_b_safe_write(file, header + FLAGS_OFFSET + sizeof(flags),
                                    sizeof(header)
                                    - (FLAGS_OFFSET + sizeof(flags))) != 0);
  }
  DBUG_RETURN( ret);
}


/**
  This needn't be format-tolerant, because we only read
  LOG_EVENT_MINIMAL_HEADER_LEN (we just want to read the event's length).
*/

int Log_event::read_log_event(IO_CACHE* file, String* packet,
                              mysql_mutex_t* log_lock,
                              uint8 checksum_alg_arg,
                              const char *log_file_name_arg,
                              bool* is_binlog_active)
{
  ulong data_len;
  int result=0;
  char buf[LOG_EVENT_MINIMAL_HEADER_LEN];
  uchar ev_offset= packet->length();
  DBUG_ENTER("Log_event::read_log_event");

  if (log_lock)
    mysql_mutex_lock(log_lock);

  if (log_file_name_arg)
    *is_binlog_active= mysql_bin_log.is_active(log_file_name_arg);

  if (my_b_read(file, (uchar*) buf, sizeof(buf)))
  {
    /*
      If the read hits eof, we must report it as eof so the caller
      will know it can go into cond_wait to be woken up on the next
      update to the log.
    */
    DBUG_PRINT("error",("file->error: %d", file->error));
    if (!file->error)
      result= LOG_READ_EOF;
    else
      result= (file->error > 0 ? LOG_READ_TRUNC : LOG_READ_IO);
    goto end;
  }
  data_len= uint4korr(buf + EVENT_LEN_OFFSET);
  if (data_len < LOG_EVENT_MINIMAL_HEADER_LEN ||
      data_len > current_thd->variables.max_allowed_packet)
  {
    DBUG_PRINT("error",("data_len: %ld", data_len));
    result= ((data_len < LOG_EVENT_MINIMAL_HEADER_LEN) ? LOG_READ_BOGUS :
	     LOG_READ_TOO_LARGE);
    goto end;
  }

  /* Append the log event header to packet */
  if (packet->append(buf, sizeof(buf)))
  {
    /* Failed to allocate packet */
    result= LOG_READ_MEM;
    goto end;
  }
  data_len-= LOG_EVENT_MINIMAL_HEADER_LEN;
  if (data_len)
  {
    /* Append rest of event, read directly from file into packet */
    if (packet->append(file, data_len))
    {
      /*
        Fatal error occured when appending rest of the event
        to packet, possible failures:
	1. EOF occured when reading from file, it's really an error
           as data_len is >=0 there's supposed to be more bytes available.
           file->error will have been set to number of bytes left to read
        2. Read was interrupted, file->error would normally be set to -1
        3. Failed to allocate memory for packet, my_errno
           will be ENOMEM(file->error shuold be 0, but since the
           memory allocation occurs before the call to read it might
           be uninitialized)
      */
      result= (my_errno == ENOMEM ? LOG_READ_MEM :
               (file->error >= 0 ? LOG_READ_TRUNC: LOG_READ_IO));
      /* Implicit goto end; */
    }
    else
    {
      /* Corrupt the event for Dump thread*/
      DBUG_EXECUTE_IF("corrupt_read_log_event2",
	uchar *debug_event_buf_c = (uchar*) packet->ptr() + ev_offset;
        if (debug_event_buf_c[EVENT_TYPE_OFFSET] != FORMAT_DESCRIPTION_EVENT)
        {
          int debug_cor_pos = rand() % (data_len + sizeof(buf) - BINLOG_CHECKSUM_LEN);
          debug_event_buf_c[debug_cor_pos] =~ debug_event_buf_c[debug_cor_pos];
          DBUG_PRINT("info", ("Corrupt the event at Log_event::read_log_event: byte on position %d", debug_cor_pos));
          DBUG_SET("-d,corrupt_read_log_event2");
	}
      );                                                                                           
      /*
        CRC verification of the Dump thread
      */
      if (opt_master_verify_checksum &&
          event_checksum_test((uchar*) packet->ptr() + ev_offset,
                              data_len + sizeof(buf),
                              checksum_alg_arg))
      {
        result= LOG_READ_CHECKSUM_FAILURE;
        goto end;
      }
    }
  }

end:
  if (log_lock)
    mysql_mutex_unlock(log_lock);
  DBUG_RETURN(result);
}
#endif /* !MYSQL_CLIENT */

#ifndef MYSQL_CLIENT
#define UNLOCK_MUTEX if (log_lock) mysql_mutex_unlock(log_lock);
#define LOCK_MUTEX if (log_lock) mysql_mutex_lock(log_lock);
#else
#define UNLOCK_MUTEX
#define LOCK_MUTEX
#endif

#ifndef MYSQL_CLIENT
/**
  @note
    Allocates memory;  The caller is responsible for clean-up.
*/
Log_event* Log_event::read_log_event(IO_CACHE* file,
                                     mysql_mutex_t* log_lock,
                                     const Format_description_log_event
                                     *description_event,
                                     my_bool crc_check)
#else
Log_event* Log_event::read_log_event(IO_CACHE* file,
                                     const Format_description_log_event
                                     *description_event,
                                     my_bool crc_check)
#endif
{
  DBUG_ENTER("Log_event::read_log_event");
  DBUG_ASSERT(description_event != 0);
  char head[LOG_EVENT_MINIMAL_HEADER_LEN];
  /*
    First we only want to read at most LOG_EVENT_MINIMAL_HEADER_LEN, just to
    check the event for sanity and to know its length; no need to really parse
    it. We say "at most" because this could be a 3.23 master, which has header
    of 13 bytes, whereas LOG_EVENT_MINIMAL_HEADER_LEN is 19 bytes (it's
    "minimal" over the set {MySQL >=4.0}).
  */
  uint header_size= min(description_event->common_header_len,
                        LOG_EVENT_MINIMAL_HEADER_LEN);

  LOCK_MUTEX;
  DBUG_PRINT("info", ("my_b_tell: %lu", (ulong) my_b_tell(file)));
  if (my_b_read(file, (uchar *) head, header_size))
  {
    DBUG_PRINT("info", ("Log_event::read_log_event(IO_CACHE*,Format_desc*) \
failed my_b_read"));
    UNLOCK_MUTEX;
    /*
      No error here; it could be that we are at the file's end. However
      if the next my_b_read() fails (below), it will be an error as we
      were able to read the first bytes.
    */
    DBUG_RETURN(0);
  }
  uint data_len = uint4korr(head + EVENT_LEN_OFFSET);
  char *buf= 0;
  const char *error= 0;
  Log_event *res=  0;
#ifndef max_allowed_packet
  THD *thd=current_thd;
  uint max_allowed_packet= thd ? slave_max_allowed_packet:~(uint)0;
#endif

  if (data_len > max_allowed_packet)
  {
    error = "Event too big";
    goto err;
  }

  if (data_len < header_size)
  {
    error = "Event too small";
    goto err;
  }

  // some events use the extra byte to null-terminate strings
  if (!(buf = (char*) my_malloc(data_len+1, MYF(MY_WME))))
  {
    error = "Out of memory";
    goto err;
  }
  buf[data_len] = 0;
  memcpy(buf, head, header_size);
  if (my_b_read(file, (uchar*) buf + header_size, data_len - header_size))
  {
    error = "read error";
    goto err;
  }
  if ((res= read_log_event(buf, data_len, &error, description_event, crc_check)))
    res->register_temp_buf(buf, TRUE);

err:
  UNLOCK_MUTEX;
  if (!res)
  {
    DBUG_ASSERT(error != 0);
    sql_print_error("Error in Log_event::read_log_event(): "
                    "'%s', data_len: %d, event_type: %d",
		    error,data_len,head[EVENT_TYPE_OFFSET]);
    my_free(buf);
    /*
      The SQL slave thread will check if file->error<0 to know
      if there was an I/O error. Even if there is no "low-level" I/O errors
      with 'file', any of the high-level above errors is worrying
      enough to stop the SQL thread now ; as we are skipping the current event,
      going on with reading and successfully executing other events can
      only corrupt the slave's databases. So stop.
    */
    file->error= -1;
  }
  DBUG_RETURN(res);
}


/**
  Binlog format tolerance is in (buf, event_len, description_event)
  constructors.
*/

Log_event* Log_event::read_log_event(const char* buf, uint event_len,
				     const char **error,
                                     const Format_description_log_event *description_event,
                                     my_bool crc_check)
{
  Log_event* ev;
  uint8 alg;
  DBUG_ENTER("Log_event::read_log_event(char*,...)");
  DBUG_ASSERT(description_event != 0);
  DBUG_PRINT("info", ("binlog_version: %d", description_event->binlog_version));
  DBUG_DUMP("data", (unsigned char*) buf, event_len);

  /* Check the integrity */
  if (event_len < EVENT_LEN_OFFSET ||
      (uchar)buf[EVENT_TYPE_OFFSET] >= ENUM_END_EVENT ||
      (uint) event_len != uint4korr(buf+EVENT_LEN_OFFSET))
  {
    *error="Sanity check failed";		// Needed to free buffer
    DBUG_RETURN(NULL); // general sanity check - will fail on a partial read
  }

  uint event_type= (uchar)buf[EVENT_TYPE_OFFSET];
  // all following START events in the current file are without checksum
  if (event_type == START_EVENT_V3)
    (const_cast< Format_description_log_event *>(description_event))->checksum_alg= BINLOG_CHECKSUM_ALG_OFF;
  /*
    CRC verification by SQL and Show-Binlog-Events master side.
    The caller has to provide @description_event->checksum_alg to
    be the last seen FD's (A) descriptor.
    If event is FD the descriptor is in it.
    Notice, FD of the binlog can be only in one instance and therefore
    Show-Binlog-Events executing master side thread needs just to know
    the only FD's (A) value -  whereas RL can contain more.
    In the RL case, the alg is kept in FD_e (@description_event) which is reset 
    to the newer read-out event after its execution with possibly new alg descriptor.
    Therefore in a typical sequence of RL:
    {FD_s^0, FD_m, E_m^1} E_m^1 
    will be verified with (A) of FD_m.

    See legends definition on MYSQL_BIN_LOG::relay_log_checksum_alg docs
    lines (log.h).

    Notice, a pre-checksum FD version forces alg := BINLOG_CHECKSUM_ALG_UNDEF.
  */
  alg= (event_type != FORMAT_DESCRIPTION_EVENT) ?
    description_event->checksum_alg : get_checksum_alg(buf, event_len);
  // Emulate the corruption during reading an event
  DBUG_EXECUTE_IF("corrupt_read_log_event_char",
    if (event_type != FORMAT_DESCRIPTION_EVENT)
    {
      char *debug_event_buf_c = (char *)buf;
      int debug_cor_pos = rand() % (event_len - BINLOG_CHECKSUM_LEN);
      debug_event_buf_c[debug_cor_pos] =~ debug_event_buf_c[debug_cor_pos];
      DBUG_PRINT("info", ("Corrupt the event at Log_event::read_log_event(char*,...): byte on position %d", debug_cor_pos));
      DBUG_SET("-d,corrupt_read_log_event_char");
    }
  );                                                 
  if (crc_check &&
      event_checksum_test((uchar *) buf, event_len, alg))
  {
#ifdef MYSQL_CLIENT
    *error= "Event crc check failed! Most likely there is event corruption.";
    if (force_opt)
    {
      ev= new Unknown_log_event(buf, description_event);
      DBUG_RETURN(ev);
    }
    else
      DBUG_RETURN(NULL);
#else
    *error= ER(ER_BINLOG_READ_EVENT_CHECKSUM_FAILURE);
    sql_print_error("%s", ER(ER_BINLOG_READ_EVENT_CHECKSUM_FAILURE));
    DBUG_RETURN(NULL);
#endif
  }

  if (event_type > description_event->number_of_event_types &&
      event_type != FORMAT_DESCRIPTION_EVENT)
  {
    /*
      It is unsafe to use the description_event if its post_header_len
      array does not include the event type.
    */
    DBUG_PRINT("error", ("event type %d found, but the current "
                         "Format_description_log_event supports only %d event "
                         "types", event_type,
                         description_event->number_of_event_types));
    ev= NULL;
  }
  else
  {
    /*
      In some previuos versions (see comment in
      Format_description_log_event::Format_description_log_event(char*,...)),
      event types were assigned different id numbers than in the
      present version. In order to replicate from such versions to the
      present version, we must map those event type id's to our event
      type id's.  The mapping is done with the event_type_permutation
      array, which was set up when the Format_description_log_event
      was read.
    */
    if (description_event->event_type_permutation)
    {
      int new_event_type= description_event->event_type_permutation[event_type];
      DBUG_PRINT("info", ("converting event type %d to %d (%s)",
                   event_type, new_event_type,
                   get_type_str((Log_event_type)new_event_type)));
      event_type= new_event_type;
    }

    if (alg != BINLOG_CHECKSUM_ALG_UNDEF &&
        (event_type == FORMAT_DESCRIPTION_EVENT ||
         alg != BINLOG_CHECKSUM_ALG_OFF))
      event_len= event_len - BINLOG_CHECKSUM_LEN;
    
    switch(event_type) {
    case QUERY_EVENT:
      ev  = new Query_log_event(buf, event_len, description_event, QUERY_EVENT);
      break;
    case LOAD_EVENT:
      ev = new Load_log_event(buf, event_len, description_event);
      break;
    case NEW_LOAD_EVENT:
      ev = new Load_log_event(buf, event_len, description_event);
      break;
    case ROTATE_EVENT:
      ev = new Rotate_log_event(buf, event_len, description_event);
      break;
#ifdef HAVE_REPLICATION
    case SLAVE_EVENT: /* can never happen (unused event) */
      ev = new Slave_log_event(buf, event_len, description_event);
      break;
#endif /* HAVE_REPLICATION */
    case CREATE_FILE_EVENT:
      ev = new Create_file_log_event(buf, event_len, description_event);
      break;
    case APPEND_BLOCK_EVENT:
      ev = new Append_block_log_event(buf, event_len, description_event);
      break;
    case DELETE_FILE_EVENT:
      ev = new Delete_file_log_event(buf, event_len, description_event);
      break;
    case EXEC_LOAD_EVENT:
      ev = new Execute_load_log_event(buf, event_len, description_event);
      break;
    case START_EVENT_V3: /* this is sent only by MySQL <=4.x */
      ev = new Start_log_event_v3(buf, description_event);
      break;
    case STOP_EVENT:
      ev = new Stop_log_event(buf, description_event);
      break;
    case INTVAR_EVENT:
      ev = new Intvar_log_event(buf, description_event);
      break;
    case XID_EVENT:
      ev = new Xid_log_event(buf, description_event);
      break;
    case RAND_EVENT:
      ev = new Rand_log_event(buf, description_event);
      break;
    case USER_VAR_EVENT:
      ev = new User_var_log_event(buf, event_len, description_event);
      break;
    case FORMAT_DESCRIPTION_EVENT:
      ev = new Format_description_log_event(buf, event_len, description_event);
      break;
#if defined(HAVE_REPLICATION) 
    case PRE_GA_WRITE_ROWS_EVENT:
      ev = new Write_rows_log_event_old(buf, event_len, description_event);
      break;
    case PRE_GA_UPDATE_ROWS_EVENT:
      ev = new Update_rows_log_event_old(buf, event_len, description_event);
      break;
    case PRE_GA_DELETE_ROWS_EVENT:
      ev = new Delete_rows_log_event_old(buf, event_len, description_event);
      break;
    case WRITE_ROWS_EVENT:
      ev = new Write_rows_log_event(buf, event_len, description_event);
      break;
    case UPDATE_ROWS_EVENT:
      ev = new Update_rows_log_event(buf, event_len, description_event);
      break;
    case DELETE_ROWS_EVENT:
      ev = new Delete_rows_log_event(buf, event_len, description_event);
      break;
    case TABLE_MAP_EVENT:
      ev = new Table_map_log_event(buf, event_len, description_event);
      break;
#endif
    case BEGIN_LOAD_QUERY_EVENT:
      ev = new Begin_load_query_log_event(buf, event_len, description_event);
      break;
    case EXECUTE_LOAD_QUERY_EVENT:
      ev= new Execute_load_query_log_event(buf, event_len, description_event);
      break;
    case INCIDENT_EVENT:
      ev = new Incident_log_event(buf, event_len, description_event);
      break;
    case ANNOTATE_ROWS_EVENT:
      ev = new Annotate_rows_log_event(buf, event_len, description_event);
      break;
    default:
      DBUG_PRINT("error",("Unknown event code: %d",
                          (int) buf[EVENT_TYPE_OFFSET]));
      ev= NULL;
      break;
    }
  }

  if (ev)
  {
    ev->checksum_alg= alg;
    if (ev->checksum_alg != BINLOG_CHECKSUM_ALG_OFF &&
        ev->checksum_alg != BINLOG_CHECKSUM_ALG_UNDEF)
      ev->crc= uint4korr(buf + (event_len));
  }

  DBUG_PRINT("read_event", ("%s(type_code: %d; event_len: %d)",
                            ev ? ev->get_type_str() : "<unknown>",
                            buf[EVENT_TYPE_OFFSET],
                            event_len));
  /*
    is_valid() are small event-specific sanity tests which are
    important; for example there are some my_malloc() in constructors
    (e.g. Query_log_event::Query_log_event(char*...)); when these
    my_malloc() fail we can't return an error out of the constructor
    (because constructor is "void") ; so instead we leave the pointer we
    wanted to allocate (e.g. 'query') to 0 and we test it in is_valid().
    Same for Format_description_log_event, member 'post_header_len'.

    SLAVE_EVENT is never used, so it should not be read ever.
  */
  if (!ev || !ev->is_valid() || (event_type == SLAVE_EVENT))
  {
    DBUG_PRINT("error",("Found invalid event in binary log"));

    delete ev;
#ifdef MYSQL_CLIENT
    if (!force_opt) /* then mysqlbinlog dies */
    {
      *error= "Found invalid event in binary log";
      DBUG_RETURN(0);
    }
    ev= new Unknown_log_event(buf, description_event);
#else
    *error= "Found invalid event in binary log";
    DBUG_RETURN(0);
#endif
  }
  DBUG_RETURN(ev);  
}

#ifdef MYSQL_CLIENT

/*
  Log_event::print_header()
*/

void Log_event::print_header(IO_CACHE* file,
                             PRINT_EVENT_INFO* print_event_info,
                             bool is_more __attribute__((unused)))
{
  char llbuff[22];
  my_off_t hexdump_from= print_event_info->hexdump_from;
  DBUG_ENTER("Log_event::print_header");

  my_b_printf(file, "#");
  print_timestamp(file);
  my_b_printf(file, " server id %lu  end_log_pos %s ", (ulong) server_id,
              llstr(log_pos,llbuff));

  /* print the checksum */

  if (checksum_alg != BINLOG_CHECKSUM_ALG_OFF &&
      checksum_alg != BINLOG_CHECKSUM_ALG_UNDEF)
  {
    char checksum_buf[BINLOG_CHECKSUM_LEN * 2 + 4]; // to fit to "0x%lx "
    size_t const bytes_written=
      my_snprintf(checksum_buf, sizeof(checksum_buf), "0x%08lx ", (ulong) crc);
    my_b_printf(file, "%s ", get_type(&binlog_checksum_typelib, checksum_alg));
    my_b_printf(file, checksum_buf, bytes_written);
  }

  /* mysqlbinlog --hexdump */
  if (print_event_info->hexdump_from)
  {
    my_b_printf(file, "\n");
    uchar *ptr= (uchar*)temp_buf;
    my_off_t size=
      uint4korr(ptr + EVENT_LEN_OFFSET) - LOG_EVENT_MINIMAL_HEADER_LEN;
    my_off_t i;

    /* Header len * 4 >= header len * (2 chars + space + extra space) */
    char *h, hex_string[LOG_EVENT_MINIMAL_HEADER_LEN*4]= {0};
    char *c, char_string[16+1]= {0};

    /* Pretty-print event common header if header is exactly 19 bytes */
    if (print_event_info->common_header_len == LOG_EVENT_MINIMAL_HEADER_LEN)
    {
      char emit_buf[256];               // Enough for storing one line
      my_b_printf(file, "# Position  Timestamp   Type   Master ID        "
                  "Size      Master Pos    Flags \n");
      size_t const bytes_written=
        my_snprintf(emit_buf, sizeof(emit_buf),
                    "# %8.8lx %02x %02x %02x %02x   %02x   "
                    "%02x %02x %02x %02x   %02x %02x %02x %02x   "
                    "%02x %02x %02x %02x   %02x %02x\n",
                    (unsigned long) hexdump_from,
                    ptr[0], ptr[1], ptr[2], ptr[3], ptr[4], ptr[5], ptr[6],
                    ptr[7], ptr[8], ptr[9], ptr[10], ptr[11], ptr[12], ptr[13],
                    ptr[14], ptr[15], ptr[16], ptr[17], ptr[18]);
      DBUG_ASSERT(static_cast<size_t>(bytes_written) < sizeof(emit_buf));
      my_b_write(file, (uchar*) emit_buf, bytes_written);
      ptr += LOG_EVENT_MINIMAL_HEADER_LEN;
      hexdump_from += LOG_EVENT_MINIMAL_HEADER_LEN;
    }

    /* Rest of event (without common header) */
    for (i= 0, c= char_string, h=hex_string;
	 i < size;
	 i++, ptr++)
    {
      my_snprintf(h, 4, "%02x ", *ptr);
      h += 3;

      *c++= my_isalnum(&my_charset_bin, *ptr) ? *ptr : '.';

      if (i % 16 == 15)
      {
        /*
          my_b_printf() does not support full printf() formats, so we
          have to do it this way.

          TODO: Rewrite my_b_printf() to support full printf() syntax.
         */
        char emit_buf[256];
        size_t const bytes_written=
          my_snprintf(emit_buf, sizeof(emit_buf),
                      "# %8.8lx %-48.48s |%16s|\n",
                      (unsigned long) (hexdump_from + (i & 0xfffffff0)),
                      hex_string, char_string);
        DBUG_ASSERT(static_cast<size_t>(bytes_written) < sizeof(emit_buf));
	my_b_write(file, (uchar*) emit_buf, bytes_written);
	hex_string[0]= 0;
	char_string[0]= 0;
	c= char_string;
	h= hex_string;
      }
      else if (i % 8 == 7) *h++ = ' ';
    }
    *c= '\0';

    if (hex_string[0])
    {
      char emit_buf[256];
      size_t const bytes_written=
        my_snprintf(emit_buf, sizeof(emit_buf),
                    "# %8.8lx %-48.48s |%s|\n",
                    (unsigned long) (hexdump_from + (i & 0xfffffff0)),
                    hex_string, char_string);
      DBUG_ASSERT(static_cast<size_t>(bytes_written) < sizeof(emit_buf));
      my_b_write(file, (uchar*) emit_buf, bytes_written);
    }
    /*
      need a # to prefix the rest of printouts for example those of
      Rows_log_event::print_helper().
    */
    my_b_write(file, reinterpret_cast<const uchar*>("# "), 2);
  }
  DBUG_VOID_RETURN;
}


/**
  Prints a quoted string to io cache.
  Control characters are displayed as hex sequence, e.g. \x00
  Single-quote and backslash characters are escaped with a \
  
  @param[in] file              IO cache
  @param[in] prt               Pointer to string
  @param[in] length            String length
*/

static void
my_b_write_quoted(IO_CACHE *file, const uchar *ptr, uint length)
{
  const uchar *s;
  my_b_printf(file, "'");
  for (s= ptr; length > 0 ; s++, length--)
  {
    if (*s > 0x1F)
      my_b_write(file, s, 1);
    else if (*s == '\'')
      my_b_write(file, "\\'", 2);
    else if (*s == '\\')
      my_b_write(file, "\\\\", 2);
    else
    {
      uchar hex[10];
      size_t len= my_snprintf((char*) hex, sizeof(hex), "%s%02x", "\\x", *s);
      my_b_write(file, hex, len);
    }
  }
  my_b_printf(file, "'");
}


/**
  Prints a bit string to io cache in format  b'1010'.
  
  @param[in] file              IO cache
  @param[in] ptr               Pointer to string
  @param[in] nbits             Number of bits
*/
static void
my_b_write_bit(IO_CACHE *file, const uchar *ptr, uint nbits)
{
  uint bitnum, nbits8= ((nbits + 7) / 8) * 8, skip_bits= nbits8 - nbits;
  my_b_printf(file, "b'");
  for (bitnum= skip_bits ; bitnum < nbits8; bitnum++)
  {
    int is_set= (ptr[(bitnum) / 8] >> (7 - bitnum % 8))  & 0x01;
    my_b_write(file, (const uchar*) (is_set ? "1" : "0"), 1);
  }
  my_b_printf(file, "'");
}


/**
  Prints a packed string to io cache.
  The string consists of length packed to 1 or 2 bytes,
  followed by string data itself.
  
  @param[in] file              IO cache
  @param[in] ptr               Pointer to string
  @param[in] length            String size
  
  @retval   - number of bytes scanned.
*/
static size_t
my_b_write_quoted_with_length(IO_CACHE *file, const uchar *ptr, uint length)
{
  if (length < 256)
  {
    length= *ptr;
    my_b_write_quoted(file, ptr + 1, length);
    return length + 1;
  }
  else
  {
    length= uint2korr(ptr);
    my_b_write_quoted(file, ptr + 2, length);
    return length + 2;
  }
}


/**
  Prints a 32-bit number in both signed and unsigned representation
  
  @param[in] file              IO cache
  @param[in] sl                Signed number
  @param[in] ul                Unsigned number
*/
static void
my_b_write_sint32_and_uint32(IO_CACHE *file, int32 si, uint32 ui)
{
  my_b_printf(file, "%d", si);
  if (si < 0)
    my_b_printf(file, " (%u)", ui);
}


/**
  Print a packed value of the given SQL type into IO cache
  
  @param[in] file              IO cache
  @param[in] ptr               Pointer to string
  @param[in] type              Column type
  @param[in] meta              Column meta information
  @param[out] typestr          SQL type string buffer (for verbose output)
  @param[out] typestr_length   Size of typestr
  
  @retval   - number of bytes scanned from ptr.
*/

static size_t
log_event_print_value(IO_CACHE *file, const uchar *ptr,
                      uint type, uint meta,
                      char *typestr, size_t typestr_length)
{
  uint32 length= 0;

  if (type == MYSQL_TYPE_STRING)
  {
    if (meta >= 256)
    {
      uint byte0= meta >> 8;
      uint byte1= meta & 0xFF;
      
      if ((byte0 & 0x30) != 0x30)
      {
        /* a long CHAR() field: see #37426 */
        length= byte1 | (((byte0 & 0x30) ^ 0x30) << 4);
        type= byte0 | 0x30;
      }
      else
        length = meta & 0xFF;
    }
    else
      length= meta;
  }

  switch (type) {
  case MYSQL_TYPE_LONG:
    {
      int32 si= sint4korr(ptr);
      uint32 ui= uint4korr(ptr);
      my_b_write_sint32_and_uint32(file, si, ui);
      my_snprintf(typestr, typestr_length, "INT");
      return 4;
    }

  case MYSQL_TYPE_TINY:
    {
      my_b_write_sint32_and_uint32(file, (int) (signed char) *ptr,
                                  (uint) (unsigned char) *ptr);
      my_snprintf(typestr, typestr_length, "TINYINT");
      return 1;
    }

  case MYSQL_TYPE_SHORT:
    {
      int32 si= (int32) sint2korr(ptr);
      uint32 ui= (uint32) uint2korr(ptr);
      my_b_write_sint32_and_uint32(file, si, ui);
      my_snprintf(typestr, typestr_length, "SHORTINT");
      return 2;
    }
  
  case MYSQL_TYPE_INT24:
    {
      int32 si= sint3korr(ptr);
      uint32 ui= uint3korr(ptr);
      my_b_write_sint32_and_uint32(file, si, ui);
      my_snprintf(typestr, typestr_length, "MEDIUMINT");
      return 3;
    }

  case MYSQL_TYPE_LONGLONG:
    {
      char tmp[64];
      longlong si= sint8korr(ptr);
      longlong10_to_str(si, tmp, -10);
      my_b_printf(file, "%s", tmp);
      if (si < 0)
      {
        ulonglong ui= uint8korr(ptr);
        longlong10_to_str((longlong) ui, tmp, 10);
        my_b_printf(file, " (%s)", tmp);        
      }
      my_snprintf(typestr, typestr_length, "LONGINT");
      return 8;
    }

  case MYSQL_TYPE_NEWDECIMAL:
    {
      uint precision= meta >> 8;
      uint decimals= meta & 0xFF;
      uint bin_size= my_decimal_get_binary_size(precision, decimals);
      my_decimal dec;
      binary2my_decimal(E_DEC_FATAL_ERROR, (uchar*) ptr, &dec,
                        precision, decimals);
      int i, end;
      char buff[512], *pos;
      pos= buff;
      pos+= sprintf(buff, "%s", dec.sign() ? "-" : "");
      end= ROUND_UP(dec.frac) + ROUND_UP(dec.intg)-1;
      for (i=0; i < end; i++)
        pos+= sprintf(pos, "%09d.", dec.buf[i]);
      pos+= sprintf(pos, "%09d", dec.buf[i]);
      my_b_printf(file, "%s", buff);
      my_snprintf(typestr, typestr_length, "DECIMAL(%d,%d)",
                  precision, decimals);
      return bin_size;
    }

  case MYSQL_TYPE_FLOAT:
    {
      float fl;
      float4get(fl, ptr);
      char tmp[320];
      sprintf(tmp, "%-20g", (double) fl);
      my_b_printf(file, "%s", tmp); /* my_snprintf doesn't support %-20g */
      my_snprintf(typestr, typestr_length, "FLOAT");
      return 4;
    }

  case MYSQL_TYPE_DOUBLE:
    {
      double dbl;
      float8get(dbl, ptr);
      char tmp[320];
      sprintf(tmp, "%-.20g", dbl); /* my_snprintf doesn't support %-20g */
      my_b_printf(file, "%s", tmp);
      strcpy(typestr, "DOUBLE");
      return 8;
    }
  
  case MYSQL_TYPE_BIT:
    {
      /* Meta-data: bit_len, bytes_in_rec, 2 bytes */
      uint nbits= ((meta >> 8) * 8) + (meta & 0xFF);
      length= (nbits + 7) / 8;
      my_b_write_bit(file, ptr, nbits);
      my_snprintf(typestr, typestr_length, "BIT(%d)", nbits);
      return length;
    }

  case MYSQL_TYPE_TIMESTAMP:
    {
      uint32 i32= uint4korr(ptr);
      my_b_printf(file, "%d", i32);
      my_snprintf(typestr, typestr_length, "TIMESTAMP");
      return 4;
    }

  case MYSQL_TYPE_DATETIME:
    {
      ulong d, t;
      uint64 i64= uint8korr(ptr); /* YYYYMMDDhhmmss */
      d= (ulong) (i64 / 1000000);
      t= (ulong) (i64 % 1000000);

      my_b_printf(file, "%04d-%02d-%02d %02d:%02d:%02d",
                  (int) (d / 10000), (int) (d % 10000) / 100, (int) (d % 100),
                  (int) (t / 10000), (int) (t % 10000) / 100, (int) t % 100);
      my_snprintf(typestr, typestr_length, "DATETIME");
      return 8;
    }

  case MYSQL_TYPE_TIME:
    {
      uint32 i32= uint3korr(ptr);
      my_b_printf(file, "'%02d:%02d:%02d'",
                  i32 / 10000, (i32 % 10000) / 100, i32 % 100);
      my_snprintf(typestr,  typestr_length, "TIME");
      return 3;
    }
    
  case MYSQL_TYPE_NEWDATE:
    {
      uint32 tmp= uint3korr(ptr);
      int part;
      char buf[11];
      char *pos= &buf[10];  // start from '\0' to the beginning

      /* Copied from field.cc */
      *pos--=0;					// End NULL
      part=(int) (tmp & 31);
      *pos--= (char) ('0'+part%10);
      *pos--= (char) ('0'+part/10);
      *pos--= ':';
      part=(int) (tmp >> 5 & 15);
      *pos--= (char) ('0'+part%10);
      *pos--= (char) ('0'+part/10);
      *pos--= ':';
      part=(int) (tmp >> 9);
      *pos--= (char) ('0'+part%10); part/=10;
      *pos--= (char) ('0'+part%10); part/=10;
      *pos--= (char) ('0'+part%10); part/=10;
      *pos=   (char) ('0'+part);
      my_b_printf(file , "'%s'", buf);
      my_snprintf(typestr, typestr_length, "DATE");
      return 3;
    }
    
  case MYSQL_TYPE_DATE:
    {
      uint i32= uint3korr(ptr);
      my_b_printf(file , "'%04d:%02d:%02d'",
                  (i32 / (16L * 32L)), (i32 / 32L % 16L), (i32 % 32L));
      my_snprintf(typestr, typestr_length, "DATE");
      return 3;
    }
  
  case MYSQL_TYPE_YEAR:
    {
      uint32 i32= *ptr;
      my_b_printf(file, "%04d", i32+ 1900);
      my_snprintf(typestr, typestr_length, "YEAR");
      return 1;
    }
  
  case MYSQL_TYPE_ENUM:
    switch (meta & 0xFF) {
    case 1:
      my_b_printf(file, "%d", (int) *ptr);
      my_snprintf(typestr, typestr_length, "ENUM(1 byte)");
      return 1;
    case 2:
      {
        int32 i32= uint2korr(ptr);
        my_b_printf(file, "%d", i32);
        my_snprintf(typestr, typestr_length, "ENUM(2 bytes)");
        return 2;
      }
    default:
      my_b_printf(file, "!! Unknown ENUM packlen=%d", meta & 0xFF); 
      return 0;
    }
    break;
    
  case MYSQL_TYPE_SET:
    my_b_write_bit(file, ptr , (meta & 0xFF) * 8);
    my_snprintf(typestr, typestr_length, "SET(%d bytes)", meta & 0xFF);
    return meta & 0xFF;
  
  case MYSQL_TYPE_BLOB:
    switch (meta) {
    case 1:
      length= *ptr;
      my_b_write_quoted(file, ptr + 1, length);
      my_snprintf(typestr, typestr_length, "TINYBLOB/TINYTEXT");
      return length + 1;
    case 2:
      length= uint2korr(ptr);
      my_b_write_quoted(file, ptr + 2, length);
      my_snprintf(typestr, typestr_length, "BLOB/TEXT");
      return length + 2;
    case 3:
      length= uint3korr(ptr);
      my_b_write_quoted(file, ptr + 3, length);
      my_snprintf(typestr, typestr_length, "MEDIUMBLOB/MEDIUMTEXT");
      return length + 3;
    case 4:
      length= uint4korr(ptr);
      my_b_write_quoted(file, ptr + 4, length);
      my_snprintf(typestr, typestr_length, "LONGBLOB/LONGTEXT");
      return length + 4;
    default:
      my_b_printf(file, "!! Unknown BLOB packlen=%d", length);
      return 0;
    }

  case MYSQL_TYPE_VARCHAR:
  case MYSQL_TYPE_VAR_STRING:
    length= meta;
    my_snprintf(typestr, typestr_length, "VARSTRING(%d)", length);
    return my_b_write_quoted_with_length(file, ptr, length);

  case MYSQL_TYPE_STRING:
    my_snprintf(typestr, typestr_length, "STRING(%d)", length);
    return my_b_write_quoted_with_length(file, ptr, length);

  default:
    {
      char tmp[5];
      my_snprintf(tmp, sizeof(tmp), "%04x", meta);
      my_b_printf(file,
                  "!! Don't know how to handle column type=%d meta=%d (%s)",
                  type, meta, tmp);
    }
    break;
  }
  *typestr= 0;
  return 0;
}


/**
  Print a packed row into IO cache
  
  @param[in] file              IO cache
  @param[in] td                Table definition
  @param[in] print_event_into  Print parameters
  @param[in] cols_bitmap       Column bitmaps.
  @param[in] value             Pointer to packed row
  @param[in] prefix            Row's SQL clause ("SET", "WHERE", etc)
  
  @retval   - number of bytes scanned.
*/


size_t
Rows_log_event::print_verbose_one_row(IO_CACHE *file, table_def *td,
                                      PRINT_EVENT_INFO *print_event_info,
                                      MY_BITMAP *cols_bitmap,
                                      const uchar *value, const uchar *prefix)
{
  const uchar *value0= value;
  const uchar *null_bits= value;
  uint null_bit_index= 0;
  char typestr[64]= "";
  
  value+= (m_width + 7) / 8;
  
  my_b_printf(file, "%s", prefix);
  
  for (size_t i= 0; i < td->size(); i ++)
  {
    int is_null= (null_bits[null_bit_index / 8] 
                  >> (null_bit_index % 8))  & 0x01;

    if (bitmap_is_set(cols_bitmap, i) == 0)
      continue;
    
    if (is_null)
    {
      my_b_printf(file, "###   @%d=NULL", i + 1);
    }
    else
    {
      my_b_printf(file, "###   @%d=", i + 1);
      size_t size= log_event_print_value(file, value,
                                         td->type(i), td->field_metadata(i),
                                         typestr, sizeof(typestr));
      if (!size)
        return 0;

      value+= size;
    }

    if (print_event_info->verbose > 1)
    {
      my_b_printf(file, " /* ");

      if (typestr[0])
        my_b_printf(file, "%s ", typestr);
      else
        my_b_printf(file, "type=%d ", td->type(i));
      
      my_b_printf(file, "meta=%d nullable=%d is_null=%d ",
                  td->field_metadata(i),
                  td->maybe_null(i), is_null);
      my_b_printf(file, "*/");
    }
    
    my_b_printf(file, "\n");
    
    null_bit_index++;
  }
  return value - value0;
}


/**
  Print a row event into IO cache in human readable form (in SQL format)
  
  @param[in] file              IO cache
  @param[in] print_event_into  Print parameters
*/
void Rows_log_event::print_verbose(IO_CACHE *file,
                                   PRINT_EVENT_INFO *print_event_info)
{
  Table_map_log_event *map;
  table_def *td;
  const char *sql_command, *sql_clause1, *sql_clause2;
  Log_event_type type_code= get_type_code();
  
  switch (type_code) {
  case WRITE_ROWS_EVENT:
    sql_command= "INSERT INTO";
    sql_clause1= "### SET\n";
    sql_clause2= NULL;
    break;
  case DELETE_ROWS_EVENT:
    sql_command= "DELETE FROM";
    sql_clause1= "### WHERE\n";
    sql_clause2= NULL;
    break;
  case UPDATE_ROWS_EVENT:
    sql_command= "UPDATE";
    sql_clause1= "### WHERE\n";
    sql_clause2= "### SET\n";
    break;
  default:
    sql_command= sql_clause1= sql_clause2= NULL;
    DBUG_ASSERT(0); /* Not possible */
  }
  
  if (!(map= print_event_info->m_table_map.get_table(m_table_id)) ||
      !(td= map->create_table_def()))
  {
    my_b_printf(file, "### Row event for unknown table #%d", m_table_id);
    return;
  }

  for (const uchar *value= m_rows_buf; value < m_rows_end; )
  {
    size_t length;
    my_b_printf(file, "### %s %`s.%`s\n",
                      sql_command,
                      map->get_db_name(), map->get_table_name());
    /* Print the first image */
    if (!(length= print_verbose_one_row(file, td, print_event_info,
                                  &m_cols, value,
                                  (const uchar*) sql_clause1)))
      goto end;
    value+= length;

    /* Print the second image (for UPDATE only) */
    if (sql_clause2)
    {
      if (!(length= print_verbose_one_row(file, td, print_event_info,
                                      &m_cols_ai, value,
                                      (const uchar*) sql_clause2)))
        goto end;
      value+= length;
    }
  }

end:
  delete td;
}

void free_table_map_log_event(Table_map_log_event *event)
{
  delete event;
}

void Log_event::print_base64(IO_CACHE* file,
                             PRINT_EVENT_INFO* print_event_info,
                             bool more)
{
  const uchar *ptr= (const uchar *)temp_buf;
  uint32 size= uint4korr(ptr + EVENT_LEN_OFFSET);
  DBUG_ENTER("Log_event::print_base64");

  size_t const tmp_str_sz= base64_needed_encoded_length((int) size);
  char *const tmp_str= (char *) my_malloc(tmp_str_sz, MYF(MY_WME));
  if (!tmp_str) {
    fprintf(stderr, "\nError: Out of memory. "
            "Could not print correct binlog event.\n");
    DBUG_VOID_RETURN;
  }

  if (base64_encode(ptr, (size_t) size, tmp_str))
  {
    DBUG_ASSERT(0);
  }

  if (print_event_info->base64_output_mode != BASE64_OUTPUT_DECODE_ROWS)
  {
    if (my_b_tell(file) == 0)
      my_b_printf(file, "\nBINLOG '\n");

    my_b_printf(file, "%s\n", tmp_str);

    if (!more)
      my_b_printf(file, "'%s\n", print_event_info->delimiter);
  }
  
  if (print_event_info->verbose)
  {
    Rows_log_event *ev= NULL;
    if (checksum_alg != BINLOG_CHECKSUM_ALG_UNDEF &&
        checksum_alg != BINLOG_CHECKSUM_ALG_OFF)
      size-= BINLOG_CHECKSUM_LEN; // checksum is displayed through the header
    
    if (ptr[4] == TABLE_MAP_EVENT)
    {
      Table_map_log_event *map; 
      map= new Table_map_log_event((const char*) ptr, size, 
                                   glob_description_event);
      print_event_info->m_table_map.set_table(map->get_table_id(), map);
    }
    else if (ptr[4] == WRITE_ROWS_EVENT)
    {
      ev= new Write_rows_log_event((const char*) ptr, size,
                                   glob_description_event);
    }
    else if (ptr[4] == DELETE_ROWS_EVENT)
    {
      ev= new Delete_rows_log_event((const char*) ptr, size,
                                    glob_description_event);
    }
    else if (ptr[4] == UPDATE_ROWS_EVENT)
    {
      ev= new Update_rows_log_event((const char*) ptr, size,
                                    glob_description_event);
    }
    
    if (ev)
    {
      ev->print_verbose(file, print_event_info);
      delete ev;
    }
  }
    
  my_free(tmp_str);
  DBUG_VOID_RETURN;
}


/*
  Log_event::print_timestamp()
*/

void Log_event::print_timestamp(IO_CACHE* file, time_t* ts)
{
  struct tm *res;
  time_t my_when= when;
  DBUG_ENTER("Log_event::print_timestamp");
  if (!ts)
    ts = &my_when;
  res=localtime(ts);

  my_b_printf(file,"%02d%02d%02d %2d:%02d:%02d",
              res->tm_year % 100,
              res->tm_mon+1,
              res->tm_mday,
              res->tm_hour,
              res->tm_min,
              res->tm_sec);
  DBUG_VOID_RETURN;
}

#endif /* MYSQL_CLIENT */


#if !defined(MYSQL_CLIENT) && defined(HAVE_REPLICATION)
inline Log_event::enum_skip_reason
Log_event::continue_group(Relay_log_info *rli)
{
  if (rli->slave_skip_counter == 1)
    return Log_event::EVENT_SKIP_IGNORE;
  return Log_event::do_shall_skip(rli);
}
#endif

/**************************************************************************
	Query_log_event methods
**************************************************************************/

#if defined(HAVE_REPLICATION) && !defined(MYSQL_CLIENT)

/**
  This (which is used only for SHOW BINLOG EVENTS) could be updated to
  print SET @@session_var=. But this is not urgent, as SHOW BINLOG EVENTS is
  only an information, it does not produce suitable queries to replay (for
  example it does not print LOAD DATA INFILE).
  @todo
    show the catalog ??
*/

void Query_log_event::pack_info(THD *thd, Protocol *protocol)
{
  // TODO: show the catalog ??
  char buf_mem[1024];
  String buf(buf_mem, sizeof(buf_mem), system_charset_info);
  buf.real_alloc(9 + db_len + q_len);
  if (!(flags & LOG_EVENT_SUPPRESS_USE_F)
      && db && db_len)
  {
    buf.append(STRING_WITH_LEN("use "));
    append_identifier(thd, &buf, db, db_len);
    buf.append(STRING_WITH_LEN("; "));
  }
  if (query && q_len)
    buf.append(query, q_len);
  protocol->store(&buf);
}
#endif

#ifndef MYSQL_CLIENT

/**
  Utility function for the next method (Query_log_event::write()) .
*/
static void write_str_with_code_and_len(uchar **dst, const char *src,
                                        uint len, uint code)
{
  /*
    only 1 byte to store the length of catalog, so it should not
    surpass 255
  */
  DBUG_ASSERT(len <= 255);
  DBUG_ASSERT(src);
  *((*dst)++)= (uchar) code;
  *((*dst)++)= (uchar) len;
  bmove(*dst, src, len);
  (*dst)+= len;
}


/**
  Query_log_event::write().

  @note
    In this event we have to modify the header to have the correct
    EVENT_LEN_OFFSET as we don't yet know how many status variables we
    will print!
*/

bool Query_log_event::write(IO_CACHE* file)
{
  uchar buf[QUERY_HEADER_LEN + MAX_SIZE_LOG_EVENT_STATUS];
  uchar *start, *start_of_status;
  ulong event_length;

  if (!query)
    return 1;                                   // Something wrong with event

  /*
    We want to store the thread id:
    (- as an information for the user when he reads the binlog)
    - if the query uses temporary table: for the slave SQL thread to know to
    which master connection the temp table belongs.
    Now imagine we (write()) are called by the slave SQL thread (we are
    logging a query executed by this thread; the slave runs with
    --log-slave-updates). Then this query will be logged with
    thread_id=the_thread_id_of_the_SQL_thread. Imagine that 2 temp tables of
    the same name were created simultaneously on the master (in the master
    binlog you have
    CREATE TEMPORARY TABLE t; (thread 1)
    CREATE TEMPORARY TABLE t; (thread 2)
    ...)
    then in the slave's binlog there will be
    CREATE TEMPORARY TABLE t; (thread_id_of_the_slave_SQL_thread)
    CREATE TEMPORARY TABLE t; (thread_id_of_the_slave_SQL_thread)
    which is bad (same thread id!).

    To avoid this, we log the thread's thread id EXCEPT for the SQL
    slave thread for which we log the original (master's) thread id.
    Now this moves the bug: what happens if the thread id on the
    master was 10 and when the slave replicates the query, a
    connection number 10 is opened by a normal client on the slave,
    and updates a temp table of the same name? We get a problem
    again. To avoid this, in the handling of temp tables (sql_base.cc)
    we use thread_id AND server_id.  TODO when this is merged into
    4.1: in 4.1, slave_proxy_id has been renamed to pseudo_thread_id
    and is a session variable: that's to make mysqlbinlog work with
    temp tables. We probably need to introduce

    SET PSEUDO_SERVER_ID
    for mysqlbinlog in 4.1. mysqlbinlog would print:
    SET PSEUDO_SERVER_ID=
    SET PSEUDO_THREAD_ID=
    for each query using temp tables.
  */
  int4store(buf + Q_THREAD_ID_OFFSET, slave_proxy_id);
  int4store(buf + Q_EXEC_TIME_OFFSET, exec_time);
  buf[Q_DB_LEN_OFFSET] = (char) db_len;
  int2store(buf + Q_ERR_CODE_OFFSET, error_code);

  /*
    You MUST always write status vars in increasing order of code. This
    guarantees that a slightly older slave will be able to parse those he
    knows.
  */
  start_of_status= start= buf+QUERY_HEADER_LEN;
  if (flags2_inited)
  {
    *start++= Q_FLAGS2_CODE;
    int4store(start, flags2);
    start+= 4;
  }
  if (sql_mode_inited)
  {
    *start++= Q_SQL_MODE_CODE;
    int8store(start, (ulonglong)sql_mode);
    start+= 8;
  }
  if (catalog_len) // i.e. this var is inited (false for 4.0 events)
  {
    write_str_with_code_and_len(&start,
                                catalog, catalog_len, Q_CATALOG_NZ_CODE);
    /*
      In 5.0.x where x<4 masters we used to store the end zero here. This was
      a waste of one byte so we don't do it in x>=4 masters. We change code to
      Q_CATALOG_NZ_CODE, because re-using the old code would make x<4 slaves
      of this x>=4 master segfault (expecting a zero when there is
      none). Remaining compatibility problems are: the older slave will not
      find the catalog; but it is will not crash, and it's not an issue
      that it does not find the catalog as catalogs were not used in these
      older MySQL versions (we store it in binlog and read it from relay log
      but do nothing useful with it). What is an issue is that the older slave
      will stop processing the Q_* blocks (and jumps to the db/query) as soon
      as it sees unknown Q_CATALOG_NZ_CODE; so it will not be able to read
      Q_AUTO_INCREMENT*, Q_CHARSET and so replication will fail silently in
      various ways. Documented that you should not mix alpha/beta versions if
      they are not exactly the same version, with example of 5.0.3->5.0.2 and
      5.0.4->5.0.3. If replication is from older to new, the new will
      recognize Q_CATALOG_CODE and have no problem.
    */
  }
  if (auto_increment_increment != 1 || auto_increment_offset != 1)
  {
    *start++= Q_AUTO_INCREMENT;
    int2store(start, auto_increment_increment);
    int2store(start+2, auto_increment_offset);
    start+= 4;
  }
  if (charset_inited)
  {
    *start++= Q_CHARSET_CODE;
    memcpy(start, charset, 6);
    start+= 6;
  }
  if (time_zone_len)
  {
    /* In the TZ sys table, column Name is of length 64 so this should be ok */
    DBUG_ASSERT(time_zone_len <= MAX_TIME_ZONE_NAME_LENGTH);
    write_str_with_code_and_len(&start,
                                time_zone_str, time_zone_len, Q_TIME_ZONE_CODE);
  }
  if (lc_time_names_number)
  {
    DBUG_ASSERT(lc_time_names_number <= 0xFFFF);
    *start++= Q_LC_TIME_NAMES_CODE;
    int2store(start, lc_time_names_number);
    start+= 2;
  }
  if (charset_database_number)
  {
    DBUG_ASSERT(charset_database_number <= 0xFFFF);
    *start++= Q_CHARSET_DATABASE_CODE;
    int2store(start, charset_database_number);
    start+= 2;
  }
  if (table_map_for_update)
  {
    *start++= Q_TABLE_MAP_FOR_UPDATE_CODE;
    int8store(start, table_map_for_update);
    start+= 8;
  }
  if (master_data_written != 0)
  {
    /*
      Q_MASTER_DATA_WRITTEN_CODE only exists in relay logs where the master
      has binlog_version<4 and the slave has binlog_version=4. See comment
      for master_data_written in log_event.h for details.
    */
    *start++= Q_MASTER_DATA_WRITTEN_CODE;
    int4store(start, master_data_written);
    start+= 4;
  }

  if (thd && thd->need_binlog_invoker())
  {
    LEX_STRING user;
    LEX_STRING host;
    memset(&user, 0, sizeof(user));
    memset(&host, 0, sizeof(host));

    if (thd->slave_thread && thd->has_invoker())
    {
      /* user will be null, if master is older than this patch */
      user= thd->get_invoker_user();
      host= thd->get_invoker_host();
    }
    else if (thd->security_ctx->priv_user)
    {
      Security_context *ctx= thd->security_ctx;

      user.length= strlen(ctx->priv_user);
      user.str= ctx->priv_user;
      if (ctx->priv_host[0] != '\0')
      {
        host.str= ctx->priv_host;
        host.length= strlen(ctx->priv_host);
      }
    }

    if (user.length > 0)
    {
      *start++= Q_INVOKER;

      /*
        Store user length and user. The max length of use is 16, so 1 byte is
        enough to store the user's length.
       */
      *start++= (uchar)user.length;
      memcpy(start, user.str, user.length);
      start+= user.length;

      /*
        Store host length and host. The max length of host is 60, so 1 byte is
        enough to store the host's length.
       */
      *start++= (uchar)host.length;
      memcpy(start, host.str, host.length);
      start+= host.length;
    }
  }

  if (thd && thd->query_start_sec_part_used)
  {
    *start++= Q_HRNOW;
    get_time();
    int3store(start, when_sec_part);
    start+= 3;
  }
  /*
    NOTE: When adding new status vars, please don't forget to update
    the MAX_SIZE_LOG_EVENT_STATUS in log_event.h and update the function
    code_name() in this file.
   
    Here there could be code like
    if (command-line-option-which-says-"log_this_variable" && inited)
    {
    *start++= Q_THIS_VARIABLE_CODE;
    int4store(start, this_variable);
    start+= 4;
    }
  */
  
  /* Store length of status variables */
  status_vars_len= (uint) (start-start_of_status);
  DBUG_ASSERT(status_vars_len <= MAX_SIZE_LOG_EVENT_STATUS);
  int2store(buf + Q_STATUS_VARS_LEN_OFFSET, status_vars_len);

  /*
    Calculate length of whole event
    The "1" below is the \0 in the db's length
  */
  event_length= (uint) (start-buf) + get_post_header_size_for_derived() + db_len + 1 + q_len;

  return (write_header(file, event_length) ||
          wrapper_my_b_safe_write(file, (uchar*) buf, QUERY_HEADER_LEN) ||
          write_post_header_for_derived(file) ||
          wrapper_my_b_safe_write(file, (uchar*) start_of_status,
                          (uint) (start-start_of_status)) ||
          wrapper_my_b_safe_write(file, (db) ? (uchar*) db : (uchar*)"", db_len + 1) ||
          wrapper_my_b_safe_write(file, (uchar*) query, q_len) ||
	  write_footer(file)) ? 1 : 0;
}

/**
  The simplest constructor that could possibly work.  This is used for
  creating static objects that have a special meaning and are invisible
  to the log.  
*/
Query_log_event::Query_log_event()
  :Log_event(), data_buf(0)
{
  memset(&user, 0, sizeof(user));
  memset(&host, 0, sizeof(host));
}


/*
  SYNOPSIS
    Query_log_event::Query_log_event()
      thd_arg           - thread handle
      query_arg         - array of char representing the query
      query_length      - size of the  `query_arg' array
      using_trans       - there is a modified transactional table
      suppress_use      - suppress the generation of 'USE' statements
      errcode           - the error code of the query
      
  DESCRIPTION
  Creates an event for binlogging
  The value for `errcode' should be supplied by caller.
*/
Query_log_event::Query_log_event(THD* thd_arg, const char* query_arg,
				 ulong query_length, bool using_trans,
				 bool direct, bool suppress_use, int errcode)

  :Log_event(thd_arg,
             (thd_arg->thread_specific_used ? LOG_EVENT_THREAD_SPECIFIC_F :
              0) |
             (suppress_use ? LOG_EVENT_SUPPRESS_USE_F : 0),
	     using_trans),
   data_buf(0), query(query_arg), catalog(thd_arg->catalog),
   db(thd_arg->db), q_len((uint32) query_length),
   thread_id(thd_arg->thread_id),
   /* save the original thread id; we already know the server id */
   slave_proxy_id(thd_arg->variables.pseudo_thread_id),
   flags2_inited(1), sql_mode_inited(1), charset_inited(1),
   sql_mode(thd_arg->variables.sql_mode),
   auto_increment_increment(thd_arg->variables.auto_increment_increment),
   auto_increment_offset(thd_arg->variables.auto_increment_offset),
   lc_time_names_number(thd_arg->variables.lc_time_names->number),
   charset_database_number(0),
   table_map_for_update((ulonglong)thd_arg->table_map_for_update),
   master_data_written(0)
{
  time_t end_time;

  memset(&user, 0, sizeof(user));
  memset(&host, 0, sizeof(host));

  error_code= errcode;

  end_time= my_time(0);
  exec_time = (ulong) (end_time  - thd_arg->start_time);
  /**
    @todo this means that if we have no catalog, then it is replicated
    as an existing catalog of length zero. is that safe? /sven
  */
  catalog_len = (catalog) ? (uint32) strlen(catalog) : 0;
  /* status_vars_len is set just before writing the event */
  db_len = (db) ? (uint32) strlen(db) : 0;
  if (thd_arg->variables.collation_database != thd_arg->db_charset)
    charset_database_number= thd_arg->variables.collation_database->number;
  
  /*
    We only replicate over the bits of flags2 that we need: the rest
    are masked out by "& OPTIONS_WRITTEN_TO_BINLOG".

    We also force AUTOCOMMIT=1.  Rationale (cf. BUG#29288): After
    fixing BUG#26395, we always write BEGIN and COMMIT around all
    transactions (even single statements in autocommit mode).  This is
    so that replication from non-transactional to transactional table
    and error recovery from XA to non-XA table should work as
    expected.  The BEGIN/COMMIT are added in log.cc. However, there is
    one exception: MyISAM bypasses log.cc and writes directly to the
    binlog.  So if autocommit is off, master has MyISAM, and slave has
    a transactional engine, then the slave will just see one long
    never-ending transaction.  The only way to bypass explicit
    BEGIN/COMMIT in the binlog is by using a non-transactional table.
    So setting AUTOCOMMIT=1 will make this work as expected.

    Note: explicitly replicate AUTOCOMMIT=1 from master. We do not
    assume AUTOCOMMIT=1 on slave; the slave still reads the state of
    the autocommit flag as written by the master to the binlog. This
    behavior may change after WL#4162 has been implemented.
  */
  flags2= (uint32) (thd_arg->variables.option_bits &
                    (OPTIONS_WRITTEN_TO_BIN_LOG & ~OPTION_NOT_AUTOCOMMIT));
  DBUG_ASSERT(thd_arg->variables.character_set_client->number < 256*256);
  DBUG_ASSERT(thd_arg->variables.collation_connection->number < 256*256);
  DBUG_ASSERT(thd_arg->variables.collation_server->number < 256*256);
  DBUG_ASSERT(thd_arg->variables.character_set_client->mbminlen == 1);
  int2store(charset, thd_arg->variables.character_set_client->number);
  int2store(charset+2, thd_arg->variables.collation_connection->number);
  int2store(charset+4, thd_arg->variables.collation_server->number);
  if (thd_arg->time_zone_used)
  {
    /*
      Note that our event becomes dependent on the Time_zone object
      representing the time zone. Fortunately such objects are never deleted
      or changed during mysqld's lifetime.
    */
    time_zone_len= thd_arg->variables.time_zone->get_name()->length();
    time_zone_str= thd_arg->variables.time_zone->get_name()->ptr();
  }
  else
    time_zone_len= 0;

  LEX *lex= thd->lex;
  /*
    Defines that the statement will be written directly to the binary log
    without being wrapped by a BEGIN...COMMIT. Otherwise, the statement
    will be written to either the trx-cache or stmt-cache.

    Note that a cache will not be used if the parameter direct is TRUE.
  */
  bool use_cache= FALSE;
  /*
    TRUE defines that the trx-cache must be used and by consequence the
    use_cache is TRUE.

    Note that a cache will not be used if the parameter direct is TRUE.
  */
  bool trx_cache= FALSE;
  cache_type= Log_event::EVENT_INVALID_CACHE;

  switch (lex->sql_command)
  {
    case SQLCOM_DROP_TABLE:
      use_cache= (lex->drop_temporary && thd->in_multi_stmt_transaction_mode());
    break;

    case SQLCOM_CREATE_TABLE:
      trx_cache= (lex->select_lex.item_list.elements &&
                  thd->is_current_stmt_binlog_format_row());
      use_cache= ((lex->create_info.options & HA_LEX_CREATE_TMP_TABLE) &&
                   thd->in_multi_stmt_transaction_mode()) || trx_cache;
      break;
    case SQLCOM_SET_OPTION:
      use_cache= trx_cache= (lex->autocommit ? FALSE : TRUE);
      break;
    case SQLCOM_RELEASE_SAVEPOINT:
    case SQLCOM_ROLLBACK_TO_SAVEPOINT:
    case SQLCOM_SAVEPOINT:
      use_cache= trx_cache= TRUE;
      break;
    default:
      use_cache= sqlcom_can_generate_row_events(thd);
      break;
  }

  if (!use_cache || direct)
  {
    cache_type= Log_event::EVENT_NO_CACHE;
  }
  else if (using_trans || trx_cache || stmt_has_updated_trans_table(thd) ||
           thd->lex->is_mixed_stmt_unsafe(thd->in_multi_stmt_transaction_mode(),
                                          thd->variables.binlog_direct_non_trans_update,
                                          trans_has_updated_trans_table(thd),
                                          thd->tx_isolation))
    cache_type= Log_event::EVENT_TRANSACTIONAL_CACHE;
  else
    cache_type= Log_event::EVENT_STMT_CACHE;
  DBUG_ASSERT(cache_type != Log_event::EVENT_INVALID_CACHE);
  DBUG_PRINT("info",("Query_log_event has flags2: %lu  sql_mode: %llu",
                     (ulong) flags2, sql_mode));
}
#endif /* MYSQL_CLIENT */


/* 2 utility functions for the next method */

/**
   Read a string with length from memory.

   This function reads the string-with-length stored at
   <code>src</code> and extract the length into <code>*len</code> and
   a pointer to the start of the string into <code>*dst</code>. The
   string can then be copied using <code>memcpy()</code> with the
   number of bytes given in <code>*len</code>.

   @param src Pointer to variable holding a pointer to the memory to
              read the string from.
   @param dst Pointer to variable holding a pointer where the actual
              string starts. Starting from this position, the string
              can be copied using @c memcpy().
   @param len Pointer to variable where the length will be stored.
   @param end One-past-the-end of the memory where the string is
              stored.

   @return    Zero if the entire string can be copied successfully,
              @c UINT_MAX if the length could not be read from memory
              (that is, if <code>*src >= end</code>), otherwise the
              number of bytes that are missing to read the full
              string, which happends <code>*dst + *len >= end</code>.
*/
static int
get_str_len_and_pointer(const Log_event::Byte **src,
                        const char **dst,
                        uint *len,
                        const Log_event::Byte *end)
{
  if (*src >= end)
    return -1;       // Will be UINT_MAX in two-complement arithmetics
  uint length= **src;
  if (length > 0)
  {
    if (*src + length >= end)
      return *src + length - end + 1;       // Number of bytes missing
    *dst= (char *)*src + 1;                    // Will be copied later
  }
  *len= length;
  *src+= length + 1;
  return 0;
}

static void copy_str_and_move(const char **src, 
                              Log_event::Byte **dst, 
                              uint len)
{
  memcpy(*dst, *src, len);
  *src= (const char *)*dst;
  (*dst)+= len;
  *(*dst)++= 0;
}


#ifndef DBUG_OFF
static char const *
code_name(int code)
{
  static char buf[255];
  switch (code) {
  case Q_FLAGS2_CODE: return "Q_FLAGS2_CODE";
  case Q_SQL_MODE_CODE: return "Q_SQL_MODE_CODE";
  case Q_CATALOG_CODE: return "Q_CATALOG_CODE";
  case Q_AUTO_INCREMENT: return "Q_AUTO_INCREMENT";
  case Q_CHARSET_CODE: return "Q_CHARSET_CODE";
  case Q_TIME_ZONE_CODE: return "Q_TIME_ZONE_CODE";
  case Q_CATALOG_NZ_CODE: return "Q_CATALOG_NZ_CODE";
  case Q_LC_TIME_NAMES_CODE: return "Q_LC_TIME_NAMES_CODE";
  case Q_CHARSET_DATABASE_CODE: return "Q_CHARSET_DATABASE_CODE";
  case Q_TABLE_MAP_FOR_UPDATE_CODE: return "Q_TABLE_MAP_FOR_UPDATE_CODE";
  case Q_MASTER_DATA_WRITTEN_CODE: return "Q_MASTER_DATA_WRITTEN_CODE";
  case Q_HRNOW: return "Q_HRNOW";
  }
  sprintf(buf, "CODE#%d", code);
  return buf;
}
#endif

/**
   Macro to check that there is enough space to read from memory.

   @param PTR Pointer to memory
   @param END End of memory
   @param CNT Number of bytes that should be read.
 */
#define CHECK_SPACE(PTR,END,CNT)                      \
  do {                                                \
    DBUG_PRINT("info", ("Read %s", code_name(pos[-1]))); \
    DBUG_ASSERT((PTR) + (CNT) <= (END));              \
    if ((PTR) + (CNT) > (END)) {                      \
      DBUG_PRINT("info", ("query= 0"));               \
      query= 0;                                       \
      DBUG_VOID_RETURN;                               \
    }                                                 \
  } while (0)


/**
  This is used by the SQL slave thread to prepare the event before execution.
*/
Query_log_event::Query_log_event(const char* buf, uint event_len,
                                 const Format_description_log_event
                                 *description_event,
                                 Log_event_type event_type)
  :Log_event(buf, description_event), data_buf(0), query(NullS),
   db(NullS), catalog_len(0), status_vars_len(0),
   flags2_inited(0), sql_mode_inited(0), charset_inited(0),
   auto_increment_increment(1), auto_increment_offset(1),
   time_zone_len(0), lc_time_names_number(0), charset_database_number(0),
   table_map_for_update(0), master_data_written(0)
{
  ulong data_len;
  uint32 tmp;
  uint8 common_header_len, post_header_len;
  Log_event::Byte *start;
  const Log_event::Byte *end;
  bool catalog_nz= 1;
  DBUG_ENTER("Query_log_event::Query_log_event(char*,...)");

  memset(&user, 0, sizeof(user));
  memset(&host, 0, sizeof(host));
  common_header_len= description_event->common_header_len;
  post_header_len= description_event->post_header_len[event_type-1];
  DBUG_PRINT("info",("event_len: %u  common_header_len: %d  post_header_len: %d",
                     event_len, common_header_len, post_header_len));
  
  /*
    We test if the event's length is sensible, and if so we compute data_len.
    We cannot rely on QUERY_HEADER_LEN here as it would not be format-tolerant.
    We use QUERY_HEADER_MINIMAL_LEN which is the same for 3.23, 4.0 & 5.0.
  */
  if (event_len < (uint)(common_header_len + post_header_len))
    DBUG_VOID_RETURN;				
  data_len = event_len - (common_header_len + post_header_len);
  buf+= common_header_len;
  
  slave_proxy_id= thread_id = uint4korr(buf + Q_THREAD_ID_OFFSET);
  exec_time = uint4korr(buf + Q_EXEC_TIME_OFFSET);
  db_len = (uint)buf[Q_DB_LEN_OFFSET]; // TODO: add a check of all *_len vars
  error_code = uint2korr(buf + Q_ERR_CODE_OFFSET);

  /*
    5.0 format starts here.
    Depending on the format, we may or not have affected/warnings etc
    The remnent post-header to be parsed has length:
  */
  tmp= post_header_len - QUERY_HEADER_MINIMAL_LEN; 
  if (tmp)
  {
    status_vars_len= uint2korr(buf + Q_STATUS_VARS_LEN_OFFSET);
    /*
      Check if status variable length is corrupt and will lead to very
      wrong data. We could be even more strict and require data_len to
      be even bigger, but this will suffice to catch most corruption
      errors that can lead to a crash.
    */
    if (status_vars_len > min(data_len, MAX_SIZE_LOG_EVENT_STATUS))
    {
      DBUG_PRINT("info", ("status_vars_len (%u) > data_len (%lu); query= 0",
                          status_vars_len, data_len));
      query= 0;
      DBUG_VOID_RETURN;
    }
    data_len-= status_vars_len;
    DBUG_PRINT("info", ("Query_log_event has status_vars_len: %u",
                        (uint) status_vars_len));
    tmp-= 2;
  } 
  else
  {
    /*
      server version < 5.0 / binlog_version < 4 master's event is 
      relay-logged with storing the original size of the event in
      Q_MASTER_DATA_WRITTEN_CODE status variable.
      The size is to be restored at reading Q_MASTER_DATA_WRITTEN_CODE-marked
      event from the relay log.
    */
    DBUG_ASSERT(description_event->binlog_version < 4);
    master_data_written= data_written;
  }
  /*
    We have parsed everything we know in the post header for QUERY_EVENT,
    the rest of post header is either comes from older version MySQL or
    dedicated to derived events (e.g. Execute_load_query...)
  */

  /* variable-part: the status vars; only in MySQL 5.0  */
  
  start= (Log_event::Byte*) (buf+post_header_len);
  end= (const Log_event::Byte*) (start+status_vars_len);
  for (const Log_event::Byte* pos= start; pos < end;)
  {
    switch (*pos++) {
    case Q_FLAGS2_CODE:
      CHECK_SPACE(pos, end, 4);
      flags2_inited= 1;
      flags2= uint4korr(pos);
      DBUG_PRINT("info",("In Query_log_event, read flags2: %lu", (ulong) flags2));
      pos+= 4;
      break;
    case Q_SQL_MODE_CODE:
    {
#ifndef DBUG_OFF
      char buff[22];
#endif
      CHECK_SPACE(pos, end, 8);
      sql_mode_inited= 1;
      sql_mode= (ulong) uint8korr(pos); // QQ: Fix when sql_mode is ulonglong
      DBUG_PRINT("info",("In Query_log_event, read sql_mode: %s",
			 llstr(sql_mode, buff)));
      pos+= 8;
      break;
    }
    case Q_CATALOG_NZ_CODE:
      DBUG_PRINT("info", ("case Q_CATALOG_NZ_CODE; pos: 0x%lx; end: 0x%lx",
                          (ulong) pos, (ulong) end));
      if (get_str_len_and_pointer(&pos, &catalog, &catalog_len, end))
      {
        DBUG_PRINT("info", ("query= 0"));
        query= 0;
        DBUG_VOID_RETURN;
      }
      break;
    case Q_AUTO_INCREMENT:
      CHECK_SPACE(pos, end, 4);
      auto_increment_increment= uint2korr(pos);
      auto_increment_offset=    uint2korr(pos+2);
      pos+= 4;
      break;
    case Q_CHARSET_CODE:
    {
      CHECK_SPACE(pos, end, 6);
      charset_inited= 1;
      memcpy(charset, pos, 6);
      pos+= 6;
      break;
    }
    case Q_TIME_ZONE_CODE:
    {
      if (get_str_len_and_pointer(&pos, &time_zone_str, &time_zone_len, end))
      {
        DBUG_PRINT("info", ("Q_TIME_ZONE_CODE: query= 0"));
        query= 0;
        DBUG_VOID_RETURN;
      }
      break;
    }
    case Q_CATALOG_CODE: /* for 5.0.x where 0<=x<=3 masters */
      CHECK_SPACE(pos, end, 1);
      if ((catalog_len= *pos))
        catalog= (char*) pos+1;                           // Will be copied later
      CHECK_SPACE(pos, end, catalog_len + 2);
      pos+= catalog_len+2; // leap over end 0
      catalog_nz= 0; // catalog has end 0 in event
      break;
    case Q_LC_TIME_NAMES_CODE:
      CHECK_SPACE(pos, end, 2);
      lc_time_names_number= uint2korr(pos);
      pos+= 2;
      break;
    case Q_CHARSET_DATABASE_CODE:
      CHECK_SPACE(pos, end, 2);
      charset_database_number= uint2korr(pos);
      pos+= 2;
      break;
    case Q_TABLE_MAP_FOR_UPDATE_CODE:
      CHECK_SPACE(pos, end, 8);
      table_map_for_update= uint8korr(pos);
      pos+= 8;
      break;
    case Q_MASTER_DATA_WRITTEN_CODE:
      CHECK_SPACE(pos, end, 4);
      data_written= master_data_written= uint4korr(pos);
      pos+= 4;
      break;
    case Q_INVOKER:
    {
      CHECK_SPACE(pos, end, 1);
      user.length= *pos++;
      CHECK_SPACE(pos, end, user.length);
      user.str= (char *)pos;
      pos+= user.length;

      CHECK_SPACE(pos, end, 1);
      host.length= *pos++;
      CHECK_SPACE(pos, end, host.length);
      host.str= (char *)pos;
      pos+= host.length;
      break;
    }
    case Q_HRNOW:
    {
      CHECK_SPACE(pos, end, 3);
      when_sec_part= uint3korr(pos);
      pos+= 3;
      break;
    }
    default:
      /* That's why you must write status vars in growing order of code */
      DBUG_PRINT("info",("Query_log_event has unknown status vars (first has\
 code: %u), skipping the rest of them", (uint) *(pos-1)));
      pos= (const uchar*) end;                         // Break loop
    }
  }

  /**
    Layout for the data buffer is as follows
    +--------+-----------+------+------+---------+----+-------+
    | catlog | time_zone | user | host | db name | \0 | Query |
    +--------+-----------+------+------+---------+----+-------+

    To support the query cache we append the following buffer to the above
    +-------+----------------------------------------+-------+
    |db len | uninitiatlized space of size of db len | FLAGS |
    +-------+----------------------------------------+-------+

    The area of buffer starting from Query field all the way to the end belongs
    to the Query buffer and its structure is described in alloc_query() in
    sql_parse.cc
    */

#if !defined(MYSQL_CLIENT) && defined(HAVE_QUERY_CACHE)
  if (!(start= data_buf = (Log_event::Byte*) my_malloc(catalog_len + 1
                                                    +  time_zone_len + 1
                                                    +  user.length + 1
                                                    +  host.length + 1
                                                    +  data_len + 1
                                                    +  sizeof(size_t)//for db_len
                                                    +  db_len + 1
                                                    +  QUERY_CACHE_DB_LENGTH_SIZE
                                                    +  QUERY_CACHE_FLAGS_SIZE,
                                                       MYF(MY_WME))))
#else
  if (!(start= data_buf = (Log_event::Byte*) my_malloc(catalog_len + 1
                                                    +  time_zone_len + 1
                                                    +  user.length + 1
                                                    +  host.length + 1
                                                    +  data_len + 1,
                                                       MYF(MY_WME))))
#endif
      DBUG_VOID_RETURN;
  if (catalog_len)                                  // If catalog is given
  {
    /**
      @todo we should clean up and do only copy_str_and_move; it
      works for both cases.  Then we can remove the catalog_nz
      flag. /sven
    */
    if (likely(catalog_nz)) // true except if event comes from 5.0.0|1|2|3.
      copy_str_and_move(&catalog, &start, catalog_len);
    else
    {
      memcpy(start, catalog, catalog_len+1); // copy end 0
      catalog= (const char *)start;
      start+= catalog_len+1;
    }
  }
  if (time_zone_len)
    copy_str_and_move(&time_zone_str, &start, time_zone_len);

  if (user.length > 0)
    copy_str_and_move((const char **)&(user.str), &start, user.length);
  if (host.length > 0)
    copy_str_and_move((const char **)&(host.str), &start, host.length);

  /**
    if time_zone_len or catalog_len are 0, then time_zone and catalog
    are uninitialized at this point.  shouldn't they point to the
    zero-length null-terminated strings we allocated space for in the
    my_alloc call above? /sven
  */

  /* A 2nd variable part; this is common to all versions */ 
  memcpy((char*) start, end, data_len);          // Copy db and query
  start[data_len]= '\0';              // End query with \0 (For safetly)
  db= (char *)start;
  query= (char *)(start + db_len + 1);
  q_len= data_len - db_len -1;
  /**
    Append the db length at the end of the buffer. This will be used by
    Query_cache::send_result_to_client() in case the query cache is On.
   */
#if !defined(MYSQL_CLIENT) && defined(HAVE_QUERY_CACHE)
  size_t db_length= (size_t)db_len;
  memcpy(start + data_len + 1, &db_length, sizeof(size_t));
#endif
  DBUG_VOID_RETURN;
}


#ifdef MYSQL_CLIENT
/**
  Query_log_event::print().

  @todo
    print the catalog ??
*/
void Query_log_event::print_query_header(IO_CACHE* file,
					 PRINT_EVENT_INFO* print_event_info)
{
  // TODO: print the catalog ??
  char buff[64], *end;				// Enough for SET TIMESTAMP
  bool different_db= 1;
  uint32 tmp;

  if (!print_event_info->short_form)
  {
    print_header(file, print_event_info, FALSE);
    my_b_printf(file, "\t%s\tthread_id=%lu\texec_time=%lu\terror_code=%d\n",
                get_type_str(), (ulong) thread_id, (ulong) exec_time,
                error_code);
  }

  if ((flags & LOG_EVENT_SUPPRESS_USE_F))
  {
    if (!is_trans_keyword())
      print_event_info->db[0]= '\0';
  }
  else if (db)
  {
    different_db= memcmp(print_event_info->db, db, db_len + 1);
    if (different_db)
      memcpy(print_event_info->db, db, db_len + 1);
    if (db[0] && different_db) 
      my_b_printf(file, "use %`s%s\n", db, print_event_info->delimiter);
  }

  end=int10_to_str((long) when, strmov(buff,"SET TIMESTAMP="),10);
  if (when_sec_part)
  {
    *end++= '.';
    end=int10_to_str(when_sec_part, end, 10);
  }
  end= strmov(end, print_event_info->delimiter);
  *end++='\n';
  my_b_write(file, (uchar*) buff, (uint) (end-buff));
  if ((!print_event_info->thread_id_printed ||
       ((flags & LOG_EVENT_THREAD_SPECIFIC_F) &&
        thread_id != print_event_info->thread_id)))
  {
    // If --short-form, print deterministic value instead of pseudo_thread_id.
    my_b_printf(file,"SET @@session.pseudo_thread_id=%lu%s\n",
                short_form ? 999999999 : (ulong)thread_id,
                print_event_info->delimiter);
    print_event_info->thread_id= thread_id;
    print_event_info->thread_id_printed= 1;
  }

  /*
    If flags2_inited==0, this is an event from 3.23 or 4.0; nothing to
    print (remember we don't produce mixed relay logs so there cannot be
    5.0 events before that one so there is nothing to reset).
  */
  if (likely(flags2_inited)) /* likely as this will mainly read 5.0 logs */
  {
    /* tmp is a bitmask of bits which have changed. */
    if (likely(print_event_info->flags2_inited)) 
      /* All bits which have changed */
      tmp= (print_event_info->flags2) ^ flags2;
    else /* that's the first Query event we read */
    {
      print_event_info->flags2_inited= 1;
      tmp= ~((uint32)0); /* all bits have changed */
    }

    if (unlikely(tmp)) /* some bits have changed */
    {
      bool need_comma= 0;
      my_b_printf(file, "SET ");
      print_set_option(file, tmp, OPTION_NO_FOREIGN_KEY_CHECKS, ~flags2,
                       "@@session.foreign_key_checks", &need_comma);
      print_set_option(file, tmp, OPTION_AUTO_IS_NULL, flags2,
                       "@@session.sql_auto_is_null", &need_comma);
      print_set_option(file, tmp, OPTION_RELAXED_UNIQUE_CHECKS, ~flags2,
                       "@@session.unique_checks", &need_comma);
      print_set_option(file, tmp, OPTION_NOT_AUTOCOMMIT, ~flags2,
                       "@@session.autocommit", &need_comma);
      my_b_printf(file,"%s\n", print_event_info->delimiter);
      print_event_info->flags2= flags2;
    }
  }

  /*
    Now the session variables;
    it's more efficient to pass SQL_MODE as a number instead of a
    comma-separated list.
    FOREIGN_KEY_CHECKS, SQL_AUTO_IS_NULL, UNIQUE_CHECKS are session-only
    variables (they have no global version; they're not listed in
    sql_class.h), The tests below work for pure binlogs or pure relay
    logs. Won't work for mixed relay logs but we don't create mixed
    relay logs (that is, there is no relay log with a format change
    except within the 3 first events, which mysqlbinlog handles
    gracefully). So this code should always be good.
  */

  if (likely(sql_mode_inited) &&
      (unlikely(print_event_info->sql_mode != sql_mode ||
                !print_event_info->sql_mode_inited)))
  {
    my_b_printf(file,"SET @@session.sql_mode=%lu%s\n",
                (ulong)sql_mode, print_event_info->delimiter);
    print_event_info->sql_mode= sql_mode;
    print_event_info->sql_mode_inited= 1;
  }
  if (print_event_info->auto_increment_increment != auto_increment_increment ||
      print_event_info->auto_increment_offset != auto_increment_offset)
  {
    my_b_printf(file,"SET @@session.auto_increment_increment=%lu, @@session.auto_increment_offset=%lu%s\n",
                auto_increment_increment,auto_increment_offset,
                print_event_info->delimiter);
    print_event_info->auto_increment_increment= auto_increment_increment;
    print_event_info->auto_increment_offset=    auto_increment_offset;
  }

  /* TODO: print the catalog when we feature SET CATALOG */

  if (likely(charset_inited) &&
      (unlikely(!print_event_info->charset_inited ||
                memcmp(print_event_info->charset, charset, 6))))
  {
    CHARSET_INFO *cs_info= get_charset(uint2korr(charset), MYF(MY_WME));
    if (cs_info)
    {
      /* for mysql client */
      my_b_printf(file, "/*!\\C %s */%s\n",
                  cs_info->csname, print_event_info->delimiter);
    }
    my_b_printf(file,"SET "
                "@@session.character_set_client=%d,"
                "@@session.collation_connection=%d,"
                "@@session.collation_server=%d"
                "%s\n",
                uint2korr(charset),
                uint2korr(charset+2),
                uint2korr(charset+4),
                print_event_info->delimiter);
    memcpy(print_event_info->charset, charset, 6);
    print_event_info->charset_inited= 1;
  }
  if (time_zone_len)
  {
    if (memcmp(print_event_info->time_zone_str,
               time_zone_str, time_zone_len+1))
    {
      my_b_printf(file,"SET @@session.time_zone='%s'%s\n",
                  time_zone_str, print_event_info->delimiter);
      memcpy(print_event_info->time_zone_str, time_zone_str, time_zone_len+1);
    }
  }
  if (lc_time_names_number != print_event_info->lc_time_names_number)
  {
    my_b_printf(file, "SET @@session.lc_time_names=%d%s\n",
                lc_time_names_number, print_event_info->delimiter);
    print_event_info->lc_time_names_number= lc_time_names_number;
  }
  if (charset_database_number != print_event_info->charset_database_number)
  {
    if (charset_database_number)
      my_b_printf(file, "SET @@session.collation_database=%d%s\n",
                  charset_database_number, print_event_info->delimiter);
    else
      my_b_printf(file, "SET @@session.collation_database=DEFAULT%s\n",
                  print_event_info->delimiter);
    print_event_info->charset_database_number= charset_database_number;
  }
}


void Query_log_event::print(FILE* file, PRINT_EVENT_INFO* print_event_info)
{
  Write_on_release_cache cache(&print_event_info->head_cache, file);

  /**
    reduce the size of io cache so that the write function is called
    for every call to my_b_write().
   */
  DBUG_EXECUTE_IF ("simulate_file_write_error",
                   {(&cache)->write_pos= (&cache)->write_end- 500;});
  print_query_header(&cache, print_event_info);
  my_b_write(&cache, (uchar*) query, q_len);
  my_b_printf(&cache, "\n%s\n", print_event_info->delimiter);
}
#endif /* MYSQL_CLIENT */


/*
  Query_log_event::do_apply_event()
*/

#if defined(HAVE_REPLICATION) && !defined(MYSQL_CLIENT)

int Query_log_event::do_apply_event(Relay_log_info const *rli)
{
  return do_apply_event(rli, query, q_len);
}

/**
   Compare if two errors should be regarded as equal.
   This is to handle the case when you can get slightly different errors
   on master and slave for the same thing.
   @param
   expected_error	Error we got on master
   actual_error		Error we got on slave

   @return
   1 Errors are equal
   0 Errors are different
*/

bool test_if_equal_repl_errors(int expected_error, int actual_error)
{
  if (expected_error == actual_error)
    return 1;
  switch (expected_error) {
  case ER_DUP_ENTRY:
  case ER_AUTOINC_READ_FAILED:
    return (actual_error == ER_AUTOINC_READ_FAILED ||
            actual_error == HA_ERR_AUTOINC_ERANGE);
  default:
    break;
  }
  return 0;
}


/**
  @todo
  Compare the values of "affected rows" around here. Something
  like:
  @code
     if ((uint32) affected_in_event != (uint32) affected_on_slave)
     {
     sql_print_error("Slave: did not get the expected number of affected \
     rows running query from master - expected %d, got %d (this numbers \
     should have matched modulo 4294967296).", 0, ...);
     thd->query_error = 1;
     }
  @endcode
  We may also want an option to tell the slave to ignore "affected"
  mismatch. This mismatch could be implemented with a new ER_ code, and
  to ignore it you would use --slave-skip-errors...
*/
int Query_log_event::do_apply_event(Relay_log_info const *rli,
                                      const char *query_arg, uint32 q_len_arg)
{
  LEX_STRING new_db;
  int expected_error,actual_error= 0;
  HA_CREATE_INFO db_options;
  DBUG_ENTER("Query_log_event::do_apply_event");

  /*
    Colleagues: please never free(thd->catalog) in MySQL. This would
    lead to bugs as here thd->catalog is a part of an alloced block,
    not an entire alloced block (see
    Query_log_event::do_apply_event()). Same for thd->db.  Thank
    you.
  */
  thd->catalog= catalog_len ? (char *) catalog : (char *)"";
  new_db.length= db_len;
  new_db.str= (char *) rpl_filter->get_rewrite_db(db, &new_db.length);
  thd->set_db(new_db.str, new_db.length);       /* allocates a copy of 'db' */

  /*
    Setting the character set and collation of the current database thd->db.
   */
  load_db_opt_by_name(thd, thd->db, &db_options);
  if (db_options.default_table_charset)
    thd->db_charset= db_options.default_table_charset;
  thd->variables.auto_increment_increment= auto_increment_increment;
  thd->variables.auto_increment_offset=    auto_increment_offset;

  /*
    InnoDB internally stores the master log position it has executed so far,
    i.e. the position just after the COMMIT event.
    When InnoDB will want to store, the positions in rli won't have
    been updated yet, so group_master_log_* will point to old BEGIN
    and event_master_log* will point to the beginning of current COMMIT.
    But log_pos of the COMMIT Query event is what we want, i.e. the pos of the
    END of the current log event (COMMIT). We save it in rli so that InnoDB can
    access it.
  */
  const_cast<Relay_log_info*>(rli)->future_group_master_log_pos= log_pos;
  DBUG_PRINT("info", ("log_pos: %lu", (ulong) log_pos));

  clear_all_errors(thd, const_cast<Relay_log_info*>(rli));
  if (strcmp("COMMIT", query) == 0 && rli->tables_to_lock)
  {
    /*
      Cleaning-up the last statement context:
      the terminal event of the current statement flagged with
      STMT_END_F got filtered out in ndb circular replication.
    */
    int error;
    char llbuff[22];
    if ((error= rows_event_stmt_cleanup(const_cast<Relay_log_info*>(rli), thd)))
    {
      const_cast<Relay_log_info*>(rli)->report(ERROR_LEVEL, error,
                  "Error in cleaning up after an event preceeding the commit; "
                  "the group log file/position: %s %s",
                  const_cast<Relay_log_info*>(rli)->group_master_log_name,
                  llstr(const_cast<Relay_log_info*>(rli)->group_master_log_pos,
                        llbuff));
    }
    /*
      Executing a part of rli->stmt_done() logics that does not deal
      with group position change. The part is redundant now but is 
      future-change-proof addon, e.g if COMMIT handling will start checking
      invariants like IN_STMT flag must be off at committing the transaction.
    */
    const_cast<Relay_log_info*>(rli)->inc_event_relay_log_pos();
    const_cast<Relay_log_info*>(rli)->clear_flag(Relay_log_info::IN_STMT);
  }
  else
  {
    const_cast<Relay_log_info*>(rli)->slave_close_thread_tables(thd);
  }

  /*
    Note:   We do not need to execute reset_one_shot_variables() if this
            db_ok() test fails.
    Reason: The db stored in binlog events is the same for SET and for
            its companion query.  If the SET is ignored because of
            db_ok(), the companion query will also be ignored, and if
            the companion query is ignored in the db_ok() test of
            ::do_apply_event(), then the companion SET also have so
            we don't need to reset_one_shot_variables().
  */
  if (is_trans_keyword() || rpl_filter->db_ok(thd->db))
  {
    thd->set_time(when, when_sec_part);
    thd->set_query_and_id((char*)query_arg, q_len_arg,
                          thd->charset(), next_query_id());
    thd->variables.pseudo_thread_id= thread_id;		// for temp tables
    DBUG_PRINT("query",("%s", thd->query()));

    if (ignored_error_code((expected_error= error_code)) ||
	!unexpected_error_code(expected_error))
    {
      if (flags2_inited)
        /*
          all bits of thd->variables.option_bits which are 1 in OPTIONS_WRITTEN_TO_BIN_LOG
          must take their value from flags2.
        */
        thd->variables.option_bits= flags2|(thd->variables.option_bits & ~OPTIONS_WRITTEN_TO_BIN_LOG);
      /*
        else, we are in a 3.23/4.0 binlog; we previously received a
        Rotate_log_event which reset thd->variables.option_bits and sql_mode etc, so
        nothing to do.
      */
      /*
        We do not replicate IGNORE_DIR_IN_CREATE. That is, if the master is a
        slave which runs with SQL_MODE=IGNORE_DIR_IN_CREATE, this should not
        force us to ignore the dir too. Imagine you are a ring of machines, and
        one has a disk problem so that you temporarily need
        IGNORE_DIR_IN_CREATE on this machine; you don't want it to propagate
        elsewhere (you don't want all slaves to start ignoring the dirs).
      */
      if (sql_mode_inited)
        thd->variables.sql_mode=
          (ulong) ((thd->variables.sql_mode & MODE_NO_DIR_IN_CREATE) |
                   (sql_mode & ~(ulong) MODE_NO_DIR_IN_CREATE));
      if (charset_inited)
      {
        if (rli->cached_charset_compare(charset))
        {
          /* Verify that we support the charsets found in the event. */
          if (!(thd->variables.character_set_client=
                get_charset(uint2korr(charset), MYF(MY_WME))) ||
              !(thd->variables.collation_connection=
                get_charset(uint2korr(charset+2), MYF(MY_WME))) ||
              !(thd->variables.collation_server=
                get_charset(uint2korr(charset+4), MYF(MY_WME))))
          {
            /*
              We updated the thd->variables with nonsensical values (0). Let's
              set them to something safe (i.e. which avoids crash), and we'll
              stop with EE_UNKNOWN_CHARSET in compare_errors (unless set to
              ignore this error).
            */
            set_slave_thread_default_charset(thd, rli);
            goto compare_errors;
          }
          thd->update_charset(); // for the charset change to take effect
          /*
            Reset thd->query_string.cs to the newly set value.
            Note, there is a small flaw here. For a very short time frame
            if the new charset is different from the old charset and
            if another thread executes "SHOW PROCESSLIST" after
            the above thd->set_query_and_id() and before this thd->set_query(),
            and if the current query has some non-ASCII characters,
            the another thread may see some '?' marks in the PROCESSLIST
            result. This should be acceptable now. This is a reminder
            to fix this if any refactoring happens here sometime.
          */
          thd->set_query((char*) query_arg, q_len_arg, thd->charset());
        }
      }
      if (time_zone_len)
      {
        String tmp(time_zone_str, time_zone_len, &my_charset_bin);
        if (!(thd->variables.time_zone= my_tz_find(thd, &tmp)))
        {
          my_error(ER_UNKNOWN_TIME_ZONE, MYF(0), tmp.c_ptr());
          thd->variables.time_zone= global_system_variables.time_zone;
          goto compare_errors;
        }
      }
      if (lc_time_names_number)
      {
        if (!(thd->variables.lc_time_names=
              my_locale_by_number(lc_time_names_number)))
        {
          my_printf_error(ER_UNKNOWN_ERROR,
                      "Unknown locale: '%d'", MYF(0), lc_time_names_number);
          thd->variables.lc_time_names= &my_locale_en_US;
          goto compare_errors;
        }
      }
      else
        thd->variables.lc_time_names= &my_locale_en_US;
      if (charset_database_number)
      {
        CHARSET_INFO *cs;
        if (!(cs= get_charset(charset_database_number, MYF(0))))
        {
          char buf[20];
          int10_to_str((int) charset_database_number, buf, -10);
          my_error(ER_UNKNOWN_COLLATION, MYF(0), buf);
          goto compare_errors;
        }
        thd->variables.collation_database= cs;
      }
      else
        thd->variables.collation_database= thd->db_charset;
      
      thd->table_map_for_update= (table_map)table_map_for_update;
      thd->set_invoker(&user, &host);
      /*
        Flag if we need to rollback the statement transaction on
        slave if it by chance succeeds.
        If we expected a non-zero error code and get nothing and,
        it is a concurrency issue or ignorable issue, effects
        of the statement should be rolled back.
      */
      if (expected_error &&
          (ignored_error_code(expected_error) ||
           concurrency_error_code(expected_error)))
      {
        thd->variables.option_bits|= OPTION_MASTER_SQL_ERROR;
      }
      /* Execute the query (note that we bypass dispatch_command()) */
      Parser_state parser_state;
      if (!parser_state.init(thd, thd->query(), thd->query_length()))
      {
        mysql_parse(thd, thd->query(), thd->query_length(), &parser_state);
        /* Finalize server status flags after executing a statement. */
        thd->update_server_status();
        log_slow_statement(thd);
      }

      thd->variables.option_bits&= ~OPTION_MASTER_SQL_ERROR;

      /*
        Resetting the enable_slow_log thd variable.

        We need to reset it back to the opt_log_slow_slave_statements
        value after the statement execution (and slow logging
        is done). It might have changed if the statement was an
        admin statement (in which case, down in mysql_parse execution
        thd->enable_slow_log is set to the value of
        opt_log_slow_admin_statements).
      */
      thd->enable_slow_log= opt_log_slow_slave_statements;
    }
    else
    {
      /*
        The query got a really bad error on the master (thread killed etc),
        which could be inconsistent. Parse it to test the table names: if the
        replicate-*-do|ignore-table rules say "this query must be ignored" then
        we exit gracefully; otherwise we warn about the bad error and tell DBA
        to check/fix it.
      */
      if (mysql_test_parse_for_slave(thd, thd->query(), thd->query_length()))
        clear_all_errors(thd, const_cast<Relay_log_info*>(rli)); /* Can ignore query */
      else
      {
        rli->report(ERROR_LEVEL, expected_error, 
                          "\
Query partially completed on the master (error on master: %d) \
and was aborted. There is a chance that your master is inconsistent at this \
point. If you are sure that your master is ok, run this query manually on the \
slave and then restart the slave with SET GLOBAL SQL_SLAVE_SKIP_COUNTER=1; \
START SLAVE; . Query: '%s'", expected_error, thd->query());
        thd->is_slave_error= 1;
      }
      goto end;
    }

    /* If the query was not ignored, it is printed to the general log */
    if (!thd->is_error() || thd->stmt_da->sql_errno() != ER_SLAVE_IGNORED_TABLE)
      general_log_write(thd, COM_QUERY, thd->query(), thd->query_length());
    else
    {
      /*
        Bug#54201: If we skip an INSERT query that uses auto_increment, then we
        should reset any @@INSERT_ID set by an Intvar_log_event associated with
        the query; otherwise the @@INSERT_ID will linger until the next INSERT
        that uses auto_increment and may affect extra triggers on the slave etc.

        We reset INSERT_ID unconditionally; it is probably cheaper than
        checking if it is necessary.
      */
      thd->auto_inc_intervals_forced.empty();
    }

compare_errors:
    /*
      In the slave thread, we may sometimes execute some DROP / * 40005
      TEMPORARY * / TABLE that come from parts of binlogs (likely if we
      use RESET SLAVE or CHANGE MASTER TO), while the temporary table
      has already been dropped. To ignore such irrelevant "table does
      not exist errors", we silently clear the error if TEMPORARY was used.
    */
    if (thd->lex->sql_command == SQLCOM_DROP_TABLE && thd->lex->drop_temporary &&
        thd->is_error() && thd->stmt_da->sql_errno() == ER_BAD_TABLE_ERROR &&
        !expected_error)
      thd->stmt_da->reset_diagnostics_area();
    /*
      If we expected a non-zero error code, and we don't get the same error
      code, and it should be ignored or is related to a concurrency issue.
    */
    actual_error= thd->is_error() ? thd->stmt_da->sql_errno() : 0;
    DBUG_PRINT("info",("expected_error: %d  sql_errno: %d",
                       expected_error, actual_error));

    if ((expected_error &&
         !test_if_equal_repl_errors(expected_error, actual_error) &&
         !concurrency_error_code(expected_error)) &&
        !ignored_error_code(actual_error) &&
        !ignored_error_code(expected_error))
    {
      rli->report(ERROR_LEVEL, 0,
                      "\
Query caused different errors on master and slave.     \
Error on master: message (format)='%s' error code=%d ; \
Error on slave: actual message='%s', error code=%d. \
Default database: '%s'. Query: '%s'",
                      ER_SAFE(expected_error),
                      expected_error,
                      actual_error ? thd->stmt_da->message() : "no error",
                      actual_error,
                      print_slave_db_safe(db), query_arg);
      thd->is_slave_error= 1;
    }
    /*
      If we get the same error code as expected and it is not a concurrency
      issue, or should be ignored.
    */
    else if ((test_if_equal_repl_errors(expected_error, actual_error) &&
              !concurrency_error_code(expected_error)) ||
             ignored_error_code(actual_error))
    {
      DBUG_PRINT("info",("error ignored"));
      clear_all_errors(thd, const_cast<Relay_log_info*>(rli));
      thd->reset_killed();
    }
    /*
      Other cases: mostly we expected no error and get one.
    */
    else if (thd->is_slave_error || thd->is_fatal_error)
    {
      rli->report(ERROR_LEVEL, actual_error,
                      "Error '%s' on query. Default database: '%s'. Query: '%s'",
                      (actual_error ? thd->stmt_da->message() :
                       "unexpected success or fatal error"),
                      print_slave_db_safe(thd->db), query_arg);
      thd->is_slave_error= 1;
    }

    /*
      TODO: compare the values of "affected rows" around here. Something
      like:
      if ((uint32) affected_in_event != (uint32) affected_on_slave)
      {
      sql_print_error("Slave: did not get the expected number of affected \
      rows running query from master - expected %d, got %d (this numbers \
      should have matched modulo 4294967296).", 0, ...);
      thd->is_slave_error = 1;
      }
      We may also want an option to tell the slave to ignore "affected"
      mismatch. This mismatch could be implemented with a new ER_ code, and
      to ignore it you would use --slave-skip-errors...

      To do the comparison we need to know the value of "affected" which the
      above mysql_parse() computed. And we need to know the value of
      "affected" in the master's binlog. Both will be implemented later. The
      important thing is that we now have the format ready to log the values
      of "affected" in the binlog. So we can release 5.0.0 before effectively
      logging "affected" and effectively comparing it.
    */
  } /* End of if (db_ok(... */

  {
    /**
      The following failure injecion works in cooperation with tests
      setting @@global.debug= 'd,stop_slave_middle_group'.
      The sql thread receives the killed status and will proceed
      to shutdown trying to finish incomplete events group.
    */
    DBUG_EXECUTE_IF("stop_slave_middle_group",
                    if (strcmp("COMMIT", query) != 0 &&
                        strcmp("BEGIN", query) != 0)
                    {
                      if (thd->transaction.all.modified_non_trans_table)
                        const_cast<Relay_log_info*>(rli)->abort_slave= 1;
                    };);
  }

end:
  /*
    Probably we have set thd->query, thd->db, thd->catalog to point to places
    in the data_buf of this event. Now the event is going to be deleted
    probably, so data_buf will be freed, so the thd->... listed above will be
    pointers to freed memory.
    So we must set them to 0, so that those bad pointers values are not later
    used. Note that "cleanup" queries like automatic DROP TEMPORARY TABLE
    don't suffer from these assignments to 0 as DROP TEMPORARY
    TABLE uses the db.table syntax.
  */
  thd->catalog= 0;
  thd->set_db(NULL, 0);                 /* will free the current database */
  thd->reset_query();
  DBUG_PRINT("info", ("end: query= 0"));
  /*
    As a disk space optimization, future masters will not log an event for
    LAST_INSERT_ID() if that function returned 0 (and thus they will be able
    to replace the THD::stmt_depends_on_first_successful_insert_id_in_prev_stmt
    variable by (THD->first_successful_insert_id_in_prev_stmt > 0) ; with the
    resetting below we are ready to support that.
  */
  thd->first_successful_insert_id_in_prev_stmt_for_binlog= 0;
  thd->first_successful_insert_id_in_prev_stmt= 0;
  thd->stmt_depends_on_first_successful_insert_id_in_prev_stmt= 0;
  free_root(thd->mem_root,MYF(MY_KEEP_PREALLOC));
  DBUG_RETURN(thd->is_slave_error);
}

int Query_log_event::do_update_pos(Relay_log_info *rli)
{
  /*
    Note that we will not increment group* positions if we are just
    after a SET ONE_SHOT, because SET ONE_SHOT should not be separated
    from its following updating query.
  */
  if (thd->one_shot_set)
  {
    rli->inc_event_relay_log_pos();
    return 0;
  }
  else
    return Log_event::do_update_pos(rli);
}


Log_event::enum_skip_reason
Query_log_event::do_shall_skip(Relay_log_info *rli)
{
  DBUG_ENTER("Query_log_event::do_shall_skip");
  DBUG_PRINT("debug", ("query: %s; q_len: %d", query, q_len));
  DBUG_ASSERT(query && q_len > 0);

  /*
    An event skipped due to @@skip_replication must not be counted towards the
    number of events to be skipped due to @@sql_slave_skip_counter.
  */
  if (flags & LOG_EVENT_SKIP_REPLICATION_F &&
      opt_replicate_events_marked_for_skip != RPL_SKIP_REPLICATE)
    DBUG_RETURN(Log_event::EVENT_SKIP_IGNORE);

  if (rli->slave_skip_counter > 0)
  {
    if (strcmp("BEGIN", query) == 0)
    {
      thd->variables.option_bits|= OPTION_BEGIN;
      DBUG_RETURN(Log_event::continue_group(rli));
    }

    if (strcmp("COMMIT", query) == 0 || strcmp("ROLLBACK", query) == 0)
    {
      thd->variables.option_bits&= ~OPTION_BEGIN;
      DBUG_RETURN(Log_event::EVENT_SKIP_COUNT);
    }
  }
  DBUG_RETURN(Log_event::do_shall_skip(rli));
}

#endif


/**************************************************************************
	Start_log_event_v3 methods
**************************************************************************/

#ifndef MYSQL_CLIENT
Start_log_event_v3::Start_log_event_v3()
  :Log_event(), created(0), binlog_version(BINLOG_VERSION),
   dont_set_created(0)
{
  memcpy(server_version, ::server_version, ST_SERVER_VER_LEN);
}
#endif

/*
  Start_log_event_v3::pack_info()
*/

#if defined(HAVE_REPLICATION) && !defined(MYSQL_CLIENT)
void Start_log_event_v3::pack_info(THD *thd, Protocol *protocol)
{
  char buf[12 + ST_SERVER_VER_LEN + 14 + 22], *pos;
  pos= strmov(buf, "Server ver: ");
  pos= strmov(pos, server_version);
  pos= strmov(pos, ", Binlog ver: ");
  pos= int10_to_str(binlog_version, pos, 10);
  protocol->store(buf, (uint) (pos-buf), &my_charset_bin);
}
#endif


/*
  Start_log_event_v3::print()
*/

#ifdef MYSQL_CLIENT
void Start_log_event_v3::print(FILE* file, PRINT_EVENT_INFO* print_event_info)
{
  DBUG_ENTER("Start_log_event_v3::print");

  Write_on_release_cache cache(&print_event_info->head_cache, file,
                               Write_on_release_cache::FLUSH_F);

  if (!print_event_info->short_form)
  {
    print_header(&cache, print_event_info, FALSE);
    my_b_printf(&cache, "\tStart: binlog v %d, server v %s created ",
                binlog_version, server_version);
    print_timestamp(&cache);
    if (created)
      my_b_printf(&cache," at startup");
    my_b_printf(&cache, "\n");
    if (flags & LOG_EVENT_BINLOG_IN_USE_F)
      my_b_printf(&cache, "# Warning: this binlog is either in use or was not "
                  "closed properly.\n");
  }
  if (!is_artificial_event() && created)
  {
#ifdef WHEN_WE_HAVE_THE_RESET_CONNECTION_SQL_COMMAND
    /*
      This is for mysqlbinlog: like in replication, we want to delete the stale
      tmp files left by an unclean shutdown of mysqld (temporary tables)
      and rollback unfinished transaction.
      Probably this can be done with RESET CONNECTION (syntax to be defined).
    */
    my_b_printf(&cache,"RESET CONNECTION%s\n", print_event_info->delimiter);
#else
    my_b_printf(&cache,"ROLLBACK%s\n", print_event_info->delimiter);
#endif
  }
  if (temp_buf &&
      print_event_info->base64_output_mode != BASE64_OUTPUT_NEVER &&
      !print_event_info->short_form)
  {
    if (print_event_info->base64_output_mode != BASE64_OUTPUT_DECODE_ROWS)
      my_b_printf(&cache, "BINLOG '\n");
    print_base64(&cache, print_event_info, FALSE);
    print_event_info->printed_fd_event= TRUE;
  }
  DBUG_VOID_RETURN;
}
#endif /* MYSQL_CLIENT */

/*
  Start_log_event_v3::Start_log_event_v3()
*/

Start_log_event_v3::Start_log_event_v3(const char* buf,
                                       const Format_description_log_event
                                       *description_event)
  :Log_event(buf, description_event)
{
  buf+= description_event->common_header_len;
  binlog_version= uint2korr(buf+ST_BINLOG_VER_OFFSET);
  memcpy(server_version, buf+ST_SERVER_VER_OFFSET,
	 ST_SERVER_VER_LEN);
  // prevent overrun if log is corrupted on disk
  server_version[ST_SERVER_VER_LEN-1]= 0;
  created= uint4korr(buf+ST_CREATED_OFFSET);
  dont_set_created= 1;
}


/*
  Start_log_event_v3::write()
*/

#ifndef MYSQL_CLIENT
bool Start_log_event_v3::write(IO_CACHE* file)
{
  char buff[START_V3_HEADER_LEN];
  int2store(buff + ST_BINLOG_VER_OFFSET,binlog_version);
  memcpy(buff + ST_SERVER_VER_OFFSET,server_version,ST_SERVER_VER_LEN);
  if (!dont_set_created)
    created= get_time(); // this sets when and when_sec_part as a side effect
  int4store(buff + ST_CREATED_OFFSET,created);
  return (write_header(file, sizeof(buff)) ||
          wrapper_my_b_safe_write(file, (uchar*) buff, sizeof(buff)) ||
	  write_footer(file));
}
#endif


#if defined(HAVE_REPLICATION) && !defined(MYSQL_CLIENT)

/**
  Start_log_event_v3::do_apply_event() .
  The master started

    IMPLEMENTATION
    - To handle the case where the master died without having time to write
    DROP TEMPORARY TABLE, DO RELEASE_LOCK (prepared statements' deletion is
    TODO), we clean up all temporary tables that we got, if we are sure we
    can (see below).

  @todo
    - Remove all active user locks.
    Guilhem 2003-06: this is true but not urgent: the worst it can cause is
    the use of a bit of memory for a user lock which will not be used
    anymore. If the user lock is later used, the old one will be released. In
    other words, no deadlock problem.
*/

int Start_log_event_v3::do_apply_event(Relay_log_info const *rli)
{
  DBUG_ENTER("Start_log_event_v3::do_apply_event");
  int error= 0;
  switch (binlog_version)
  {
  case 3:
  case 4:
    /*
      This can either be 4.x (then a Start_log_event_v3 is only at master
      startup so we are sure the master has restarted and cleared his temp
      tables; the event always has 'created'>0) or 5.0 (then we have to test
      'created').
    */
    if (created)
    {
      error= close_temporary_tables(thd);
      cleanup_load_tmpdir();
    }
    else
    {
      /*
        Set all temporary tables thread references to the current thread
        as they may point to the "old" SQL slave thread in case of its
        restart.
      */
      TABLE *table;
      for (table= thd->temporary_tables; table; table= table->next)
        table->in_use= thd;
    }
    break;

    /*
       Now the older formats; in that case load_tmpdir is cleaned up by the I/O
       thread.
    */
  case 1:
    if (strncmp(rli->relay_log.description_event_for_exec->server_version,
                "3.23.57",7) >= 0 && created)
    {
      /*
        Can distinguish, based on the value of 'created': this event was
        generated at master startup.
      */
      error= close_temporary_tables(thd);
    }
    /*
      Otherwise, can't distinguish a Start_log_event generated at
      master startup and one generated by master FLUSH LOGS, so cannot
      be sure temp tables have to be dropped. So do nothing.
    */
    break;
  default:
    /* this case is impossible */
    DBUG_RETURN(1);
  }
  DBUG_RETURN(error);
}
#endif /* defined(HAVE_REPLICATION) && !defined(MYSQL_CLIENT) */

/***************************************************************************
       Format_description_log_event methods
****************************************************************************/

/**
  Format_description_log_event 1st ctor.

    Ctor. Can be used to create the event to write to the binary log (when the
    server starts or when FLUSH LOGS), or to create artificial events to parse
    binlogs from MySQL 3.23 or 4.x.
    When in a client, only the 2nd use is possible.

  @param binlog_version         the binlog version for which we want to build
                                an event. Can be 1 (=MySQL 3.23), 3 (=4.0.x
                                x>=2 and 4.1) or 4 (MySQL 5.0). Note that the
                                old 4.0 (binlog version 2) is not supported;
                                it should not be used for replication with
                                5.0.
  @param server_ver             a string containing the server version.
*/

Format_description_log_event::
Format_description_log_event(uint8 binlog_ver, const char* server_ver)
  :Start_log_event_v3(), event_type_permutation(0)
{
  binlog_version= binlog_ver;
  switch (binlog_ver) {
  case 4: /* MySQL 5.0 */
    memcpy(server_version, ::server_version, ST_SERVER_VER_LEN);
    DBUG_EXECUTE_IF("pretend_version_50034_in_binlog",
                    strmov(server_version, "5.0.34"););
    common_header_len= LOG_EVENT_HEADER_LEN;
    number_of_event_types= LOG_EVENT_TYPES;
    /* we'll catch my_malloc() error in is_valid() */
    post_header_len=(uint8*) my_malloc(number_of_event_types*sizeof(uint8)
                                       + BINLOG_CHECKSUM_ALG_DESC_LEN,
                                       MYF(0));
    /*
      This long list of assignments is not beautiful, but I see no way to
      make it nicer, as the right members are #defines, not array members, so
      it's impossible to write a loop.
    */
    if (post_header_len)
    {
#ifndef DBUG_OFF
      // Allows us to sanity-check that all events initialized their
      // events (see the end of this 'if' block).
      memset(post_header_len, 255, number_of_event_types*sizeof(uint8));
#endif

      /* Note: all event types must explicitly fill in their lengths here. */
      post_header_len[START_EVENT_V3-1]= START_V3_HEADER_LEN;
      post_header_len[QUERY_EVENT-1]= QUERY_HEADER_LEN;
      post_header_len[STOP_EVENT-1]= STOP_HEADER_LEN;
      post_header_len[ROTATE_EVENT-1]= ROTATE_HEADER_LEN;
      post_header_len[INTVAR_EVENT-1]= INTVAR_HEADER_LEN;
      post_header_len[LOAD_EVENT-1]= LOAD_HEADER_LEN;
      post_header_len[SLAVE_EVENT-1]= SLAVE_HEADER_LEN;
      post_header_len[CREATE_FILE_EVENT-1]= CREATE_FILE_HEADER_LEN;
      post_header_len[APPEND_BLOCK_EVENT-1]= APPEND_BLOCK_HEADER_LEN;
      post_header_len[EXEC_LOAD_EVENT-1]= EXEC_LOAD_HEADER_LEN;
      post_header_len[DELETE_FILE_EVENT-1]= DELETE_FILE_HEADER_LEN;
      post_header_len[NEW_LOAD_EVENT-1]= NEW_LOAD_HEADER_LEN;
      post_header_len[RAND_EVENT-1]= RAND_HEADER_LEN;
      post_header_len[USER_VAR_EVENT-1]= USER_VAR_HEADER_LEN;
      post_header_len[FORMAT_DESCRIPTION_EVENT-1]= FORMAT_DESCRIPTION_HEADER_LEN;
      post_header_len[XID_EVENT-1]= XID_HEADER_LEN;
      post_header_len[BEGIN_LOAD_QUERY_EVENT-1]= BEGIN_LOAD_QUERY_HEADER_LEN;
      post_header_len[EXECUTE_LOAD_QUERY_EVENT-1]= EXECUTE_LOAD_QUERY_HEADER_LEN;
      /*
        The PRE_GA events are never be written to any binlog, but
        their lengths are included in Format_description_log_event.
        Hence, we need to be assign some value here, to avoid reading
        uninitialized memory when the array is written to disk.
      */
      post_header_len[PRE_GA_WRITE_ROWS_EVENT-1] = 0;
      post_header_len[PRE_GA_UPDATE_ROWS_EVENT-1] = 0;
      post_header_len[PRE_GA_DELETE_ROWS_EVENT-1] = 0;

      post_header_len[TABLE_MAP_EVENT-1]=    TABLE_MAP_HEADER_LEN;
      post_header_len[WRITE_ROWS_EVENT-1]=   ROWS_HEADER_LEN;
      post_header_len[UPDATE_ROWS_EVENT-1]=  ROWS_HEADER_LEN;
      post_header_len[DELETE_ROWS_EVENT-1]=  ROWS_HEADER_LEN;
      /*
        We here have the possibility to simulate a master of before we changed
        the table map id to be stored in 6 bytes: when it was stored in 4
        bytes (=> post_header_len was 6). This is used to test backward
        compatibility.
        This code can be removed after a few months (today is Dec 21st 2005),
        when we know that the 4-byte masters are not deployed anymore (check
        with Tomas Ulin first!), and the accompanying test (rpl_row_4_bytes)
        too.
      */
      DBUG_EXECUTE_IF("old_row_based_repl_4_byte_map_id_master",
                      post_header_len[TABLE_MAP_EVENT-1]=
                      post_header_len[WRITE_ROWS_EVENT-1]=
                      post_header_len[UPDATE_ROWS_EVENT-1]=
                      post_header_len[DELETE_ROWS_EVENT-1]= 6;);
      post_header_len[INCIDENT_EVENT-1]= INCIDENT_HEADER_LEN;
      post_header_len[HEARTBEAT_LOG_EVENT-1]= 0;

      // Set header length of the reserved events to 0
      memset(post_header_len + MYSQL_EVENTS_END - 1, 0,
             (MARIA_EVENTS_BEGIN - MYSQL_EVENTS_END)*sizeof(uint8));

      // Set header lengths of Maria events
      post_header_len[ANNOTATE_ROWS_EVENT-1]= ANNOTATE_ROWS_HEADER_LEN;

      // Sanity-check that all post header lengths are initialized.
      int i;
      for (i=0; i<number_of_event_types; i++)
        DBUG_ASSERT(post_header_len[i] != 255);
    }
    break;

  case 1: /* 3.23 */
  case 3: /* 4.0.x x>=2 */
    /*
      We build an artificial (i.e. not sent by the master) event, which
      describes what those old master versions send.
    */
    if (binlog_ver==1)
      strmov(server_version, server_ver ? server_ver : "3.23");
    else
      strmov(server_version, server_ver ? server_ver : "4.0");
    common_header_len= binlog_ver==1 ? OLD_HEADER_LEN :
      LOG_EVENT_MINIMAL_HEADER_LEN;
    /*
      The first new event in binlog version 4 is Format_desc. So any event type
      after that does not exist in older versions. We use the events known by
      version 3, even if version 1 had only a subset of them (this is not a
      problem: it uses a few bytes for nothing but unifies code; it does not
      make the slave detect less corruptions).
    */
    number_of_event_types= FORMAT_DESCRIPTION_EVENT - 1;
    post_header_len=(uint8*) my_malloc(number_of_event_types*sizeof(uint8),
                                       MYF(0));
    if (post_header_len)
    {
      post_header_len[START_EVENT_V3-1]= START_V3_HEADER_LEN;
      post_header_len[QUERY_EVENT-1]= QUERY_HEADER_MINIMAL_LEN;
      post_header_len[STOP_EVENT-1]= 0;
      post_header_len[ROTATE_EVENT-1]= (binlog_ver==1) ? 0 : ROTATE_HEADER_LEN;
      post_header_len[INTVAR_EVENT-1]= 0;
      post_header_len[LOAD_EVENT-1]= LOAD_HEADER_LEN;
      post_header_len[SLAVE_EVENT-1]= 0;
      post_header_len[CREATE_FILE_EVENT-1]= CREATE_FILE_HEADER_LEN;
      post_header_len[APPEND_BLOCK_EVENT-1]= APPEND_BLOCK_HEADER_LEN;
      post_header_len[EXEC_LOAD_EVENT-1]= EXEC_LOAD_HEADER_LEN;
      post_header_len[DELETE_FILE_EVENT-1]= DELETE_FILE_HEADER_LEN;
      post_header_len[NEW_LOAD_EVENT-1]= post_header_len[LOAD_EVENT-1];
      post_header_len[RAND_EVENT-1]= 0;
      post_header_len[USER_VAR_EVENT-1]= 0;
    }
    break;
  default: /* Includes binlog version 2 i.e. 4.0.x x<=1 */
    post_header_len= 0; /* will make is_valid() fail */
    break;
  }
  calc_server_version_split();
  checksum_alg= (uint8) BINLOG_CHECKSUM_ALG_UNDEF;
}


/**
  The problem with this constructor is that the fixed header may have a
  length different from this version, but we don't know this length as we
  have not read the Format_description_log_event which says it, yet. This
  length is in the post-header of the event, but we don't know where the
  post-header starts.

  So this type of event HAS to:
  - either have the header's length at the beginning (in the header, at a
  fixed position which will never be changed), not in the post-header. That
  would make the header be "shifted" compared to other events.
  - or have a header of size LOG_EVENT_MINIMAL_HEADER_LEN (19), in all future
  versions, so that we know for sure.

  I (Guilhem) chose the 2nd solution. Rotate has the same constraint (because
  it is sent before Format_description_log_event).
*/

Format_description_log_event::
Format_description_log_event(const char* buf,
                             uint event_len,
                             const
                             Format_description_log_event*
                             description_event)
  :Start_log_event_v3(buf, description_event), event_type_permutation(0)
{
  DBUG_ENTER("Format_description_log_event::Format_description_log_event(char*,...)");
  buf+= LOG_EVENT_MINIMAL_HEADER_LEN;
  if ((common_header_len=buf[ST_COMMON_HEADER_LEN_OFFSET]) < OLD_HEADER_LEN)
    DBUG_VOID_RETURN; /* sanity check */
  number_of_event_types=
    event_len - (LOG_EVENT_MINIMAL_HEADER_LEN + ST_COMMON_HEADER_LEN_OFFSET + 1);
  DBUG_PRINT("info", ("common_header_len=%d number_of_event_types=%d",
                      common_header_len, number_of_event_types));
  /* If alloc fails, we'll detect it in is_valid() */

  post_header_len= (uint8*) my_memdup((uchar*)buf+ST_COMMON_HEADER_LEN_OFFSET+1,
                                      number_of_event_types*
                                      sizeof(*post_header_len),
                                      MYF(0));
  calc_server_version_split();
  if (!is_version_before_checksum(&server_version_split))
  {
    /* the last bytes are the checksum alg desc and value (or value's room) */
    number_of_event_types -= BINLOG_CHECKSUM_ALG_DESC_LEN;
    checksum_alg= post_header_len[number_of_event_types];
  }
  else
  {
    checksum_alg= (uint8) BINLOG_CHECKSUM_ALG_UNDEF;
  }

  /*
    In some previous versions, the events were given other event type
    id numbers than in the present version. When replicating from such
    a version, we therefore set up an array that maps those id numbers
    to the id numbers of the present server.

    If post_header_len is null, it means malloc failed, and is_valid
    will fail, so there is no need to do anything.

    The trees in which events have wrong id's are:

    mysql-5.1-wl1012.old mysql-5.1-wl2325-5.0-drop6p13-alpha
    mysql-5.1-wl2325-5.0-drop6 mysql-5.1-wl2325-5.0
    mysql-5.1-wl2325-no-dd

    (this was found by grepping for two lines in sequence where the
    first matches "FORMAT_DESCRIPTION_EVENT," and the second matches
    "TABLE_MAP_EVENT," in log_event.h in all trees)

    In these trees, the following server_versions existed since
    TABLE_MAP_EVENT was introduced:

    5.1.1-a_drop5p3   5.1.1-a_drop5p4        5.1.1-alpha
    5.1.2-a_drop5p10  5.1.2-a_drop5p11       5.1.2-a_drop5p12
    5.1.2-a_drop5p13  5.1.2-a_drop5p14       5.1.2-a_drop5p15
    5.1.2-a_drop5p16  5.1.2-a_drop5p16b      5.1.2-a_drop5p16c
    5.1.2-a_drop5p17  5.1.2-a_drop5p4        5.1.2-a_drop5p5
    5.1.2-a_drop5p6   5.1.2-a_drop5p7        5.1.2-a_drop5p8
    5.1.2-a_drop5p9   5.1.3-a_drop5p17       5.1.3-a_drop5p17b
    5.1.3-a_drop5p17c 5.1.4-a_drop5p18       5.1.4-a_drop5p19
    5.1.4-a_drop5p20  5.1.4-a_drop6p0        5.1.4-a_drop6p1
    5.1.4-a_drop6p2   5.1.5-a_drop5p20       5.2.0-a_drop6p3
    5.2.0-a_drop6p4   5.2.0-a_drop6p5        5.2.0-a_drop6p6
    5.2.1-a_drop6p10  5.2.1-a_drop6p11       5.2.1-a_drop6p12
    5.2.1-a_drop6p6   5.2.1-a_drop6p7        5.2.1-a_drop6p8
    5.2.2-a_drop6p13  5.2.2-a_drop6p13-alpha 5.2.2-a_drop6p13b
    5.2.2-a_drop6p13c

    (this was found by grepping for "mysql," in all historical
    versions of configure.in in the trees listed above).

    There are 5.1.1-alpha versions that use the new event id's, so we
    do not test that version string.  So replication from 5.1.1-alpha
    with the other event id's to a new version does not work.
    Moreover, we can safely ignore the part after drop[56].  This
    allows us to simplify the big list above to the following regexes:

    5\.1\.[1-5]-a_drop5.*
    5\.1\.4-a_drop6.*
    5\.2\.[0-2]-a_drop6.*

    This is what we test for in the 'if' below.
  */
  if (post_header_len &&
      server_version[0] == '5' && server_version[1] == '.' &&
      server_version[3] == '.' &&
      strncmp(server_version + 5, "-a_drop", 7) == 0 &&
      ((server_version[2] == '1' &&
        server_version[4] >= '1' && server_version[4] <= '5' &&
        server_version[12] == '5') ||
       (server_version[2] == '1' &&
        server_version[4] == '4' &&
        server_version[12] == '6') ||
       (server_version[2] == '2' &&
        server_version[4] >= '0' && server_version[4] <= '2' &&
        server_version[12] == '6')))
  {
    if (number_of_event_types != 22)
    {
      DBUG_PRINT("info", (" number_of_event_types=%d",
                          number_of_event_types));
      /* this makes is_valid() return false. */
      my_free(post_header_len);
      post_header_len= NULL;
      DBUG_VOID_RETURN;
    }
    static const uint8 perm[23]=
      {
        UNKNOWN_EVENT, START_EVENT_V3, QUERY_EVENT, STOP_EVENT, ROTATE_EVENT,
        INTVAR_EVENT, LOAD_EVENT, SLAVE_EVENT, CREATE_FILE_EVENT,
        APPEND_BLOCK_EVENT, EXEC_LOAD_EVENT, DELETE_FILE_EVENT,
        NEW_LOAD_EVENT,
        RAND_EVENT, USER_VAR_EVENT,
        FORMAT_DESCRIPTION_EVENT,
        TABLE_MAP_EVENT,
        PRE_GA_WRITE_ROWS_EVENT,
        PRE_GA_UPDATE_ROWS_EVENT,
        PRE_GA_DELETE_ROWS_EVENT,
        XID_EVENT,
        BEGIN_LOAD_QUERY_EVENT,
        EXECUTE_LOAD_QUERY_EVENT,
      };
    event_type_permutation= perm;
    /*
      Since we use (permuted) event id's to index the post_header_len
      array, we need to permute the post_header_len array too.
    */
    uint8 post_header_len_temp[23];
    for (int i= 1; i < 23; i++)
      post_header_len_temp[perm[i] - 1]= post_header_len[i - 1];
    for (int i= 0; i < 22; i++)
      post_header_len[i] = post_header_len_temp[i];
  }
  DBUG_VOID_RETURN;
}

#ifndef MYSQL_CLIENT
bool Format_description_log_event::write(IO_CACHE* file)
{
  bool ret;
  bool no_checksum;
  /*
    We don't call Start_log_event_v3::write() because this would make 2
    my_b_safe_write().
  */
  uchar buff[FORMAT_DESCRIPTION_HEADER_LEN + BINLOG_CHECKSUM_ALG_DESC_LEN];
  size_t rec_size= sizeof(buff);
  int2store(buff + ST_BINLOG_VER_OFFSET,binlog_version);
  memcpy((char*) buff + ST_SERVER_VER_OFFSET,server_version,ST_SERVER_VER_LEN);
  if (!dont_set_created)
    created= get_time();
  int4store(buff + ST_CREATED_OFFSET,created);
  buff[ST_COMMON_HEADER_LEN_OFFSET]= LOG_EVENT_HEADER_LEN;
  memcpy((char*) buff+ST_COMMON_HEADER_LEN_OFFSET + 1, (uchar*) post_header_len,
         LOG_EVENT_TYPES);
  /*
    if checksum is requested
    record the checksum-algorithm descriptor next to
    post_header_len vector which will be followed by the checksum value.
    Master is supposed to trigger checksum computing by binlog_checksum_options,
    slave does it via marking the event according to
    FD_queue checksum_alg value.
  */
  compile_time_assert(sizeof(BINLOG_CHECKSUM_ALG_DESC_LEN == 1));
#ifndef DBUG_OFF
  data_written= 0; // to prepare for need_checksum assert
#endif
  buff[FORMAT_DESCRIPTION_HEADER_LEN]= need_checksum() ?
    checksum_alg : (uint8) BINLOG_CHECKSUM_ALG_OFF;
  /* 
     FD of checksum-aware server is always checksum-equipped, (V) is in,
     regardless of @@global.binlog_checksum policy.
     Thereby a combination of (A) == 0, (V) != 0 means
     it's the checksum-aware server's FD event that heads checksum-free binlog
     file. 
     Here 0 stands for checksumming OFF to evaluate (V) as 0 is that case.
     A combination of (A) != 0, (V) != 0 denotes FD of the checksum-aware server
     heading the checksummed binlog.
     (A), (V) presence in FD of the checksum-aware server makes the event
     1 + 4 bytes bigger comparing to the former FD.
  */

  if ((no_checksum= (checksum_alg == BINLOG_CHECKSUM_ALG_OFF)))
  {
    checksum_alg= BINLOG_CHECKSUM_ALG_CRC32;  // Forcing (V) room to fill anyway
  }
  ret= (write_header(file, rec_size) ||
        wrapper_my_b_safe_write(file, buff, rec_size) ||
        write_footer(file));
  if (no_checksum)
    checksum_alg= BINLOG_CHECKSUM_ALG_OFF;
  return ret;
}
#endif

#if defined(HAVE_REPLICATION) && !defined(MYSQL_CLIENT)
int Format_description_log_event::do_apply_event(Relay_log_info const *rli)
{
  int ret= 0;
  DBUG_ENTER("Format_description_log_event::do_apply_event");

  /*
    As a transaction NEVER spans on 2 or more binlogs:
    if we have an active transaction at this point, the master died
    while writing the transaction to the binary log, i.e. while
    flushing the binlog cache to the binlog. XA guarantees that master has
    rolled back. So we roll back.
    Note: this event could be sent by the master to inform us of the
    format of its binlog; in other words maybe it is not at its
    original place when it comes to us; we'll know this by checking
    log_pos ("artificial" events have log_pos == 0).
  */
  if (!is_artificial_event() && created && thd->transaction.all.ha_list)
  {
    /* This is not an error (XA is safe), just an information */
    rli->report(INFORMATION_LEVEL, 0,
                "Rolling back unfinished transaction (no COMMIT "
                "or ROLLBACK in relay log). A probable cause is that "
                "the master died while writing the transaction to "
                "its binary log, thus rolled back too."); 
    const_cast<Relay_log_info*>(rli)->cleanup_context(thd, 1);
  }

  /*
    If this event comes from ourselves, there is no cleaning task to
    perform, we don't call Start_log_event_v3::do_apply_event()
    (this was just to update the log's description event).
  */
  if (server_id != (uint32) ::server_id)
  {
    /*
      If the event was not requested by the slave i.e. the master sent
      it while the slave asked for a position >4, the event will make
      rli->group_master_log_pos advance. Say that the slave asked for
      position 1000, and the Format_desc event's end is 96. Then in
      the beginning of replication rli->group_master_log_pos will be
      0, then 96, then jump to first really asked event (which is
      >96). So this is ok.
    */
    ret= Start_log_event_v3::do_apply_event(rli);
  }

  if (!ret)
  {
    /* Save the information describing this binlog */
    delete rli->relay_log.description_event_for_exec;
    const_cast<Relay_log_info *>(rli)->relay_log.description_event_for_exec= this;
  }

  DBUG_RETURN(ret);
}

int Format_description_log_event::do_update_pos(Relay_log_info *rli)
{
  if (server_id == (uint32) ::server_id)
  {
    /*
      We only increase the relay log position if we are skipping
      events and do not touch any group_* variables, nor flush the
      relay log info.  If there is a crash, we will have to re-skip
      the events again, but that is a minor issue.

      If we do not skip stepping the group log position (and the
      server id was changed when restarting the server), it might well
      be that we start executing at a position that is invalid, e.g.,
      at a Rows_log_event or a Query_log_event preceeded by a
      Intvar_log_event instead of starting at a Table_map_log_event or
      the Intvar_log_event respectively.
     */
    rli->inc_event_relay_log_pos();
    return 0;
  }
  else
  {
    return Log_event::do_update_pos(rli);
  }
}

Log_event::enum_skip_reason
Format_description_log_event::do_shall_skip(Relay_log_info *rli)
{
  return Log_event::EVENT_SKIP_NOT;
}

#endif

static inline void
do_server_version_split(char* version,
                        Format_description_log_event::master_version_split *split_versions)
{
  char *p= version, *r;
  ulong number;
  for (uint i= 0; i<=2; i++)
  {
    number= strtoul(p, &r, 10);
    /*
      It is an invalid version if any version number greater than 255 or
      first number is not followed by '.'.
    */
    if (number < 256 && (*r == '.' || i != 0))
      split_versions->ver[i]= (uchar) number;
    else
    {
      split_versions->ver[0]= 0;
      split_versions->ver[1]= 0;
      split_versions->ver[2]= 0;
      break;
    }

    p= r;
    if (*r == '.')
      p++; // skip the dot
  }
  if (strstr(p, "MariaDB") != 0 || strstr(p, "-maria-") != 0)
    split_versions->kind=
      Format_description_log_event::master_version_split::KIND_MARIADB;
  else
    split_versions->kind=
      Format_description_log_event::master_version_split::KIND_MYSQL;
}


/**
   Splits the event's 'server_version' string into three numeric pieces stored
   into 'server_version_split':
   X.Y.Zabc (X,Y,Z numbers, a not a digit) -> {X,Y,Z}
   X.Yabc -> {X,Y,0}
   'server_version_split' is then used for lookups to find if the server which
   created this event has some known bug.
*/
void Format_description_log_event::calc_server_version_split()
{
  do_server_version_split(server_version, &server_version_split);

  DBUG_PRINT("info",("Format_description_log_event::server_version_split:"
                     " '%s' %d %d %d", server_version,
                     server_version_split.ver[0],
                     server_version_split.ver[1], server_version_split.ver[2]));
}

static inline ulong
version_product(const Format_description_log_event::master_version_split* version_split)
{
  return ((version_split->ver[0] * 256 + version_split->ver[1]) * 256
          + version_split->ver[2]);
}

/**
   @return TRUE is the event's version is earlier than one that introduced
   the replication event checksum. FALSE otherwise.
*/
bool
Format_description_log_event::is_version_before_checksum(const master_version_split
                                                         *version_split)
{
  return version_product(version_split) <
    (version_split->kind == master_version_split::KIND_MARIADB ?
     checksum_version_product_mariadb : checksum_version_product_mysql);
}

/**
   @param buf buffer holding serialized FD event
   @param len netto (possible checksum is stripped off) length of the event buf
   
   @return  the version-safe checksum alg descriptor where zero
            designates no checksum, 255 - the orginator is
            checksum-unaware (effectively no checksum) and the actuall
            [1-254] range alg descriptor.
*/
uint8 get_checksum_alg(const char* buf, ulong len)
{
  uint8 ret;
  char version[ST_SERVER_VER_LEN];
  Format_description_log_event::master_version_split version_split;

  DBUG_ENTER("get_checksum_alg");
  DBUG_ASSERT(buf[EVENT_TYPE_OFFSET] == FORMAT_DESCRIPTION_EVENT);

  memcpy(version, buf +
         buf[LOG_EVENT_MINIMAL_HEADER_LEN + ST_COMMON_HEADER_LEN_OFFSET]
         + ST_SERVER_VER_OFFSET, ST_SERVER_VER_LEN);
  version[ST_SERVER_VER_LEN - 1]= 0;
  
  do_server_version_split(version, &version_split);
  ret= Format_description_log_event::is_version_before_checksum(&version_split) ?
    (uint8) BINLOG_CHECKSUM_ALG_UNDEF :
    * (uint8*) (buf + len - BINLOG_CHECKSUM_LEN - BINLOG_CHECKSUM_ALG_DESC_LEN);
  DBUG_ASSERT(ret == BINLOG_CHECKSUM_ALG_OFF ||
              ret == BINLOG_CHECKSUM_ALG_UNDEF ||
              ret == BINLOG_CHECKSUM_ALG_CRC32);
  DBUG_RETURN(ret);
}
  

  /**************************************************************************
        Load_log_event methods
   General note about Load_log_event: the binlogging of LOAD DATA INFILE is
   going to be changed in 5.0 (or maybe in 5.1; not decided yet).
   However, the 5.0 slave could still have to read such events (from a 4.x
   master), convert them (which just means maybe expand the header, when 5.0
   servers have a UID in events) (remember that whatever is after the header
   will be like in 4.x, as this event's format is not modified in 5.0 as we
   will use new types of events to log the new LOAD DATA INFILE features).
   To be able to read/convert, we just need to not assume that the common
   header is of length LOG_EVENT_HEADER_LEN (we must use the description
   event).
   Note that I (Guilhem) manually tested replication of a big LOAD DATA INFILE
   between 3.23 and 5.0, and between 4.0 and 5.0, and it works fine (and the
   positions displayed in SHOW SLAVE STATUS then are fine too).
  **************************************************************************/

/*
  Load_log_event::pack_info()
*/

#if defined(HAVE_REPLICATION) && !defined(MYSQL_CLIENT)
void Load_log_event::print_query(THD *thd, bool need_db, const char *cs,
                                 String *buf, my_off_t *fn_start,
                                 my_off_t *fn_end, const char *qualify_db)
{
  if (need_db && db && db_len)
  {
    buf->append(STRING_WITH_LEN("use "));
    append_identifier(thd, buf, db, db_len);
    buf->append(STRING_WITH_LEN("; "));
  }

  buf->append(STRING_WITH_LEN("LOAD DATA "));

  if (is_concurrent)
    buf->append(STRING_WITH_LEN("CONCURRENT "));

  if (fn_start)
    *fn_start= buf->length();

  if (check_fname_outside_temp_buf())
    buf->append(STRING_WITH_LEN("LOCAL "));
  buf->append(STRING_WITH_LEN("INFILE '"));
  buf->append_for_single_quote(fname, fname_len);
  buf->append(STRING_WITH_LEN("' "));

  if (sql_ex.opt_flags & REPLACE_FLAG)
    buf->append(STRING_WITH_LEN("REPLACE "));
  else if (sql_ex.opt_flags & IGNORE_FLAG)
    buf->append(STRING_WITH_LEN("IGNORE "));

  buf->append(STRING_WITH_LEN("INTO"));

  if (fn_end)
    *fn_end= buf->length();

  buf->append(STRING_WITH_LEN(" TABLE "));
  if (qualify_db)
  {
    append_identifier(thd, buf, qualify_db, strlen(qualify_db));
    buf->append(STRING_WITH_LEN("."));
  }
  append_identifier(thd, buf, table_name, table_name_len);

  if (cs != NULL)
  {
    buf->append(STRING_WITH_LEN(" CHARACTER SET "));
    buf->append(cs, strlen(cs));
  }

  /* We have to create all optional fields as the default is not empty */
  buf->append(STRING_WITH_LEN(" FIELDS TERMINATED BY "));
  pretty_print_str(buf, sql_ex.field_term, sql_ex.field_term_len);
  if (sql_ex.opt_flags & OPT_ENCLOSED_FLAG)
    buf->append(STRING_WITH_LEN(" OPTIONALLY "));
  buf->append(STRING_WITH_LEN(" ENCLOSED BY "));
  pretty_print_str(buf, sql_ex.enclosed, sql_ex.enclosed_len);

  buf->append(STRING_WITH_LEN(" ESCAPED BY "));
  pretty_print_str(buf, sql_ex.escaped, sql_ex.escaped_len);

  buf->append(STRING_WITH_LEN(" LINES TERMINATED BY "));
  pretty_print_str(buf, sql_ex.line_term, sql_ex.line_term_len);
  if (sql_ex.line_start_len)
  {
    buf->append(STRING_WITH_LEN(" STARTING BY "));
    pretty_print_str(buf, sql_ex.line_start, sql_ex.line_start_len);
  }

  if ((long) skip_lines > 0)
  {
    buf->append(STRING_WITH_LEN(" IGNORE "));
    buf->append_ulonglong(skip_lines);
    buf->append(STRING_WITH_LEN(" LINES "));
  }

  if (num_fields)
  {
    uint i;
    const char *field= fields;
    buf->append(STRING_WITH_LEN(" ("));
    for (i = 0; i < num_fields; i++)
    {
      if (i)
      {
        /*
          Yes, the space and comma is reversed here. But this is mostly dead
          code, at most used when reading really old binlogs from old servers,
          so better just leave it as is...
        */
        buf->append(STRING_WITH_LEN(" ,"));
      }
      append_identifier(thd, buf, field, field_lens[i]);
      field+= field_lens[i]  + 1;
    }
    buf->append(STRING_WITH_LEN(")"));
  }
}


void Load_log_event::pack_info(THD *thd, Protocol *protocol)
{
  char query_buffer[1024];
  String query_str(query_buffer, sizeof(query_buffer), system_charset_info);

  query_str.length(0);
  print_query(thd, TRUE, NULL, &query_str, 0, 0, NULL);
  protocol->store(query_str.ptr(), query_str.length(), &my_charset_bin);
}
#endif /* defined(HAVE_REPLICATION) && !defined(MYSQL_CLIENT) */


#ifndef MYSQL_CLIENT

/*
  Load_log_event::write_data_header()
*/

bool Load_log_event::write_data_header(IO_CACHE* file)
{
  char buf[LOAD_HEADER_LEN];
  int4store(buf + L_THREAD_ID_OFFSET, slave_proxy_id);
  int4store(buf + L_EXEC_TIME_OFFSET, exec_time);
  int4store(buf + L_SKIP_LINES_OFFSET, skip_lines);
  buf[L_TBL_LEN_OFFSET] = (char)table_name_len;
  buf[L_DB_LEN_OFFSET] = (char)db_len;
  int4store(buf + L_NUM_FIELDS_OFFSET, num_fields);
  return my_b_safe_write(file, (uchar*)buf, LOAD_HEADER_LEN) != 0;
}


/*
  Load_log_event::write_data_body()
*/

bool Load_log_event::write_data_body(IO_CACHE* file)
{
  if (sql_ex.write_data(file))
    return 1;
  if (num_fields && fields && field_lens)
  {
    if (my_b_safe_write(file, (uchar*)field_lens, num_fields) ||
	my_b_safe_write(file, (uchar*)fields, field_block_len))
      return 1;
  }
  return (my_b_safe_write(file, (uchar*)table_name, table_name_len + 1) ||
	  my_b_safe_write(file, (uchar*)db, db_len + 1) ||
	  my_b_safe_write(file, (uchar*)fname, fname_len));
}


/*
  Load_log_event::Load_log_event()
*/

Load_log_event::Load_log_event(THD *thd_arg, sql_exchange *ex,
			       const char *db_arg, const char *table_name_arg,
			       List<Item> &fields_arg,
                               bool is_concurrent_arg,
			       enum enum_duplicates handle_dup,
			       bool ignore, bool using_trans)
  :Log_event(thd_arg,
             thd_arg->thread_specific_used ? LOG_EVENT_THREAD_SPECIFIC_F : 0,
             using_trans),
   thread_id(thd_arg->thread_id),
   slave_proxy_id(thd_arg->variables.pseudo_thread_id),
   num_fields(0),fields(0),
   field_lens(0),field_block_len(0),
   table_name(table_name_arg ? table_name_arg : ""),
   db(db_arg), fname(ex->file_name), local_fname(FALSE),
   is_concurrent(is_concurrent_arg)
{
  time_t end_time;
  time(&end_time);
  exec_time = (ulong) (end_time  - thd_arg->start_time);
  /* db can never be a zero pointer in 4.0 */
  db_len = (uint32) strlen(db);
  table_name_len = (uint32) strlen(table_name);
  fname_len = (fname) ? (uint) strlen(fname) : 0;
  sql_ex.field_term = (char*) ex->field_term->ptr();
  sql_ex.field_term_len = (uint8) ex->field_term->length();
  sql_ex.enclosed = (char*) ex->enclosed->ptr();
  sql_ex.enclosed_len = (uint8) ex->enclosed->length();
  sql_ex.line_term = (char*) ex->line_term->ptr();
  sql_ex.line_term_len = (uint8) ex->line_term->length();
  sql_ex.line_start = (char*) ex->line_start->ptr();
  sql_ex.line_start_len = (uint8) ex->line_start->length();
  sql_ex.escaped = (char*) ex->escaped->ptr();
  sql_ex.escaped_len = (uint8) ex->escaped->length();
  sql_ex.opt_flags = 0;
  sql_ex.cached_new_format = -1;
    
  if (ex->dumpfile)
    sql_ex.opt_flags|= DUMPFILE_FLAG;
  if (ex->opt_enclosed)
    sql_ex.opt_flags|= OPT_ENCLOSED_FLAG;

  sql_ex.empty_flags= 0;

  switch (handle_dup) {
  case DUP_REPLACE:
    sql_ex.opt_flags|= REPLACE_FLAG;
    break;
  case DUP_UPDATE:				// Impossible here
  case DUP_ERROR:
    break;	
  }
  if (ignore)
    sql_ex.opt_flags|= IGNORE_FLAG;

  if (!ex->field_term->length())
    sql_ex.empty_flags |= FIELD_TERM_EMPTY;
  if (!ex->enclosed->length())
    sql_ex.empty_flags |= ENCLOSED_EMPTY;
  if (!ex->line_term->length())
    sql_ex.empty_flags |= LINE_TERM_EMPTY;
  if (!ex->line_start->length())
    sql_ex.empty_flags |= LINE_START_EMPTY;
  if (!ex->escaped->length())
    sql_ex.empty_flags |= ESCAPED_EMPTY;
    
  skip_lines = ex->skip_lines;

  List_iterator<Item> li(fields_arg);
  field_lens_buf.length(0);
  fields_buf.length(0);
  Item* item;
  while ((item = li++))
  {
    num_fields++;
    uchar len = (uchar) strlen(item->name);
    field_block_len += len + 1;
    fields_buf.append(item->name, len + 1);
    field_lens_buf.append((char*)&len, 1);
  }

  field_lens = (const uchar*)field_lens_buf.ptr();
  fields = fields_buf.ptr();
}
#endif /* !MYSQL_CLIENT */


/**
  @note
    The caller must do buf[event_len] = 0 before he starts using the
    constructed event.
*/
Load_log_event::Load_log_event(const char *buf, uint event_len,
                               const Format_description_log_event *description_event)
  :Log_event(buf, description_event), num_fields(0), fields(0),
   field_lens(0),field_block_len(0),
   table_name(0), db(0), fname(0), local_fname(FALSE),
   /*
     Load_log_event which comes from the binary log does not contain
     information about the type of insert which was used on the master.
     Assume that it was an ordinary, non-concurrent LOAD DATA.
    */
   is_concurrent(FALSE)
{
  DBUG_ENTER("Load_log_event");
  /*
    I (Guilhem) manually tested replication of LOAD DATA INFILE for 3.23->5.0,
    4.0->5.0 and 5.0->5.0 and it works.
  */
  if (event_len)
    copy_log_event(buf, event_len,
                   (((uchar)buf[EVENT_TYPE_OFFSET] == LOAD_EVENT) ?
                   LOAD_HEADER_LEN + 
                    description_event->common_header_len :
                    LOAD_HEADER_LEN + LOG_EVENT_HEADER_LEN),
                   description_event);
  /* otherwise it's a derived class, will call copy_log_event() itself */
  DBUG_VOID_RETURN;
}


/*
  Load_log_event::copy_log_event()
*/

int Load_log_event::copy_log_event(const char *buf, ulong event_len,
                                   int body_offset,
                                   const Format_description_log_event *description_event)
{
  DBUG_ENTER("Load_log_event::copy_log_event");
  uint data_len;
  char* buf_end = (char*)buf + event_len;
  /* this is the beginning of the post-header */
  const char* data_head = buf + description_event->common_header_len;
  slave_proxy_id= thread_id= uint4korr(data_head + L_THREAD_ID_OFFSET);
  exec_time = uint4korr(data_head + L_EXEC_TIME_OFFSET);
  skip_lines = uint4korr(data_head + L_SKIP_LINES_OFFSET);
  table_name_len = (uint)data_head[L_TBL_LEN_OFFSET];
  db_len = (uint)data_head[L_DB_LEN_OFFSET];
  num_fields = uint4korr(data_head + L_NUM_FIELDS_OFFSET);
	  
  if ((int) event_len < body_offset)
    DBUG_RETURN(1);
  /*
    Sql_ex.init() on success returns the pointer to the first byte after
    the sql_ex structure, which is the start of field lengths array.
  */
  if (!(field_lens= (uchar*)sql_ex.init((char*)buf + body_offset,
                                        buf_end,
                                        (uchar)buf[EVENT_TYPE_OFFSET] != LOAD_EVENT)))
    DBUG_RETURN(1);
  
  data_len = event_len - body_offset;
  if (num_fields > data_len) // simple sanity check against corruption
    DBUG_RETURN(1);
  for (uint i = 0; i < num_fields; i++)
    field_block_len += (uint)field_lens[i] + 1;

  fields = (char*)field_lens + num_fields;
  table_name  = fields + field_block_len;
  db = table_name + table_name_len + 1;
  fname = db + db_len + 1;
  fname_len = (uint) strlen(fname);
  // null termination is accomplished by the caller doing buf[event_len]=0

  DBUG_RETURN(0);
}


/*
  Load_log_event::print()
*/

#ifdef MYSQL_CLIENT
void Load_log_event::print(FILE* file, PRINT_EVENT_INFO* print_event_info)
{
  print(file, print_event_info, 0);
}


void Load_log_event::print(FILE* file_arg, PRINT_EVENT_INFO* print_event_info,
			   bool commented)
{
  Write_on_release_cache cache(&print_event_info->head_cache, file_arg);

  DBUG_ENTER("Load_log_event::print");
  if (!print_event_info->short_form)
  {
    print_header(&cache, print_event_info, FALSE);
    my_b_printf(&cache, "\tQuery\tthread_id=%ld\texec_time=%ld\n",
                thread_id, exec_time);
  }

  bool different_db= 1;
  if (db)
  {
    /*
      If the database is different from the one of the previous statement, we
      need to print the "use" command, and we update the last_db.
      But if commented, the "use" is going to be commented so we should not
      update the last_db.
    */
    if ((different_db= memcmp(print_event_info->db, db, db_len + 1)) &&
        !commented)
      memcpy(print_event_info->db, db, db_len + 1);
  }
  
  if (db && db[0] && different_db)
    my_b_printf(&cache, "%suse %`s%s\n",
            commented ? "# " : "",
            db, print_event_info->delimiter);

  if (flags & LOG_EVENT_THREAD_SPECIFIC_F)
    my_b_printf(&cache,"%sSET @@session.pseudo_thread_id=%lu%s\n",
            commented ? "# " : "", (ulong)thread_id,
            print_event_info->delimiter);
  my_b_printf(&cache, "%sLOAD DATA ",
              commented ? "# " : "");
  if (check_fname_outside_temp_buf())
    my_b_printf(&cache, "LOCAL ");
  my_b_printf(&cache, "INFILE '%-*s' ", fname_len, fname);

  if (sql_ex.opt_flags & REPLACE_FLAG)
    my_b_printf(&cache,"REPLACE ");
  else if (sql_ex.opt_flags & IGNORE_FLAG)
    my_b_printf(&cache,"IGNORE ");
  
  my_b_printf(&cache, "INTO TABLE `%s`", table_name);
  my_b_printf(&cache, " FIELDS TERMINATED BY ");
  pretty_print_str(&cache, sql_ex.field_term, sql_ex.field_term_len);

  if (sql_ex.opt_flags & OPT_ENCLOSED_FLAG)
    my_b_printf(&cache," OPTIONALLY ");
  my_b_printf(&cache, " ENCLOSED BY ");
  pretty_print_str(&cache, sql_ex.enclosed, sql_ex.enclosed_len);
     
  my_b_printf(&cache, " ESCAPED BY ");
  pretty_print_str(&cache, sql_ex.escaped, sql_ex.escaped_len);
     
  my_b_printf(&cache," LINES TERMINATED BY ");
  pretty_print_str(&cache, sql_ex.line_term, sql_ex.line_term_len);


  if (sql_ex.line_start)
  {
    my_b_printf(&cache," STARTING BY ");
    pretty_print_str(&cache, sql_ex.line_start, sql_ex.line_start_len);
  }
  if ((long) skip_lines > 0)
    my_b_printf(&cache, " IGNORE %ld LINES", (long) skip_lines);

  if (num_fields)
  {
    uint i;
    const char* field = fields;
    my_b_printf(&cache, " (");
    for (i = 0; i < num_fields; i++)
    {
      if (i)
        my_b_printf(&cache, ",");
      my_b_printf(&cache, "%`s", field);

      field += field_lens[i]  + 1;
    }
    my_b_printf(&cache, ")");
  }

  my_b_printf(&cache, "%s\n", print_event_info->delimiter);
  DBUG_VOID_RETURN;
}
#endif /* MYSQL_CLIENT */

#ifndef MYSQL_CLIENT

/**
  Load_log_event::set_fields()

  @note
    This function can not use the member variable 
    for the database, since LOAD DATA INFILE on the slave
    can be for a different database than the current one.
    This is the reason for the affected_db argument to this method.
*/

void Load_log_event::set_fields(const char* affected_db, 
				List<Item> &field_list,
                                Name_resolution_context *context)
{
  uint i;
  const char* field = fields;
  for (i= 0; i < num_fields; i++)
  {
    field_list.push_back(new Item_field(context,
                                        affected_db, table_name, field));
    field+= field_lens[i]  + 1;
  }
}
#endif /* !MYSQL_CLIENT */


#if defined(HAVE_REPLICATION) && !defined(MYSQL_CLIENT)
/**
  Does the data loading job when executing a LOAD DATA on the slave.

  @param net
  @param rli
  @param use_rli_only_for_errors     If set to 1, rli is provided to
                                     Load_log_event::exec_event only for this
                                     function to have RPL_LOG_NAME and
                                     rli->last_slave_error, both being used by
                                     error reports. rli's position advancing
                                     is skipped (done by the caller which is
                                     Execute_load_log_event::exec_event).
                                     If set to 0, rli is provided for full use,
                                     i.e. for error reports and position
                                     advancing.

  @todo
    fix this; this can be done by testing rules in
    Create_file_log_event::exec_event() and then discarding Append_block and
    al.
  @todo
    this is a bug - this needs to be moved to the I/O thread

  @retval
    0           Success
  @retval
    1           Failure
*/

int Load_log_event::do_apply_event(NET* net, Relay_log_info const *rli,
                                   bool use_rli_only_for_errors)
{
  LEX_STRING new_db;
  DBUG_ENTER("Load_log_event::do_apply_event");

  new_db.length= db_len;
  new_db.str= (char *) rpl_filter->get_rewrite_db(db, &new_db.length);
  thd->set_db(new_db.str, new_db.length);
  DBUG_ASSERT(thd->query() == 0);
  thd->reset_query_inner();                    // Should not be needed
  thd->is_slave_error= 0;
  clear_all_errors(thd, const_cast<Relay_log_info*>(rli));

  /* see Query_log_event::do_apply_event() and BUG#13360 */
  DBUG_ASSERT(!rli->m_table_map.count());
  /*
    Usually lex_start() is called by mysql_parse(), but we need it here
    as the present method does not call mysql_parse().
  */
  lex_start(thd);
  thd->lex->local_file= local_fname;
  mysql_reset_thd_for_next_command(thd, 0);

  if (!use_rli_only_for_errors)
  {
    /*
      Saved for InnoDB, see comment in
      Query_log_event::do_apply_event()
    */
    const_cast<Relay_log_info*>(rli)->future_group_master_log_pos= log_pos;
    DBUG_PRINT("info", ("log_pos: %lu", (ulong) log_pos));
  }
 
   /*
    We test replicate_*_db rules. Note that we have already prepared
    the file to load, even if we are going to ignore and delete it
    now. So it is possible that we did a lot of disk writes for
    nothing. In other words, a big LOAD DATA INFILE on the master will
    still consume a lot of space on the slave (space in the relay log
    + space of temp files: twice the space of the file to load...)
    even if it will finally be ignored.  TODO: fix this; this can be
    done by testing rules in Create_file_log_event::do_apply_event()
    and then discarding Append_block and al. Another way is do the
    filtering in the I/O thread (more efficient: no disk writes at
    all).


    Note:   We do not need to execute reset_one_shot_variables() if this
            db_ok() test fails.
    Reason: The db stored in binlog events is the same for SET and for
            its companion query.  If the SET is ignored because of
            db_ok(), the companion query will also be ignored, and if
            the companion query is ignored in the db_ok() test of
            ::do_apply_event(), then the companion SET also have so
            we don't need to reset_one_shot_variables().
  */
  if (rpl_filter->db_ok(thd->db))
  {
    thd->set_time(when, when_sec_part);
    thd->set_query_id(next_query_id());
    thd->warning_info->opt_clear_warning_info(thd->query_id);

    TABLE_LIST tables;
    tables.init_one_table(thd->strmake(thd->db, thd->db_length),
                          thd->db_length,
                          table_name, strlen(table_name),
                          table_name, TL_WRITE);
    tables.updating= 1;

    // the table will be opened in mysql_load    
    if (rpl_filter->is_on() && !rpl_filter->tables_ok(thd->db, &tables))
    {
      // TODO: this is a bug - this needs to be moved to the I/O thread
      if (net)
        skip_load_data_infile(net);
    }
    else
    {
      char llbuff[22];
      enum enum_duplicates handle_dup;
      bool ignore= 0;
      char query_buffer[1024];
      String query_str(query_buffer, sizeof(query_buffer), system_charset_info);
      char *load_data_query;

      query_str.length(0);
      /*
        Forge LOAD DATA INFILE query which will be used in SHOW PROCESS LIST
        and written to slave's binlog if binlogging is on.
      */
      print_query(thd, FALSE, NULL, &query_str, NULL, NULL, NULL);
      if (!(load_data_query= (char *)thd->strmake(query_str.ptr(),
                                                  query_str.length())))
      {
        /*
          This will set thd->fatal_error in case of OOM. So we surely will notice
          that something is wrong.
        */
        goto error;
      }

      thd->set_query(load_data_query, (uint) (query_str.length()));

      if (sql_ex.opt_flags & REPLACE_FLAG)
        handle_dup= DUP_REPLACE;
      else if (sql_ex.opt_flags & IGNORE_FLAG)
      {
        ignore= 1;
        handle_dup= DUP_ERROR;
      }
      else
      {
        /*
          When replication is running fine, if it was DUP_ERROR on the
          master then we could choose IGNORE here, because if DUP_ERROR
          suceeded on master, and data is identical on the master and slave,
          then there should be no uniqueness errors on slave, so IGNORE is
          the same as DUP_ERROR. But in the unlikely case of uniqueness errors
          (because the data on the master and slave happen to be different
          (user error or bug), we want LOAD DATA to print an error message on
          the slave to discover the problem.

          If reading from net (a 3.23 master), mysql_load() will change this
          to IGNORE.
        */
        handle_dup= DUP_ERROR;
      }
      /*
        We need to set thd->lex->sql_command and thd->lex->duplicates
        since InnoDB tests these variables to decide if this is a LOAD
        DATA ... REPLACE INTO ... statement even though mysql_parse()
        is not called.  This is not needed in 5.0 since there the LOAD
        DATA ... statement is replicated using mysql_parse(), which
        sets the thd->lex fields correctly.
      */
      thd->lex->sql_command= SQLCOM_LOAD;
      thd->lex->duplicates= handle_dup;

      sql_exchange ex((char*)fname, sql_ex.opt_flags & DUMPFILE_FLAG);
      String field_term(sql_ex.field_term,sql_ex.field_term_len,log_cs);
      String enclosed(sql_ex.enclosed,sql_ex.enclosed_len,log_cs);
      String line_term(sql_ex.line_term,sql_ex.line_term_len,log_cs);
      String line_start(sql_ex.line_start,sql_ex.line_start_len,log_cs);
      String escaped(sql_ex.escaped,sql_ex.escaped_len, log_cs);
      ex.field_term= &field_term;
      ex.enclosed= &enclosed;
      ex.line_term= &line_term;
      ex.line_start= &line_start;
      ex.escaped= &escaped;

      ex.opt_enclosed = (sql_ex.opt_flags & OPT_ENCLOSED_FLAG);
      if (sql_ex.empty_flags & FIELD_TERM_EMPTY)
        ex.field_term->length(0);

      ex.skip_lines = skip_lines;
      List<Item> field_list;
      thd->lex->select_lex.context.resolve_in_table_list_only(&tables);
      set_fields(tables.db, field_list, &thd->lex->select_lex.context);
      thd->variables.pseudo_thread_id= thread_id;
      if (net)
      {
        // mysql_load will use thd->net to read the file
        thd->net.vio = net->vio;
        // Make sure the client does not get confused about the packet sequence
        thd->net.pkt_nr = net->pkt_nr;
      }
      /*
        It is safe to use tmp_list twice because we are not going to
        update it inside mysql_load().
      */
      List<Item> tmp_list;
      if (mysql_load(thd, &ex, &tables, field_list, tmp_list, tmp_list,
                     handle_dup, ignore, net != 0))
        thd->is_slave_error= 1;
      if (thd->cuted_fields)
      {
        /* log_pos is the position of the LOAD event in the master log */
        sql_print_warning("Slave: load data infile on table '%s' at "
                          "log position %s in log '%s' produced %ld "
                          "warning(s). Default database: '%s'",
                          (char*) table_name,
                          llstr(log_pos,llbuff), RPL_LOG_NAME, 
                          (ulong) thd->cuted_fields,
                          print_slave_db_safe(thd->db));
      }
      if (net)
        net->pkt_nr= thd->net.pkt_nr;
    }
  }
  else
  {
    /*
      We will just ask the master to send us /dev/null if we do not
      want to load the data.
      TODO: this a bug - needs to be done in I/O thread
    */
    if (net)
      skip_load_data_infile(net);
  }

error:
  thd->net.vio = 0; 
  const char *remember_db= thd->db;
  thd->catalog= 0;
  thd->set_db(NULL, 0);                   /* will free the current database */
  thd->reset_query();
  thd->stmt_da->can_overwrite_status= TRUE;
  thd->is_error() ? trans_rollback_stmt(thd) : trans_commit_stmt(thd);
  thd->stmt_da->can_overwrite_status= FALSE;
  close_thread_tables(thd);
  /*
    - If inside a multi-statement transaction,
    defer the release of metadata locks until the current
    transaction is either committed or rolled back. This prevents
    other statements from modifying the table for the entire
    duration of this transaction.  This provides commit ordering
    and guarantees serializability across multiple transactions.
    - If in autocommit mode, or outside a transactional context,
    automatically release metadata locks of the current statement.
  */
  if (! thd->in_multi_stmt_transaction_mode())
    thd->mdl_context.release_transactional_locks();
  else
    thd->mdl_context.release_statement_locks();

  DBUG_EXECUTE_IF("LOAD_DATA_INFILE_has_fatal_error",
                  thd->is_slave_error= 0; thd->is_fatal_error= 1;);

  if (thd->is_slave_error)
  {
    /* this err/sql_errno code is copy-paste from net_send_error() */
    const char *err;
    int sql_errno;
    if (thd->is_error())
    {
      err= thd->stmt_da->message();
      sql_errno= thd->stmt_da->sql_errno();
    }
    else
    {
      sql_errno=ER_UNKNOWN_ERROR;
      err=ER(sql_errno);       
    }
    rli->report(ERROR_LEVEL, sql_errno,"\
Error '%s' running LOAD DATA INFILE on table '%s'. Default database: '%s'",
                    err, (char*)table_name, print_slave_db_safe(remember_db));
    free_root(thd->mem_root,MYF(MY_KEEP_PREALLOC));
    DBUG_RETURN(1);
  }
  free_root(thd->mem_root,MYF(MY_KEEP_PREALLOC));

  if (thd->is_fatal_error)
  {
    char buf[256];
    my_snprintf(buf, sizeof(buf),
                "Running LOAD DATA INFILE on table '%-.64s'."
                " Default database: '%-.64s'",
                (char*)table_name,
                print_slave_db_safe(remember_db));

    rli->report(ERROR_LEVEL, ER_SLAVE_FATAL_ERROR,
                ER(ER_SLAVE_FATAL_ERROR), buf);
    DBUG_RETURN(1);
  }

  DBUG_RETURN( use_rli_only_for_errors ? 0 : Log_event::do_apply_event(rli) ); 
}
#endif


/**************************************************************************
  Rotate_log_event methods
**************************************************************************/

/*
  Rotate_log_event::pack_info()
*/

#if defined(HAVE_REPLICATION) && !defined(MYSQL_CLIENT)
void Rotate_log_event::pack_info(THD *thd, Protocol *protocol)
{
  char buf1[256], buf[22];
  String tmp(buf1, sizeof(buf1), log_cs);
  tmp.length(0);
  tmp.append(new_log_ident, ident_len);
  tmp.append(STRING_WITH_LEN(";pos="));
  tmp.append(llstr(pos,buf));
  protocol->store(tmp.ptr(), tmp.length(), &my_charset_bin);
}
#endif


/*
  Rotate_log_event::print()
*/

#ifdef MYSQL_CLIENT
void Rotate_log_event::print(FILE* file, PRINT_EVENT_INFO* print_event_info)
{
  char buf[22];
  Write_on_release_cache cache(&print_event_info->head_cache, file,
                               Write_on_release_cache::FLUSH_F);

  if (print_event_info->short_form)
    return;
  print_header(&cache, print_event_info, FALSE);
  my_b_printf(&cache, "\tRotate to ");
  if (new_log_ident)
    my_b_write(&cache, (uchar*) new_log_ident, (uint)ident_len);
  my_b_printf(&cache, "  pos: %s\n", llstr(pos, buf));
}
#endif /* MYSQL_CLIENT */



/*
  Rotate_log_event::Rotate_log_event() (2 constructors)
*/


#ifndef MYSQL_CLIENT
Rotate_log_event::Rotate_log_event(const char* new_log_ident_arg,
                                   uint ident_len_arg, ulonglong pos_arg,
                                   uint flags_arg)
  :Log_event(), new_log_ident(new_log_ident_arg),
   pos(pos_arg),ident_len(ident_len_arg ? ident_len_arg :
                          (uint) strlen(new_log_ident_arg)), flags(flags_arg)
{
#ifndef DBUG_OFF
  char buff[22];
  DBUG_ENTER("Rotate_log_event::Rotate_log_event(...,flags)");
  DBUG_PRINT("enter",("new_log_ident: %s  pos: %s  flags: %lu", new_log_ident_arg,
                      llstr(pos_arg, buff), (ulong) flags));
#endif
  cache_type= EVENT_NO_CACHE;
  if (flags & DUP_NAME)
    new_log_ident= my_strndup(new_log_ident_arg, ident_len, MYF(MY_WME));
  if (flags & RELAY_LOG)
    set_relay_log_event();
  DBUG_VOID_RETURN;
}
#endif


Rotate_log_event::Rotate_log_event(const char* buf, uint event_len,
                                   const Format_description_log_event* description_event)
  :Log_event(buf, description_event) ,new_log_ident(0), flags(DUP_NAME)
{
  DBUG_ENTER("Rotate_log_event::Rotate_log_event(char*,...)");
  // The caller will ensure that event_len is what we have at EVENT_LEN_OFFSET
  uint8 header_size= description_event->common_header_len;
  uint8 post_header_len= description_event->post_header_len[ROTATE_EVENT-1];
  uint ident_offset;
  if (event_len < header_size)
    DBUG_VOID_RETURN;
  buf += header_size;
  pos = post_header_len ? uint8korr(buf + R_POS_OFFSET) : 4;
  ident_len = (uint)(event_len -
                     (header_size+post_header_len)); 
  ident_offset = post_header_len; 
  set_if_smaller(ident_len,FN_REFLEN-1);
  new_log_ident= my_strndup(buf + ident_offset, (uint) ident_len, MYF(MY_WME));
  DBUG_PRINT("debug", ("new_log_ident: '%s'", new_log_ident));
  DBUG_VOID_RETURN;
}


/*
  Rotate_log_event::write()
*/

#ifndef MYSQL_CLIENT
bool Rotate_log_event::write(IO_CACHE* file)
{
  char buf[ROTATE_HEADER_LEN];
  int8store(buf + R_POS_OFFSET, pos);
  return (write_header(file, ROTATE_HEADER_LEN + ident_len) || 
          wrapper_my_b_safe_write(file, (uchar*) buf, ROTATE_HEADER_LEN) ||
          wrapper_my_b_safe_write(file, (uchar*) new_log_ident,
                                     (uint) ident_len) ||
          write_footer(file));
}
#endif


#if defined(HAVE_REPLICATION) && !defined(MYSQL_CLIENT)

/*
  Got a rotate log event from the master.

  This is mainly used so that we can later figure out the logname and
  position for the master.

  We can't rotate the slave's BINlog as this will cause infinitive rotations
  in a A -> B -> A setup.
  The NOTES below is a wrong comment which will disappear when 4.1 is merged.

  @retval
    0	ok
*/
int Rotate_log_event::do_update_pos(Relay_log_info *rli)
{
  DBUG_ENTER("Rotate_log_event::do_update_pos");
#ifndef DBUG_OFF
  char buf[32];
#endif

  DBUG_PRINT("info", ("server_id=%lu; ::server_id=%lu",
                      (ulong) this->server_id, (ulong) ::server_id));
  DBUG_PRINT("info", ("new_log_ident: %s", this->new_log_ident));
  DBUG_PRINT("info", ("pos: %s", llstr(this->pos, buf)));

  /*
    If we are in a transaction or in a group: the only normal case is
    when the I/O thread was copying a big transaction, then it was
    stopped and restarted: we have this in the relay log:

    BEGIN
    ...
    ROTATE (a fake one)
    ...
    COMMIT or ROLLBACK

    In that case, we don't want to touch the coordinates which
    correspond to the beginning of the transaction.  Starting from
    5.0.0, there also are some rotates from the slave itself, in the
    relay log, which shall not change the group positions.
  */
  if ((server_id != ::server_id || rli->replicate_same_server_id) &&
      !is_relay_log_event() &&
      !rli->is_in_group())
  {
    mysql_mutex_lock(&rli->data_lock);
    DBUG_PRINT("info", ("old group_master_log_name: '%s'  "
                        "old group_master_log_pos: %lu",
                        rli->group_master_log_name,
                        (ulong) rli->group_master_log_pos));
    memcpy(rli->group_master_log_name, new_log_ident, ident_len+1);
    rli->notify_group_master_log_name_update();
    rli->inc_group_relay_log_pos(pos, TRUE /* skip_lock */);
    DBUG_PRINT("info", ("new group_master_log_name: '%s'  "
                        "new group_master_log_pos: %lu",
                        rli->group_master_log_name,
                        (ulong) rli->group_master_log_pos));
    mysql_mutex_unlock(&rli->data_lock);
    flush_relay_log_info(rli);
    
    /*
      Reset thd->variables.option_bits and sql_mode etc, because this could be the signal of
      a master's downgrade from 5.0 to 4.0.
      However, no need to reset description_event_for_exec: indeed, if the next
      master is 5.0 (even 5.0.1) we will soon get a Format_desc; if the next
      master is 4.0 then the events are in the slave's format (conversion).
    */
    set_slave_thread_options(thd);
    set_slave_thread_default_charset(thd, rli);
    thd->variables.sql_mode= global_system_variables.sql_mode;
    thd->variables.auto_increment_increment=
      thd->variables.auto_increment_offset= 1;
  }
  else
    rli->inc_event_relay_log_pos();


  DBUG_RETURN(0);
}


Log_event::enum_skip_reason
Rotate_log_event::do_shall_skip(Relay_log_info *rli)
{
  enum_skip_reason reason= Log_event::do_shall_skip(rli);

  switch (reason) {
  case Log_event::EVENT_SKIP_NOT:
  case Log_event::EVENT_SKIP_COUNT:
    return Log_event::EVENT_SKIP_NOT;

  case Log_event::EVENT_SKIP_IGNORE:
    return Log_event::EVENT_SKIP_IGNORE;
  }
  DBUG_ASSERT(0);
  return Log_event::EVENT_SKIP_NOT;             // To keep compiler happy
}

#endif


/**************************************************************************
	Intvar_log_event methods
**************************************************************************/

/*
  Intvar_log_event::pack_info()
*/

#if defined(HAVE_REPLICATION) && !defined(MYSQL_CLIENT)
void Intvar_log_event::pack_info(THD *thd, Protocol *protocol)
{
  char buf[256], *pos;
  pos= strmake(buf, get_var_type_name(), sizeof(buf)-23);
  *pos++= '=';
  pos= longlong10_to_str(val, pos, -10);
  protocol->store(buf, (uint) (pos-buf), &my_charset_bin);
}
#endif


/*
  Intvar_log_event::Intvar_log_event()
*/

Intvar_log_event::Intvar_log_event(const char* buf,
                                   const Format_description_log_event* description_event)
  :Log_event(buf, description_event)
{
  /* The Post-Header is empty. The Varible Data part begins immediately. */
  buf+= description_event->common_header_len +
    description_event->post_header_len[INTVAR_EVENT-1];
  type= buf[I_TYPE_OFFSET];
  val= uint8korr(buf+I_VAL_OFFSET);
}


/*
  Intvar_log_event::get_var_type_name()
*/

const char* Intvar_log_event::get_var_type_name()
{
  switch(type) {
  case LAST_INSERT_ID_EVENT: return "LAST_INSERT_ID";
  case INSERT_ID_EVENT: return "INSERT_ID";
  default: /* impossible */ return "UNKNOWN";
  }
}


/*
  Intvar_log_event::write()
*/

#ifndef MYSQL_CLIENT
bool Intvar_log_event::write(IO_CACHE* file)
{
  uchar buf[9];
  buf[I_TYPE_OFFSET]= (uchar) type;
  int8store(buf + I_VAL_OFFSET, val);
  return (write_header(file, sizeof(buf)) ||
          wrapper_my_b_safe_write(file, buf, sizeof(buf)) ||
	  write_footer(file));
}
#endif


/*
  Intvar_log_event::print()
*/

#ifdef MYSQL_CLIENT
void Intvar_log_event::print(FILE* file, PRINT_EVENT_INFO* print_event_info)
{
  char llbuff[22];
  const char *msg;
  LINT_INIT(msg);
  Write_on_release_cache cache(&print_event_info->head_cache, file,
                               Write_on_release_cache::FLUSH_F);

  if (!print_event_info->short_form)
  {
    print_header(&cache, print_event_info, FALSE);
    my_b_printf(&cache, "\tIntvar\n");
  }

  my_b_printf(&cache, "SET ");
  switch (type) {
  case LAST_INSERT_ID_EVENT:
    msg="LAST_INSERT_ID";
    break;
  case INSERT_ID_EVENT:
    msg="INSERT_ID";
    break;
  case INVALID_INT_EVENT:
  default: // cannot happen
    msg="INVALID_INT";
    break;
  }
  my_b_printf(&cache, "%s=%s%s\n",
              msg, llstr(val,llbuff), print_event_info->delimiter);
}
#endif


#if defined(HAVE_REPLICATION)&& !defined(MYSQL_CLIENT)

/*
  Intvar_log_event::do_apply_event()
*/

int Intvar_log_event::do_apply_event(Relay_log_info const *rli)
{
  /*
    We are now in a statement until the associated query log event has
    been processed.
   */
  const_cast<Relay_log_info*>(rli)->set_flag(Relay_log_info::IN_STMT);

  if (rli->deferred_events_collecting)
    return rli->deferred_events->add(this);

  switch (type) {
  case LAST_INSERT_ID_EVENT:
    thd->stmt_depends_on_first_successful_insert_id_in_prev_stmt= 1;
    thd->first_successful_insert_id_in_prev_stmt= val;
    break;
  case INSERT_ID_EVENT:
    thd->force_one_auto_inc_interval(val);
    break;
  }
  return 0;
}

int Intvar_log_event::do_update_pos(Relay_log_info *rli)
{
  rli->inc_event_relay_log_pos();
  return 0;
}


Log_event::enum_skip_reason
Intvar_log_event::do_shall_skip(Relay_log_info *rli)
{
  /*
    It is a common error to set the slave skip counter to 1 instead of
    2 when recovering from an insert which used a auto increment,
    rand, or user var.  Therefore, if the slave skip counter is 1, we
    just say that this event should be skipped by ignoring it, meaning
    that we do not change the value of the slave skip counter since it
    will be decreased by the following insert event.
  */
  return continue_group(rli);
}

#endif


/**************************************************************************
  Rand_log_event methods
**************************************************************************/

#if defined(HAVE_REPLICATION) && !defined(MYSQL_CLIENT)
void Rand_log_event::pack_info(THD *thd, Protocol *protocol)
{
  char buf1[256], *pos;
  pos= strmov(buf1,"rand_seed1=");
  pos= int10_to_str((long) seed1, pos, 10);
  pos= strmov(pos, ",rand_seed2=");
  pos= int10_to_str((long) seed2, pos, 10);
  protocol->store(buf1, (uint) (pos-buf1), &my_charset_bin);
}
#endif


Rand_log_event::Rand_log_event(const char* buf,
                               const Format_description_log_event* description_event)
  :Log_event(buf, description_event)
{
  /* The Post-Header is empty. The Variable Data part begins immediately. */
  buf+= description_event->common_header_len +
    description_event->post_header_len[RAND_EVENT-1];
  seed1= uint8korr(buf+RAND_SEED1_OFFSET);
  seed2= uint8korr(buf+RAND_SEED2_OFFSET);
}


#ifndef MYSQL_CLIENT
bool Rand_log_event::write(IO_CACHE* file)
{
  uchar buf[16];
  int8store(buf + RAND_SEED1_OFFSET, seed1);
  int8store(buf + RAND_SEED2_OFFSET, seed2);
  return (write_header(file, sizeof(buf)) ||
          wrapper_my_b_safe_write(file, buf, sizeof(buf)) ||
	  write_footer(file));
}
#endif


#ifdef MYSQL_CLIENT
void Rand_log_event::print(FILE* file, PRINT_EVENT_INFO* print_event_info)
{
  Write_on_release_cache cache(&print_event_info->head_cache, file,
                               Write_on_release_cache::FLUSH_F);

  char llbuff[22],llbuff2[22];
  if (!print_event_info->short_form)
  {
    print_header(&cache, print_event_info, FALSE);
    my_b_printf(&cache, "\tRand\n");
  }
  my_b_printf(&cache, "SET @@RAND_SEED1=%s, @@RAND_SEED2=%s%s\n",
              llstr(seed1, llbuff),llstr(seed2, llbuff2),
              print_event_info->delimiter);
}
#endif /* MYSQL_CLIENT */


#if defined(HAVE_REPLICATION) && !defined(MYSQL_CLIENT)
int Rand_log_event::do_apply_event(Relay_log_info const *rli)
{
  /*
    We are now in a statement until the associated query log event has
    been processed.
   */
  const_cast<Relay_log_info*>(rli)->set_flag(Relay_log_info::IN_STMT);

  if (rli->deferred_events_collecting)
    return rli->deferred_events->add(this);

  thd->rand.seed1= (ulong) seed1;
  thd->rand.seed2= (ulong) seed2;
  return 0;
}

int Rand_log_event::do_update_pos(Relay_log_info *rli)
{
  rli->inc_event_relay_log_pos();
  return 0;
}


Log_event::enum_skip_reason
Rand_log_event::do_shall_skip(Relay_log_info *rli)
{
  /*
    It is a common error to set the slave skip counter to 1 instead of
    2 when recovering from an insert which used a auto increment,
    rand, or user var.  Therefore, if the slave skip counter is 1, we
    just say that this event should be skipped by ignoring it, meaning
    that we do not change the value of the slave skip counter since it
    will be decreased by the following insert event.
  */
  return continue_group(rli);
}

/**
   Exec deferred Int-, Rand- and User- var events prefixing
   a Query-log-event event.

   @param thd THD handle

   @return false on success, true if a failure in an event applying occurred.
*/
bool slave_execute_deferred_events(THD *thd)
{
  bool res= false;
  Relay_log_info *rli= thd->rli_slave;

  DBUG_ASSERT(rli && (!rli->deferred_events_collecting || rli->deferred_events));

  if (!rli->deferred_events_collecting || rli->deferred_events->is_empty())
    return res;

  res= rli->deferred_events->execute(rli);

  return res;
}

#endif /* !MYSQL_CLIENT */


/**************************************************************************
  Xid_log_event methods
**************************************************************************/

#if defined(HAVE_REPLICATION) && !defined(MYSQL_CLIENT)
void Xid_log_event::pack_info(THD *thd, Protocol *protocol)
{
  char buf[128], *pos;
  pos= strmov(buf, "COMMIT /* xid=");
  pos= longlong10_to_str(xid, pos, 10);
  pos= strmov(pos, " */");
  protocol->store(buf, (uint) (pos-buf), &my_charset_bin);
}
#endif

/**
  @note
  It's ok not to use int8store here,
  as long as xid_t::set(ulonglong) and
  xid_t::get_my_xid doesn't do it either.
  We don't care about actual values of xids as long as
  identical numbers compare identically
*/

Xid_log_event::
Xid_log_event(const char* buf,
              const Format_description_log_event *description_event)
  :Log_event(buf, description_event)
{
  /* The Post-Header is empty. The Variable Data part begins immediately. */
  buf+= description_event->common_header_len +
    description_event->post_header_len[XID_EVENT-1];
  memcpy((char*) &xid, buf, sizeof(xid));
}


#ifndef MYSQL_CLIENT
bool Xid_log_event::write(IO_CACHE* file)
{
  DBUG_EXECUTE_IF("do_not_write_xid", return 0;);
  return (write_header(file, sizeof(xid)) ||
	  wrapper_my_b_safe_write(file, (uchar*) &xid, sizeof(xid)) ||
	  write_footer(file));
}
#endif


#ifdef MYSQL_CLIENT
void Xid_log_event::print(FILE* file, PRINT_EVENT_INFO* print_event_info)
{
  Write_on_release_cache cache(&print_event_info->head_cache, file,
                               Write_on_release_cache::FLUSH_F);

  if (!print_event_info->short_form)
  {
    char buf[64];
    longlong10_to_str(xid, buf, 10);

    print_header(&cache, print_event_info, FALSE);
    my_b_printf(&cache, "\tXid = %s\n", buf);
  }
  my_b_printf(&cache, "COMMIT%s\n", print_event_info->delimiter);
}
#endif /* MYSQL_CLIENT */


#if defined(HAVE_REPLICATION) && !defined(MYSQL_CLIENT)
int Xid_log_event::do_apply_event(Relay_log_info const *rli)
{
  bool res;
  /* For a slave Xid_log_event is COMMIT */
  general_log_print(thd, COM_QUERY,
                    "COMMIT /* implicit, from Xid_log_event */");
  res= trans_commit(thd); /* Automatically rolls back on error. */
  thd->mdl_context.release_transactional_locks();

  /*
    Increment the global status commit count variable
  */
  status_var_increment(thd->status_var.com_stat[SQLCOM_COMMIT]);

  return res;
}

Log_event::enum_skip_reason
Xid_log_event::do_shall_skip(Relay_log_info *rli)
{
  DBUG_ENTER("Xid_log_event::do_shall_skip");
  if (rli->slave_skip_counter > 0) {
    thd->variables.option_bits&= ~OPTION_BEGIN;
    DBUG_RETURN(Log_event::EVENT_SKIP_COUNT);
  }
  DBUG_RETURN(Log_event::do_shall_skip(rli));
}
#endif /* !MYSQL_CLIENT */


/**************************************************************************
  User_var_log_event methods
**************************************************************************/

#if defined(HAVE_REPLICATION) && !defined(MYSQL_CLIENT)
static bool
user_var_append_name_part(THD *thd, String *buf,
                          const char *name, size_t name_len)
{
  return buf->append("@") ||
    append_identifier(thd, buf, name, name_len) ||
    buf->append("=");
}

void User_var_log_event::pack_info(THD *thd, Protocol* protocol)
{
  if (is_null)
  {
    char buf_mem[FN_REFLEN+7];
    String buf(buf_mem, sizeof(buf_mem), system_charset_info);
    buf.length(0);
    if (user_var_append_name_part(thd, &buf, name, name_len) ||
        buf.append("NULL"))
      return;
    protocol->store(buf.ptr(), buf.length(), &my_charset_bin);
  }
  else
  {
    switch (type) {
    case REAL_RESULT:
    {
      double real_val;
      char buf2[MY_GCVT_MAX_FIELD_WIDTH+1];
      char buf_mem[FN_REFLEN + MY_GCVT_MAX_FIELD_WIDTH + 1];
      String buf(buf_mem, sizeof(buf_mem), system_charset_info);
      float8get(real_val, val);
      buf.length(0);
      if (user_var_append_name_part(thd, &buf, name, name_len) ||
          buf.append(buf2, my_gcvt(real_val, MY_GCVT_ARG_DOUBLE,
                                   MY_GCVT_MAX_FIELD_WIDTH, buf2, NULL)))
        return;
      protocol->store(buf.ptr(), buf.length(), &my_charset_bin);
      break;
    }
    case INT_RESULT:
    {
      char buf2[22];
      char buf_mem[FN_REFLEN + 22];
      String buf(buf_mem, sizeof(buf_mem), system_charset_info);
      buf.length(0);
      if (user_var_append_name_part(thd, &buf, name, name_len) ||
          buf.append(buf2,
                 longlong10_to_str(uint8korr(val), buf2,
                   ((flags & User_var_log_event::UNSIGNED_F) ? 10 : -10))-buf2))
        return;
      protocol->store(buf.ptr(), buf.length(), &my_charset_bin);
      break;
    }
    case DECIMAL_RESULT:
    {
      char buf_mem[FN_REFLEN + DECIMAL_MAX_STR_LENGTH];
      String buf(buf_mem, sizeof(buf_mem), system_charset_info);
      char buf2[DECIMAL_MAX_STR_LENGTH+1];
      String str(buf2, sizeof(buf2), &my_charset_bin);
      my_decimal dec;
      buf.length(0);
      binary2my_decimal(E_DEC_FATAL_ERROR, (uchar*) (val+2), &dec, val[0],
                        val[1]);
      my_decimal2string(E_DEC_FATAL_ERROR, &dec, 0, 0, 0, &str);
      if (user_var_append_name_part(thd, &buf, name, name_len) ||
          buf.append(buf2))
        return;
      protocol->store(buf.ptr(), buf.length(), &my_charset_bin);
      break;
    }
    case STRING_RESULT:
    {
      /* 15 is for 'COLLATE' and other chars */
      char buf_mem[FN_REFLEN + 512 + 1 + 2*MY_CS_NAME_SIZE+15];
      String buf(buf_mem, sizeof(buf_mem), system_charset_info);
      CHARSET_INFO *cs;
      buf.length(0);
      if (!(cs= get_charset(charset_number, MYF(0))))
      {
        if (buf.append("???"))
          return;
      }
      else
      {
        size_t old_len;
        char *beg, *end;
        if (user_var_append_name_part(thd, &buf, name, name_len) ||
            buf.append("_") ||
            buf.append(cs->csname) ||
            buf.append(" "))
          return;
        old_len= buf.length();
        if (buf.reserve(old_len + val_len * 2 + 3 + sizeof(" COLLATE ") +
                        MY_CS_NAME_SIZE))
          return;
        beg= const_cast<char *>(buf.ptr()) + old_len;
        end= str_to_hex(beg, val, val_len);
        buf.length(old_len + (end - beg));
        if (buf.append(" COLLATE ") ||
            buf.append(cs->name))
          return;
      }
      protocol->store(buf.ptr(), buf.length(), &my_charset_bin);
      break;
    }
    case ROW_RESULT:
    default:
      DBUG_ASSERT(0);
      return;
    }
  }
}
#endif /* !MYSQL_CLIENT */


User_var_log_event::
User_var_log_event(const char* buf, uint event_len,
                   const Format_description_log_event* description_event)
  :Log_event(buf, description_event)
#ifndef MYSQL_CLIENT
  , deferred(false), query_id(0)
#endif
{
  bool error= false;
  const char* buf_start= buf;
  /* The Post-Header is empty. The Variable Data part begins immediately. */
  const char *start= buf;
  buf+= description_event->common_header_len +
    description_event->post_header_len[USER_VAR_EVENT-1];
  name_len= uint4korr(buf);
  name= (char *) buf + UV_NAME_LEN_SIZE;

  /*
    We don't know yet is_null value, so we must assume that name_len
    may have the bigger value possible, is_null= True and there is no
    payload for val, or even that name_len is 0.
  */
  if (!valid_buffer_range<uint>(name_len, buf_start, name,
                                event_len - UV_VAL_IS_NULL))
  {
    error= true;
    goto err;
  }

  buf+= UV_NAME_LEN_SIZE + name_len;
  is_null= (bool) *buf;
  flags= User_var_log_event::UNDEF_F;    // defaults to UNDEF_F
  if (is_null)
  {
    type= STRING_RESULT;
    charset_number= my_charset_bin.number;
    val_len= 0;
    val= 0;  
  }
  else
  {
    if (!valid_buffer_range<uint>(UV_VAL_IS_NULL + UV_VAL_TYPE_SIZE
                                  + UV_CHARSET_NUMBER_SIZE + UV_VAL_LEN_SIZE,
                                  buf_start, buf, event_len))
    {
      error= true;
      goto err;
    }

    type= (Item_result) buf[UV_VAL_IS_NULL];
    charset_number= uint4korr(buf + UV_VAL_IS_NULL + UV_VAL_TYPE_SIZE);
    val_len= uint4korr(buf + UV_VAL_IS_NULL + UV_VAL_TYPE_SIZE +
                       UV_CHARSET_NUMBER_SIZE);
    val= (char *) (buf + UV_VAL_IS_NULL + UV_VAL_TYPE_SIZE +
                   UV_CHARSET_NUMBER_SIZE + UV_VAL_LEN_SIZE);

    if (!valid_buffer_range<uint>(val_len, buf_start, val, event_len))
    {
      error= true;
      goto err;
    }

    /**
      We need to check if this is from an old server
      that did not pack information for flags.
      We do this by checking if there are extra bytes
      after the packed value. If there are we take the
      extra byte and it's value is assumed to contain
      the flags value.

      Old events will not have this extra byte, thence,
      we keep the flags set to UNDEF_F.
    */
    uint bytes_read= ((val + val_len) - start);
#ifndef DBUG_OFF
    bool old_pre_checksum_fd= description_event->is_version_before_checksum(
        &description_event->server_version_split);
#endif
    DBUG_ASSERT((bytes_read == data_written -
                 (old_pre_checksum_fd ||
                  (description_event->checksum_alg ==
                   BINLOG_CHECKSUM_ALG_OFF)) ?
                 0 : BINLOG_CHECKSUM_LEN)
                ||
                (bytes_read == data_written -1 -
                 (old_pre_checksum_fd ||
                  (description_event->checksum_alg ==
                   BINLOG_CHECKSUM_ALG_OFF)) ?
                 0 : BINLOG_CHECKSUM_LEN));
    if ((data_written - bytes_read) > 0)
    {
      flags= (uint) *(buf + UV_VAL_IS_NULL + UV_VAL_TYPE_SIZE +
                    UV_CHARSET_NUMBER_SIZE + UV_VAL_LEN_SIZE +
                    val_len);
    }
  }

err:
  if (error)
    name= 0;
}


#ifndef MYSQL_CLIENT
bool User_var_log_event::write(IO_CACHE* file)
{
  char buf[UV_NAME_LEN_SIZE];
  char buf1[UV_VAL_IS_NULL + UV_VAL_TYPE_SIZE + 
	    UV_CHARSET_NUMBER_SIZE + UV_VAL_LEN_SIZE];
  uchar buf2[max(8, DECIMAL_MAX_FIELD_SIZE + 2)], *pos= buf2;
  uint unsigned_len= 0;
  uint buf1_length;
  ulong event_length;

  int4store(buf, name_len);
  
  if ((buf1[0]= is_null))
  {
    buf1_length= 1;
    val_len= 0;                                 // Length of 'pos'
  }    
  else
  {
    buf1[1]= type;
    int4store(buf1 + 2, charset_number);

    switch (type) {
    case REAL_RESULT:
      float8store(buf2, *(double*) val);
      break;
    case INT_RESULT:
      int8store(buf2, *(longlong*) val);
      unsigned_len= 1;
      break;
    case DECIMAL_RESULT:
    {
      my_decimal *dec= (my_decimal *)val;
      dec->fix_buffer_pointer();
      buf2[0]= (char)(dec->intg + dec->frac);
      buf2[1]= (char)dec->frac;
      decimal2bin((decimal_t*)val, buf2+2, buf2[0], buf2[1]);
      val_len= decimal_bin_size(buf2[0], buf2[1]) + 2;
      break;
    }
    case STRING_RESULT:
      pos= (uchar*) val;
      break;
    case ROW_RESULT:
    default:
      DBUG_ASSERT(0);
      return 0;
    }
    int4store(buf1 + 2 + UV_CHARSET_NUMBER_SIZE, val_len);
    buf1_length= 10;
  }

  /* Length of the whole event */
  event_length= sizeof(buf)+ name_len + buf1_length + val_len + unsigned_len;

  return (write_header(file, event_length) ||
          wrapper_my_b_safe_write(file, (uchar*) buf, sizeof(buf))   ||
	  wrapper_my_b_safe_write(file, (uchar*) name, name_len)     ||
	  wrapper_my_b_safe_write(file, (uchar*) buf1, buf1_length) ||
	  wrapper_my_b_safe_write(file, pos, val_len) ||
          wrapper_my_b_safe_write(file, &flags, unsigned_len) ||
          write_footer(file));
}
#endif


/*
  User_var_log_event::print()
*/

#ifdef MYSQL_CLIENT
void User_var_log_event::print(FILE* file, PRINT_EVENT_INFO* print_event_info)
{
  Write_on_release_cache cache(&print_event_info->head_cache, file,
                               Write_on_release_cache::FLUSH_F);

  if (!print_event_info->short_form)
  {
    print_header(&cache, print_event_info, FALSE);
    my_b_printf(&cache, "\tUser_var\n");
  }

  my_b_printf(&cache, "SET @");
  my_b_write_backtick_quote(&cache, name, name_len);

  if (is_null)
  {
    my_b_printf(&cache, ":=NULL%s\n", print_event_info->delimiter);
  }
  else
  {
    switch (type) {
    case REAL_RESULT:
      double real_val;
      char real_buf[FMT_G_BUFSIZE(14)];
      float8get(real_val, val);
      sprintf(real_buf, "%.14g", real_val);
      my_b_printf(&cache, ":=%s%s\n", real_buf, print_event_info->delimiter);
      break;
    case INT_RESULT:
      char int_buf[22];
      longlong10_to_str(uint8korr(val), int_buf, 
                        ((flags & User_var_log_event::UNSIGNED_F) ? 10 : -10));
      my_b_printf(&cache, ":=%s%s\n", int_buf, print_event_info->delimiter);
      break;
    case DECIMAL_RESULT:
    {
      char str_buf[200];
      int str_len= sizeof(str_buf) - 1;
      int precision= (int)val[0];
      int scale= (int)val[1];
      decimal_digit_t dec_buf[10];
      decimal_t dec;
      dec.len= 10;
      dec.buf= dec_buf;

      bin2decimal((uchar*) val+2, &dec, precision, scale);
      decimal2string(&dec, str_buf, &str_len, 0, 0, 0);
      str_buf[str_len]= 0;
      my_b_printf(&cache, ":=%s%s\n", str_buf, print_event_info->delimiter);
      break;
    }
    case STRING_RESULT:
    {
      /*
        Let's express the string in hex. That's the most robust way. If we
        print it in character form instead, we need to escape it with
        character_set_client which we don't know (we will know it in 5.0, but
        in 4.1 we don't know it easily when we are printing
        User_var_log_event). Explanation why we would need to bother with
        character_set_client (quoting Bar):
        > Note, the parser doesn't switch to another unescaping mode after
        > it has met a character set introducer.
        > For example, if an SJIS client says something like:
        > SET @a= _ucs2 \0a\0b'
        > the string constant is still unescaped according to SJIS, not
        > according to UCS2.
      */
      char *hex_str;
      CHARSET_INFO *cs;

      // 2 hex digits / byte
      hex_str= (char *) my_malloc(2 * val_len + 1 + 3, MYF(MY_WME));
      if (!hex_str)
        return;
      str_to_hex(hex_str, val, val_len);
      /*
        For proper behaviour when mysqlbinlog|mysql, we need to explicitely
        specify the variable's collation. It will however cause problems when
        people want to mysqlbinlog|mysql into another server not supporting the
        character set. But there's not much to do about this and it's unlikely.
      */
      if (!(cs= get_charset(charset_number, MYF(0))))
        /*
          Generate an unusable command (=> syntax error) is probably the best
          thing we can do here.
        */
        my_b_printf(&cache, ":=???%s\n", print_event_info->delimiter);
      else
        my_b_printf(&cache, ":=_%s %s COLLATE `%s`%s\n",
                    cs->csname, hex_str, cs->name,
                    print_event_info->delimiter);
      my_free(hex_str);
    }
      break;
    case ROW_RESULT:
    default:
      DBUG_ASSERT(0);
      return;
    }
  }
}
#endif


/*
  User_var_log_event::do_apply_event()
*/

#if defined(HAVE_REPLICATION) && !defined(MYSQL_CLIENT)
int User_var_log_event::do_apply_event(Relay_log_info const *rli)
{
  Item *it= 0;
  CHARSET_INFO *charset;
<<<<<<< HEAD
  DBUG_ENTER("User_var_log_event::do_apply_event");

  if (rli->deferred_events_collecting)
  {
    set_deferred();
    DBUG_RETURN(rli->deferred_events->add(this));
=======
  query_id_t sav_query_id= 0; /* memorize orig id when deferred applying */

  if (rli->deferred_events_collecting)
  {
    set_deferred(current_thd->query_id);
    return rli->deferred_events->add(this);
  } else if (is_deferred())
  {
    sav_query_id= current_thd->query_id;
    current_thd->query_id= query_id; /* recreating original time context */
>>>>>>> 4f5c10e6
  }

  if (!(charset= get_charset(charset_number, MYF(MY_WME))))
    DBUG_RETURN(1);
  LEX_STRING user_var_name;
  user_var_name.str= name;
  user_var_name.length= name_len;
  double real_val;
  longlong int_val;

  /*
    We are now in a statement until the associated query log event has
    been processed.
   */
  const_cast<Relay_log_info*>(rli)->set_flag(Relay_log_info::IN_STMT);

  if (is_null)
  {
    it= new Item_null();
  }
  else
  {
    switch (type) {
    case REAL_RESULT:
      float8get(real_val, val);
      it= new Item_float(real_val, 0);
      val= (char*) &real_val;		// Pointer to value in native format
      val_len= 8;
      break;
    case INT_RESULT:
      int_val= (longlong) uint8korr(val);
      it= new Item_int(int_val);
      val= (char*) &int_val;		// Pointer to value in native format
      val_len= 8;
      break;
    case DECIMAL_RESULT:
    {
      Item_decimal *dec= new Item_decimal((uchar*) val+2, val[0], val[1]);
      it= dec;
      val= (char *)dec->val_decimal(NULL);
      val_len= sizeof(my_decimal);
      break;
    }
    case STRING_RESULT:
      it= new Item_string(val, val_len, charset);
      break;
    case ROW_RESULT:
    default:
      DBUG_ASSERT(0);
      DBUG_RETURN(0);
    }
  }

  Item_func_set_user_var *e= new Item_func_set_user_var(user_var_name, it);
  /*
    Item_func_set_user_var can't substitute something else on its place =>
    0 can be passed as last argument (reference on item)

    Fix_fields() can fail, in which case a call of update_hash() might
    crash the server, so if fix fields fails, we just return with an
    error.
  */
  if (e->fix_fields(thd, 0))
    DBUG_RETURN(1);

  /*
    A variable can just be considered as a table with
    a single record and with a single column. Thus, like
    a column value, it could always have IMPLICIT derivation.
   */
  e->update_hash(val, val_len, type, charset, DERIVATION_IMPLICIT,
                 (flags & User_var_log_event::UNSIGNED_F));
  if (!is_deferred())
    free_root(thd->mem_root, 0);
  else
    current_thd->query_id= sav_query_id; /* restore current query's context */

  DBUG_RETURN(0);
}

int User_var_log_event::do_update_pos(Relay_log_info *rli)
{
  rli->inc_event_relay_log_pos();
  return 0;
}

Log_event::enum_skip_reason
User_var_log_event::do_shall_skip(Relay_log_info *rli)
{
  /*
    It is a common error to set the slave skip counter to 1 instead
    of 2 when recovering from an insert which used a auto increment,
    rand, or user var.  Therefore, if the slave skip counter is 1, we
    just say that this event should be skipped by ignoring it, meaning
    that we do not change the value of the slave skip counter since it
    will be decreased by the following insert event.
  */
  return continue_group(rli);
}
#endif /* !MYSQL_CLIENT */


/**************************************************************************
  Slave_log_event methods
**************************************************************************/

#ifdef HAVE_REPLICATION
#ifdef MYSQL_CLIENT
void Unknown_log_event::print(FILE* file_arg, PRINT_EVENT_INFO* print_event_info)
{
  Write_on_release_cache cache(&print_event_info->head_cache, file_arg);

  if (print_event_info->short_form)
    return;
  print_header(&cache, print_event_info, FALSE);
  my_b_printf(&cache, "\n# %s", "Unknown event\n");
}
#endif  

#ifndef MYSQL_CLIENT
void Slave_log_event::pack_info(THD *thd, Protocol *protocol)
{
  char buf[256+HOSTNAME_LENGTH], *pos;
  pos= strmov(buf, "host=");
  pos= strnmov(pos, master_host, HOSTNAME_LENGTH);
  pos= strmov(pos, ",port=");
  pos= int10_to_str((long) master_port, pos, 10);
  pos= strmov(pos, ",log=");
  pos= strmov(pos, master_log);
  pos= strmov(pos, ",pos=");
  pos= longlong10_to_str(master_pos, pos, 10);
  protocol->store(buf, pos-buf, &my_charset_bin);
}
#endif /* !MYSQL_CLIENT */


#ifndef MYSQL_CLIENT
/**
  @todo
  re-write this better without holding both locks at the same time
*/
Slave_log_event::Slave_log_event(THD* thd_arg,
				 Relay_log_info* rli)
  :Log_event(thd_arg, 0, 0) , mem_pool(0), master_host(0)
{
  DBUG_ENTER("Slave_log_event");
  if (!rli->inited)				// QQ When can this happen ?
    DBUG_VOID_RETURN;

  Master_info* mi = rli->mi;
  // TODO: re-write this better without holding both locks at the same time
  mysql_mutex_lock(&mi->data_lock);
  mysql_mutex_lock(&rli->data_lock);
  master_host_len = strlen(mi->host);
  master_log_len = strlen(rli->group_master_log_name);
  // on OOM, just do not initialize the structure and print the error
  if ((mem_pool = (char*)my_malloc(get_data_size() + 1,
                                   MYF(MY_WME))))
  {
    master_host = mem_pool + SL_MASTER_HOST_OFFSET ;
    memcpy(master_host, mi->host, master_host_len + 1);
    master_log = master_host + master_host_len + 1;
    memcpy(master_log, rli->group_master_log_name, master_log_len + 1);
    master_port = mi->port;
    master_pos = rli->group_master_log_pos;
    DBUG_PRINT("info", ("master_log: %s  pos: %lu", master_log,
                        (ulong) master_pos));
  }
  else
    sql_print_error("Out of memory while recording slave event");
  mysql_mutex_unlock(&rli->data_lock);
  mysql_mutex_unlock(&mi->data_lock);
  DBUG_VOID_RETURN;
}
#endif /* !MYSQL_CLIENT */


Slave_log_event::~Slave_log_event()
{
  my_free(mem_pool);
}


#ifdef MYSQL_CLIENT
void Slave_log_event::print(FILE* file, PRINT_EVENT_INFO* print_event_info)
{
  Write_on_release_cache cache(&print_event_info->head_cache, file);

  char llbuff[22];
  if (print_event_info->short_form)
    return;
  print_header(&cache, print_event_info, FALSE);
  my_b_printf(&cache, "\n\
Slave: master_host: '%s'  master_port: %d  master_log: '%s'  master_pos: %s\n",
	  master_host, master_port, master_log, llstr(master_pos, llbuff));
}
#endif /* MYSQL_CLIENT */


int Slave_log_event::get_data_size()
{
  return master_host_len + master_log_len + 1 + SL_MASTER_HOST_OFFSET;
}


#ifndef MYSQL_CLIENT
bool Slave_log_event::write(IO_CACHE* file)
{
  ulong event_length= get_data_size();
  int8store(mem_pool + SL_MASTER_POS_OFFSET, master_pos);
  int2store(mem_pool + SL_MASTER_PORT_OFFSET, master_port);
  // log and host are already there

  return (write_header(file, event_length) ||
          my_b_safe_write(file, (uchar*) mem_pool, event_length));
}
#endif


void Slave_log_event::init_from_mem_pool(int data_size)
{
  master_pos = uint8korr(mem_pool + SL_MASTER_POS_OFFSET);
  master_port = uint2korr(mem_pool + SL_MASTER_PORT_OFFSET);
  master_host = mem_pool + SL_MASTER_HOST_OFFSET;
  master_host_len = (uint) strlen(master_host);
  // safety
  master_log = master_host + master_host_len + 1;
  if (master_log > mem_pool + data_size)
  {
    master_host = 0;
    return;
  }
  master_log_len = (uint) strlen(master_log);
}


/** This code is not used, so has not been updated to be format-tolerant. */
/* We are using description_event so that slave does not crash on Log_event
  constructor */
Slave_log_event::Slave_log_event(const char* buf, 
                                 uint event_len,
                                 const Format_description_log_event* description_event)
  :Log_event(buf,description_event),mem_pool(0),master_host(0)
{
  if (event_len < LOG_EVENT_HEADER_LEN)
    return;
  event_len -= LOG_EVENT_HEADER_LEN;
  if (!(mem_pool = (char*) my_malloc(event_len + 1, MYF(MY_WME))))
    return;
  memcpy(mem_pool, buf + LOG_EVENT_HEADER_LEN, event_len);
  mem_pool[event_len] = 0;
  init_from_mem_pool(event_len);
}


#ifndef MYSQL_CLIENT
int Slave_log_event::do_apply_event(Relay_log_info const *rli)
{
  if (mysql_bin_log.is_open())
    return mysql_bin_log.write(this);
  return 0;
}
#endif /* !MYSQL_CLIENT */


/**************************************************************************
	Stop_log_event methods
**************************************************************************/

/*
  Stop_log_event::print()
*/

#ifdef MYSQL_CLIENT
void Stop_log_event::print(FILE* file, PRINT_EVENT_INFO* print_event_info)
{
  Write_on_release_cache cache(&print_event_info->head_cache, file,
                               Write_on_release_cache::FLUSH_F);

  if (print_event_info->short_form)
    return;

  print_header(&cache, print_event_info, FALSE);
  my_b_printf(&cache, "\tStop\n");
}
#endif /* MYSQL_CLIENT */


#ifndef MYSQL_CLIENT
/*
  The master stopped.  We used to clean up all temporary tables but
  this is useless as, as the master has shut down properly, it has
  written all DROP TEMPORARY TABLE (prepared statements' deletion is
  TODO only when we binlog prep stmts).  We used to clean up
  slave_load_tmpdir, but this is useless as it has been cleared at the
  end of LOAD DATA INFILE.  So we have nothing to do here.  The place
  were we must do this cleaning is in
  Start_log_event_v3::do_apply_event(), not here. Because if we come
  here, the master was sane.
*/
int Stop_log_event::do_update_pos(Relay_log_info *rli)
{
  /*
    We do not want to update master_log pos because we get a rotate event
    before stop, so by now group_master_log_name is set to the next log.
    If we updated it, we will have incorrect master coordinates and this
    could give false triggers in MASTER_POS_WAIT() that we have reached
    the target position when in fact we have not.
  */
  if (thd->variables.option_bits & OPTION_BEGIN)
    rli->inc_event_relay_log_pos();
  else
  {
    rli->inc_group_relay_log_pos(0);
    flush_relay_log_info(rli);
  }
  return 0;
}

#endif /* !MYSQL_CLIENT */
#endif /* HAVE_REPLICATION */


/**************************************************************************
	Create_file_log_event methods
**************************************************************************/

/*
  Create_file_log_event ctor
*/

#ifndef MYSQL_CLIENT
Create_file_log_event::
Create_file_log_event(THD* thd_arg, sql_exchange* ex,
		      const char* db_arg, const char* table_name_arg,
                      List<Item>& fields_arg,
                      bool is_concurrent_arg,
                      enum enum_duplicates handle_dup,
                      bool ignore,
		      uchar* block_arg, uint block_len_arg, bool using_trans)
  :Load_log_event(thd_arg, ex, db_arg, table_name_arg, fields_arg,
                  is_concurrent_arg,
                  handle_dup, ignore, using_trans),
   fake_base(0), block(block_arg), event_buf(0), block_len(block_len_arg),
   file_id(thd_arg->file_id = mysql_bin_log.next_file_id())
{
  DBUG_ENTER("Create_file_log_event");
  sql_ex.force_new_format();
  DBUG_VOID_RETURN;
}


/*
  Create_file_log_event::write_data_body()
*/

bool Create_file_log_event::write_data_body(IO_CACHE* file)
{
  bool res;
  if ((res= Load_log_event::write_data_body(file)) || fake_base)
    return res;
  return (my_b_safe_write(file, (uchar*) "", 1) ||
          my_b_safe_write(file, (uchar*) block, block_len));
}


/*
  Create_file_log_event::write_data_header()
*/

bool Create_file_log_event::write_data_header(IO_CACHE* file)
{
  bool res;
  uchar buf[CREATE_FILE_HEADER_LEN];
  if ((res= Load_log_event::write_data_header(file)) || fake_base)
    return res;
  int4store(buf + CF_FILE_ID_OFFSET, file_id);
  return my_b_safe_write(file, buf, CREATE_FILE_HEADER_LEN) != 0;
}


/*
  Create_file_log_event::write_base()
*/

bool Create_file_log_event::write_base(IO_CACHE* file)
{
  bool res;
  fake_base= 1;                                 // pretend we are Load event
  res= write(file);
  fake_base= 0;
  return res;
}

#endif /* !MYSQL_CLIENT */

/*
  Create_file_log_event ctor
*/

Create_file_log_event::Create_file_log_event(const char* buf, uint len,
                                             const Format_description_log_event* description_event)
  :Load_log_event(buf,0,description_event),fake_base(0),block(0),inited_from_old(0)
{
  DBUG_ENTER("Create_file_log_event::Create_file_log_event(char*,...)");
  uint block_offset;
  uint header_len= description_event->common_header_len;
  uint8 load_header_len= description_event->post_header_len[LOAD_EVENT-1];
  uint8 create_file_header_len= description_event->post_header_len[CREATE_FILE_EVENT-1];
  if (!(event_buf= (char*) my_memdup(buf, len, MYF(MY_WME))) ||
      copy_log_event(event_buf,len,
                     (((uchar)buf[EVENT_TYPE_OFFSET] == LOAD_EVENT) ?
                      load_header_len + header_len :
                      (fake_base ? (header_len+load_header_len) :
                       (header_len+load_header_len) +
                       create_file_header_len)),
                     description_event))
    DBUG_VOID_RETURN;
  if (description_event->binlog_version!=1)
  {
    file_id= uint4korr(buf + 
                       header_len +
		       load_header_len + CF_FILE_ID_OFFSET);
    /*
      Note that it's ok to use get_data_size() below, because it is computed
      with values we have already read from this event (because we called
      copy_log_event()); we are not using slave's format info to decode
      master's format, we are really using master's format info.
      Anyway, both formats should be identical (except the common_header_len)
      as these Load events are not changed between 4.0 and 5.0 (as logging of
      LOAD DATA INFILE does not use Load_log_event in 5.0).

      The + 1 is for \0 terminating fname  
    */
    block_offset= (description_event->common_header_len +
                   Load_log_event::get_data_size() +
                   create_file_header_len + 1);
    if (len < block_offset)
      DBUG_VOID_RETURN;
    block = (uchar*)buf + block_offset;
    block_len = len - block_offset;
  }
  else
  {
    sql_ex.force_new_format();
    inited_from_old = 1;
  }
  DBUG_VOID_RETURN;
}


/*
  Create_file_log_event::print()
*/

#ifdef MYSQL_CLIENT
void Create_file_log_event::print(FILE* file, PRINT_EVENT_INFO* print_event_info,
				  bool enable_local)
{
  Write_on_release_cache cache(&print_event_info->head_cache, file);

  if (print_event_info->short_form)
  {
    if (enable_local && check_fname_outside_temp_buf())
      Load_log_event::print(file, print_event_info);
    return;
  }

  if (enable_local)
  {
    Load_log_event::print(file, print_event_info,
			  !check_fname_outside_temp_buf());
    /**
      reduce the size of io cache so that the write function is called
      for every call to my_b_printf().
     */
    DBUG_EXECUTE_IF ("simulate_create_event_write_error",
                     {(&cache)->write_pos= (&cache)->write_end;
                     DBUG_SET("+d,simulate_file_write_error");});
    /*
      That one is for "file_id: etc" below: in mysqlbinlog we want the #, in
      SHOW BINLOG EVENTS we don't.
     */
    my_b_printf(&cache, "#");
  }

  my_b_printf(&cache, " file_id: %d  block_len: %d\n", file_id, block_len);
}


void Create_file_log_event::print(FILE* file, PRINT_EVENT_INFO* print_event_info)
{
  print(file, print_event_info, 0);
}
#endif /* MYSQL_CLIENT */


/*
  Create_file_log_event::pack_info()
*/

#if defined(HAVE_REPLICATION) && !defined(MYSQL_CLIENT)
void Create_file_log_event::pack_info(THD *thd, Protocol *protocol)
{
  char buf[SAFE_NAME_LEN*2 + 30 + 21*2], *pos;
  pos= strmov(buf, "db=");
  memcpy(pos, db, db_len);
  pos= strmov(pos + db_len, ";table=");
  memcpy(pos, table_name, table_name_len);
  pos= strmov(pos + table_name_len, ";file_id=");
  pos= int10_to_str((long) file_id, pos, 10);
  pos= strmov(pos, ";block_len=");
  pos= int10_to_str((long) block_len, pos, 10);
  protocol->store(buf, (uint) (pos-buf), &my_charset_bin);
}
#endif /* defined(HAVE_REPLICATION) && !defined(MYSQL_CLIENT) */


/**
  Create_file_log_event::do_apply_event()
  Constructor for Create_file_log_event to intantiate an event
  from the relay log on the slave.

  @retval
    0           Success
  @retval
    1           Failure
*/

#if defined(HAVE_REPLICATION) && !defined(MYSQL_CLIENT)
int Create_file_log_event::do_apply_event(Relay_log_info const *rli)
{
  char proc_info[17+FN_REFLEN+10], *fname_buf;
  char *ext;
  int fd = -1;
  IO_CACHE file;
  int error = 1;

  bzero((char*)&file, sizeof(file));
  fname_buf= strmov(proc_info, "Making temp file ");
  ext= slave_load_file_stem(fname_buf, file_id, server_id, ".info");
  thd_proc_info(thd, proc_info);
  /* old copy may exist already */
  mysql_file_delete(key_file_log_event_info, fname_buf, MYF(0));
  if ((fd= mysql_file_create(key_file_log_event_info,
                             fname_buf, CREATE_MODE,
                             O_WRONLY | O_BINARY | O_EXCL | O_NOFOLLOW,
                             MYF(MY_WME))) < 0 ||
      init_io_cache(&file, fd, IO_SIZE, WRITE_CACHE, (my_off_t)0, 0,
		    MYF(MY_WME|MY_NABP)))
  {
    rli->report(ERROR_LEVEL, my_errno,
                "Error in Create_file event: could not open file '%s'",
                fname_buf);
    goto err;
  }
  
  // a trick to avoid allocating another buffer
  fname= fname_buf;
  fname_len= (uint) (strmov(ext, ".data") - fname);
  if (write_base(&file))
  {
    strmov(ext, ".info"); // to have it right in the error message
    rli->report(ERROR_LEVEL, my_errno,
                "Error in Create_file event: could not write to file '%s'",
                fname_buf);
    goto err;
  }
  end_io_cache(&file);
  mysql_file_close(fd, MYF(0));
  
  // fname_buf now already has .data, not .info, because we did our trick
  /* old copy may exist already */
  mysql_file_delete(key_file_log_event_data, fname_buf, MYF(0));
  if ((fd= mysql_file_create(key_file_log_event_data,
                             fname_buf, CREATE_MODE,
                             O_WRONLY | O_BINARY | O_EXCL | O_NOFOLLOW,
                             MYF(MY_WME))) < 0)
  {
    rli->report(ERROR_LEVEL, my_errno,
                "Error in Create_file event: could not open file '%s'",
                fname_buf);
    goto err;
  }
  if (mysql_file_write(fd, (uchar*) block, block_len, MYF(MY_WME+MY_NABP)))
  {
    rli->report(ERROR_LEVEL, my_errno,
                "Error in Create_file event: write to '%s' failed",
                fname_buf);
    goto err;
  }
  error=0;					// Everything is ok

err:
  if (error)
    end_io_cache(&file);
  if (fd >= 0)
    mysql_file_close(fd, MYF(0));
  thd_proc_info(thd, 0);
  return error != 0;
}
#endif /* defined(HAVE_REPLICATION) && !defined(MYSQL_CLIENT) */


/**************************************************************************
	Append_block_log_event methods
**************************************************************************/

/*
  Append_block_log_event ctor
*/

#ifndef MYSQL_CLIENT  
Append_block_log_event::Append_block_log_event(THD *thd_arg,
                                               const char *db_arg,
					       uchar *block_arg,
					       uint block_len_arg,
					       bool using_trans)
  :Log_event(thd_arg,0, using_trans), block(block_arg),
   block_len(block_len_arg), file_id(thd_arg->file_id), db(db_arg)
{
}
#endif


/*
  Append_block_log_event ctor
*/

Append_block_log_event::Append_block_log_event(const char* buf, uint len,
                                               const Format_description_log_event* description_event)
  :Log_event(buf, description_event),block(0)
{
  DBUG_ENTER("Append_block_log_event::Append_block_log_event(char*,...)");
  uint8 common_header_len= description_event->common_header_len; 
  uint8 append_block_header_len=
    description_event->post_header_len[APPEND_BLOCK_EVENT-1];
  uint total_header_len= common_header_len+append_block_header_len;
  if (len < total_header_len)
    DBUG_VOID_RETURN;
  file_id= uint4korr(buf + common_header_len + AB_FILE_ID_OFFSET);
  block= (uchar*)buf + total_header_len;
  block_len= len - total_header_len;
  DBUG_VOID_RETURN;
}


/*
  Append_block_log_event::write()
*/

#ifndef MYSQL_CLIENT
bool Append_block_log_event::write(IO_CACHE* file)
{
  uchar buf[APPEND_BLOCK_HEADER_LEN];
  int4store(buf + AB_FILE_ID_OFFSET, file_id);
  return (write_header(file, APPEND_BLOCK_HEADER_LEN + block_len) ||
          wrapper_my_b_safe_write(file, buf, APPEND_BLOCK_HEADER_LEN) ||
	  wrapper_my_b_safe_write(file, (uchar*) block, block_len) ||
	  write_footer(file));
}
#endif


/*
  Append_block_log_event::print()
*/

#ifdef MYSQL_CLIENT  
void Append_block_log_event::print(FILE* file,
				   PRINT_EVENT_INFO* print_event_info)
{
  Write_on_release_cache cache(&print_event_info->head_cache, file);

  if (print_event_info->short_form)
    return;
  print_header(&cache, print_event_info, FALSE);
  my_b_printf(&cache, "\n#%s: file_id: %d  block_len: %d\n",
              get_type_str(), file_id, block_len);
}
#endif /* MYSQL_CLIENT */


/*
  Append_block_log_event::pack_info()
*/

#if defined(HAVE_REPLICATION) && !defined(MYSQL_CLIENT)
void Append_block_log_event::pack_info(THD *thd, Protocol *protocol)
{
  char buf[256];
  uint length;
  length= (uint) sprintf(buf, ";file_id=%u;block_len=%u", file_id, block_len);
  protocol->store(buf, length, &my_charset_bin);
}


/*
  Append_block_log_event::get_create_or_append()
*/

int Append_block_log_event::get_create_or_append() const
{
  return 0; /* append to the file, fail if not exists */
}

/*
  Append_block_log_event::do_apply_event()
*/

int Append_block_log_event::do_apply_event(Relay_log_info const *rli)
{
  char proc_info[17+FN_REFLEN+10], *fname= proc_info+17;
  int fd;
  int error = 1;
  DBUG_ENTER("Append_block_log_event::do_apply_event");

  fname= strmov(proc_info, "Making temp file ");
  slave_load_file_stem(fname, file_id, server_id, ".data");
  thd_proc_info(thd, proc_info);
  if (get_create_or_append())
  {
    /*
      Usually lex_start() is called by mysql_parse(), but we need it here
      as the present method does not call mysql_parse().
    */
    lex_start(thd);
    mysql_reset_thd_for_next_command(thd, 0);
    /* old copy may exist already */
    mysql_file_delete(key_file_log_event_data, fname, MYF(0));
    if ((fd= mysql_file_create(key_file_log_event_data,
                               fname, CREATE_MODE,
                               O_WRONLY | O_BINARY | O_EXCL | O_NOFOLLOW,
                               MYF(MY_WME))) < 0)
    {
      rli->report(ERROR_LEVEL, my_errno,
                  "Error in %s event: could not create file '%s'",
                  get_type_str(), fname);
      goto err;
    }
  }
  else if ((fd= mysql_file_open(key_file_log_event_data,
                                fname,
                                O_WRONLY | O_APPEND | O_BINARY | O_NOFOLLOW,
                                MYF(MY_WME))) < 0)
  {
    rli->report(ERROR_LEVEL, my_errno,
                "Error in %s event: could not open file '%s'",
                get_type_str(), fname);
    goto err;
  }

  DBUG_EXECUTE_IF("remove_slave_load_file_before_write",
                  {
                    my_delete(fname, MYF(0));
                  });

  if (mysql_file_write(fd, (uchar*) block, block_len, MYF(MY_WME+MY_NABP)))
  {
    rli->report(ERROR_LEVEL, my_errno,
                "Error in %s event: write to '%s' failed",
                get_type_str(), fname);
    goto err;
  }
  error=0;

err:
  if (fd >= 0)
    mysql_file_close(fd, MYF(0));
  thd_proc_info(thd, 0);
  DBUG_RETURN(error);
}
#endif


/**************************************************************************
	Delete_file_log_event methods
**************************************************************************/

/*
  Delete_file_log_event ctor
*/

#ifndef MYSQL_CLIENT
Delete_file_log_event::Delete_file_log_event(THD *thd_arg, const char* db_arg,
					     bool using_trans)
  :Log_event(thd_arg, 0, using_trans), file_id(thd_arg->file_id), db(db_arg)
{
}
#endif

/*
  Delete_file_log_event ctor
*/

Delete_file_log_event::Delete_file_log_event(const char* buf, uint len,
                                             const Format_description_log_event* description_event)
  :Log_event(buf, description_event),file_id(0)
{
  uint8 common_header_len= description_event->common_header_len;
  uint8 delete_file_header_len= description_event->post_header_len[DELETE_FILE_EVENT-1];
  if (len < (uint)(common_header_len + delete_file_header_len))
    return;
  file_id= uint4korr(buf + common_header_len + DF_FILE_ID_OFFSET);
}


/*
  Delete_file_log_event::write()
*/

#ifndef MYSQL_CLIENT
bool Delete_file_log_event::write(IO_CACHE* file)
{
 uchar buf[DELETE_FILE_HEADER_LEN];
 int4store(buf + DF_FILE_ID_OFFSET, file_id);
 return (write_header(file, sizeof(buf)) ||
         wrapper_my_b_safe_write(file, buf, sizeof(buf)) ||
	 write_footer(file));
}
#endif


/*
  Delete_file_log_event::print()
*/

#ifdef MYSQL_CLIENT  
void Delete_file_log_event::print(FILE* file,
				  PRINT_EVENT_INFO* print_event_info)
{
  Write_on_release_cache cache(&print_event_info->head_cache, file);

  if (print_event_info->short_form)
    return;
  print_header(&cache, print_event_info, FALSE);
  my_b_printf(&cache, "\n#Delete_file: file_id=%u\n", file_id);
}
#endif /* MYSQL_CLIENT */

/*
  Delete_file_log_event::pack_info()
*/

#if defined(HAVE_REPLICATION) && !defined(MYSQL_CLIENT)
void Delete_file_log_event::pack_info(THD *thd, Protocol *protocol)
{
  char buf[64];
  uint length;
  length= (uint) sprintf(buf, ";file_id=%u", (uint) file_id);
  protocol->store(buf, (int32) length, &my_charset_bin);
}
#endif

/*
  Delete_file_log_event::do_apply_event()
*/

#if defined(HAVE_REPLICATION) && !defined(MYSQL_CLIENT)
int Delete_file_log_event::do_apply_event(Relay_log_info const *rli)
{
  char fname[FN_REFLEN+10];
  char *ext= slave_load_file_stem(fname, file_id, server_id, ".data");
  mysql_file_delete(key_file_log_event_data, fname, MYF(MY_WME));
  strmov(ext, ".info");
  mysql_file_delete(key_file_log_event_info, fname, MYF(MY_WME));
  return 0;
}
#endif /* defined(HAVE_REPLICATION) && !defined(MYSQL_CLIENT) */


/**************************************************************************
	Execute_load_log_event methods
**************************************************************************/

/*
  Execute_load_log_event ctor
*/

#ifndef MYSQL_CLIENT  
Execute_load_log_event::Execute_load_log_event(THD *thd_arg,
                                               const char* db_arg,
					       bool using_trans)
  :Log_event(thd_arg, 0, using_trans), file_id(thd_arg->file_id), db(db_arg)
{
}
#endif
  

/*
  Execute_load_log_event ctor
*/

Execute_load_log_event::Execute_load_log_event(const char* buf, uint len,
                                               const Format_description_log_event* description_event)
  :Log_event(buf, description_event), file_id(0)
{
  uint8 common_header_len= description_event->common_header_len;
  uint8 exec_load_header_len= description_event->post_header_len[EXEC_LOAD_EVENT-1];
  if (len < (uint)(common_header_len+exec_load_header_len))
    return;
  file_id= uint4korr(buf + common_header_len + EL_FILE_ID_OFFSET);
}


/*
  Execute_load_log_event::write()
*/

#ifndef MYSQL_CLIENT
bool Execute_load_log_event::write(IO_CACHE* file)
{
  uchar buf[EXEC_LOAD_HEADER_LEN];
  int4store(buf + EL_FILE_ID_OFFSET, file_id);
  return (write_header(file, sizeof(buf)) || 
          wrapper_my_b_safe_write(file, buf, sizeof(buf)) ||
	  write_footer(file));
}
#endif


/*
  Execute_load_log_event::print()
*/

#ifdef MYSQL_CLIENT  
void Execute_load_log_event::print(FILE* file,
				   PRINT_EVENT_INFO* print_event_info)
{
  Write_on_release_cache cache(&print_event_info->head_cache, file);

  if (print_event_info->short_form)
    return;
  print_header(&cache, print_event_info, FALSE);
  my_b_printf(&cache, "\n#Exec_load: file_id=%d\n",
              file_id);
}
#endif

/*
  Execute_load_log_event::pack_info()
*/

#if defined(HAVE_REPLICATION) && !defined(MYSQL_CLIENT)
void Execute_load_log_event::pack_info(THD *thd, Protocol *protocol)
{
  char buf[64];
  uint length;
  length= (uint) sprintf(buf, ";file_id=%u", (uint) file_id);
  protocol->store(buf, (int32) length, &my_charset_bin);
}


/*
  Execute_load_log_event::do_apply_event()
*/

int Execute_load_log_event::do_apply_event(Relay_log_info const *rli)
{
  char fname[FN_REFLEN+10];
  char *ext;
  int fd;
  int error= 1;
  IO_CACHE file;
  Load_log_event *lev= 0;

  ext= slave_load_file_stem(fname, file_id, server_id, ".info");
  if ((fd= mysql_file_open(key_file_log_event_info,
                           fname, O_RDONLY | O_BINARY | O_NOFOLLOW,
                           MYF(MY_WME))) < 0 ||
      init_io_cache(&file, fd, IO_SIZE, READ_CACHE, (my_off_t)0, 0,
		    MYF(MY_WME|MY_NABP)))
  {
    rli->report(ERROR_LEVEL, my_errno,
                "Error in Exec_load event: could not open file '%s'",
                fname);
    goto err;
  }
  if (!(lev= (Load_log_event*)
        Log_event::read_log_event(&file,
                                  (mysql_mutex_t*)0,
                                  rli->relay_log.description_event_for_exec,
                                  opt_slave_sql_verify_checksum)) ||
      lev->get_type_code() != NEW_LOAD_EVENT)
  {
    rli->report(ERROR_LEVEL, 0, "Error in Exec_load event: "
                    "file '%s' appears corrupted", fname);
    goto err;
  }
  lev->thd = thd;
  /*
    lev->do_apply_event should use rli only for errors i.e. should
    not advance rli's position.

    lev->do_apply_event is the place where the table is loaded (it
    calls mysql_load()).
  */

  const_cast<Relay_log_info*>(rli)->future_group_master_log_pos= log_pos;
  if (lev->do_apply_event(0,rli,1)) 
  {
    /*
      We want to indicate the name of the file that could not be loaded
      (SQL_LOADxxx).
      But as we are here we are sure the error is in rli->last_slave_error and
      rli->last_slave_errno (example of error: duplicate entry for key), so we
      don't want to overwrite it with the filename.
      What we want instead is add the filename to the current error message.
    */
    char *tmp= my_strdup(rli->last_error().message, MYF(MY_WME));
    if (tmp)
    {
      rli->report(ERROR_LEVEL, rli->last_error().number,
                  "%s. Failed executing load from '%s'", tmp, fname);
      my_free(tmp);
    }
    goto err;
  }
  /*
    We have an open file descriptor to the .info file; we need to close it
    or Windows will refuse to delete the file in mysql_file_delete().
  */
  if (fd >= 0)
  {
    mysql_file_close(fd, MYF(0));
    end_io_cache(&file);
    fd= -1;
  }
  mysql_file_delete(key_file_log_event_info, fname, MYF(MY_WME));
  memcpy(ext, ".data", 6);
  mysql_file_delete(key_file_log_event_data, fname, MYF(MY_WME));
  error = 0;

err:
  delete lev;
  if (fd >= 0)
  {
    mysql_file_close(fd, MYF(0));
    end_io_cache(&file);
  }
  return error;
}

#endif /* defined(HAVE_REPLICATION) && !defined(MYSQL_CLIENT) */


/**************************************************************************
	Begin_load_query_log_event methods
**************************************************************************/

#ifndef MYSQL_CLIENT
Begin_load_query_log_event::
Begin_load_query_log_event(THD* thd_arg, const char* db_arg, uchar* block_arg,
                           uint block_len_arg, bool using_trans)
  :Append_block_log_event(thd_arg, db_arg, block_arg, block_len_arg,
                          using_trans)
{
   file_id= thd_arg->file_id= mysql_bin_log.next_file_id();
}
#endif


Begin_load_query_log_event::
Begin_load_query_log_event(const char* buf, uint len,
                           const Format_description_log_event* desc_event)
  :Append_block_log_event(buf, len, desc_event)
{
}


#if defined( HAVE_REPLICATION) && !defined(MYSQL_CLIENT)
int Begin_load_query_log_event::get_create_or_append() const
{
  return 1; /* create the file */
}
#endif /* defined( HAVE_REPLICATION) && !defined(MYSQL_CLIENT) */


#if !defined(MYSQL_CLIENT) && defined(HAVE_REPLICATION)
Log_event::enum_skip_reason
Begin_load_query_log_event::do_shall_skip(Relay_log_info *rli)
{
  /*
    If the slave skip counter is 1, then we should not start executing
    on the next event.
  */
  return continue_group(rli);
}
#endif


/**************************************************************************
	Execute_load_query_log_event methods
**************************************************************************/


#ifndef MYSQL_CLIENT
Execute_load_query_log_event::
Execute_load_query_log_event(THD *thd_arg, const char* query_arg,
                             ulong query_length_arg, uint fn_pos_start_arg,
                             uint fn_pos_end_arg,
                             enum_load_dup_handling dup_handling_arg,
                             bool using_trans, bool direct, bool suppress_use,
                             int errcode):
  Query_log_event(thd_arg, query_arg, query_length_arg, using_trans, direct,
                  suppress_use, errcode),
  file_id(thd_arg->file_id), fn_pos_start(fn_pos_start_arg),
  fn_pos_end(fn_pos_end_arg), dup_handling(dup_handling_arg)
{
}
#endif /* !MYSQL_CLIENT */


Execute_load_query_log_event::
Execute_load_query_log_event(const char* buf, uint event_len,
                             const Format_description_log_event* desc_event):
  Query_log_event(buf, event_len, desc_event, EXECUTE_LOAD_QUERY_EVENT),
  file_id(0), fn_pos_start(0), fn_pos_end(0)
{
  if (!Query_log_event::is_valid())
    return;

  buf+= desc_event->common_header_len;

  fn_pos_start= uint4korr(buf + ELQ_FN_POS_START_OFFSET);
  fn_pos_end= uint4korr(buf + ELQ_FN_POS_END_OFFSET);
  dup_handling= (enum_load_dup_handling)(*(buf + ELQ_DUP_HANDLING_OFFSET));

  if (fn_pos_start > q_len || fn_pos_end > q_len ||
      dup_handling > LOAD_DUP_REPLACE)
    return;

  file_id= uint4korr(buf + ELQ_FILE_ID_OFFSET);
}


ulong Execute_load_query_log_event::get_post_header_size_for_derived()
{
  return EXECUTE_LOAD_QUERY_EXTRA_HEADER_LEN;
}


#ifndef MYSQL_CLIENT
bool
Execute_load_query_log_event::write_post_header_for_derived(IO_CACHE* file)
{
  uchar buf[EXECUTE_LOAD_QUERY_EXTRA_HEADER_LEN];
  int4store(buf, file_id);
  int4store(buf + 4, fn_pos_start);
  int4store(buf + 4 + 4, fn_pos_end);
  *(buf + 4 + 4 + 4)= (uchar) dup_handling;
  return wrapper_my_b_safe_write(file, buf, EXECUTE_LOAD_QUERY_EXTRA_HEADER_LEN);
}
#endif


#ifdef MYSQL_CLIENT
void Execute_load_query_log_event::print(FILE* file,
                                         PRINT_EVENT_INFO* print_event_info)
{
  print(file, print_event_info, 0);
}

/**
  Prints the query as LOAD DATA LOCAL and with rewritten filename.
*/
void Execute_load_query_log_event::print(FILE* file,
                                         PRINT_EVENT_INFO* print_event_info,
                                         const char *local_fname)
{
  Write_on_release_cache cache(&print_event_info->head_cache, file);

  print_query_header(&cache, print_event_info);
  /**
    reduce the size of io cache so that the write function is called
    for every call to my_b_printf().
   */
  DBUG_EXECUTE_IF ("simulate_execute_event_write_error",
                   {(&cache)->write_pos= (&cache)->write_end;
                   DBUG_SET("+d,simulate_file_write_error");});

  if (local_fname)
  {
    my_b_write(&cache, (uchar*) query, fn_pos_start);
    my_b_printf(&cache, " LOCAL INFILE \'");
    my_b_printf(&cache, "%s", local_fname);
    my_b_printf(&cache, "\'");
    if (dup_handling == LOAD_DUP_REPLACE)
      my_b_printf(&cache, " REPLACE");
    my_b_printf(&cache, " INTO");
    my_b_write(&cache, (uchar*) query + fn_pos_end, q_len-fn_pos_end);
    my_b_printf(&cache, "\n%s\n", print_event_info->delimiter);
  }
  else
  {
    my_b_write(&cache, (uchar*) query, q_len);
    my_b_printf(&cache, "\n%s\n", print_event_info->delimiter);
  }

  if (!print_event_info->short_form)
    my_b_printf(&cache, "# file_id: %d \n", file_id);
}
#endif


#if defined(HAVE_REPLICATION) && !defined(MYSQL_CLIENT)
void Execute_load_query_log_event::pack_info(THD *thd, Protocol *protocol)
{
  char buf_mem[1024];
  String buf(buf_mem, sizeof(buf_mem), system_charset_info);
  buf.real_alloc(9 + db_len + q_len + 10 + 21);
  if (db && db_len)
  {
    if (buf.append(STRING_WITH_LEN("use ")) ||
        append_identifier(thd, &buf, db, db_len) ||
        buf.append(STRING_WITH_LEN("; ")))
      return;
  }
  if (query && q_len && buf.append(query, q_len))
    return;
  if (buf.append(" ;file_id=") ||
      buf.append_ulonglong(file_id))
    return;
  protocol->store(buf.ptr(), buf.length(), &my_charset_bin);
}


int
Execute_load_query_log_event::do_apply_event(Relay_log_info const *rli)
{
  char *p;
  char *buf;
  char *fname;
  char *fname_end;
  int error;

  buf= (char*) my_malloc(q_len + 1 - (fn_pos_end - fn_pos_start) +
                         (FN_REFLEN + 10) + 10 + 8 + 5, MYF(MY_WME));

  DBUG_EXECUTE_IF("LOAD_DATA_INFILE_has_fatal_error", my_free(buf); buf= NULL;);

  /* Replace filename and LOCAL keyword in query before executing it */
  if (buf == NULL)
  {
    rli->report(ERROR_LEVEL, ER_SLAVE_FATAL_ERROR,
                ER(ER_SLAVE_FATAL_ERROR), "Not enough memory");
    return 1;
  }

  p= buf;
  memcpy(p, query, fn_pos_start);
  p+= fn_pos_start;
  fname= (p= strmake(p, STRING_WITH_LEN(" INFILE \'")));
  p= slave_load_file_stem(p, file_id, server_id, ".data");
  fname_end= p= strend(p);                      // Safer than p=p+5
  *(p++)='\'';
  switch (dup_handling) {
  case LOAD_DUP_IGNORE:
    p= strmake(p, STRING_WITH_LEN(" IGNORE"));
    break;
  case LOAD_DUP_REPLACE:
    p= strmake(p, STRING_WITH_LEN(" REPLACE"));
    break;
  default:
    /* Ordinary load data */
    break;
  }
  p= strmake(p, STRING_WITH_LEN(" INTO "));
  p= strmake(p, query+fn_pos_end, q_len-fn_pos_end);

  error= Query_log_event::do_apply_event(rli, buf, p-buf);

  /* Forging file name for deletion in same buffer */
  *fname_end= 0;

  /*
    If there was an error the slave is going to stop, leave the
    file so that we can re-execute this event at START SLAVE.
  */
  if (!error)
    mysql_file_delete(key_file_log_event_data, fname, MYF(MY_WME));

  my_free(buf);
  return error;
}
#endif


/**************************************************************************
	sql_ex_info methods
**************************************************************************/

/*
  sql_ex_info::write_data()
*/

bool sql_ex_info::write_data(IO_CACHE* file)
{
  if (new_format())
  {
    return (write_str(file, field_term, (uint) field_term_len) ||
	    write_str(file, enclosed,   (uint) enclosed_len) ||
	    write_str(file, line_term,  (uint) line_term_len) ||
	    write_str(file, line_start, (uint) line_start_len) ||
	    write_str(file, escaped,    (uint) escaped_len) ||
	    my_b_safe_write(file,(uchar*) &opt_flags,1));
  }
  else
  {
    /**
      @todo This is sensitive to field padding. We should write a
      char[7], not an old_sql_ex. /sven
    */
    old_sql_ex old_ex;
    old_ex.field_term= *field_term;
    old_ex.enclosed=   *enclosed;
    old_ex.line_term=  *line_term;
    old_ex.line_start= *line_start;
    old_ex.escaped=    *escaped;
    old_ex.opt_flags=  opt_flags;
    old_ex.empty_flags=empty_flags;
    return my_b_safe_write(file, (uchar*) &old_ex, sizeof(old_ex)) != 0;
  }
}


/*
  sql_ex_info::init()
*/

const char *sql_ex_info::init(const char *buf, const char *buf_end,
                              bool use_new_format)
{
  cached_new_format = use_new_format;
  if (use_new_format)
  {
    empty_flags=0;
    /*
      The code below assumes that buf will not disappear from
      under our feet during the lifetime of the event. This assumption
      holds true in the slave thread if the log is in new format, but is not
      the case when we have old format because we will be reusing net buffer
      to read the actual file before we write out the Create_file event.
    */
    if (read_str(&buf, buf_end, &field_term, &field_term_len) ||
        read_str(&buf, buf_end, &enclosed,   &enclosed_len) ||
        read_str(&buf, buf_end, &line_term,  &line_term_len) ||
        read_str(&buf, buf_end, &line_start, &line_start_len) ||
        read_str(&buf, buf_end, &escaped,    &escaped_len))
      return 0;
    opt_flags = *buf++;
  }
  else
  {
    field_term_len= enclosed_len= line_term_len= line_start_len= escaped_len=1;
    field_term = buf++;			// Use first byte in string
    enclosed=	 buf++;
    line_term=   buf++;
    line_start=  buf++;
    escaped=     buf++;
    opt_flags =  *buf++;
    empty_flags= *buf++;
    if (empty_flags & FIELD_TERM_EMPTY)
      field_term_len=0;
    if (empty_flags & ENCLOSED_EMPTY)
      enclosed_len=0;
    if (empty_flags & LINE_TERM_EMPTY)
      line_term_len=0;
    if (empty_flags & LINE_START_EMPTY)
      line_start_len=0;
    if (empty_flags & ESCAPED_EMPTY)
      escaped_len=0;
  }
  return buf;
}


/**************************************************************************
	Rows_log_event member functions
**************************************************************************/

#ifndef MYSQL_CLIENT
Rows_log_event::Rows_log_event(THD *thd_arg, TABLE *tbl_arg, ulong tid,
                               MY_BITMAP const *cols, bool is_transactional)
  : Log_event(thd_arg, 0, is_transactional),
    m_row_count(0),
    m_table(tbl_arg),
    m_table_id(tid),
    m_width(tbl_arg ? tbl_arg->s->fields : 1),
    m_rows_buf(0), m_rows_cur(0), m_rows_end(0), m_flags(0) 
#ifdef HAVE_REPLICATION
    , m_curr_row(NULL), m_curr_row_end(NULL),
    m_key(NULL), m_key_info(NULL), m_key_nr(0)
#endif
{
  /*
    We allow a special form of dummy event when the table, and cols
    are null and the table id is ~0UL.  This is a temporary
    solution, to be able to terminate a started statement in the
    binary log: the extraneous events will be removed in the future.
   */
  DBUG_ASSERT((tbl_arg && tbl_arg->s && tid != ~0UL) ||
              (!tbl_arg && !cols && tid == ~0UL));

  if (thd_arg->variables.option_bits & OPTION_NO_FOREIGN_KEY_CHECKS)
      set_flags(NO_FOREIGN_KEY_CHECKS_F);
  if (thd_arg->variables.option_bits & OPTION_RELAXED_UNIQUE_CHECKS)
      set_flags(RELAXED_UNIQUE_CHECKS_F);
  /* if bitmap_init fails, caught in is_valid() */
  if (likely(!bitmap_init(&m_cols,
                          m_width <= sizeof(m_bitbuf)*8 ? m_bitbuf : NULL,
                          m_width,
                          false)))
  {
    /* Cols can be zero if this is a dummy binrows event */
    if (likely(cols != NULL))
    {
      memcpy(m_cols.bitmap, cols->bitmap, no_bytes_in_map(cols));
      create_last_word_mask(&m_cols);
    }
  }
  else
  {
    // Needed because bitmap_init() does not set it to null on failure
    m_cols.bitmap= 0;
  }
}
#endif

Rows_log_event::Rows_log_event(const char *buf, uint event_len,
                               Log_event_type event_type,
                               const Format_description_log_event
                               *description_event)
  : Log_event(buf, description_event),
    m_row_count(0),
#ifndef MYSQL_CLIENT
    m_table(NULL),
#endif
    m_table_id(0), m_rows_buf(0), m_rows_cur(0), m_rows_end(0)
#if !defined(MYSQL_CLIENT) && defined(HAVE_REPLICATION)
    , m_curr_row(NULL), m_curr_row_end(NULL),
    m_key(NULL), m_key_info(NULL), m_key_nr(0)
#endif
{
  DBUG_ENTER("Rows_log_event::Rows_log_event(const char*,...)");
  uint8 const common_header_len= description_event->common_header_len;
  uint8 const post_header_len= description_event->post_header_len[event_type-1];

  DBUG_PRINT("enter",("event_len: %u  common_header_len: %d  "
		      "post_header_len: %d",
		      event_len, common_header_len,
		      post_header_len));

  const char *post_start= buf + common_header_len;
  post_start+= RW_MAPID_OFFSET;
  if (post_header_len == 6)
  {
    /* Master is of an intermediate source tree before 5.1.4. Id is 4 bytes */
    m_table_id= uint4korr(post_start);
    post_start+= 4;
  }
  else
  {
    m_table_id= (ulong) uint6korr(post_start);
    post_start+= RW_FLAGS_OFFSET;
  }

  m_flags= uint2korr(post_start);

  uchar const *const var_start=
    (const uchar *)buf + common_header_len + post_header_len;
  uchar const *const ptr_width= var_start;
  uchar *ptr_after_width= (uchar*) ptr_width;
  DBUG_PRINT("debug", ("Reading from %p", ptr_after_width));
  m_width = net_field_length(&ptr_after_width);
  DBUG_PRINT("debug", ("m_width=%lu", m_width));
  /* if bitmap_init fails, catched in is_valid() */
  if (likely(!bitmap_init(&m_cols,
                          m_width <= sizeof(m_bitbuf)*8 ? m_bitbuf : NULL,
                          m_width,
                          false)))
  {
    DBUG_PRINT("debug", ("Reading from %p", ptr_after_width));
    memcpy(m_cols.bitmap, ptr_after_width, (m_width + 7) / 8);
    create_last_word_mask(&m_cols);
    ptr_after_width+= (m_width + 7) / 8;
    DBUG_DUMP("m_cols", (uchar*) m_cols.bitmap, no_bytes_in_map(&m_cols));
  }
  else
  {
    // Needed because bitmap_init() does not set it to null on failure
    m_cols.bitmap= NULL;
    DBUG_VOID_RETURN;
  }

  m_cols_ai.bitmap= m_cols.bitmap; /* See explanation in is_valid() */

  if (event_type == UPDATE_ROWS_EVENT)
  {
    DBUG_PRINT("debug", ("Reading from %p", ptr_after_width));

    /* if bitmap_init fails, caught in is_valid() */
    if (likely(!bitmap_init(&m_cols_ai,
                            m_width <= sizeof(m_bitbuf_ai)*8 ? m_bitbuf_ai : NULL,
                            m_width,
                            false)))
    {
      DBUG_PRINT("debug", ("Reading from %p", ptr_after_width));
      memcpy(m_cols_ai.bitmap, ptr_after_width, (m_width + 7) / 8);
      create_last_word_mask(&m_cols_ai);
      ptr_after_width+= (m_width + 7) / 8;
      DBUG_DUMP("m_cols_ai", (uchar*) m_cols_ai.bitmap,
                no_bytes_in_map(&m_cols_ai));
    }
    else
    {
      // Needed because bitmap_init() does not set it to null on failure
      m_cols_ai.bitmap= 0;
      DBUG_VOID_RETURN;
    }
  }

  const uchar* const ptr_rows_data= (const uchar*) ptr_after_width;

  size_t const data_size= event_len - (ptr_rows_data - (const uchar *) buf);
  DBUG_PRINT("info",("m_table_id: %lu  m_flags: %d  m_width: %lu  data_size: %lu",
                     m_table_id, m_flags, m_width, (ulong) data_size));

  m_rows_buf= (uchar*) my_malloc(data_size, MYF(MY_WME));
  if (likely((bool)m_rows_buf))
  {
#if !defined(MYSQL_CLIENT) && defined(HAVE_REPLICATION)
    m_curr_row= m_rows_buf;
#endif
    m_rows_end= m_rows_buf + data_size;
    m_rows_cur= m_rows_end;
    memcpy(m_rows_buf, ptr_rows_data, data_size);
  }
  else
    m_cols.bitmap= 0; // to not free it

  DBUG_VOID_RETURN;
}

Rows_log_event::~Rows_log_event()
{
  if (m_cols.bitmap == m_bitbuf) // no my_malloc happened
    m_cols.bitmap= 0; // so no my_free in bitmap_free
  bitmap_free(&m_cols); // To pair with bitmap_init().
  my_free(m_rows_buf);
}

int Rows_log_event::get_data_size()
{
  int const type_code= get_type_code();

  uchar buf[sizeof(m_width) + 1];
  uchar *end= net_store_length(buf, m_width);

  DBUG_EXECUTE_IF("old_row_based_repl_4_byte_map_id_master",
                  return 6 + no_bytes_in_map(&m_cols) + (end - buf) +
                  (type_code == UPDATE_ROWS_EVENT ? no_bytes_in_map(&m_cols_ai) : 0) +
                  (m_rows_cur - m_rows_buf););
  int data_size= ROWS_HEADER_LEN;
  data_size+= no_bytes_in_map(&m_cols);
  data_size+= (uint) (end - buf);

  if (type_code == UPDATE_ROWS_EVENT)
    data_size+= no_bytes_in_map(&m_cols_ai);

  data_size+= (uint) (m_rows_cur - m_rows_buf);
  return data_size; 
}


#ifndef MYSQL_CLIENT
int Rows_log_event::do_add_row_data(uchar *row_data, size_t length)
{
  /*
    When the table has a primary key, we would probably want, by default, to
    log only the primary key value instead of the entire "before image". This
    would save binlog space. TODO
  */
  DBUG_ENTER("Rows_log_event::do_add_row_data");
  DBUG_PRINT("enter", ("row_data: 0x%lx  length: %lu", (ulong) row_data,
                       (ulong) length));
  /*
    Don't print debug messages when running valgrind since they can
    trigger false warnings.
   */
#ifndef HAVE_valgrind
  DBUG_DUMP("row_data", row_data, min(length, 32));
#endif

  DBUG_ASSERT(m_rows_buf <= m_rows_cur);
  DBUG_ASSERT(!m_rows_buf || (m_rows_end && m_rows_buf < m_rows_end));
  DBUG_ASSERT(m_rows_cur <= m_rows_end);

  /* The cast will always work since m_rows_cur <= m_rows_end */
  if (static_cast<size_t>(m_rows_end - m_rows_cur) <= length)
  {
    size_t const block_size= 1024;
    my_ptrdiff_t const cur_size= m_rows_cur - m_rows_buf;
    my_ptrdiff_t const new_alloc= 
        block_size * ((cur_size + length + block_size - 1) / block_size);

    uchar* const new_buf= (uchar*)my_realloc((uchar*)m_rows_buf, (uint) new_alloc,
                                           MYF(MY_ALLOW_ZERO_PTR|MY_WME));
    if (unlikely(!new_buf))
      DBUG_RETURN(HA_ERR_OUT_OF_MEM);

    /* If the memory moved, we need to move the pointers */
    if (new_buf != m_rows_buf)
    {
      m_rows_buf= new_buf;
      m_rows_cur= m_rows_buf + cur_size;
    }

    /*
       The end pointer should always be changed to point to the end of
       the allocated memory.
    */
    m_rows_end= m_rows_buf + new_alloc;
  }

  DBUG_ASSERT(m_rows_cur + length <= m_rows_end);
  memcpy(m_rows_cur, row_data, length);
  m_rows_cur+= length;
  m_row_count++;
  DBUG_RETURN(0);
}
#endif

#if !defined(MYSQL_CLIENT) && defined(HAVE_REPLICATION)
int Rows_log_event::do_apply_event(Relay_log_info const *rli)
{
  DBUG_ENTER("Rows_log_event::do_apply_event(Relay_log_info*)");
  int error= 0;
  /*
    If m_table_id == ~0UL, then we have a dummy event that does not
    contain any data.  In that case, we just remove all tables in the
    tables_to_lock list, close the thread tables, and return with
    success.
   */
  if (m_table_id == ~0UL)
  {
    /*
       This one is supposed to be set: just an extra check so that
       nothing strange has happened.
     */
    DBUG_ASSERT(get_flags(STMT_END_F));

    const_cast<Relay_log_info*>(rli)->slave_close_thread_tables(thd);
    thd->clear_error();
    DBUG_RETURN(0);
  }

  /*
    'thd' has been set by exec_relay_log_event(), just before calling
    do_apply_event(). We still check here to prevent future coding
    errors.
  */
  DBUG_ASSERT(rli->sql_thd == thd);

  /*
    If there is no locks taken, this is the first binrow event seen
    after the table map events.  We should then lock all the tables
    used in the transaction and proceed with execution of the actual
    event.
  */
  if (!thd->lock)
  {
    /*
      Lock_tables() reads the contents of thd->lex, so they must be
      initialized.

      We also call the mysql_reset_thd_for_next_command(), since this
      is the logical start of the next "statement". Note that this
      call might reset the value of current_stmt_binlog_format, so
      we need to do any changes to that value after this function.
    */
    lex_start(thd);
    mysql_reset_thd_for_next_command(thd, 0);
    /*
      The current statement is just about to begin and 
      has not yet modified anything. Note, all.modified is reset
      by mysql_reset_thd_for_next_command.
    */
    thd->transaction.stmt.modified_non_trans_table= FALSE;
    /*
      This is a row injection, so we flag the "statement" as
      such. Note that this code is called both when the slave does row
      injections and when the BINLOG statement is used to do row
      injections.
    */
    thd->lex->set_stmt_row_injection();

    /*
      There are a few flags that are replicated with each row event.
      Make sure to set/clear them before executing the main body of
      the event.
    */
    if (get_flags(NO_FOREIGN_KEY_CHECKS_F))
        thd->variables.option_bits|= OPTION_NO_FOREIGN_KEY_CHECKS;
    else
        thd->variables.option_bits&= ~OPTION_NO_FOREIGN_KEY_CHECKS;

    if (get_flags(RELAXED_UNIQUE_CHECKS_F))
        thd->variables.option_bits|= OPTION_RELAXED_UNIQUE_CHECKS;
    else
        thd->variables.option_bits&= ~OPTION_RELAXED_UNIQUE_CHECKS;
    /* A small test to verify that objects have consistent types */
    DBUG_ASSERT(sizeof(thd->variables.option_bits) == sizeof(OPTION_RELAXED_UNIQUE_CHECKS));

    if (open_and_lock_tables(thd, rli->tables_to_lock, FALSE, 0))
    {
      uint actual_error= thd->stmt_da->sql_errno();
      if (thd->is_slave_error || thd->is_fatal_error)
      {
        /*
          Error reporting borrowed from Query_log_event with many excessive
          simplifications. 
          We should not honour --slave-skip-errors at this point as we are
          having severe errors which should not be skiped.
        */
        rli->report(ERROR_LEVEL, actual_error,
                    "Error executing row event: '%s'",
                    (actual_error ? thd->stmt_da->message() :
                     "unexpected success or fatal error"));
        thd->is_slave_error= 1;
      }
      const_cast<Relay_log_info*>(rli)->slave_close_thread_tables(thd);
      DBUG_RETURN(actual_error);
    }

    /*
      When the open and locking succeeded, we check all tables to
      ensure that they still have the correct type.

      We can use a down cast here since we know that every table added
      to the tables_to_lock is a RPL_TABLE_LIST.
    */

    {
      DBUG_PRINT("debug", ("Checking compability of tables to lock - tables_to_lock: %p",
                           rli->tables_to_lock));

      /**
        When using RBR and MyISAM MERGE tables the base tables that make
        up the MERGE table can be appended to the list of tables to lock.
  
        Thus, we just check compatibility for those that tables that have
        a correspondent table map event (ie, those that are actually going
        to be accessed while applying the event). That's why the loop stops
        at rli->tables_to_lock_count .

        NOTE: The base tables are added here are removed when 
              close_thread_tables is called.
       */
      RPL_TABLE_LIST *ptr= rli->tables_to_lock;
      for (uint i= 0 ; ptr && (i < rli->tables_to_lock_count);
           ptr= static_cast<RPL_TABLE_LIST*>(ptr->next_global), i++)
      {
        DBUG_ASSERT(ptr->m_tabledef_valid);
        TABLE *conv_table;
        if (!ptr->m_tabledef.compatible_with(thd, const_cast<Relay_log_info*>(rli),
                                             ptr->table, &conv_table))
        {
          DBUG_PRINT("debug", ("Table: %s.%s is not compatible with master",
                               ptr->table->s->db.str,
                               ptr->table->s->table_name.str));
          /*
            We should not honour --slave-skip-errors at this point as we are
            having severe errors which should not be skiped.
          */
          thd->is_slave_error= 1;
          const_cast<Relay_log_info*>(rli)->slave_close_thread_tables(thd);
          DBUG_RETURN(ERR_BAD_TABLE_DEF);
        }
        DBUG_PRINT("debug", ("Table: %s.%s is compatible with master"
                             " - conv_table: %p",
                             ptr->table->s->db.str,
                             ptr->table->s->table_name.str, conv_table));
        ptr->m_conv_table= conv_table;
      }
    }

    /*
      ... and then we add all the tables to the table map and but keep
      them in the tables to lock list.

      We also invalidate the query cache for all the tables, since
      they will now be changed.

      TODO [/Matz]: Maybe the query cache should not be invalidated
      here? It might be that a table is not changed, even though it
      was locked for the statement.  We do know that each
      Rows_log_event contain at least one row, so after processing one
      Rows_log_event, we can invalidate the query cache for the
      associated table.
     */
    TABLE_LIST *ptr= rli->tables_to_lock;
    for (uint i=0 ;  ptr && (i < rli->tables_to_lock_count); ptr= ptr->next_global, i++)
      const_cast<Relay_log_info*>(rli)->m_table_map.set_table(ptr->table_id, ptr->table);

#ifdef HAVE_QUERY_CACHE
    query_cache.invalidate_locked_for_write(thd, rli->tables_to_lock);
#endif
  }

  TABLE* 
    table= 
    m_table= const_cast<Relay_log_info*>(rli)->m_table_map.get_table(m_table_id);

  DBUG_PRINT("debug", ("m_table: 0x%lx, m_table_id: %lu", (ulong) m_table, m_table_id));

  if (table)
  {
    bool transactional_table= table->file->has_transactions();
    /*
      table == NULL means that this table should not be replicated
      (this was set up by Table_map_log_event::do_apply_event()
      which tested replicate-* rules).
    */

    /*
      It's not needed to set_time() but
      1) it continues the property that "Time" in SHOW PROCESSLIST shows how
      much slave is behind
      2) it will be needed when we allow replication from a table with no
      TIMESTAMP column to a table with one.
      So we call set_time(), like in SBR. Presently it changes nothing.
    */
    thd->set_time(when, when_sec_part);

    /*
      Now we are in a statement and will stay in a statement until we
      see a STMT_END_F.

      We set this flag here, before actually applying any rows, in
      case the SQL thread is stopped and we need to detect that we're
      inside a statement and halting abruptly might cause problems
      when restarting.
     */
    const_cast<Relay_log_info*>(rli)->set_flag(Relay_log_info::IN_STMT);

     if ( m_width == table->s->fields && bitmap_is_set_all(&m_cols))
      set_flags(COMPLETE_ROWS_F);

    /* 
      Set tables write and read sets.
      
      Read_set contains all slave columns (in case we are going to fetch
      a complete record from slave)
      
      Write_set equals the m_cols bitmap sent from master but it can be 
      longer if slave has extra columns. 
     */ 

    DBUG_PRINT_BITSET("debug", "Setting table's write_set from: %s", &m_cols);
    
    bitmap_set_all(table->read_set);
    bitmap_set_all(table->write_set);
    if (!get_flags(COMPLETE_ROWS_F))
      bitmap_intersect(table->write_set,&m_cols);

    this->slave_exec_mode= slave_exec_mode_options; // fix the mode

    // Do event specific preparations 
    error= do_before_row_operations(rli);

    /*
      Bug#56662 Assertion failed: next_insert_id == 0, file handler.cc
      Don't allow generation of auto_increment value when processing
      rows event by setting 'MODE_NO_AUTO_VALUE_ON_ZERO'.
    */
    ulonglong saved_sql_mode= thd->variables.sql_mode;
    thd->variables.sql_mode= MODE_NO_AUTO_VALUE_ON_ZERO;

    // row processing loop

    /* 
      set the initial time of this ROWS statement if it was not done
      before in some other ROWS event. 
     */
    const_cast<Relay_log_info*>(rli)->set_row_stmt_start_timestamp();

    while (error == 0 && m_curr_row < m_rows_end)
    {
      /* in_use can have been set to NULL in close_tables_for_reopen */
      THD* old_thd= table->in_use;
      if (!table->in_use)
        table->in_use= thd;

      error= do_exec_row(rli);

      if (error)
        DBUG_PRINT("info", ("error: %s", HA_ERR(error)));
      DBUG_ASSERT(error != HA_ERR_RECORD_DELETED);

      table->in_use = old_thd;

      if (error)
      {
        int actual_error= convert_handler_error(error, thd, table);
        bool idempotent_error= (idempotent_error_code(error) &&
                               (slave_exec_mode == SLAVE_EXEC_MODE_IDEMPOTENT));
        bool ignored_error= (idempotent_error == 0 ?
                             ignored_error_code(actual_error) : 0);

        if (idempotent_error || ignored_error)
        {
          if (global_system_variables.log_warnings)
            slave_rows_error_report(WARNING_LEVEL, error, rli, thd, table,
                                    get_type_str(),
                                    RPL_LOG_NAME, (ulong) log_pos);
          clear_all_errors(thd, const_cast<Relay_log_info*>(rli));
          error= 0;
          if (idempotent_error == 0)
            break;
        }
      }

      /*
       If m_curr_row_end  was not set during event execution (e.g., because
       of errors) we can't proceed to the next row. If the error is transient
       (i.e., error==0 at this point) we must call unpack_current_row() to set 
       m_curr_row_end.
      */ 
   
      DBUG_PRINT("info", ("curr_row: 0x%lu; curr_row_end: 0x%lu; rows_end: 0x%lu",
                          (ulong) m_curr_row, (ulong) m_curr_row_end, (ulong) m_rows_end));

      if (!m_curr_row_end && !error)
        error= unpack_current_row(rli);
  
      // at this moment m_curr_row_end should be set
      DBUG_ASSERT(error || m_curr_row_end != NULL); 
      DBUG_ASSERT(error || m_curr_row < m_curr_row_end);
      DBUG_ASSERT(error || m_curr_row_end <= m_rows_end);
  
      m_curr_row= m_curr_row_end;
 
      if (error == 0 && !transactional_table)
        thd->transaction.all.modified_non_trans_table=
          thd->transaction.stmt.modified_non_trans_table= TRUE;
    } // row processing loop

    /*
      Restore the sql_mode after the rows event is processed.
    */
    thd->variables.sql_mode= saved_sql_mode;

    {/**
         The following failure injecion works in cooperation with tests 
         setting @@global.debug= 'd,stop_slave_middle_group'.
         The sql thread receives the killed status and will proceed 
         to shutdown trying to finish incomplete events group.
     */
      DBUG_EXECUTE_IF("stop_slave_middle_group",
                      if (thd->transaction.all.modified_non_trans_table)
                        const_cast<Relay_log_info*>(rli)->abort_slave= 1;);
    }

    if ((error= do_after_row_operations(rli, error)) &&
        ignored_error_code(convert_handler_error(error, thd, table)))
    {

      if (global_system_variables.log_warnings)
        slave_rows_error_report(WARNING_LEVEL, error, rli, thd, table,
                                get_type_str(),
                                RPL_LOG_NAME, (ulong) log_pos);
      clear_all_errors(thd, const_cast<Relay_log_info*>(rli));
      error= 0;
    }
  } // if (table)

  
  if (error)
  {
    slave_rows_error_report(ERROR_LEVEL, error, rli, thd, table,
                             get_type_str(),
                             RPL_LOG_NAME, (ulong) log_pos);
    /*
      @todo We should probably not call
      reset_current_stmt_binlog_format_row() from here.

      Note: this applies to log_event_old.cc too.
      /Sven
    */
    thd->reset_current_stmt_binlog_format_row();
    thd->is_slave_error= 1;
    DBUG_RETURN(error);
  }

  if (get_flags(STMT_END_F) && (error= rows_event_stmt_cleanup(rli, thd)))
    slave_rows_error_report(ERROR_LEVEL,
                            thd->is_error() ? 0 : error,
                            rli, thd, table,
                            get_type_str(),
                            RPL_LOG_NAME, (ulong) log_pos);
  DBUG_RETURN(error);
}

Log_event::enum_skip_reason
Rows_log_event::do_shall_skip(Relay_log_info *rli)
{
  /*
    If the slave skip counter is 1 and this event does not end a
    statement, then we should not start executing on the next event.
    Otherwise, we defer the decision to the normal skipping logic.
  */
  if (rli->slave_skip_counter == 1 && !get_flags(STMT_END_F))
    return Log_event::EVENT_SKIP_IGNORE;
  else
    return Log_event::do_shall_skip(rli);
}

/**
   The function is called at Rows_log_event statement commit time,
   normally from Rows_log_event::do_update_pos() and possibly from
   Query_log_event::do_apply_event() of the COMMIT.
   The function commits the last statement for engines, binlog and
   releases resources have been allocated for the statement.
  
   @retval  0         Ok.
   @retval  non-zero  Error at the commit.
 */

static int rows_event_stmt_cleanup(Relay_log_info const *rli, THD * thd)
{
  int error;
  {
    /*
      This is the end of a statement or transaction, so close (and
      unlock) the tables we opened when processing the
      Table_map_log_event starting the statement.

      OBSERVER.  This will clear *all* mappings, not only those that
      are open for the table. There is not good handle for on-close
      actions for tables.

      NOTE. Even if we have no table ('table' == 0) we still need to be
      here, so that we increase the group relay log position. If we didn't, we
      could have a group relay log position which lags behind "forever"
      (assume the last master's transaction is ignored by the slave because of
      replicate-ignore rules).
    */
    error= thd->binlog_flush_pending_rows_event(TRUE);

    /*
      If this event is not in a transaction, the call below will, if some
      transactional storage engines are involved, commit the statement into
      them and flush the pending event to binlog.
      If this event is in a transaction, the call will do nothing, but a
      Xid_log_event will come next which will, if some transactional engines
      are involved, commit the transaction and flush the pending event to the
      binlog.
    */
    error|= (error ? trans_rollback_stmt(thd) : trans_commit_stmt(thd));

    /*
      Now what if this is not a transactional engine? we still need to
      flush the pending event to the binlog; we did it with
      thd->binlog_flush_pending_rows_event(). Note that we imitate
      what is done for real queries: a call to
      ha_autocommit_or_rollback() (sometimes only if involves a
      transactional engine), and a call to be sure to have the pending
      event flushed.
    */

    /*
      @todo We should probably not call
      reset_current_stmt_binlog_format_row() from here.

      Note: this applies to log_event_old.cc too

      Btw, the previous comment about transactional engines does not
      seem related to anything that happens here.
      /Sven
    */
    thd->reset_current_stmt_binlog_format_row();

    const_cast<Relay_log_info*>(rli)->cleanup_context(thd, 0);
  }
  return error;
}

/**
   The method either increments the relay log position or
   commits the current statement and increments the master group 
   possition if the event is STMT_END_F flagged and
   the statement corresponds to the autocommit query (i.e replicated
   without wrapping in BEGIN/COMMIT)

   @retval 0         Success
   @retval non-zero  Error in the statement commit
 */
int
Rows_log_event::do_update_pos(Relay_log_info *rli)
{
  DBUG_ENTER("Rows_log_event::do_update_pos");
  int error= 0;

  DBUG_PRINT("info", ("flags: %s",
                      get_flags(STMT_END_F) ? "STMT_END_F " : ""));

  if (get_flags(STMT_END_F))
  {
    /*
      Indicate that a statement is finished.
      Step the group log position if we are not in a transaction,
      otherwise increase the event log position.
    */
    rli->stmt_done(log_pos, when);
    /*
      Clear any errors in thd->net.last_err*. It is not known if this is
      needed or not. It is believed that any errors that may exist in
      thd->net.last_err* are allowed. Examples of errors are "key not
      found", which is produced in the test case rpl_row_conflicts.test
    */
    thd->clear_error();
  }
  else
  {
    rli->inc_event_relay_log_pos();
  }

  DBUG_RETURN(error);
}

#endif /* !defined(MYSQL_CLIENT) && defined(HAVE_REPLICATION) */

#ifndef MYSQL_CLIENT
bool Rows_log_event::write_data_header(IO_CACHE *file)
{
  uchar buf[ROWS_HEADER_LEN];	// No need to init the buffer
  DBUG_ASSERT(m_table_id != ~0UL);
  DBUG_EXECUTE_IF("old_row_based_repl_4_byte_map_id_master",
                  {
                    int4store(buf + 0, m_table_id);
                    int2store(buf + 4, m_flags);
                    return (wrapper_my_b_safe_write(file, buf, 6));
                  });
  int6store(buf + RW_MAPID_OFFSET, (ulonglong)m_table_id);
  int2store(buf + RW_FLAGS_OFFSET, m_flags);
  return (wrapper_my_b_safe_write(file, buf, ROWS_HEADER_LEN));
}

bool Rows_log_event::write_data_body(IO_CACHE*file)
{
  /*
     Note that this should be the number of *bits*, not the number of
     bytes.
  */
  uchar sbuf[sizeof(m_width) + 1];
  my_ptrdiff_t const data_size= m_rows_cur - m_rows_buf;
  bool res= false;
  uchar *const sbuf_end= net_store_length(sbuf, (size_t) m_width);
  DBUG_ASSERT(static_cast<size_t>(sbuf_end - sbuf) <= sizeof(sbuf));

  DBUG_DUMP("m_width", sbuf, (size_t) (sbuf_end - sbuf));
  res= res || wrapper_my_b_safe_write(file, sbuf, (size_t) (sbuf_end - sbuf));

  DBUG_DUMP("m_cols", (uchar*) m_cols.bitmap, no_bytes_in_map(&m_cols));
  res= res || wrapper_my_b_safe_write(file, (uchar*) m_cols.bitmap,
                              no_bytes_in_map(&m_cols));
  /*
    TODO[refactor write]: Remove the "down cast" here (and elsewhere).
   */
  if (get_type_code() == UPDATE_ROWS_EVENT)
  {
    DBUG_DUMP("m_cols_ai", (uchar*) m_cols_ai.bitmap,
              no_bytes_in_map(&m_cols_ai));
    res= res || wrapper_my_b_safe_write(file, (uchar*) m_cols_ai.bitmap,
                                no_bytes_in_map(&m_cols_ai));
  }
  DBUG_DUMP("rows", m_rows_buf, data_size);
  res= res || wrapper_my_b_safe_write(file, m_rows_buf, (size_t) data_size);

  return res;

}
#endif

#if defined(HAVE_REPLICATION) && !defined(MYSQL_CLIENT)
void Rows_log_event::pack_info(THD *thd, Protocol *protocol)
{
  char buf[256];
  char const *const flagstr=
    get_flags(STMT_END_F) ? " flags: STMT_END_F" : "";
  size_t bytes= my_snprintf(buf, sizeof(buf),
                               "table_id: %lu%s", m_table_id, flagstr);
  protocol->store(buf, bytes, &my_charset_bin);
}
#endif

#ifdef MYSQL_CLIENT
void Rows_log_event::print_helper(FILE *file,
                                  PRINT_EVENT_INFO *print_event_info,
                                  char const *const name)
{
  IO_CACHE *const head= &print_event_info->head_cache;
  IO_CACHE *const body= &print_event_info->body_cache;
  if (!print_event_info->short_form)
  {
    bool const last_stmt_event= get_flags(STMT_END_F);
    print_header(head, print_event_info, !last_stmt_event);
    my_b_printf(head, "\t%s: table id %lu%s\n",
                name, m_table_id,
                last_stmt_event ? " flags: STMT_END_F" : "");
    print_base64(body, print_event_info, !last_stmt_event);
  }

  if (get_flags(STMT_END_F))
  {
    copy_event_cache_to_file_and_reinit(head, file);
    copy_event_cache_to_file_and_reinit(body, file);
  }
}
#endif

/**************************************************************************
	Annotate_rows_log_event member functions
**************************************************************************/

#ifndef MYSQL_CLIENT
Annotate_rows_log_event::Annotate_rows_log_event(THD *thd,
                                                 bool using_trans,
                                                 bool direct)
  : Log_event(thd, 0, using_trans),
    m_save_thd_query_txt(0),
    m_save_thd_query_len(0)
{
  m_query_txt= thd->query();
  m_query_len= thd->query_length();
  if (direct)
    cache_type= Log_event::EVENT_NO_CACHE;
}
#endif

Annotate_rows_log_event::Annotate_rows_log_event(const char *buf,
                                                 uint event_len,
                                      const Format_description_log_event *desc)
  : Log_event(buf, desc),
    m_save_thd_query_txt(0),
    m_save_thd_query_len(0)
{
  m_query_len= event_len - desc->common_header_len;
  m_query_txt= (char*) buf + desc->common_header_len;
}

Annotate_rows_log_event::~Annotate_rows_log_event()
{
#ifndef MYSQL_CLIENT
  if (m_save_thd_query_txt)
    thd->set_query(m_save_thd_query_txt, m_save_thd_query_len);
#endif
}

int Annotate_rows_log_event::get_data_size()
{
  return m_query_len;
}

Log_event_type Annotate_rows_log_event::get_type_code()
{
  return ANNOTATE_ROWS_EVENT;
}

bool Annotate_rows_log_event::is_valid() const
{
  return (m_query_txt != NULL && m_query_len != 0);
}

#ifndef MYSQL_CLIENT
bool Annotate_rows_log_event::write_data_header(IO_CACHE *file)
{ 
  return 0;
}
#endif

#ifndef MYSQL_CLIENT
bool Annotate_rows_log_event::write_data_body(IO_CACHE *file)
{
  return wrapper_my_b_safe_write(file, (uchar*) m_query_txt, m_query_len);
}
#endif

#if !defined(MYSQL_CLIENT) && defined(HAVE_REPLICATION)
void Annotate_rows_log_event::pack_info(THD *thd, Protocol* protocol)
{
  if (m_query_txt && m_query_len)
    protocol->store(m_query_txt, m_query_len, &my_charset_bin);
}
#endif

#ifdef MYSQL_CLIENT
void Annotate_rows_log_event::print(FILE *file, PRINT_EVENT_INFO *pinfo)
{
  if (pinfo->short_form)
    return;

  print_header(&pinfo->head_cache, pinfo, TRUE);
  my_b_printf(&pinfo->head_cache, "\tAnnotate_rows:\n");

  char *pbeg;   // beginning of the next line
  char *pend;   // end of the next line
  uint cnt= 0;  // characters counter

  for (pbeg= m_query_txt; ; pbeg= pend)
  {
    // skip all \r's and \n's at the beginning of the next line
    for (;; pbeg++)
    {
      if (++cnt > m_query_len)
        return;

      if (*pbeg != '\r' && *pbeg != '\n')
        break;
    }

    // find end of the next line
    for (pend= pbeg + 1;
         ++cnt <= m_query_len && *pend != '\r' && *pend != '\n';
         pend++)
      ;

    // print next line
    my_b_write(&pinfo->head_cache, (const uchar*) "#Q> ", 4);
    my_b_write(&pinfo->head_cache, (const uchar*) pbeg, pend - pbeg);
    my_b_write(&pinfo->head_cache, (const uchar*) "\n", 1);
  }
}
#endif

#if !defined(MYSQL_CLIENT) && defined(HAVE_REPLICATION)
int Annotate_rows_log_event::do_apply_event(Relay_log_info const *rli)
{
  m_save_thd_query_txt= thd->query();
  m_save_thd_query_len= thd->query_length();
  thd->set_query(m_query_txt, m_query_len);
  return 0;
}
#endif

#if !defined(MYSQL_CLIENT) && defined(HAVE_REPLICATION)
int Annotate_rows_log_event::do_update_pos(Relay_log_info *rli)
{
  rli->inc_event_relay_log_pos();
  return 0;
}
#endif

#if !defined(MYSQL_CLIENT) && defined(HAVE_REPLICATION)
Log_event::enum_skip_reason
Annotate_rows_log_event::do_shall_skip(Relay_log_info *rli)
{
  return continue_group(rli);
}
#endif

/**************************************************************************
	Table_map_log_event member functions and support functions
**************************************************************************/

/**
  @page How replication of field metadata works.
  
  When a table map is created, the master first calls 
  Table_map_log_event::save_field_metadata() which calculates how many 
  values will be in the field metadata. Only those fields that require the 
  extra data are added. The method also loops through all of the fields in 
  the table calling the method Field::save_field_metadata() which returns the
  values for the field that will be saved in the metadata and replicated to
  the slave. Once all fields have been processed, the table map is written to
  the binlog adding the size of the field metadata and the field metadata to
  the end of the body of the table map.

  When a table map is read on the slave, the field metadata is read from the 
  table map and passed to the table_def class constructor which saves the 
  field metadata from the table map into an array based on the type of the 
  field. Field metadata values not present (those fields that do not use extra 
  data) in the table map are initialized as zero (0). The array size is the 
  same as the columns for the table on the slave.

  Additionally, values saved for field metadata on the master are saved as a 
  string of bytes (uchar) in the binlog. A field may require 1 or more bytes
  to store the information. In cases where values require multiple bytes 
  (e.g. values > 255), the endian-safe methods are used to properly encode 
  the values on the master and decode them on the slave. When the field
  metadata values are captured on the slave, they are stored in an array of
  type uint16. This allows the least number of casts to prevent casting bugs
  when the field metadata is used in comparisons of field attributes. When
  the field metadata is used for calculating addresses in pointer math, the
  type used is uint32. 
*/

#if !defined(MYSQL_CLIENT)
/**
  Save the field metadata based on the real_type of the field.
  The metadata saved depends on the type of the field. Some fields
  store a single byte for pack_length() while others store two bytes
  for field_length (max length).
  
  @retval  0  Ok.

  @todo
  We may want to consider changing the encoding of the information.
  Currently, the code attempts to minimize the number of bytes written to 
  the tablemap. There are at least two other alternatives; 1) using 
  net_store_length() to store the data allowing it to choose the number of
  bytes that are appropriate thereby making the code much easier to 
  maintain (only 1 place to change the encoding), or 2) use a fixed number
  of bytes for each field. The problem with option 1 is that net_store_length()
  will use one byte if the value < 251, but 3 bytes if it is > 250. Thus,
  for fields like CHAR which can be no larger than 255 characters, the method
  will use 3 bytes when the value is > 250. Further, every value that is
  encoded using 2 parts (e.g., pack_length, field_length) will be numerically
  > 250 therefore will use 3 bytes for eah value. The problem with option 2
  is less wasteful for space but does waste 1 byte for every field that does
  not encode 2 parts. 
*/
int Table_map_log_event::save_field_metadata()
{
  DBUG_ENTER("Table_map_log_event::save_field_metadata");
  int index= 0;
  for (unsigned int i= 0 ; i < m_table->s->fields ; i++)
  {
    DBUG_PRINT("debug", ("field_type: %d", m_coltype[i]));
    index+= m_table->s->field[i]->save_field_metadata(&m_field_metadata[index]);
  }
  DBUG_RETURN(index);
}
#endif /* !defined(MYSQL_CLIENT) */

/*
  Constructor used to build an event for writing to the binary log.
  Mats says tbl->s lives longer than this event so it's ok to copy pointers
  (tbl->s->db etc) and not pointer content.
 */
#if !defined(MYSQL_CLIENT)
Table_map_log_event::Table_map_log_event(THD *thd, TABLE *tbl, ulong tid,
                                         bool is_transactional)
  : Log_event(thd, 0, is_transactional),
    m_table(tbl),
    m_dbnam(tbl->s->db.str),
    m_dblen(m_dbnam ? tbl->s->db.length : 0),
    m_tblnam(tbl->s->table_name.str),
    m_tbllen(tbl->s->table_name.length),
    m_colcnt(tbl->s->fields),
    m_memory(NULL),
    m_table_id(tid),
    m_flags(TM_BIT_LEN_EXACT_F),
    m_data_size(0),
    m_field_metadata(0),
    m_field_metadata_size(0),
    m_null_bits(0),
    m_meta_memory(NULL)
{
  uchar cbuf[sizeof(m_colcnt) + 1];
  uchar *cbuf_end;
  DBUG_ASSERT(m_table_id != ~0UL);
  /*
    In TABLE_SHARE, "db" and "table_name" are 0-terminated (see this comment in
    table.cc / alloc_table_share():
      Use the fact the key is db/0/table_name/0
    As we rely on this let's assert it.
  */
  DBUG_ASSERT((tbl->s->db.str == 0) ||
              (tbl->s->db.str[tbl->s->db.length] == 0));
  DBUG_ASSERT(tbl->s->table_name.str[tbl->s->table_name.length] == 0);


  m_data_size=  TABLE_MAP_HEADER_LEN;
  DBUG_EXECUTE_IF("old_row_based_repl_4_byte_map_id_master", m_data_size= 6;);
  m_data_size+= m_dblen + 2;	// Include length and terminating \0
  m_data_size+= m_tbllen + 2;	// Include length and terminating \0
  cbuf_end= net_store_length(cbuf, (size_t) m_colcnt);
  DBUG_ASSERT(static_cast<size_t>(cbuf_end - cbuf) <= sizeof(cbuf));
  m_data_size+= (cbuf_end - cbuf) + m_colcnt;	// COLCNT and column types

  /* If malloc fails, caught in is_valid() */
  if ((m_memory= (uchar*) my_malloc(m_colcnt, MYF(MY_WME))))
  {
    m_coltype= reinterpret_cast<uchar*>(m_memory);
    for (unsigned int i= 0 ; i < m_table->s->fields ; ++i)
      m_coltype[i]= m_table->field[i]->type();
  }

  /*
    Calculate a bitmap for the results of maybe_null() for all columns.
    The bitmap is used to determine when there is a column from the master
    that is not on the slave and is null and thus not in the row data during
    replication.
  */
  uint num_null_bytes= (m_table->s->fields + 7) / 8;
  m_data_size+= num_null_bytes;
  m_meta_memory= (uchar *)my_multi_malloc(MYF(MY_WME),
                                 &m_null_bits, num_null_bytes,
                                 &m_field_metadata, (m_colcnt * 2),
                                 NULL);

  bzero(m_field_metadata, (m_colcnt * 2));

  /*
    Create an array for the field metadata and store it.
  */
  m_field_metadata_size= save_field_metadata();
  DBUG_ASSERT(m_field_metadata_size <= (m_colcnt * 2));

  /*
    Now set the size of the data to the size of the field metadata array
    plus one or three bytes (see pack.c:net_store_length) for number of 
    elements in the field metadata array.
  */
  if (m_field_metadata_size < 251)
    m_data_size+= m_field_metadata_size + 1; 
  else
    m_data_size+= m_field_metadata_size + 3; 

  bzero(m_null_bits, num_null_bytes);
  for (unsigned int i= 0 ; i < m_table->s->fields ; ++i)
    if (m_table->field[i]->maybe_null())
      m_null_bits[(i / 8)]+= 1 << (i % 8);

}
#endif /* !defined(MYSQL_CLIENT) */

/*
  Constructor used by slave to read the event from the binary log.
 */
#if defined(HAVE_REPLICATION)
Table_map_log_event::Table_map_log_event(const char *buf, uint event_len,
                                         const Format_description_log_event
                                         *description_event)

  : Log_event(buf, description_event),
#ifndef MYSQL_CLIENT
    m_table(NULL),
#endif
    m_dbnam(NULL), m_dblen(0), m_tblnam(NULL), m_tbllen(0),
    m_colcnt(0), m_coltype(0),
    m_memory(NULL), m_table_id(ULONG_MAX), m_flags(0),
    m_data_size(0), m_field_metadata(0), m_field_metadata_size(0),
    m_null_bits(0), m_meta_memory(NULL)
{
  unsigned int bytes_read= 0;
  DBUG_ENTER("Table_map_log_event::Table_map_log_event(const char*,uint,...)");

  uint8 common_header_len= description_event->common_header_len;
  uint8 post_header_len= description_event->post_header_len[TABLE_MAP_EVENT-1];
  DBUG_PRINT("info",("event_len: %u  common_header_len: %d  post_header_len: %d",
                     event_len, common_header_len, post_header_len));

  /*
    Don't print debug messages when running valgrind since they can
    trigger false warnings.
   */
#ifndef HAVE_valgrind
  DBUG_DUMP("event buffer", (uchar*) buf, event_len);
#endif

  /* Read the post-header */
  const char *post_start= buf + common_header_len;

  post_start+= TM_MAPID_OFFSET;
  if (post_header_len == 6)
  {
    /* Master is of an intermediate source tree before 5.1.4. Id is 4 bytes */
    m_table_id= uint4korr(post_start);
    post_start+= 4;
  }
  else
  {
    DBUG_ASSERT(post_header_len == TABLE_MAP_HEADER_LEN);
    m_table_id= (ulong) uint6korr(post_start);
    post_start+= TM_FLAGS_OFFSET;
  }

  DBUG_ASSERT(m_table_id != ~0UL);

  m_flags= uint2korr(post_start);

  /* Read the variable part of the event */
  const char *const vpart= buf + common_header_len + post_header_len;

  /* Extract the length of the various parts from the buffer */
  uchar const *const ptr_dblen= (uchar const*)vpart + 0;
  m_dblen= *(uchar*) ptr_dblen;

  /* Length of database name + counter + terminating null */
  uchar const *const ptr_tbllen= ptr_dblen + m_dblen + 2;
  m_tbllen= *(uchar*) ptr_tbllen;

  /* Length of table name + counter + terminating null */
  uchar const *const ptr_colcnt= ptr_tbllen + m_tbllen + 2;
  uchar *ptr_after_colcnt= (uchar*) ptr_colcnt;
  m_colcnt= net_field_length(&ptr_after_colcnt);

  DBUG_PRINT("info",("m_dblen: %lu  off: %ld  m_tbllen: %lu  off: %ld  m_colcnt: %lu  off: %ld",
                     (ulong) m_dblen, (long) (ptr_dblen-(const uchar*)vpart), 
                     (ulong) m_tbllen, (long) (ptr_tbllen-(const uchar*)vpart),
                     m_colcnt, (long) (ptr_colcnt-(const uchar*)vpart)));

  /* Allocate mem for all fields in one go. If fails, caught in is_valid() */
  m_memory= (uchar*) my_multi_malloc(MYF(MY_WME),
                                     &m_dbnam, (uint) m_dblen + 1,
                                     &m_tblnam, (uint) m_tbllen + 1,
                                     &m_coltype, (uint) m_colcnt,
                                     NullS);

  if (m_memory)
  {
    /* Copy the different parts into their memory */
    strncpy(const_cast<char*>(m_dbnam), (const char*)ptr_dblen  + 1, m_dblen + 1);
    strncpy(const_cast<char*>(m_tblnam), (const char*)ptr_tbllen + 1, m_tbllen + 1);
    memcpy(m_coltype, ptr_after_colcnt, m_colcnt);

    ptr_after_colcnt= ptr_after_colcnt + m_colcnt;
    bytes_read= (uint) (ptr_after_colcnt - (uchar *)buf);
    DBUG_PRINT("info", ("Bytes read: %d.\n", bytes_read));
    if (bytes_read < event_len)
    {
      m_field_metadata_size= net_field_length(&ptr_after_colcnt);
      DBUG_ASSERT(m_field_metadata_size <= (m_colcnt * 2));
      uint num_null_bytes= (m_colcnt + 7) / 8;
      m_meta_memory= (uchar *)my_multi_malloc(MYF(MY_WME),
                                     &m_null_bits, num_null_bytes,
                                     &m_field_metadata, m_field_metadata_size,
                                     NULL);
      memcpy(m_field_metadata, ptr_after_colcnt, m_field_metadata_size);
      ptr_after_colcnt= (uchar*)ptr_after_colcnt + m_field_metadata_size;
      memcpy(m_null_bits, ptr_after_colcnt, num_null_bytes);
    }
  }

  DBUG_VOID_RETURN;
}
#endif

Table_map_log_event::~Table_map_log_event()
{
  my_free(m_meta_memory);
  my_free(m_memory);
}


#ifdef MYSQL_CLIENT

/*
  Rewrite database name for the event to name specified by new_db
  SYNOPSIS
    new_db   Database name to change to
    new_len  Length
    desc     Event describing binlog that we're writing to.

  DESCRIPTION
    Reset db name. This function assumes that temp_buf member contains event
    representation taken from a binary log. It resets m_dbnam and m_dblen and
    rewrites temp_buf with new db name.

  RETURN 
    0     - Success
    other - Error
*/

int Table_map_log_event::rewrite_db(const char* new_db, size_t new_len,
                                    const Format_description_log_event* desc)
{
  DBUG_ENTER("Table_map_log_event::rewrite_db");
  DBUG_ASSERT(temp_buf);

  uint header_len= min(desc->common_header_len,
                       LOG_EVENT_MINIMAL_HEADER_LEN) + TABLE_MAP_HEADER_LEN;
  int len_diff;

  if (!(len_diff= new_len - m_dblen))
  {
    memcpy((void*) (temp_buf + header_len + 1), new_db, m_dblen + 1);
    memcpy((void*) m_dbnam, new_db, m_dblen + 1);
    DBUG_RETURN(0);
  }

  // Create new temp_buf
  ulong event_cur_len= uint4korr(temp_buf + EVENT_LEN_OFFSET);
  ulong event_new_len= event_cur_len + len_diff;
  char* new_temp_buf= (char*) my_malloc(event_new_len, MYF(MY_WME));

  if (!new_temp_buf)
  {
    sql_print_error("Table_map_log_event::rewrite_db: "
                    "failed to allocate new temp_buf (%d bytes required)",
                    event_new_len);
    DBUG_RETURN(-1);
  }

  // Rewrite temp_buf
  char* ptr= new_temp_buf;
  ulong cnt= 0;

  // Copy header and change event length
  memcpy(ptr, temp_buf, header_len);
  int4store(ptr + EVENT_LEN_OFFSET, event_new_len);
  ptr += header_len;
  cnt += header_len;

  // Write new db name length and new name
  *ptr++ = new_len;
  memcpy(ptr, new_db, new_len + 1);
  ptr += new_len + 1;
  cnt += m_dblen + 2;

  // Copy rest part
  memcpy(ptr, temp_buf + cnt, event_cur_len - cnt);

  // Reregister temp buf
  free_temp_buf();
  register_temp_buf(new_temp_buf, TRUE);

  // Reset m_dbnam and m_dblen members
  m_dblen= new_len;

  // m_dbnam resides in m_memory together with m_tblnam and m_coltype
  uchar* memory= m_memory;
  char const* tblnam= m_tblnam;
  uchar* coltype= m_coltype;

  m_memory= (uchar*) my_multi_malloc(MYF(MY_WME),
                                     &m_dbnam, (uint) m_dblen + 1,
                                     &m_tblnam, (uint) m_tbllen + 1,
                                     &m_coltype, (uint) m_colcnt,
                                     NullS);

  if (!m_memory)
  {
    sql_print_error("Table_map_log_event::rewrite_db: "
                    "failed to allocate new m_memory (%d + %d + %d bytes required)",
                    m_dblen + 1, m_tbllen + 1, m_colcnt);
    DBUG_RETURN(-1);
  }

  memcpy((void*)m_dbnam, new_db, m_dblen + 1);
  memcpy((void*)m_tblnam, tblnam, m_tbllen + 1);
  memcpy(m_coltype, coltype, m_colcnt);

  my_free(memory);
  DBUG_RETURN(0);
}
#endif /* MYSQL_CLIENT */


/*
  Return value is an error code, one of:

      -1     Failure to open table   [from open_tables()]
       0     Success
       1     No room for more tables [from set_table()]
       2     Out of memory           [from set_table()]
       3     Wrong table definition
       4     Daisy-chaining RBR with SBR not possible
 */

#if !defined(MYSQL_CLIENT) && defined(HAVE_REPLICATION)

enum enum_tbl_map_status
{
  /* no duplicate identifier found */
  OK_TO_PROCESS= 0,

  /* this table map must be filtered out */
  FILTERED_OUT= 1,

  /* identifier mapping table with different properties */
  SAME_ID_MAPPING_DIFFERENT_TABLE= 2,
  
  /* a duplicate identifier was found mapping the same table */
  SAME_ID_MAPPING_SAME_TABLE= 3
};

/*
  Checks if this table map event should be processed or not. First
  it checks the filtering rules, and then looks for duplicate identifiers
  in the existing list of rli->tables_to_lock.

  It checks that there hasn't been any corruption by verifying that there
  are no duplicate entries with different properties.

  In some cases, some binary logs could get corrupted, showing several
  tables mapped to the same table_id, 0 (see: BUG#56226). Thus we do this
  early sanity check for such cases and avoid that the server crashes 
  later.

  In some corner cases, the master logs duplicate table map events, i.e.,
  same id, same database name, same table name (see: BUG#37137). This is
  different from the above as it's the same table that is mapped again 
  to the same identifier. Thus we cannot just check for same ids and 
  assume that the event is corrupted we need to check every property. 

  NOTE: in the event that BUG#37137 ever gets fixed, this extra check 
        will still be valid because we would need to support old binary 
        logs anyway.

  @param rli The relay log info reference.
  @param table_list A list element containing the table to check against.
  @return OK_TO_PROCESS 
            if there was no identifier already in rli->tables_to_lock 
            
          FILTERED_OUT
            if the event is filtered according to the filtering rules

          SAME_ID_MAPPING_DIFFERENT_TABLE 
            if the same identifier already maps a different table in 
            rli->tables_to_lock

          SAME_ID_MAPPING_SAME_TABLE 
            if the same identifier already maps the same table in 
            rli->tables_to_lock.
*/
static enum_tbl_map_status
check_table_map(Relay_log_info const *rli, RPL_TABLE_LIST *table_list)
{
  DBUG_ENTER("check_table_map");
  enum_tbl_map_status res= OK_TO_PROCESS;

  if (rli->sql_thd->slave_thread /* filtering is for slave only */ &&
      (!rpl_filter->db_ok(table_list->db) ||
       (rpl_filter->is_on() && !rpl_filter->tables_ok("", table_list))))
    res= FILTERED_OUT;
  else
  {
    RPL_TABLE_LIST *ptr= static_cast<RPL_TABLE_LIST*>(rli->tables_to_lock);
    for(uint i=0 ; ptr && (i< rli->tables_to_lock_count); 
        ptr= static_cast<RPL_TABLE_LIST*>(ptr->next_local), i++)
    {
      if (ptr->table_id == table_list->table_id)
      {

        if (strcmp(ptr->db, table_list->db) || 
            strcmp(ptr->alias, table_list->table_name) || 
            ptr->lock_type != TL_WRITE) // the ::do_apply_event always sets TL_WRITE
          res= SAME_ID_MAPPING_DIFFERENT_TABLE;
        else
          res= SAME_ID_MAPPING_SAME_TABLE;

        break;
      }
    }
  }

  DBUG_PRINT("debug", ("check of table map ended up with: %u", res));

  DBUG_RETURN(res);
}

int Table_map_log_event::do_apply_event(Relay_log_info const *rli)
{
  RPL_TABLE_LIST *table_list;
  char *db_mem, *tname_mem;
  size_t dummy_len;
  void *memory;
  DBUG_ENTER("Table_map_log_event::do_apply_event(Relay_log_info*)");
  DBUG_ASSERT(rli->sql_thd == thd);

  /* Step the query id to mark what columns that are actually used. */
  thd->set_query_id(next_query_id());

  if (!(memory= my_multi_malloc(MYF(MY_WME),
                                &table_list, (uint) sizeof(RPL_TABLE_LIST),
                                &db_mem, (uint) NAME_LEN + 1,
                                &tname_mem, (uint) NAME_LEN + 1,
                                NullS)))
    DBUG_RETURN(HA_ERR_OUT_OF_MEM);

  strmov(db_mem, rpl_filter->get_rewrite_db(m_dbnam, &dummy_len));
  strmov(tname_mem, m_tblnam);

  table_list->init_one_table(db_mem, strlen(db_mem),
                             tname_mem, strlen(tname_mem),
                             tname_mem, TL_WRITE);

  table_list->table_id= DBUG_EVALUATE_IF("inject_tblmap_same_id_maps_diff_table", 0, m_table_id);
  table_list->updating= 1;
  table_list->required_type= FRMTYPE_TABLE;
  DBUG_PRINT("debug", ("table: %s is mapped to %u", table_list->table_name, table_list->table_id));
  enum_tbl_map_status tblmap_status= check_table_map(rli, table_list);
  if (tblmap_status == OK_TO_PROCESS)
  {
    DBUG_ASSERT(thd->lex->query_tables != table_list);

    /*
      Use placement new to construct the table_def instance in the
      memory allocated for it inside table_list.

      The memory allocated by the table_def structure (i.e., not the
      memory allocated *for* the table_def structure) is released
      inside Relay_log_info::clear_tables_to_lock() by calling the
      table_def destructor explicitly.
    */
    new (&table_list->m_tabledef)
      table_def(m_coltype, m_colcnt,
                m_field_metadata, m_field_metadata_size,
                m_null_bits, m_flags);
    table_list->m_tabledef_valid= TRUE;
    table_list->m_conv_table= NULL;
    table_list->open_type= OT_BASE_ONLY;

    /*
      We record in the slave's information that the table should be
      locked by linking the table into the list of tables to lock.
    */
    table_list->next_global= table_list->next_local= rli->tables_to_lock;
    const_cast<Relay_log_info*>(rli)->tables_to_lock= table_list;
    const_cast<Relay_log_info*>(rli)->tables_to_lock_count++;
    /* 'memory' is freed in clear_tables_to_lock */
  }
  else  // FILTERED_OUT, SAME_ID_MAPPING_*
  {
    /*
      If mapped already but with different properties, we raise an
      error.
      If mapped already but with same properties we skip the event.
      If filtered out we skip the event.

      In all three cases, we need to free the memory previously 
      allocated.
     */
    if (tblmap_status == SAME_ID_MAPPING_DIFFERENT_TABLE)
    {
      /*
        Something bad has happened. We need to stop the slave as strange things
        could happen if we proceed: slave crash, wrong table being updated, ...
        As a consequence we push an error in this case.
       */

      char buf[256];

      my_snprintf(buf, sizeof(buf), 
                  "Found table map event mapping table id %u which "
                  "was already mapped but with different settings.",
                  table_list->table_id);

      if (thd->slave_thread)
        rli->report(ERROR_LEVEL, ER_SLAVE_FATAL_ERROR, 
                    ER(ER_SLAVE_FATAL_ERROR), buf);
      else
        /* 
          For the cases in which a 'BINLOG' statement is set to 
          execute in a user session 
         */
        my_printf_error(ER_SLAVE_FATAL_ERROR, ER(ER_SLAVE_FATAL_ERROR), 
                        MYF(0), buf);
    } 
    
    my_free(memory);
  }

  DBUG_RETURN(tblmap_status == SAME_ID_MAPPING_DIFFERENT_TABLE);
}

Log_event::enum_skip_reason
Table_map_log_event::do_shall_skip(Relay_log_info *rli)
{
  /*
    If the slave skip counter is 1, then we should not start executing
    on the next event.
  */
  return continue_group(rli);
}

int Table_map_log_event::do_update_pos(Relay_log_info *rli)
{
  rli->inc_event_relay_log_pos();
  return 0;
}

#endif /* !defined(MYSQL_CLIENT) && defined(HAVE_REPLICATION) */

#ifndef MYSQL_CLIENT
bool Table_map_log_event::write_data_header(IO_CACHE *file)
{
  DBUG_ASSERT(m_table_id != ~0UL);
  uchar buf[TABLE_MAP_HEADER_LEN];
  DBUG_EXECUTE_IF("old_row_based_repl_4_byte_map_id_master",
                  {
                    int4store(buf + 0, m_table_id);
                    int2store(buf + 4, m_flags);
                    return (wrapper_my_b_safe_write(file, buf, 6));
                  });
  int6store(buf + TM_MAPID_OFFSET, (ulonglong)m_table_id);
  int2store(buf + TM_FLAGS_OFFSET, m_flags);
  return (wrapper_my_b_safe_write(file, buf, TABLE_MAP_HEADER_LEN));
}

bool Table_map_log_event::write_data_body(IO_CACHE *file)
{
  DBUG_ASSERT(m_dbnam != NULL);
  DBUG_ASSERT(m_tblnam != NULL);
  /* We use only one byte per length for storage in event: */
  DBUG_ASSERT(m_dblen < 128);
  DBUG_ASSERT(m_tbllen < 128);

  uchar const dbuf[]= { (uchar) m_dblen };
  uchar const tbuf[]= { (uchar) m_tbllen };

  uchar cbuf[sizeof(m_colcnt) + 1];
  uchar *const cbuf_end= net_store_length(cbuf, (size_t) m_colcnt);
  DBUG_ASSERT(static_cast<size_t>(cbuf_end - cbuf) <= sizeof(cbuf));

  /*
    Store the size of the field metadata.
  */
  uchar mbuf[sizeof(m_field_metadata_size)];
  uchar *const mbuf_end= net_store_length(mbuf, m_field_metadata_size);

  return (wrapper_my_b_safe_write(file, dbuf,      sizeof(dbuf)) ||
          wrapper_my_b_safe_write(file, (const uchar*)m_dbnam,   m_dblen+1) ||
          wrapper_my_b_safe_write(file, tbuf,      sizeof(tbuf)) ||
          wrapper_my_b_safe_write(file, (const uchar*)m_tblnam,  m_tbllen+1) ||
          wrapper_my_b_safe_write(file, cbuf, (size_t) (cbuf_end - cbuf)) ||
          wrapper_my_b_safe_write(file, m_coltype, m_colcnt) ||
          wrapper_my_b_safe_write(file, mbuf, (size_t) (mbuf_end - mbuf)) ||
          wrapper_my_b_safe_write(file, m_field_metadata, m_field_metadata_size),
          wrapper_my_b_safe_write(file, m_null_bits, (m_colcnt + 7) / 8));
 }
#endif

#if defined(HAVE_REPLICATION) && !defined(MYSQL_CLIENT)

/*
  Print some useful information for the SHOW BINARY LOG information
  field.
 */

#if defined(HAVE_REPLICATION) && !defined(MYSQL_CLIENT)
void Table_map_log_event::pack_info(THD *thd, Protocol *protocol)
{
    char buf[256];
    size_t bytes= my_snprintf(buf, sizeof(buf),
                                 "table_id: %lu (%s.%s)",
                              m_table_id, m_dbnam, m_tblnam);
    protocol->store(buf, bytes, &my_charset_bin);
}
#endif


#endif


#ifdef MYSQL_CLIENT
void Table_map_log_event::print(FILE *, PRINT_EVENT_INFO *print_event_info)
{
  if (!print_event_info->short_form)
  {
    print_header(&print_event_info->head_cache, print_event_info, TRUE);
    my_b_printf(&print_event_info->head_cache,
                "\tTable_map: %`s.%`s mapped to number %lu\n",
                m_dbnam, m_tblnam, m_table_id);
    print_base64(&print_event_info->body_cache, print_event_info, TRUE);
  }
}
#endif

/**************************************************************************
	Write_rows_log_event member functions
**************************************************************************/

/*
  Constructor used to build an event for writing to the binary log.
 */
#if !defined(MYSQL_CLIENT)
Write_rows_log_event::Write_rows_log_event(THD *thd_arg, TABLE *tbl_arg,
                                           ulong tid_arg,
                                           MY_BITMAP const *cols,
                                           bool is_transactional)
  : Rows_log_event(thd_arg, tbl_arg, tid_arg, cols, is_transactional)
{
}
#endif

/*
  Constructor used by slave to read the event from the binary log.
 */
#ifdef HAVE_REPLICATION
Write_rows_log_event::Write_rows_log_event(const char *buf, uint event_len,
                                           const Format_description_log_event
                                           *description_event)
: Rows_log_event(buf, event_len, WRITE_ROWS_EVENT, description_event)
{
}
#endif

#if !defined(MYSQL_CLIENT) && defined(HAVE_REPLICATION)
int 
Write_rows_log_event::do_before_row_operations(const Slave_reporting_capability *const)
{
  int error= 0;

  /*
    Increment the global status insert count variable
  */
  if (get_flags(STMT_END_F))
    status_var_increment(thd->status_var.com_stat[SQLCOM_INSERT]);

  /**
     todo: to introduce a property for the event (handler?) which forces
     applying the event in the replace (idempotent) fashion.
  */
  if ((slave_exec_mode == SLAVE_EXEC_MODE_IDEMPOTENT) ||
      (m_table->s->db_type()->db_type == DB_TYPE_NDBCLUSTER))
  {
    /*
      We are using REPLACE semantics and not INSERT IGNORE semantics
      when writing rows, that is: new rows replace old rows.  We need to
      inform the storage engine that it should use this behaviour.
    */
    
    /* Tell the storage engine that we are using REPLACE semantics. */
    thd->lex->duplicates= DUP_REPLACE;
    
    /*
      Pretend we're executing a REPLACE command: this is needed for
      InnoDB and NDB Cluster since they are not (properly) checking the
      lex->duplicates flag.
    */
    thd->lex->sql_command= SQLCOM_REPLACE;
    /* 
       Do not raise the error flag in case of hitting to an unique attribute
    */
    m_table->file->extra(HA_EXTRA_IGNORE_DUP_KEY);
    /* 
       NDB specific: update from ndb master wrapped as Write_rows
       so that the event should be applied to replace slave's row
    */
    m_table->file->extra(HA_EXTRA_WRITE_CAN_REPLACE);
    /* 
       NDB specific: if update from ndb master wrapped as Write_rows
       does not find the row it's assumed idempotent binlog applying
       is taking place; don't raise the error.
    */
    m_table->file->extra(HA_EXTRA_IGNORE_NO_KEY);
    /*
      TODO: the cluster team (Tomas?) says that it's better if the engine knows
      how many rows are going to be inserted, then it can allocate needed memory
      from the start.
    */
  }

  /*
    We need TIMESTAMP_NO_AUTO_SET otherwise ha_write_row() will not use fill
    any TIMESTAMP column with data from the row but instead will use
    the event's current time.
    As we replicate from TIMESTAMP to TIMESTAMP and slave has no extra
    columns, we know that all TIMESTAMP columns on slave will receive explicit
    data from the row, so TIMESTAMP_NO_AUTO_SET is ok.
    When we allow a table without TIMESTAMP to be replicated to a table having
    more columns including a TIMESTAMP column, or when we allow a TIMESTAMP
    column to be replicated into a BIGINT column and the slave's table has a
    TIMESTAMP column, then the slave's TIMESTAMP column will take its value
    from set_time() which we called earlier (consistent with SBR). And then in
    some cases we won't want TIMESTAMP_NO_AUTO_SET (will require some code to
    analyze if explicit data is provided for slave's TIMESTAMP columns).
  */
  m_table->timestamp_field_type= TIMESTAMP_NO_AUTO_SET;
  
  /* Honor next number column if present */
  m_table->next_number_field= m_table->found_next_number_field;
  /*
   * Fixed Bug#45999, In RBR, Store engine of Slave auto-generates new
   * sequence numbers for auto_increment fields if the values of them are 0.
   * If generateing a sequence number is decided by the values of
   * table->auto_increment_field_not_null and SQL_MODE(if includes
   * MODE_NO_AUTO_VALUE_ON_ZERO) in update_auto_increment function.
   * SQL_MODE of slave sql thread is always consistency with master's.
   * In RBR, auto_increment fields never are NULL.
   */
  m_table->auto_increment_field_not_null= TRUE;
  return error;
}

int 
Write_rows_log_event::do_after_row_operations(const Slave_reporting_capability *const,
                                              int error)
{
  int local_error= 0;
  m_table->next_number_field=0;
  m_table->auto_increment_field_not_null= FALSE;
  if ((slave_exec_mode == SLAVE_EXEC_MODE_IDEMPOTENT) ||
      m_table->s->db_type()->db_type == DB_TYPE_NDBCLUSTER)
  {
    m_table->file->extra(HA_EXTRA_NO_IGNORE_DUP_KEY);
    m_table->file->extra(HA_EXTRA_WRITE_CANNOT_REPLACE);
    /*
      resetting the extra with 
      table->file->extra(HA_EXTRA_NO_IGNORE_NO_KEY); 
      fires bug#27077
      explanation: file->reset() performs this duty
      ultimately. Still todo: fix
    */
  }
  if ((local_error= m_table->file->ha_end_bulk_insert()))
  {
    m_table->file->print_error(local_error, MYF(0));
  }
  return error? error : local_error;
}

#if !defined(MYSQL_CLIENT) && defined(HAVE_REPLICATION)

/*
  Check if there are more UNIQUE keys after the given key.
*/
static int
last_uniq_key(TABLE *table, uint keyno)
{
  while (++keyno < table->s->keys)
    if (table->key_info[keyno].flags & HA_NOSAME)
      return 0;
  return 1;
}

/**
   Check if an error is a duplicate key error.

   This function is used to check if an error code is one of the
   duplicate key error, i.e., and error code for which it is sensible
   to do a <code>get_dup_key()</code> to retrieve the duplicate key.

   @param errcode The error code to check.

   @return <code>true</code> if the error code is such that
   <code>get_dup_key()</code> will return true, <code>false</code>
   otherwise.
 */
bool
is_duplicate_key_error(int errcode)
{
  switch (errcode)
  {
  case HA_ERR_FOUND_DUPP_KEY:
  case HA_ERR_FOUND_DUPP_UNIQUE:
    return true;
  }
  return false;
}

/**
  Write the current row into event's table.

  The row is located in the row buffer, pointed by @c m_curr_row member.
  Number of columns of the row is stored in @c m_width member (it can be 
  different from the number of columns in the table to which we insert). 
  Bitmap @c m_cols indicates which columns are present in the row. It is assumed 
  that event's table is already open and pointed by @c m_table.

  If the same record already exists in the table it can be either overwritten 
  or an error is reported depending on the value of @c overwrite flag 
  (error reporting not yet implemented). Note that the matching record can be
  different from the row we insert if we use primary keys to identify records in
  the table.

  The row to be inserted can contain values only for selected columns. The 
  missing columns are filled with default values using @c prepare_record() 
  function. If a matching record is found in the table and @c overwritte is
  true, the missing columns are taken from it.

  @param  rli   Relay log info (needed for row unpacking).
  @param  overwrite  
                Shall we overwrite if the row already exists or signal 
                error (currently ignored).

  @returns Error code on failure, 0 on success.

  This method, if successful, sets @c m_curr_row_end pointer to point at the
  next row in the rows buffer. This is done when unpacking the row to be 
  inserted.

  @note If a matching record is found, it is either updated using 
  @c ha_update_row() or first deleted and then new record written.
*/ 

int
Rows_log_event::write_row(const Relay_log_info *const rli,
                          const bool overwrite)
{
  DBUG_ENTER("write_row");
  DBUG_ASSERT(m_table != NULL && thd != NULL);

  TABLE *table= m_table;  // pointer to event's table
  int error;
  int UNINIT_VAR(keynum);
  auto_afree_ptr<char> key(NULL);

  prepare_record(table, m_width,
                 table->file->ht->db_type != DB_TYPE_NDBCLUSTER);

  /* unpack row into table->record[0] */
  if ((error= unpack_current_row(rli)))
    DBUG_RETURN(error);

  if (m_curr_row == m_rows_buf)
  {
    /* this is the first row to be inserted, we estimate the rows with
       the size of the first row and use that value to initialize
       storage engine for bulk insertion */
    ulong estimated_rows= (m_rows_end - m_curr_row) / (m_curr_row_end - m_curr_row);
    m_table->file->ha_start_bulk_insert(estimated_rows);
  }
  
  
#ifndef DBUG_OFF
  DBUG_DUMP("record[0]", table->record[0], table->s->reclength);
  DBUG_PRINT_BITSET("debug", "write_set = %s", table->write_set);
  DBUG_PRINT_BITSET("debug", "read_set = %s", table->read_set);
#endif

  /* 
    Try to write record. If a corresponding record already exists in the table,
    we try to change it using ha_update_row() if possible. Otherwise we delete
    it and repeat the whole process again. 

    TODO: Add safety measures against infinite looping. 
   */

  while ((error= table->file->ha_write_row(table->record[0])))
  {
    if (error == HA_ERR_LOCK_DEADLOCK ||
        error == HA_ERR_LOCK_WAIT_TIMEOUT ||
        (keynum= table->file->get_dup_key(error)) < 0 ||
        !overwrite)
    {
      DBUG_PRINT("info",("get_dup_key returns %d)", keynum));
      /*
        Deadlock, waiting for lock or just an error from the handler
        such as HA_ERR_FOUND_DUPP_KEY when overwrite is false.
        Retrieval of the duplicate key number may fail
        - either because the error was not "duplicate key" error
        - or because the information which key is not available
      */
      table->file->print_error(error, MYF(0));
      DBUG_RETURN(error);
    }
    /*
       We need to retrieve the old row into record[1] to be able to
       either update or delete the offending record.  We either:

       - use rnd_pos() with a row-id (available as dupp_row) to the
         offending row, if that is possible (MyISAM and Blackhole), or else

       - use index_read_idx() with the key that is duplicated, to
         retrieve the offending row.
     */
    if (table->file->ha_table_flags() & HA_DUPLICATE_POS)
    {
      DBUG_PRINT("info",("Locating offending record using rnd_pos()"));
      error= table->file->ha_rnd_pos(table->record[1], table->file->dup_ref);
      if (error)
      {
        DBUG_PRINT("info",("rnd_pos() returns error %d",error));
        if (error == HA_ERR_RECORD_DELETED)
          error= HA_ERR_KEY_NOT_FOUND;
        table->file->print_error(error, MYF(0));
        DBUG_RETURN(error);
      }
    }
    else
    {
      DBUG_PRINT("info",("Locating offending record using index_read_idx()"));

      if (table->file->extra(HA_EXTRA_FLUSH_CACHE))
      {
        DBUG_PRINT("info",("Error when setting HA_EXTRA_FLUSH_CACHE"));
        DBUG_RETURN(my_errno);
      }

      if (key.get() == NULL)
      {
        key.assign(static_cast<char*>(my_alloca(table->s->max_unique_length)));
        if (key.get() == NULL)
        {
          DBUG_PRINT("info",("Can't allocate key buffer"));
          DBUG_RETURN(ENOMEM);
        }
      }

      key_copy((uchar*)key.get(), table->record[0], table->key_info + keynum,
               0);
      error= table->file->ha_index_read_idx_map(table->record[1], keynum,
                                                (const uchar*)key.get(),
                                                HA_WHOLE_KEY,
                                                HA_READ_KEY_EXACT);
      if (error)
      {
        DBUG_PRINT("info",("index_read_idx() returns %s", HA_ERR(error)));
        if (error == HA_ERR_RECORD_DELETED)
          error= HA_ERR_KEY_NOT_FOUND;
        table->file->print_error(error, MYF(0));
        DBUG_RETURN(error);
      }
    }

    /*
       Now, record[1] should contain the offending row.  That
       will enable us to update it or, alternatively, delete it (so
       that we can insert the new row afterwards).
     */

    /*
      If row is incomplete we will use the record found to fill 
      missing columns.  
    */
    if (!get_flags(COMPLETE_ROWS_F))
    {
      restore_record(table,record[1]);
      error= unpack_current_row(rli);
    }

#ifndef DBUG_OFF
    DBUG_PRINT("debug",("preparing for update: before and after image"));
    DBUG_DUMP("record[1] (before)", table->record[1], table->s->reclength);
    DBUG_DUMP("record[0] (after)", table->record[0], table->s->reclength);
#endif

    /*
       REPLACE is defined as either INSERT or DELETE + INSERT.  If
       possible, we can replace it with an UPDATE, but that will not
       work on InnoDB if FOREIGN KEY checks are necessary.

       I (Matz) am not sure of the reason for the last_uniq_key()
       check as, but I'm guessing that it's something along the
       following lines.

       Suppose that we got the duplicate key to be a key that is not
       the last unique key for the table and we perform an update:
       then there might be another key for which the unique check will
       fail, so we're better off just deleting the row and inserting
       the correct row.
     */
    if (last_uniq_key(table, keynum) &&
        !table->file->referenced_by_foreign_key())
    {
      DBUG_PRINT("info",("Updating row using ha_update_row()"));
      error=table->file->ha_update_row(table->record[1],
                                       table->record[0]);
      switch (error) {
                
      case HA_ERR_RECORD_IS_THE_SAME:
        DBUG_PRINT("info",("ignoring HA_ERR_RECORD_IS_THE_SAME error from"
                           " ha_update_row()"));
        error= 0;
      
      case 0:
        break;
        
      default:    
        DBUG_PRINT("info",("ha_update_row() returns error %d",error));
        table->file->print_error(error, MYF(0));
      }
      
      DBUG_RETURN(error);
    }
    else
    {
      DBUG_PRINT("info",("Deleting offending row and trying to write new one again"));
      if ((error= table->file->ha_delete_row(table->record[1])))
      {
        DBUG_PRINT("info",("ha_delete_row() returns error %d",error));
        table->file->print_error(error, MYF(0));
        DBUG_RETURN(error);
      }
      /* Will retry ha_write_row() with the offending row removed. */
    }
  }

  DBUG_RETURN(error);
}

#endif

int
Write_rows_log_event::do_exec_row(const Relay_log_info *const rli)
{
  DBUG_ASSERT(m_table != NULL);
  int error= write_row(rli, slave_exec_mode == SLAVE_EXEC_MODE_IDEMPOTENT);

  if (error && !thd->is_error())
  {
    DBUG_ASSERT(0);
    my_error(ER_UNKNOWN_ERROR, MYF(0));
  }

  return error;
}

#endif /* !defined(MYSQL_CLIENT) && defined(HAVE_REPLICATION) */

#ifdef MYSQL_CLIENT
void Write_rows_log_event::print(FILE *file, PRINT_EVENT_INFO* print_event_info)
{
  DBUG_EXECUTE_IF("simulate_cache_read_error",
                  {DBUG_SET("+d,simulate_my_b_fill_error");});
  Rows_log_event::print_helper(file, print_event_info, "Write_rows");
}
#endif

/**************************************************************************
	Delete_rows_log_event member functions
**************************************************************************/

#if !defined(MYSQL_CLIENT) && defined(HAVE_REPLICATION)
/*
  Compares table->record[0] and table->record[1]

  Returns TRUE if different.
*/
static bool record_compare(TABLE *table)
{
  /*
    Need to set the X bit and the filler bits in both records since
    there are engines that do not set it correctly.

    In addition, since MyISAM checks that one hasn't tampered with the
    record, it is necessary to restore the old bytes into the record
    after doing the comparison.

    TODO[record format ndb]: Remove it once NDB returns correct
    records. Check that the other engines also return correct records.
   */

  DBUG_DUMP("record[0]", table->record[0], table->s->reclength);
  DBUG_DUMP("record[1]", table->record[1], table->s->reclength);

  bool result= FALSE;
  uchar saved_x[2]= {0, 0}, saved_filler[2]= {0, 0};

  if (table->s->null_bytes > 0)
  {
    for (int i = 0 ; i < 2 ; ++i)
    {
      /* 
        If we have an X bit then we need to take care of it.
      */
      if (!(table->s->db_options_in_use & HA_OPTION_PACK_RECORD))
      {
        saved_x[i]= table->record[i][0];
        table->record[i][0]|= 1U;
      }

      /*
         If (last_null_bit_pos == 0 && null_bytes > 1), then:

         X bit (if any) + N nullable fields + M Field_bit fields = 8 bits 

         Ie, the entire byte is used.
      */
      if (table->s->last_null_bit_pos > 0)
      {
        saved_filler[i]= table->record[i][table->s->null_bytes - 1];
        table->record[i][table->s->null_bytes - 1]|=
          256U - (1U << table->s->last_null_bit_pos);
      }
    }
  }

  /**
    Compare full record only if:
    - there are no blob fields (otherwise we would also need 
      to compare blobs contents as well);
    - there are no varchar fields (otherwise we would also need
      to compare varchar contents as well);
    - there are no null fields, otherwise NULLed fields 
      contents (i.e., the don't care bytes) may show arbitrary 
      values, depending on how each engine handles internally.
    */
  if ((table->s->blob_fields + 
       table->s->varchar_fields + 
       table->s->null_fields) == 0)
  {
    result= cmp_record(table,record[1]);
    goto record_compare_exit;
  }

  /* Compare null bits */
  if (memcmp(table->null_flags,
	     table->null_flags+table->s->rec_buff_length,
	     table->s->null_bytes))
  {
    result= TRUE;				// Diff in NULL value
    goto record_compare_exit;
  }

  /* Compare fields */
  for (Field **ptr=table->field ; *ptr ; ptr++)
  {

    /**
      We only compare field contents that are not null.
      NULL fields (i.e., their null bits) were compared 
      earlier.
    */
    if (!(*(ptr))->is_null())
    {
      if ((*ptr)->cmp_binary_offset(table->s->rec_buff_length))
      {
        result= TRUE;
        goto record_compare_exit;
      }
    }
  }

record_compare_exit:
  /*
    Restore the saved bytes.

    TODO[record format ndb]: Remove this code once NDB returns the
    correct record format.
  */
  if (table->s->null_bytes > 0)
  {
    for (int i = 0 ; i < 2 ; ++i)
    {
      if (!(table->s->db_options_in_use & HA_OPTION_PACK_RECORD))
        table->record[i][0]= saved_x[i];

      if (table->s->last_null_bit_pos)
        table->record[i][table->s->null_bytes - 1]= saved_filler[i];
    }
  }

  return result;
}


/**
  Find the best key to use when locating the row in @c find_row().

  A primary key is preferred if it exists; otherwise a unique index is
  preferred. Else we pick the index with the smalles rec_per_key value.

  If a suitable key is found, set @c m_key, @c m_key_nr and @c m_key_info
  member fields appropriately.

  @returns Error code on failure, 0 on success.
*/
int Rows_log_event::find_key()
{
  uint i, best_key_nr, last_part;
  KEY *key, *best_key;
  ulong best_rec_per_key, tmp;
  DBUG_ENTER("Rows_log_event::find_key");
  DBUG_ASSERT(m_table);

  best_key_nr= MAX_KEY;
  LINT_INIT(best_key);
  LINT_INIT(best_rec_per_key);

  /*
    Keys are sorted so that any primary key is first, followed by unique keys,
    followed by any other. So we will automatically pick the primary key if
    it exists.
  */
  for (i= 0, key= m_table->key_info; i < m_table->s->keys; i++, key++)
  {
    if (!m_table->s->keys_in_use.is_set(i))
      continue;
    /*
      We cannot use a unique key with NULL-able columns to uniquely identify
      a row (but we can still select it for range scan below if nothing better
      is available).
    */
    if ((key->flags & (HA_NOSAME | HA_NULL_PART_KEY)) == HA_NOSAME)
    {
      best_key_nr= i;
      best_key= key;
      break;
    }
    /*
      We can only use a non-unique key if it allows range scans (ie. skip
      FULLTEXT indexes and such).
    */
    last_part= key->key_parts - 1;
    DBUG_PRINT("info", ("Index %s rec_per_key[%u]= %lu",
                        key->name, last_part, key->rec_per_key[last_part]));
    if (!(m_table->file->index_flags(i, last_part, 1) & HA_READ_NEXT))
      continue;

    tmp= key->rec_per_key[last_part];
    if (best_key_nr == MAX_KEY || (tmp > 0 && tmp < best_rec_per_key))
    {
      best_key_nr= i;
      best_key= key;
      best_rec_per_key= tmp;
    }
  }

  if (best_key_nr == MAX_KEY)
  {
    m_key_info= NULL;
    DBUG_RETURN(0);
  }

  // Allocate buffer for key searches
  m_key= (uchar *) my_malloc(best_key->key_length, MYF(MY_WME));
  if (m_key == NULL)
    DBUG_RETURN(HA_ERR_OUT_OF_MEM);
  m_key_info= best_key;
  m_key_nr= best_key_nr;

  DBUG_RETURN(0);;
}


/* 
  Check if we are already spending too much time on this statement.
  if we are, warn user that it might be because table does not have
  a PK, but only if the warning was not printed before for this STMT.

  @param type          The event type code.
  @param table_name    The name of the table that the slave is 
                       operating.
  @param is_index_scan States whether the slave is doing an index scan 
                       or not.
  @param rli           The relay metadata info.
*/
static inline 
void issue_long_find_row_warning(Log_event_type type, 
                                 const char *table_name,
                                 bool is_index_scan,
                                 const Relay_log_info *rli)
{
  if ((global_system_variables.log_warnings > 1 && 
      !const_cast<Relay_log_info*>(rli)->is_long_find_row_note_printed()))
  {
    time_t now= my_time(0);
    time_t stmt_ts= const_cast<Relay_log_info*>(rli)->get_row_stmt_start_timestamp();
    
    DBUG_EXECUTE_IF("inject_long_find_row_note", 
                    stmt_ts-=(LONG_FIND_ROW_THRESHOLD*2););

    long delta= (long) (now - stmt_ts);

    if (delta > LONG_FIND_ROW_THRESHOLD)
    {
      const_cast<Relay_log_info*>(rli)->set_long_find_row_note_printed();
      const char* evt_type= type == DELETE_ROWS_EVENT ? " DELETE" : "n UPDATE";
      const char* scan_type= is_index_scan ? "scanning an index" : "scanning the table";

      sql_print_information("The slave is applying a ROW event on behalf of a%s statement "
                            "on table %s and is currently taking a considerable amount "
                            "of time (%ld seconds). This is due to the fact that it is %s "
                            "while looking up records to be processed. Consider adding a "
                            "primary key (or unique key) to the table to improve "
                            "performance.", evt_type, table_name, delta, scan_type);
    }
  }
}


/**
  Locate the current row in event's table.

  The current row is pointed by @c m_curr_row. Member @c m_width tells
  how many columns are there in the row (this can be differnet from
  the number of columns in the table). It is assumed that event's
  table is already open and pointed by @c m_table.

  If a corresponding record is found in the table it is stored in 
  @c m_table->record[0]. Note that when record is located based on a primary 
  key, it is possible that the record found differs from the row being located.

  If no key is specified or table does not have keys, a table scan is used to 
  find the row. In that case the row should be complete and contain values for
  all columns. However, it can still be shorter than the table, i.e. the table 
  can contain extra columns not present in the row. It is also possible that 
  the table has fewer columns than the row being located. 

  @returns Error code on failure, 0 on success. 
  
  @post In case of success @c m_table->record[0] contains the record found. 
  Also, the internal "cursor" of the table is positioned at the record found.

  @note If the engine allows random access of the records, a combination of
  @c position() and @c rnd_pos() will be used. 

  Note that one MUST call ha_index_or_rnd_end() after this function if
  it returns 0 as we must leave the row position in the handler intact
  for any following update/delete command.
*/

int Rows_log_event::find_row(const Relay_log_info *rli)
{
  DBUG_ENTER("Rows_log_event::find_row");

  DBUG_ASSERT(m_table && m_table->in_use != NULL);

  TABLE *table= m_table;
  int error= 0;
  bool is_table_scan= false, is_index_scan= false;

  /*
    rpl_row_tabledefs.test specifies that
    if the extra field on the slave does not have a default value
    and this is okay with Delete or Update events.
    Todo: fix wl3228 hld that requires defauls for all types of events
  */
  
  prepare_record(table, m_width, FALSE);
  error= unpack_current_row(rli);

#ifndef DBUG_OFF
  DBUG_PRINT("info",("looking for the following record"));
  DBUG_DUMP("record[0]", table->record[0], table->s->reclength);
#endif

  if ((table->file->ha_table_flags() & HA_PRIMARY_KEY_REQUIRED_FOR_POSITION) &&
      table->s->primary_key < MAX_KEY)
  {
    /*
      Use a more efficient method to fetch the record given by
      table->record[0] if the engine allows it.  We first compute a
      row reference using the position() member function (it will be
      stored in table->file->ref) and the use rnd_pos() to position
      the "cursor" (i.e., record[0] in this case) at the correct row.

      TODO: Add a check that the correct record has been fetched by
      comparing with the original record. Take into account that the
      record on the master and slave can be of different
      length. Something along these lines should work:

      ADD>>>  store_record(table,record[1]);
              int error= table->file->ha_rnd_pos(table->record[0],
              table->file->ref);
      ADD>>>  DBUG_ASSERT(memcmp(table->record[1], table->record[0],
                                 table->s->reclength) == 0);

    */
    DBUG_PRINT("info",("locating record using primary key (position)"));
    int error= table->file->ha_rnd_pos_by_record(table->record[0]);
    if (error)
    {
      DBUG_PRINT("info",("rnd_pos returns error %d",error));
      if (error == HA_ERR_RECORD_DELETED)
        error= HA_ERR_KEY_NOT_FOUND;
      table->file->print_error(error, MYF(0));
    }
    DBUG_RETURN(error);
  }

  // We can't use position() - try other methods.
  
  /* 
    We need to retrieve all fields
    TODO: Move this out from this function to main loop 
   */
  table->use_all_columns();

  /*
    Save copy of the record in table->record[1]. It might be needed 
    later if linear search is used to find exact match.
   */ 
  store_record(table,record[1]);    

  if (m_key_info)
  {
    DBUG_PRINT("info",("locating record using key #%u [%s] (index_read)",
                       m_key_nr, m_key_info->name));
    /* We use this to test that the correct key is used in test cases. */
    DBUG_EXECUTE_IF("slave_crash_if_wrong_index",
                    if(0 != strcmp(m_key_info->name,"expected_key")) abort(););

    /* The key is active: search the table using the index */
    if (!table->file->inited &&
        (error= table->file->ha_index_init(m_key_nr, FALSE)))
    {
      DBUG_PRINT("info",("ha_index_init returns error %d",error));
      table->file->print_error(error, MYF(0));
      goto end;
    }

    /* Fill key data for the row */

    DBUG_ASSERT(m_key);
    key_copy(m_key, table->record[0], m_key_info, 0);

    /*
      Don't print debug messages when running valgrind since they can
      trigger false warnings.
     */
#ifndef HAVE_valgrind
    DBUG_DUMP("key data", m_key, m_key_info->key_length);
#endif

    /*
      We need to set the null bytes to ensure that the filler bit are
      all set when returning.  There are storage engines that just set
      the necessary bits on the bytes and don't set the filler bits
      correctly.
    */
    if (table->s->null_bytes > 0)
      table->record[0][table->s->null_bytes - 1]|=
        256U - (1U << table->s->last_null_bit_pos);

    if ((error= table->file->ha_index_read_map(table->record[0], m_key, 
                                               HA_WHOLE_KEY,
                                               HA_READ_KEY_EXACT)))
    {
      DBUG_PRINT("info",("no record matching the key found in the table"));
      if (error == HA_ERR_RECORD_DELETED)
        error= HA_ERR_KEY_NOT_FOUND;
      table->file->print_error(error, MYF(0));
      table->file->ha_index_end();
      goto end;
    }

  /*
    Don't print debug messages when running valgrind since they can
    trigger false warnings.
   */
#ifndef HAVE_valgrind
    DBUG_PRINT("info",("found first matching record")); 
    DBUG_DUMP("record[0]", table->record[0], table->s->reclength);
#endif
    /*
      Below is a minor "optimization".  If the key (i.e., key number
      0) has the HA_NOSAME flag set, we know that we have found the
      correct record (since there can be no duplicates); otherwise, we
      have to compare the record with the one found to see if it is
      the correct one.

      CAVEAT! This behaviour is essential for the replication of,
      e.g., the mysql.proc table since the correct record *shall* be
      found using the primary key *only*.  There shall be no
      comparison of non-PK columns to decide if the correct record is
      found.  I can see no scenario where it would be incorrect to
      chose the row to change only using a PK or an UNNI.
    */
    if (table->key_info->flags & HA_NOSAME)
    {
      /* Unique does not have non nullable part */
      if (!(table->key_info->flags & (HA_NULL_PART_KEY)))
      {
        error= 0;
        goto end;
      }
      else
      {
        KEY *keyinfo= table->key_info;
        /*
          Unique has nullable part. We need to check if there is any
          field in the BI image that is null and part of UNNI.
        */
        bool null_found= FALSE;
        for (uint i=0; i < keyinfo->key_parts && !null_found; i++)
        {
          uint fieldnr= keyinfo->key_part[i].fieldnr - 1;
          Field **f= table->field+fieldnr;
          null_found= (*f)->is_null();
        }

        if (!null_found)
        {
          error= 0;
          goto end;
        }

        /* else fall through to index scan */
      }
    }

    is_index_scan=true;

    /*
      In case key is not unique, we still have to iterate over records found
      and find the one which is identical to the row given. A copy of the 
      record we are looking for is stored in record[1].
     */ 
    DBUG_PRINT("info",("non-unique index, scanning it to find matching record")); 
    /* We use this to test that the correct key is used in test cases. */
    DBUG_EXECUTE_IF("slave_crash_if_index_scan", abort(););

    while (record_compare(table))
    {
      /*
        We need to set the null bytes to ensure that the filler bit
        are all set when returning.  There are storage engines that
        just set the necessary bits on the bytes and don't set the
        filler bits correctly.

        TODO[record format ndb]: Remove this code once NDB returns the
        correct record format.
      */
      if (table->s->null_bytes > 0)
      {
        table->record[0][table->s->null_bytes - 1]|=
          256U - (1U << table->s->last_null_bit_pos);
      }

      while ((error= table->file->ha_index_next(table->record[0])))
      {
        /* We just skip records that has already been deleted */
        if (error == HA_ERR_RECORD_DELETED)
          continue;
        DBUG_PRINT("info",("no record matching the given row found"));
        table->file->print_error(error, MYF(0));
        table->file->ha_index_end();
        goto end;
      }
    }
  }
  else
  {
    DBUG_PRINT("info",("locating record using table scan (rnd_next)"));
    /* We use this to test that the correct key is used in test cases. */
    DBUG_EXECUTE_IF("slave_crash_if_table_scan", abort(););

    /* We don't have a key: search the table using rnd_next() */
    if ((error= table->file->ha_rnd_init_with_error(1)))
    {
      DBUG_PRINT("info",("error initializing table scan"
                         " (ha_rnd_init returns %d)",error));
      goto end;
    }

    is_table_scan= true;

    /* Continue until we find the right record or have made a full loop */
    do
    {
  restart_rnd_next:
      error= table->file->ha_rnd_next(table->record[0]);

      if (error)
        DBUG_PRINT("info", ("error: %s", HA_ERR(error)));
      switch (error) {

      case 0:
        DBUG_DUMP("record found", table->record[0], table->s->reclength);
        break;

      case HA_ERR_END_OF_FILE:
        DBUG_PRINT("info", ("Record not found"));
        table->file->ha_rnd_end();
        goto end;

      /*
        If the record was deleted, we pick the next one without doing
        any comparisons.
      */
      case HA_ERR_RECORD_DELETED:
        goto restart_rnd_next;

      default:
        DBUG_PRINT("info", ("Failed to get next record"
                            " (rnd_next returns %d)",error));
        table->file->print_error(error, MYF(0));
        table->file->ha_rnd_end();
        goto end;
      }
    }
    while (record_compare(table));
    
    /* 
      Note: above record_compare will take into accout all record fields 
      which might be incorrect in case a partial row was given in the event
     */

    DBUG_ASSERT(error == HA_ERR_END_OF_FILE || error == 0);
  }

end:
  if (is_table_scan || is_index_scan)
    issue_long_find_row_warning(get_type_code(), m_table->alias.c_ptr(), 
                                is_index_scan, rli);
  table->default_column_bitmaps();
  DBUG_RETURN(error);
}

#endif

/*
  Constructor used to build an event for writing to the binary log.
 */

#ifndef MYSQL_CLIENT
Delete_rows_log_event::Delete_rows_log_event(THD *thd_arg, TABLE *tbl_arg,
                                             ulong tid, MY_BITMAP const *cols,
                                             bool is_transactional)
  : Rows_log_event(thd_arg, tbl_arg, tid, cols, is_transactional)
{
}
#endif /* #if !defined(MYSQL_CLIENT) */

/*
  Constructor used by slave to read the event from the binary log.
 */
#ifdef HAVE_REPLICATION
Delete_rows_log_event::Delete_rows_log_event(const char *buf, uint event_len,
                                             const Format_description_log_event
                                             *description_event)
  : Rows_log_event(buf, event_len, DELETE_ROWS_EVENT, description_event)
{
}
#endif

#if !defined(MYSQL_CLIENT) && defined(HAVE_REPLICATION)

int 
Delete_rows_log_event::do_before_row_operations(const Slave_reporting_capability *const)
{
  /*
    Increment the global status delete count variable
   */
  if (get_flags(STMT_END_F))
    status_var_increment(thd->status_var.com_stat[SQLCOM_DELETE]);

  if ((m_table->file->ha_table_flags() & HA_PRIMARY_KEY_REQUIRED_FOR_POSITION) &&
      m_table->s->primary_key < MAX_KEY)
  {
    /*
      We don't need to allocate any memory for m_key since it is not used.
    */
    return 0;
  }

  return find_key();
}

int 
Delete_rows_log_event::do_after_row_operations(const Slave_reporting_capability *const, 
                                               int error)
{
  /*error= ToDo:find out what this should really be, this triggers close_scan in nbd, returning error?*/
  m_table->file->ha_index_or_rnd_end();
  my_free(m_key);
  m_key= NULL;
  m_key_info= NULL;

  return error;
}

int Delete_rows_log_event::do_exec_row(const Relay_log_info *const rli)
{
  int error;
  DBUG_ASSERT(m_table != NULL);

  if (!(error= find_row(rli))) 
  { 
    /*
      Delete the record found, located in record[0]
    */
    error= m_table->file->ha_delete_row(m_table->record[0]);
    m_table->file->ha_index_or_rnd_end();
  }
  return error;
}

#endif /* !defined(MYSQL_CLIENT) && defined(HAVE_REPLICATION) */

#ifdef MYSQL_CLIENT
void Delete_rows_log_event::print(FILE *file,
                                  PRINT_EVENT_INFO* print_event_info)
{
  Rows_log_event::print_helper(file, print_event_info, "Delete_rows");
}
#endif


/**************************************************************************
	Update_rows_log_event member functions
**************************************************************************/

/*
  Constructor used to build an event for writing to the binary log.
 */
#if !defined(MYSQL_CLIENT)
Update_rows_log_event::Update_rows_log_event(THD *thd_arg, TABLE *tbl_arg,
                                             ulong tid,
                                             MY_BITMAP const *cols_bi,
                                             MY_BITMAP const *cols_ai,
                                             bool is_transactional)
: Rows_log_event(thd_arg, tbl_arg, tid, cols_bi, is_transactional)
{
  init(cols_ai);
}

Update_rows_log_event::Update_rows_log_event(THD *thd_arg, TABLE *tbl_arg,
                                             ulong tid,
                                             MY_BITMAP const *cols,
                                             bool is_transactional)
: Rows_log_event(thd_arg, tbl_arg, tid, cols, is_transactional)
{
  init(cols);
}

void Update_rows_log_event::init(MY_BITMAP const *cols)
{
  /* if bitmap_init fails, caught in is_valid() */
  if (likely(!bitmap_init(&m_cols_ai,
                          m_width <= sizeof(m_bitbuf_ai)*8 ? m_bitbuf_ai : NULL,
                          m_width,
                          false)))
  {
    /* Cols can be zero if this is a dummy binrows event */
    if (likely(cols != NULL))
    {
      memcpy(m_cols_ai.bitmap, cols->bitmap, no_bytes_in_map(cols));
      create_last_word_mask(&m_cols_ai);
    }
  }
}
#endif /* !defined(MYSQL_CLIENT) */


Update_rows_log_event::~Update_rows_log_event()
{
  if (m_cols_ai.bitmap == m_bitbuf_ai) // no my_malloc happened
    m_cols_ai.bitmap= 0; // so no my_free in bitmap_free
  bitmap_free(&m_cols_ai); // To pair with bitmap_init().
}


/*
  Constructor used by slave to read the event from the binary log.
 */
#ifdef HAVE_REPLICATION
Update_rows_log_event::Update_rows_log_event(const char *buf, uint event_len,
                                             const
                                             Format_description_log_event
                                             *description_event)
  : Rows_log_event(buf, event_len, UPDATE_ROWS_EVENT, description_event)
{
}
#endif

#if !defined(MYSQL_CLIENT) && defined(HAVE_REPLICATION)

int 
Update_rows_log_event::do_before_row_operations(const Slave_reporting_capability *const)
{
  /*
    Increment the global status update count variable
  */
  if (get_flags(STMT_END_F))
    status_var_increment(thd->status_var.com_stat[SQLCOM_UPDATE]);

  int err;
  if ((err= find_key()))
    return err;

  m_table->timestamp_field_type= TIMESTAMP_NO_AUTO_SET;

  return 0;
}

int 
Update_rows_log_event::do_after_row_operations(const Slave_reporting_capability *const, 
                                               int error)
{
  /*error= ToDo:find out what this should really be, this triggers close_scan in nbd, returning error?*/
  m_table->file->ha_index_or_rnd_end();
  my_free(m_key); // Free for multi_malloc
  m_key= NULL;
  m_key_info= NULL;

  return error;
}

int 
Update_rows_log_event::do_exec_row(const Relay_log_info *const rli)
{
  DBUG_ASSERT(m_table != NULL);

  int error= find_row(rli); 
  if (error)
  {
    /*
      We need to read the second image in the event of error to be
      able to skip to the next pair of updates
    */
    m_curr_row= m_curr_row_end;
    unpack_current_row(rli);
    return error;
  }

  /*
    This is the situation after locating BI:

    ===|=== before image ====|=== after image ===|===
       ^                     ^
       m_curr_row            m_curr_row_end

    BI found in the table is stored in record[0]. We copy it to record[1]
    and unpack AI to record[0].
   */

  store_record(m_table,record[1]);

  m_curr_row= m_curr_row_end;
  /* this also updates m_curr_row_end */
  if ((error= unpack_current_row(rli)))
    goto err;

  /*
    Now we have the right row to update.  The old row (the one we're
    looking for) is in record[1] and the new row is in record[0].
  */
#ifndef HAVE_valgrind
  /*
    Don't print debug messages when running valgrind since they can
    trigger false warnings.
   */
  DBUG_PRINT("info",("Updating row in table"));
  DBUG_DUMP("old record", m_table->record[1], m_table->s->reclength);
  DBUG_DUMP("new values", m_table->record[0], m_table->s->reclength);
#endif

  error= m_table->file->ha_update_row(m_table->record[1], m_table->record[0]);
  if (error == HA_ERR_RECORD_IS_THE_SAME)
    error= 0;

err:
  m_table->file->ha_index_or_rnd_end();
  return error;
}

#endif /* !defined(MYSQL_CLIENT) && defined(HAVE_REPLICATION) */

#ifdef MYSQL_CLIENT
void Update_rows_log_event::print(FILE *file,
				  PRINT_EVENT_INFO* print_event_info)
{
  Rows_log_event::print_helper(file, print_event_info, "Update_rows");
}
#endif


Incident_log_event::Incident_log_event(const char *buf, uint event_len,
                                       const Format_description_log_event *descr_event)
  : Log_event(buf, descr_event)
{
  DBUG_ENTER("Incident_log_event::Incident_log_event");
  uint8 const common_header_len=
    descr_event->common_header_len;
  uint8 const post_header_len=
    descr_event->post_header_len[INCIDENT_EVENT-1];

  DBUG_PRINT("info",("event_len: %u; common_header_len: %d; post_header_len: %d",
                     event_len, common_header_len, post_header_len));

  int incident_number= uint2korr(buf + common_header_len);
  if (incident_number >= INCIDENT_COUNT ||
      incident_number <= INCIDENT_NONE)
  {
    // If the incident is not recognized, this binlog event is
    // invalid.  If we set incident_number to INCIDENT_NONE, the
    // invalidity will be detected by is_valid().
    m_incident= INCIDENT_NONE;
    DBUG_VOID_RETURN;
  }
  m_incident= static_cast<Incident>(incident_number);
  char const *ptr= buf + common_header_len + post_header_len;
  char const *const str_end= buf + event_len;
  uint8 len= 0;                   // Assignment to keep compiler happy
  const char *str= NULL;          // Assignment to keep compiler happy
  read_str(&ptr, str_end, &str, &len);
  m_message.str= const_cast<char*>(str);
  m_message.length= len;
  DBUG_PRINT("info", ("m_incident: %d", m_incident));
  DBUG_VOID_RETURN;
}


Incident_log_event::~Incident_log_event()
{
}


const char *
Incident_log_event::description() const
{
  static const char *const description[]= {
    "NOTHING",                                  // Not used
    "LOST_EVENTS"
  };

  DBUG_PRINT("info", ("m_incident: %d", m_incident));
  return description[m_incident];
}


#ifndef MYSQL_CLIENT
void Incident_log_event::pack_info(THD *thd, Protocol *protocol)
{
  char buf[256];
  size_t bytes;
  if (m_message.length > 0)
    bytes= my_snprintf(buf, sizeof(buf), "#%d (%s)",
                       m_incident, description());
  else
    bytes= my_snprintf(buf, sizeof(buf), "#%d (%s): %s",
                       m_incident, description(), m_message.str);
  protocol->store(buf, bytes, &my_charset_bin);
}
#endif


#ifdef MYSQL_CLIENT
void
Incident_log_event::print(FILE *file,
                          PRINT_EVENT_INFO *print_event_info)
{
  if (print_event_info->short_form)
    return;

  Write_on_release_cache cache(&print_event_info->head_cache, file);
  print_header(&cache, print_event_info, FALSE);
  my_b_printf(&cache, "\n# Incident: %s\nRELOAD DATABASE; # Shall generate syntax error\n", description());
}
#endif

#if defined(HAVE_REPLICATION) && !defined(MYSQL_CLIENT)
int
Incident_log_event::do_apply_event(Relay_log_info const *rli)
{
  DBUG_ENTER("Incident_log_event::do_apply_event");
  rli->report(ERROR_LEVEL, ER_SLAVE_INCIDENT,
              ER(ER_SLAVE_INCIDENT),
              description(),
              m_message.length > 0 ? m_message.str : "<none>");
  DBUG_RETURN(1);
}
#endif

bool
Incident_log_event::write_data_header(IO_CACHE *file)
{
  DBUG_ENTER("Incident_log_event::write_data_header");
  DBUG_PRINT("enter", ("m_incident: %d", m_incident));
  uchar buf[sizeof(int16)];
  int2store(buf, (int16) m_incident);
#ifndef MYSQL_CLIENT
  DBUG_RETURN(wrapper_my_b_safe_write(file, buf, sizeof(buf)));
#else
   DBUG_RETURN(my_b_safe_write(file, buf, sizeof(buf)));
#endif
}

bool
Incident_log_event::write_data_body(IO_CACHE *file)
{
  uchar tmp[1];
  DBUG_ENTER("Incident_log_event::write_data_body");
  tmp[0]= (uchar) m_message.length;
  crc= my_checksum(crc, (uchar*) tmp, 1);
  if (m_message.length > 0)
  {
    crc= my_checksum(crc, (uchar*) m_message.str, m_message.length);
    // todo: report a bug on write_str accepts uint but treats it as uchar
  }
  DBUG_RETURN(write_str(file, m_message.str, (uint) m_message.length));
}


#ifdef MYSQL_CLIENT
/**
  The default values for these variables should be values that are
  *incorrect*, i.e., values that cannot occur in an event.  This way,
  they will always be printed for the first event.
*/
st_print_event_info::st_print_event_info()
  :flags2_inited(0), sql_mode_inited(0), sql_mode(0),
   auto_increment_increment(0),auto_increment_offset(0), charset_inited(0),
   lc_time_names_number(~0),
   charset_database_number(ILLEGAL_CHARSET_INFO_NUMBER),
   thread_id(0), thread_id_printed(false), skip_replication(0),
   base64_output_mode(BASE64_OUTPUT_UNSPEC), printed_fd_event(FALSE)
{
  /*
    Currently we only use static PRINT_EVENT_INFO objects, so zeroed at
    program's startup, but these explicit bzero() is for the day someone
    creates dynamic instances.
  */
  bzero(db, sizeof(db));
  bzero(charset, sizeof(charset));
  bzero(time_zone_str, sizeof(time_zone_str));
  delimiter[0]= ';';
  delimiter[1]= 0;
  myf const flags = MYF(MY_WME | MY_NABP);
  open_cached_file(&head_cache, NULL, NULL, 0, flags);
  open_cached_file(&body_cache, NULL, NULL, 0, flags);
}
#endif

#if defined(HAVE_REPLICATION) && !defined(MYSQL_CLIENT)
Heartbeat_log_event::Heartbeat_log_event(const char* buf, uint event_len,
                    const Format_description_log_event* description_event)
  :Log_event(buf, description_event)
{
  uint8 header_size= description_event->common_header_len;
  ident_len = event_len - header_size;
  set_if_smaller(ident_len,FN_REFLEN-1);
  log_ident= buf + header_size;
}
#endif

#if defined(MYSQL_SERVER)
/*
  Access to the current replication position.

  There is a dummy replacement for this in the embedded library that returns
  FALSE; this is used by XtraDB to allow it to access replication stuff while
  still being able to use the same plugin in both stand-alone and embedded.
*/
bool rpl_get_position_info(const char **log_file_name, ulonglong *log_pos,
                           const char **group_relay_log_name,
                           ulonglong *relay_log_pos)
{
#if defined(EMBEDDED_LIBRARY) || !defined(HAVE_REPLICATION)
  return FALSE;
#else
  const Relay_log_info *rli= &(active_mi->rli);
  *log_file_name= rli->group_master_log_name;
  *log_pos= rli->group_master_log_pos +
    (rli->future_event_relay_log_pos - rli->group_relay_log_pos);
  *group_relay_log_name= rli->group_relay_log_name;
  *relay_log_pos= rli->future_event_relay_log_pos;
  return TRUE;
#endif
}
#endif<|MERGE_RESOLUTION|>--- conflicted
+++ resolved
@@ -6608,25 +6608,18 @@
 {
   Item *it= 0;
   CHARSET_INFO *charset;
-<<<<<<< HEAD
   DBUG_ENTER("User_var_log_event::do_apply_event");
+  query_id_t sav_query_id= 0; /* memorize orig id when deferred applying */
 
   if (rli->deferred_events_collecting)
   {
-    set_deferred();
+    set_deferred(current_thd->query_id);
     DBUG_RETURN(rli->deferred_events->add(this));
-=======
-  query_id_t sav_query_id= 0; /* memorize orig id when deferred applying */
-
-  if (rli->deferred_events_collecting)
-  {
-    set_deferred(current_thd->query_id);
-    return rli->deferred_events->add(this);
-  } else if (is_deferred())
+  }
+  else if (is_deferred())
   {
     sav_query_id= current_thd->query_id;
     current_thd->query_id= query_id; /* recreating original time context */
->>>>>>> 4f5c10e6
   }
 
   if (!(charset= get_charset(charset_number, MYF(MY_WME))))
