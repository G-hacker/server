<<<<<<< HEAD
/* Copyright (c) 2008, 2022 Codership Oy <http://www.codership.com>
   Copyright (c) 2020, 2022, MariaDB
=======
/* Copyright 2008-2022 Codership Oy <http://www.codership.com>
>>>>>>> 2aab7f2d

   This program is free software; you can redistribute it and/or modify
   it under the terms of the GNU General Public License as published by
   the Free Software Foundation; version 2 of the License.x1

   This program is distributed in the hope that it will be useful,
   but WITHOUT ANY WARRANTY; without even the implied warranty of
   MERCHANTABILITY or FITNESS FOR A PARTICULAR PURPOSE.  See the
   GNU General Public License for more details.

   You should have received a copy of the GNU General Public License
   along with this program; if not, write to the Free Software
   Foundation, Inc., 51 Franklin Street, Fifth Floor, Boston, MA 02110-1335 USA */

#include "sql_plugin.h"                         /* wsrep_plugins_pre_init() */
#include "my_global.h"
#include "wsrep_server_state.h"

#include "mariadb.h"
#include <mysqld.h>
#include <transaction.h>
#include <sql_class.h>
#include <sql_parse.h>
#include <sql_base.h> /* find_temporary_table() */
#include "slave.h"
#include "rpl_mi.h"
#include "sql_repl.h"
#include "rpl_filter.h"
#include "sql_callback.h"
#include "sp_head.h"
#include "sql_show.h"
#include "sp.h"
#include "handler.h"
#include "wsrep_priv.h"
#include "wsrep_thd.h"
#include "wsrep_sst.h"
#include "wsrep_utils.h"
#include "wsrep_var.h"
#include "wsrep_binlog.h"
#include "wsrep_applier.h"
#include "wsrep_schema.h"
#include "wsrep_xid.h"
#include "wsrep_trans_observer.h"
#include "mysql/service_wsrep.h"
#include <cstdio>
#include <cstdlib>
#include <string>
#include "log_event.h"
#include "sql_connect.h"
#include "thread_cache.h"

#include <sstream>

/* wsrep-lib */
Wsrep_server_state* Wsrep_server_state::m_instance;

my_bool wsrep_emulate_bin_log= FALSE; // activating parts of binlog interface
my_bool wsrep_preordered_opt= FALSE;

/* Streaming Replication */
const char *wsrep_fragment_units[]= { "bytes", "rows", "statements", NullS };
const char *wsrep_SR_store_types[]= { "none", "table", NullS };

/*
 * Begin configuration options
 */

extern my_bool plugins_are_initialized;

/* System variables. */
const char *wsrep_provider;
const char *wsrep_provider_options;
const char *wsrep_cluster_address;
const char *wsrep_cluster_name;
const char *wsrep_node_name;
const char *wsrep_node_address;
const char *wsrep_node_incoming_address;
const char *wsrep_start_position;
const char *wsrep_data_home_dir;
const char *wsrep_dbug_option;
const char *wsrep_notify_cmd;

ulong   wsrep_debug;                            // Debug level logging
my_bool wsrep_convert_LOCK_to_trx;              // Convert locking sessions to trx
my_bool wsrep_auto_increment_control;           // Control auto increment variables
my_bool wsrep_drupal_282555_workaround;         // Retry autoinc insert after dupkey
my_bool wsrep_certify_nonPK;                    // Certify, even when no primary key
ulong   wsrep_certification_rules      = WSREP_CERTIFICATION_RULES_STRICT;
my_bool wsrep_recovery;                         // Recovery
my_bool wsrep_replicate_myisam;                 // Enable MyISAM replication
my_bool wsrep_log_conflicts;
my_bool wsrep_load_data_splitting= 0;           // Commit load data every 10K intervals
my_bool wsrep_slave_UK_checks;                  // Slave thread does UK checks
my_bool wsrep_slave_FK_checks;                  // Slave thread does FK checks
my_bool wsrep_restart_slave;                    // Should mysql slave thread be
                                                // restarted, when node joins back?
my_bool wsrep_desync;                           // De(re)synchronize the node from the
                                                // cluster
my_bool wsrep_strict_ddl;                       // Reject DDL to
                                                // effected tables not
                                                // supporting Galera replication
bool wsrep_service_started;                     // If Galera was initialized
long wsrep_slave_threads;                       // No. of slave appliers threads
ulong wsrep_retry_autocommit;                   // Retry aborted autocommit trx
ulong wsrep_max_ws_size;                        // Max allowed ws (RBR buffer) size
ulong wsrep_max_ws_rows;                        // Max number of rows in ws
ulong wsrep_forced_binlog_format= BINLOG_FORMAT_UNSPEC;
ulong wsrep_mysql_replication_bundle;

bool              wsrep_gtid_mode;              // Enable WSREP native GTID support
Wsrep_gtid_server wsrep_gtid_server;
uint  wsrep_gtid_domain_id=0;                   // Domain id on above structure

/* Other configuration variables and their default values. */
my_bool wsrep_incremental_data_collection= 0;   // Incremental data collection
my_bool wsrep_restart_slave_activated= 0;       // Node has dropped, and slave
                                                // restart will be needed
bool wsrep_new_cluster= false;                  // Bootstrap the cluster?
int wsrep_slave_count_change= 0;                // No. of appliers to stop/start
int wsrep_to_isolation= 0;                      // No. of active TO isolation threads
long wsrep_max_protocol_version= 4;             // Maximum protocol version to use
long int  wsrep_protocol_version= wsrep_max_protocol_version;
ulong wsrep_trx_fragment_unit= WSREP_FRAG_BYTES;
                                                // unit for fragment size
ulong wsrep_SR_store_type= WSREP_SR_STORE_TABLE;
uint  wsrep_ignore_apply_errors= 0;

std::atomic <bool> wsrep_thread_create_failed;

/*
 * End configuration options
 */

/*
 * Cached variables
 */

// Whether the Galera write-set replication provider is set
// wsrep_provider && strcmp(wsrep_provider, WSREP_NONE)
bool WSREP_PROVIDER_EXISTS_;

// Whether the Galera write-set replication is enabled
// global_system_variables.wsrep_on && WSREP_PROVIDER_EXISTS_
bool WSREP_ON_;

/*
 * Other wsrep global variables.
 */

mysql_mutex_t LOCK_wsrep_ready;
mysql_cond_t  COND_wsrep_ready;
mysql_mutex_t LOCK_wsrep_sst;
mysql_cond_t  COND_wsrep_sst;
mysql_mutex_t LOCK_wsrep_sst_init;
mysql_cond_t  COND_wsrep_sst_init;
mysql_mutex_t LOCK_wsrep_replaying;
mysql_cond_t  COND_wsrep_replaying;
mysql_mutex_t LOCK_wsrep_slave_threads;
mysql_cond_t  COND_wsrep_slave_threads;
mysql_mutex_t LOCK_wsrep_gtid_wait_upto;
mysql_mutex_t LOCK_wsrep_cluster_config;
mysql_mutex_t LOCK_wsrep_desync;
mysql_mutex_t LOCK_wsrep_config_state;
mysql_mutex_t LOCK_wsrep_group_commit;
mysql_mutex_t LOCK_wsrep_SR_pool;
mysql_mutex_t LOCK_wsrep_SR_store;
mysql_mutex_t LOCK_wsrep_joiner_monitor;
mysql_mutex_t LOCK_wsrep_donor_monitor;
mysql_cond_t  COND_wsrep_joiner_monitor;
mysql_cond_t  COND_wsrep_donor_monitor;

int wsrep_replaying= 0;
ulong  wsrep_running_threads = 0; // # of currently running wsrep
				  // # threads
ulong  wsrep_running_applier_threads = 0; // # of running applier threads
ulong  wsrep_running_rollbacker_threads = 0; // # of running
					     // # rollbacker threads
ulong  my_bind_addr;

#ifdef HAVE_PSI_INTERFACE
PSI_mutex_key
  key_LOCK_wsrep_replaying, key_LOCK_wsrep_ready, key_LOCK_wsrep_sst,
  key_LOCK_wsrep_sst_thread, key_LOCK_wsrep_sst_init,
  key_LOCK_wsrep_slave_threads, key_LOCK_wsrep_gtid_wait_upto,
  key_LOCK_wsrep_desync,
  key_LOCK_wsrep_config_state, key_LOCK_wsrep_cluster_config,
  key_LOCK_wsrep_group_commit,
  key_LOCK_wsrep_SR_pool,
  key_LOCK_wsrep_SR_store,
  key_LOCK_wsrep_thd_queue,
  key_LOCK_wsrep_joiner_monitor,
  key_LOCK_wsrep_donor_monitor;

PSI_cond_key key_COND_wsrep_thd,
  key_COND_wsrep_replaying, key_COND_wsrep_ready, key_COND_wsrep_sst,
  key_COND_wsrep_sst_init, key_COND_wsrep_sst_thread,
  key_COND_wsrep_thd_queue, key_COND_wsrep_slave_threads, key_COND_wsrep_gtid_wait_upto,
  key_COND_wsrep_joiner_monitor, key_COND_wsrep_donor_monitor;

PSI_file_key key_file_wsrep_gra_log;

static PSI_mutex_info wsrep_mutexes[]=
{
  { &key_LOCK_wsrep_ready, "LOCK_wsrep_ready", PSI_FLAG_GLOBAL},
  { &key_LOCK_wsrep_sst, "LOCK_wsrep_sst", PSI_FLAG_GLOBAL},
  { &key_LOCK_wsrep_sst_thread, "wsrep_sst_thread", 0},
  { &key_LOCK_wsrep_sst_init, "LOCK_wsrep_sst_init", PSI_FLAG_GLOBAL},
  { &key_LOCK_wsrep_sst, "LOCK_wsrep_sst", PSI_FLAG_GLOBAL},
  { &key_LOCK_wsrep_replaying, "LOCK_wsrep_replaying", PSI_FLAG_GLOBAL},
  { &key_LOCK_wsrep_slave_threads, "LOCK_wsrep_slave_threads", PSI_FLAG_GLOBAL},
  { &key_LOCK_wsrep_gtid_wait_upto, "LOCK_wsrep_gtid_wait_upto", PSI_FLAG_GLOBAL},
  { &key_LOCK_wsrep_cluster_config, "LOCK_wsrep_cluster_config", PSI_FLAG_GLOBAL},
  { &key_LOCK_wsrep_desync, "LOCK_wsrep_desync", PSI_FLAG_GLOBAL},
  { &key_LOCK_wsrep_config_state, "LOCK_wsrep_config_state", PSI_FLAG_GLOBAL},
  { &key_LOCK_wsrep_group_commit, "LOCK_wsrep_group_commit", PSI_FLAG_GLOBAL},
  { &key_LOCK_wsrep_SR_pool, "LOCK_wsrep_SR_pool", PSI_FLAG_GLOBAL},
  { &key_LOCK_wsrep_SR_store, "LOCK_wsrep_SR_store", PSI_FLAG_GLOBAL},
  { &key_LOCK_wsrep_joiner_monitor, "LOCK_wsrep_joiner_monitor", PSI_FLAG_GLOBAL},
  { &key_LOCK_wsrep_donor_monitor, "LOCK_wsrep_donor_monitor", PSI_FLAG_GLOBAL}
};

static PSI_cond_info wsrep_conds[]=
{
  { &key_COND_wsrep_ready, "COND_wsrep_ready", PSI_FLAG_GLOBAL},
  { &key_COND_wsrep_sst, "COND_wsrep_sst", PSI_FLAG_GLOBAL},
  { &key_COND_wsrep_sst_init, "COND_wsrep_sst_init", PSI_FLAG_GLOBAL},
  { &key_COND_wsrep_sst_thread, "wsrep_sst_thread", 0},
  { &key_COND_wsrep_thd, "THD::COND_wsrep_thd", 0},
  { &key_COND_wsrep_replaying, "COND_wsrep_replaying", PSI_FLAG_GLOBAL},
  { &key_COND_wsrep_slave_threads, "COND_wsrep_wsrep_slave_threads", PSI_FLAG_GLOBAL},
  { &key_COND_wsrep_gtid_wait_upto, "COND_wsrep_gtid_wait_upto", PSI_FLAG_GLOBAL},
  { &key_COND_wsrep_joiner_monitor, "COND_wsrep_joiner_monitor", PSI_FLAG_GLOBAL},
  { &key_COND_wsrep_donor_monitor, "COND_wsrep_donor_monitor", PSI_FLAG_GLOBAL}
};

static PSI_file_info wsrep_files[]=
{
  { &key_file_wsrep_gra_log, "wsrep_gra_log", 0}
};

PSI_thread_key key_wsrep_sst_joiner, key_wsrep_sst_donor,
  key_wsrep_rollbacker, key_wsrep_applier,
  key_wsrep_sst_joiner_monitor, key_wsrep_sst_donor_monitor;

static PSI_thread_info wsrep_threads[]=
{
 {&key_wsrep_sst_joiner, "wsrep_sst_joiner_thread", PSI_FLAG_GLOBAL},
 {&key_wsrep_sst_donor, "wsrep_sst_donor_thread", PSI_FLAG_GLOBAL},
 {&key_wsrep_rollbacker, "wsrep_rollbacker_thread", PSI_FLAG_GLOBAL},
 {&key_wsrep_applier, "wsrep_applier_thread", PSI_FLAG_GLOBAL},
 {&key_wsrep_sst_joiner_monitor, "wsrep_sst_joiner_monitor", PSI_FLAG_GLOBAL},
 {&key_wsrep_sst_donor_monitor, "wsrep_sst_donor_monitor", PSI_FLAG_GLOBAL}
};

#endif /* HAVE_PSI_INTERFACE */

my_bool wsrep_inited= 0; // initialized ?

static wsrep_uuid_t node_uuid= WSREP_UUID_UNDEFINED;
static char         cluster_uuid_str[40]= { 0, };

static char provider_name[256]= { 0, };
static char provider_version[256]= { 0, };
static char provider_vendor[256]= { 0, };

/*
 * Wsrep status variables. LOCK_status must be locked When modifying
 * these variables,
 */
my_bool     wsrep_connected         = FALSE;
my_bool     wsrep_ready             = FALSE;
const char* wsrep_cluster_state_uuid= cluster_uuid_str;
long long   wsrep_cluster_conf_id   = WSREP_SEQNO_UNDEFINED;
const char* wsrep_cluster_status    = "Disconnected";
long        wsrep_cluster_size      = 0;
long        wsrep_local_index       = -1;
long long   wsrep_local_bf_aborts   = 0;
const char* wsrep_provider_name     = provider_name;
const char* wsrep_provider_version  = provider_version;
const char* wsrep_provider_vendor   = provider_vendor;
char* wsrep_provider_capabilities   = NULL;
char* wsrep_cluster_capabilities    = NULL;
/* End wsrep status variables */

wsp::Config_state *wsrep_config_state;

void WSREP_LOG(void (*fun)(const char* fmt, ...), const char* fmt, ...)
{
  /* Allocate short buffer from stack. If the vsnprintf() return value
     indicates that the message was truncated, a new buffer will be allocated
     dynamically and the message will be reprinted. */
  char msg[128] = {'\0'};
  va_list arglist;
  va_start(arglist, fmt);
  int n= vsnprintf(msg, sizeof(msg), fmt, arglist);
  va_end(arglist);
  if (n < 0)
  {
    sql_print_warning("WSREP: Printing message failed");
  }
  else if (n < (int)sizeof(msg))
  {
    fun("WSREP: %s", msg);
  }
  else
  {
    size_t dynbuf_size= std::max(n, 4096);
    char* dynbuf= (char*) my_malloc(PSI_NOT_INSTRUMENTED, dynbuf_size, MYF(0));
    if (dynbuf)
    {
      va_start(arglist, fmt);
      (void)vsnprintf(&dynbuf[0], dynbuf_size - 1, fmt, arglist);
      va_end(arglist);
      dynbuf[dynbuf_size - 1] = '\0';
      fun("WSREP: %s", &dynbuf[0]);
      my_free(dynbuf);
    }
    else
    {
      /* Memory allocation for vector failed, print truncated message. */
      fun("WSREP: %s", msg);
    }
  }
}


wsrep_uuid_t               local_uuid       = WSREP_UUID_UNDEFINED;
wsrep_seqno_t              local_seqno      = WSREP_SEQNO_UNDEFINED;

/*
 */
Wsrep_schema *wsrep_schema= 0;

static void wsrep_log_cb(wsrep::log::level level,
                         const char*, const char *msg)
{
  /*
    Silence all wsrep related logging from lib and provider if
    wsrep is not enabled.
  */
  if (!WSREP_ON) return;

  switch (level) {
  case wsrep::log::info:
    WSREP_INFO("%s", msg);
    break;
  case wsrep::log::warning:
    WSREP_WARN("%s", msg);
    break;
  case wsrep::log::error:
    WSREP_ERROR("%s", msg);
    break;
  case wsrep::log::debug:
    WSREP_DEBUG("%s", msg);
    break;
  case wsrep::log::unknown:
    WSREP_UNKNOWN("%s", msg);
    break;
  }
}

void wsrep_init_gtid()
{
  wsrep_server_gtid_t stored_gtid= wsrep_get_SE_checkpoint<wsrep_server_gtid_t>();
  if (stored_gtid.server_id == 0)
  {
    rpl_gtid wsrep_last_gtid;
    stored_gtid.domain_id= wsrep_gtid_server.domain_id;
    if (mysql_bin_log.is_open() &&
        mysql_bin_log.lookup_domain_in_binlog_state(stored_gtid.domain_id,
                                                    &wsrep_last_gtid))
    {
      stored_gtid.server_id= wsrep_last_gtid.server_id;
      stored_gtid.seqno= wsrep_last_gtid.seq_no;
    }
    else
    {
      stored_gtid.server_id= global_system_variables.server_id;
      stored_gtid.seqno= 0;
    }
  }
  wsrep_gtid_server.gtid(stored_gtid);
}

bool wsrep_get_binlog_gtid_seqno(wsrep_server_gtid_t& gtid)
{
  rpl_gtid binlog_gtid;
  int ret= 0;
  if (mysql_bin_log.is_open() &&
      mysql_bin_log.find_in_binlog_state(gtid.domain_id,
                                         gtid.server_id,
                                         &binlog_gtid))
  {
    gtid.domain_id= binlog_gtid.domain_id;
    gtid.server_id= binlog_gtid.server_id;
    gtid.seqno=     binlog_gtid.seq_no;
    ret= 1;
  }
  return ret;
}

bool wsrep_check_gtid_seqno(const uint32& domain, const uint32& server,
                            uint64& seqno)
{
  if (domain == wsrep_gtid_server.domain_id && 
      server == wsrep_gtid_server.server_id)
  {
    if (wsrep_gtid_server.seqno_committed() < seqno) return 1;
    return 0;
  }
  return 0;
}

void wsrep_init_sidno(const wsrep::id& uuid)
{
  /*
    Protocol versions starting from 4 use group gtid as it is.
    For lesser protocol versions generate new Sid map entry from inverted
    uuid.
  */
  rpl_gtid sid;
  if (wsrep_protocol_version >= 4)
  {
    memcpy((void*)&sid, (const uchar*)uuid.data(),16);
  }
  else
  {
    wsrep_uuid_t ltid_uuid;
    for (size_t i= 0; i < sizeof(ltid_uuid.data); ++i)
    {
      ltid_uuid.data[i]= ~((const uchar*)uuid.data())[i];
    }
    memcpy((void*)&sid, (const uchar*)ltid_uuid.data,16);
  }
#ifdef GTID_SUPPORT
  global_sid_lock->wrlock();
  wsrep_sidno= global_sid_map->add_sid(sid);
  WSREP_INFO("Initialized wsrep sidno %d", wsrep_sidno);
  global_sid_lock->unlock();
#endif
}

void wsrep_init_schema()
{
  DBUG_ASSERT(!wsrep_schema);

  WSREP_INFO("wsrep_init_schema_and_SR %p", wsrep_schema);
  if (!wsrep_schema)
  {
    wsrep_schema= new Wsrep_schema();
    if (wsrep_schema->init())
    {
      WSREP_ERROR("Failed to init wsrep schema");
      unireg_abort(1);
    }
  }
}

void wsrep_deinit_schema()
{
  delete wsrep_schema;
  wsrep_schema= 0;
}

void wsrep_recover_sr_from_storage(THD *orig_thd)
{
  switch (wsrep_SR_store_type)
  {
  case WSREP_SR_STORE_TABLE:
    if (!wsrep_schema)
    {
      WSREP_ERROR("Wsrep schema not initialized when trying to recover "
                  "streaming transactions: wsrep_on %d", WSREP_ON);
      trans_commit(orig_thd);
    }
    if (wsrep_schema->recover_sr_transactions(orig_thd))
    {
      WSREP_ERROR("Failed to recover SR transactions from schema: wsrep_on : %d", WSREP_ON);
      trans_commit(orig_thd);
    }
    break;
  default:
    /* */
    WSREP_ERROR("Unsupported wsrep SR store type: %lu wsrep_on: %d",
                wsrep_SR_store_type, WSREP_ON);
    trans_commit(orig_thd);
    break;
  }
}

/** Export the WSREP provider's capabilities as a human readable string.
 * The result is saved in a dynamically allocated string of the form:
 * :cap1:cap2:cap3:
 */
static void wsrep_capabilities_export(wsrep_cap_t const cap, char** str)
{
  static const char* names[] =
  {
    /* Keep in sync with wsrep/wsrep_api.h WSREP_CAP_* macros. */
    "MULTI_MASTER",
    "CERTIFICATION",
    "PARALLEL_APPLYING",
    "TRX_REPLAY",
    "ISOLATION",
    "PAUSE",
    "CAUSAL_READS",
    "CAUSAL_TRX",
    "INCREMENTAL_WRITESET",
    "SESSION_LOCKS",
    "DISTRIBUTED_LOCKS",
    "CONSISTENCY_CHECK",
    "UNORDERED",
    "ANNOTATION",
    "PREORDERED",
    "STREAMING",
    "SNAPSHOT",
    "NBO",
  };

  std::string s;
  for (size_t i= 0; i < sizeof(names) / sizeof(names[0]); ++i)
  {
    if (cap & (1ULL << i))
    {
      if (s.empty())
      {
        s= ":";
      }
      s += names[i];
      s += ":";
    }
  }

  /* A read from the string pointed to by *str may be started at any time,
   * so it must never point to free(3)d memory or non '\0' terminated string. */

  char* const previous= *str;

  *str= strdup(s.c_str());

  if (previous != NULL)
  {
    free(previous);
  }
}

/* Verifies that SE position is consistent with the group position
 * and initializes other variables */
void wsrep_verify_SE_checkpoint(const wsrep_uuid_t& uuid,
                                wsrep_seqno_t const seqno)
{
}

/*
  Wsrep is considered ready if
  1) Provider is not loaded (native mode)
  2) Server has reached synced state
  3) Server is in joiner mode and mysqldump SST method has been
     specified
  See Wsrep_server_service::log_state_change() for further details.
 */
my_bool wsrep_ready_get (void)
{
  if (mysql_mutex_lock (&LOCK_wsrep_ready)) abort();
  my_bool ret= wsrep_ready;
  mysql_mutex_unlock (&LOCK_wsrep_ready);
  return ret;
}

int wsrep_show_ready(THD *thd, SHOW_VAR *var, char *buff)
{
  var->type= SHOW_MY_BOOL;
  var->value= buff;
  *((my_bool *)buff)= wsrep_ready_get();
  return 0;
}

void wsrep_update_cluster_state_uuid(const char* uuid)
{
  strncpy(cluster_uuid_str, uuid, sizeof(cluster_uuid_str) - 1);
}

static void wsrep_init_position()
{
}

/****************************************************************************
                         Helpers for wsrep_init()
 ****************************************************************************/
static std::string wsrep_server_name()
{
  std::string ret(wsrep_node_name ? wsrep_node_name : "");
  return ret;
}

static std::string wsrep_server_id()
{
  /* using empty server_id, which enables view change handler to
     set final server_id later on
  */
  std::string ret("");
  return ret;
}

static std::string wsrep_server_node_address()
{

  std::string ret;
  if (!wsrep_data_home_dir || strlen(wsrep_data_home_dir) == 0)
    wsrep_data_home_dir= mysql_real_data_home;

  /* Initialize node address */
  if (!wsrep_node_address || !strcmp(wsrep_node_address, ""))
  {
    char node_addr[512]= {0, };
    const size_t node_addr_max= sizeof(node_addr) - 1;
    size_t guess_ip_ret= wsrep_guess_ip(node_addr, node_addr_max);
    if (!(guess_ip_ret > 0 && guess_ip_ret < node_addr_max))
    {
      WSREP_WARN("Failed to guess base node address. Set it explicitly via "
                 "wsrep_node_address.");
    }
    else
    {
      ret= node_addr;
    }
  }
  else
  {
    ret= wsrep_node_address;
  }
  return ret;
}

static std::string wsrep_server_incoming_address()
{
  std::string ret;
  const std::string node_addr(wsrep_server_node_address());
  char inc_addr[512]= { 0, };
  size_t const inc_addr_max= sizeof (inc_addr);

  /*
    In case wsrep_node_incoming_address is either not set or set to AUTO,
    we need to use mysqld's my_bind_addr_str:mysqld_port, lastly fallback
    to wsrep_node_address' value if mysqld's bind-address is not set either.
  */
  if ((!wsrep_node_incoming_address ||
       !strcmp (wsrep_node_incoming_address, WSREP_NODE_INCOMING_AUTO)))
  {
    bool is_ipv6= false;
    unsigned int my_bind_ip= INADDR_ANY; // default if not set

    if (my_bind_addr_str && strlen(my_bind_addr_str) &&
        strcmp(my_bind_addr_str, "*") != 0)
    {
      my_bind_ip= wsrep_check_ip(my_bind_addr_str, &is_ipv6);
    }

    if (INADDR_ANY != my_bind_ip)
    {
      /*
        If its a not a valid address, leave inc_addr as empty string. mysqld
        is not listening for client connections on network interfaces.
      */
      if (INADDR_NONE != my_bind_ip && INADDR_LOOPBACK != my_bind_ip)
      {
        const char *fmt= (is_ipv6) ? "[%s]:%u" : "%s:%u";
        snprintf(inc_addr, inc_addr_max, fmt, my_bind_addr_str, mysqld_port);
      }
    }
    else /* mysqld binds to 0.0.0.0, try taking IP from wsrep_node_address. */
    {
      if (node_addr.size())
      {
        size_t const ip_len_mdb= wsrep_host_len(node_addr.c_str(), node_addr.size());
        if (ip_len_mdb + 7 /* :55555\0 */ < inc_addr_max)
        {
          memcpy (inc_addr, node_addr.c_str(), ip_len_mdb);
          snprintf(inc_addr + ip_len_mdb, inc_addr_max - ip_len_mdb, ":%u",
                   (int)mysqld_port);
        }
        else
        {
          WSREP_WARN("Guessing address for incoming client connections: "
                     "address too long.");
          inc_addr[0]= '\0';
        }
      }

      if (!strlen(inc_addr))
      {
        WSREP_WARN("Guessing address for incoming client connections failed. "
                   "Try setting wsrep_node_incoming_address explicitly.");
        WSREP_INFO("Node addr: %s", node_addr.c_str());
      }
    }
  }
  else
  {
    wsp::Address addr(wsrep_node_incoming_address);

    if (!addr.is_valid())
    {
      WSREP_WARN("Could not parse wsrep_node_incoming_address : %s",
                 wsrep_node_incoming_address);
      goto done;
    }

    /*
      In case port is not specified in wsrep_node_incoming_address, we use
      mysqld_port.
      Note that we might get here before we execute set_ports().
    */
    int local_port= (addr.get_port() > 0) ? addr.get_port() : (int) mysqld_port;
    if (!local_port)
      local_port= MYSQL_PORT;
    const char *fmt= (addr.is_ipv6()) ? "[%s]:%u" : "%s:%u";

    snprintf(inc_addr, inc_addr_max, fmt, addr.get_address(), local_port);
  }

 done:
  if (!strlen(inc_addr))
    ret= wsrep_node_incoming_address;
  else
    ret= inc_addr;
  WSREP_DEBUG("wsrep_incoming_address = %s", ret.c_str());
  return ret;
}

static std::string wsrep_server_working_dir()
{
  std::string ret;
  if (!wsrep_data_home_dir || strlen(wsrep_data_home_dir) == 0)
  {
    ret= mysql_real_data_home;
  }
  else
  {
    ret= wsrep_data_home_dir;
  }
  return ret;
}

static wsrep::gtid wsrep_server_initial_position()
{
  wsrep::gtid ret;
  WSREP_DEBUG("Server initial position: %s", wsrep_start_position);
  std::istringstream is(wsrep_start_position);
  is >> ret;
  return ret;
}

/*
  Intitialize provider specific status variables
 */
static void wsrep_init_provider_status_variables()
{
  wsrep_inited= 1;
  const wsrep::provider& provider=
    Wsrep_server_state::instance().provider();
  strncpy(provider_name,
          provider.name().c_str(),    sizeof(provider_name) - 1);
  strncpy(provider_version,
          provider.version().c_str(), sizeof(provider_version) - 1);
  strncpy(provider_vendor,
          provider.vendor().c_str(),  sizeof(provider_vendor) - 1);
}

int wsrep_init_server()
{
  wsrep::log::logger_fn(wsrep_log_cb);
  try
  {
    std::string server_name;
    std::string server_id;
    std::string node_address;
    std::string incoming_address;
    std::string working_dir;
    wsrep::gtid initial_position;

    server_name= wsrep_server_name();
    server_id= wsrep_server_id();
    node_address= wsrep_server_node_address();
    incoming_address= wsrep_server_incoming_address();
    working_dir= wsrep_server_working_dir();
    initial_position= wsrep_server_initial_position();

    Wsrep_server_state::init_once(server_name,
                                  incoming_address,
                                  node_address,
                                  working_dir,
                                  initial_position,
                                  wsrep_max_protocol_version);
    Wsrep_server_state::instance().debug_log_level(wsrep_debug);
  }
  catch (const wsrep::runtime_error& e)
  {
    WSREP_ERROR("Failed to init wsrep server %s", e.what());
    return 1;
  }
  catch (const std::exception& e)
  {
    WSREP_ERROR("Failed to init wsrep server %s", e.what());
  }
  return 0;
}

void wsrep_init_globals()
{
  wsrep_init_sidno(Wsrep_server_state::instance().connected_gtid().id());
  /* Recover last written wsrep gtid */
  wsrep_init_gtid();
  if (wsrep_new_cluster)
  {
    /* Start with provided domain_id & server_id found in configuration */
    wsrep_server_gtid_t new_gtid;
    new_gtid.domain_id= wsrep_gtid_domain_id;
    new_gtid.server_id= global_system_variables.server_id;
    new_gtid.seqno= 0;
    /* Try to search for domain_id and server_id combination in binlog if found continue from last seqno */
    wsrep_get_binlog_gtid_seqno(new_gtid);
    wsrep_gtid_server.gtid(new_gtid);
  }
  else
  {
    if (wsrep_gtid_mode && wsrep_gtid_server.server_id != global_system_variables.server_id)
    {
      WSREP_WARN("Ignoring server id for non bootstrap node.");
    }
  }
  wsrep_init_schema();
  if (WSREP_ON)
  {
    Wsrep_server_state::instance().initialized();
  }
}

void wsrep_deinit_server()
{
  wsrep_deinit_schema();
  Wsrep_server_state::destroy();
}

int wsrep_init()
{
  assert(wsrep_provider);

  wsrep_init_position();
  wsrep_sst_auth_init();

  if (strlen(wsrep_provider)== 0 ||
      !strcmp(wsrep_provider, WSREP_NONE))
  {
    // enable normal operation in case no provider is specified
    global_system_variables.wsrep_on= 0;
    int err= Wsrep_server_state::instance().load_provider(wsrep_provider, wsrep_provider_options ? wsrep_provider_options : "");
    if (err)
    {
      DBUG_PRINT("wsrep",("wsrep::init() failed: %d", err));
      WSREP_ERROR("wsrep::init() failed: %d, must shutdown", err);
    }
    else
      wsrep_init_provider_status_variables();
    return err;
  }

  if (wsrep_gtid_mode && opt_bin_log && !opt_log_slave_updates)
  {
    WSREP_ERROR("Option --log-slave-updates is required if "
                "binlog is enabled, GTID mode is on and wsrep provider "
                "is specified");
    return 1;
  }

  if (!wsrep_data_home_dir || strlen(wsrep_data_home_dir) == 0)
    wsrep_data_home_dir= mysql_real_data_home;

  if (Wsrep_server_state::instance().load_provider(wsrep_provider,
                                                   wsrep_provider_options))
  {
    WSREP_ERROR("Failed to load provider");
    return 1;
  }

  if (!wsrep_provider_is_SR_capable() &&
      global_system_variables.wsrep_trx_fragment_size > 0)
  {
    WSREP_ERROR("The WSREP provider (%s) does not support streaming "
                "replication but wsrep_trx_fragment_size is set to a "
                "value other than 0 (%llu). Cannot continue. Either set "
                "wsrep_trx_fragment_size to 0 or use wsrep_provider that "
                "supports streaming replication.",
                wsrep_provider, global_system_variables.wsrep_trx_fragment_size);
    Wsrep_server_state::instance().unload_provider();
    return 1;
  }

  /* Now WSREP is fully initialized */
  global_system_variables.wsrep_on= 1;
  WSREP_ON_= wsrep_provider && strcmp(wsrep_provider, WSREP_NONE);
  wsrep_service_started= 1;

  wsrep_init_provider_status_variables();
  wsrep_capabilities_export(Wsrep_server_state::instance().provider().capabilities(),
                            &wsrep_provider_capabilities);

  WSREP_DEBUG("SR storage init for: %s",
              (wsrep_SR_store_type == WSREP_SR_STORE_TABLE) ? "table" : "void");

  return 0;
}

/* Initialize wsrep thread LOCKs and CONDs */
void wsrep_thr_init()
{
  DBUG_ENTER("wsrep_thr_init");
  wsrep_config_state= new wsp::Config_state;
#ifdef HAVE_PSI_INTERFACE
  mysql_mutex_register("sql", wsrep_mutexes, array_elements(wsrep_mutexes));
  mysql_cond_register("sql", wsrep_conds, array_elements(wsrep_conds));
  mysql_file_register("sql", wsrep_files, array_elements(wsrep_files));
  mysql_thread_register("sql", wsrep_threads, array_elements(wsrep_threads));
#endif

  mysql_mutex_init(key_LOCK_wsrep_ready, &LOCK_wsrep_ready, MY_MUTEX_INIT_FAST);
  mysql_cond_init(key_COND_wsrep_ready, &COND_wsrep_ready, NULL);
  mysql_mutex_init(key_LOCK_wsrep_sst, &LOCK_wsrep_sst, MY_MUTEX_INIT_FAST);
  mysql_cond_init(key_COND_wsrep_sst, &COND_wsrep_sst, NULL);
  mysql_mutex_init(key_LOCK_wsrep_sst_init, &LOCK_wsrep_sst_init, MY_MUTEX_INIT_FAST);
  mysql_cond_init(key_COND_wsrep_sst_init, &COND_wsrep_sst_init, NULL);
  mysql_mutex_init(key_LOCK_wsrep_replaying, &LOCK_wsrep_replaying, MY_MUTEX_INIT_FAST);
  mysql_cond_init(key_COND_wsrep_replaying, &COND_wsrep_replaying, NULL);
  mysql_mutex_init(key_LOCK_wsrep_slave_threads, &LOCK_wsrep_slave_threads, MY_MUTEX_INIT_FAST);
  mysql_cond_init(key_COND_wsrep_slave_threads, &COND_wsrep_slave_threads, NULL);
  mysql_mutex_init(key_LOCK_wsrep_gtid_wait_upto, &LOCK_wsrep_gtid_wait_upto, MY_MUTEX_INIT_FAST);
  mysql_mutex_init(key_LOCK_wsrep_cluster_config, &LOCK_wsrep_cluster_config, MY_MUTEX_INIT_FAST);
  mysql_mutex_init(key_LOCK_wsrep_desync, &LOCK_wsrep_desync, MY_MUTEX_INIT_FAST);
  mysql_mutex_init(key_LOCK_wsrep_config_state, &LOCK_wsrep_config_state, MY_MUTEX_INIT_FAST);
  mysql_mutex_init(key_LOCK_wsrep_group_commit, &LOCK_wsrep_group_commit, MY_MUTEX_INIT_FAST);
  mysql_mutex_init(key_LOCK_wsrep_SR_pool,
                   &LOCK_wsrep_SR_pool, MY_MUTEX_INIT_FAST);
  mysql_mutex_init(key_LOCK_wsrep_SR_store,
                   &LOCK_wsrep_SR_store, MY_MUTEX_INIT_FAST);
  mysql_mutex_init(key_LOCK_wsrep_joiner_monitor,
                   &LOCK_wsrep_joiner_monitor, MY_MUTEX_INIT_FAST);
  mysql_mutex_init(key_LOCK_wsrep_donor_monitor,
                   &LOCK_wsrep_donor_monitor, MY_MUTEX_INIT_FAST);
  mysql_cond_init(key_COND_wsrep_joiner_monitor, &COND_wsrep_joiner_monitor, NULL);
  mysql_cond_init(key_COND_wsrep_donor_monitor, &COND_wsrep_donor_monitor, NULL);

  DBUG_VOID_RETURN;
}

void wsrep_init_startup (bool sst_first)
{
  if (wsrep_init()) unireg_abort(1);

  /*
    Pre-initialize global_system_variables.table_plugin with a dummy engine
    (placeholder) required during the initialization of wsrep threads (THDs).
    (see: plugin_thdvar_init())
    Note: This only needs to be done for rsync & mariabackup based SST methods.
    In case of mysqldump SST method, the wsrep threads are created after the
    server plugins & global system variables are initialized.
  */
  if (wsrep_before_SE())
    wsrep_plugins_pre_init();

  /* Skip replication start if dummy wsrep provider is loaded */
  if (!strcmp(wsrep_provider, WSREP_NONE)) return;

  /* Skip replication start if no cluster address */
  if (!wsrep_cluster_address_exists()) return;

  /*
    Read value of wsrep_new_cluster before wsrep_start_replication(),
    the value is reset to FALSE inside wsrep_start_replication.
  */
  if (!wsrep_start_replication(wsrep_cluster_address)) unireg_abort(1);

  wsrep_create_rollbacker();
  wsrep_create_appliers(1);

  Wsrep_server_state& server_state= Wsrep_server_state::instance();
  /*
    If the SST happens before server initialization, wait until the server
    state reaches initializing. This indicates that
    either SST was not necessary or SST has been delivered.

    With mysqldump SST (!sst_first) wait until the server reaches
    joiner state and procedd to accepting connections.
  */
  if (sst_first)
  {
    server_state.wait_until_state(Wsrep_server_state::s_initializing);
  }
  else
  {
    server_state.wait_until_state(Wsrep_server_state::s_joiner);
  }
}


void wsrep_deinit(bool free_options)
{
  DBUG_ASSERT(wsrep_inited == 1);
  WSREP_DEBUG("wsrep_deinit");

  Wsrep_server_state::instance().unload_provider();
  provider_name[0]=    '\0';
  provider_version[0]= '\0';
  provider_vendor[0]=  '\0';

  wsrep_inited= 0;

  if (wsrep_provider_capabilities != NULL)
  {
    char* p= wsrep_provider_capabilities;
    wsrep_provider_capabilities= NULL;
    free(p);
  }

  if (free_options)
  {
    wsrep_sst_auth_free();
  }
}

/* Destroy wsrep thread LOCKs and CONDs */
void wsrep_thr_deinit()
{
  if (!wsrep_config_state)
    return;                                     // Never initialized
  WSREP_DEBUG("wsrep_thr_deinit");
  mysql_mutex_destroy(&LOCK_wsrep_ready);
  mysql_cond_destroy(&COND_wsrep_ready);
  mysql_mutex_destroy(&LOCK_wsrep_sst);
  mysql_cond_destroy(&COND_wsrep_sst);
  mysql_mutex_destroy(&LOCK_wsrep_sst_init);
  mysql_cond_destroy(&COND_wsrep_sst_init);
  mysql_mutex_destroy(&LOCK_wsrep_replaying);
  mysql_cond_destroy(&COND_wsrep_replaying);
  mysql_mutex_destroy(&LOCK_wsrep_gtid_wait_upto);
  mysql_mutex_destroy(&LOCK_wsrep_slave_threads);
  mysql_cond_destroy(&COND_wsrep_slave_threads);
  mysql_mutex_destroy(&LOCK_wsrep_cluster_config);
  mysql_mutex_destroy(&LOCK_wsrep_desync);
  mysql_mutex_destroy(&LOCK_wsrep_config_state);
  mysql_mutex_destroy(&LOCK_wsrep_group_commit);
  mysql_mutex_destroy(&LOCK_wsrep_SR_pool);
  mysql_mutex_destroy(&LOCK_wsrep_SR_store);
  mysql_mutex_destroy(&LOCK_wsrep_joiner_monitor);
  mysql_mutex_destroy(&LOCK_wsrep_donor_monitor);
  mysql_cond_destroy(&COND_wsrep_joiner_monitor);
  mysql_cond_destroy(&COND_wsrep_donor_monitor);

  delete wsrep_config_state;
  wsrep_config_state= 0;                        // Safety

  if (wsrep_cluster_capabilities != NULL)
  {
    char* p= wsrep_cluster_capabilities;
    wsrep_cluster_capabilities= NULL;
    free(p);
  }
}

void wsrep_recover()
{
  char uuid_str[40];

  if (wsrep_uuid_compare(&local_uuid, &WSREP_UUID_UNDEFINED) == 0 &&
      local_seqno == -2)
  {
    wsrep_uuid_print(&local_uuid, uuid_str, sizeof(uuid_str));
    WSREP_INFO("Position %s:%lld given at startup, skipping position recovery",
               uuid_str, (long long)local_seqno);
    return;
  }
  wsrep::gtid gtid= wsrep_get_SE_checkpoint<wsrep::gtid>();
  std::ostringstream oss;
  oss << gtid;
  if (wsrep_gtid_mode)
  {
    wsrep_server_gtid_t server_gtid=  wsrep_get_SE_checkpoint<wsrep_server_gtid_t>();
    WSREP_INFO("Recovered position: %s,%d-%d-%llu", oss.str().c_str(), server_gtid.domain_id,
                server_gtid.server_id, server_gtid.seqno);
  }
  else
  {
    WSREP_INFO("Recovered position: %s", oss.str().c_str());
  }
  
}


void wsrep_stop_replication(THD *thd)
{
  WSREP_INFO("Stop replication by %llu", (thd) ? thd->thread_id : 0);
  if (Wsrep_server_state::instance().state() !=
      Wsrep_server_state::s_disconnected)
  {
    WSREP_DEBUG("Disconnect provider");
    Wsrep_server_state::instance().disconnect();
    Wsrep_server_state::instance().wait_until_state(Wsrep_server_state::s_disconnected);
  }

  /* my connection, should not terminate with wsrep_close_client_connection(),
     make transaction to rollback
  */
  if (thd && !thd->wsrep_applier) trans_rollback(thd);
  wsrep_close_client_connections(TRUE, thd);
 
  /* wait until appliers have stopped */
  wsrep_wait_appliers_close(thd);

  node_uuid= WSREP_UUID_UNDEFINED;
}

void wsrep_shutdown_replication()
{
  WSREP_INFO("Shutdown replication");
  if (Wsrep_server_state::instance().state() != wsrep::server_state::s_disconnected)
  {
    WSREP_DEBUG("Disconnect provider");
    Wsrep_server_state::instance().disconnect();
    Wsrep_server_state::instance().wait_until_state(Wsrep_server_state::s_disconnected);
  }

  wsrep_close_client_connections(TRUE);

  /* wait until appliers have stopped */
  wsrep_wait_appliers_close(NULL);
  node_uuid= WSREP_UUID_UNDEFINED;

  /* Undocking the thread specific data. */
  set_current_thd(nullptr);
}

bool wsrep_start_replication(const char *wsrep_cluster_address)
{
  int rcode;
  WSREP_DEBUG("wsrep_start_replication");

  /*
    if provider is trivial, don't even try to connect,
    but resume local node operation
  */
  if (!WSREP_PROVIDER_EXISTS)
  {
    // enable normal operation in case no provider is specified
    return true;
  }

  DBUG_ASSERT(wsrep_cluster_address[0]);

  // --wsrep-new-cluster flag is not used, checking wsrep_cluster_address
  // it should match gcomm:// only to be considered as bootstrap node.
  // This logic is used in galera.
  if (!wsrep_new_cluster && (strlen(wsrep_cluster_address) == 8) &&
      !strncmp(wsrep_cluster_address, "gcomm://", 8))
  {
    wsrep_new_cluster= true;
  }

  bool const bootstrap(TRUE == wsrep_new_cluster);

  WSREP_INFO("Start replication");

  if ((rcode= Wsrep_server_state::instance().connect(
        wsrep_cluster_name,
        wsrep_cluster_address,
        wsrep_sst_donor,
        bootstrap)))
  {
    DBUG_PRINT("wsrep",("wsrep_ptr->connect(%s) failed: %d",
                        wsrep_cluster_address, rcode));
    WSREP_ERROR("wsrep::connect(%s) failed: %d",
                wsrep_cluster_address, rcode);
    return false;
  }
  else
  {
    try
    {
      std::string opts= Wsrep_server_state::instance().provider().options();
      wsrep_provider_options_init(opts.c_str());
    }
    catch (const wsrep::runtime_error&)
    {
      WSREP_WARN("Failed to get wsrep options");
    }
  }

  return true;
}

bool wsrep_must_sync_wait (THD* thd, uint mask)
{
  bool ret= 0;
  if (thd->variables.wsrep_on)
  {
    mysql_mutex_lock(&thd->LOCK_thd_data);
    ret= (thd->variables.wsrep_sync_wait & mask) &&
      thd->wsrep_client_thread &&
      WSREP_ON &&
      !(thd->variables.wsrep_dirty_reads &&
        !is_update_query(thd->lex->sql_command)) &&
      !thd->in_active_multi_stmt_transaction() &&
      thd->wsrep_trx().state() !=
      wsrep::transaction::s_replaying &&
      thd->wsrep_cs().sync_wait_gtid().is_undefined();
    mysql_mutex_unlock(&thd->LOCK_thd_data);
  }
  return ret;
}

bool wsrep_sync_wait (THD* thd, uint mask)
{
  if (wsrep_must_sync_wait(thd, mask))
  {
    WSREP_DEBUG("wsrep_sync_wait: thd->variables.wsrep_sync_wait= %u, "
                "mask= %u, thd->variables.wsrep_on= %d",
                thd->variables.wsrep_sync_wait, mask,
                thd->variables.wsrep_on);
    /*
      This allows autocommit SELECTs and a first SELECT after SET AUTOCOMMIT=0
      TODO: modify to check if thd has locked any rows.
    */
    if (thd->wsrep_cs().sync_wait(-1))
    {
      const char* msg;
      int err;

      /*
        Possibly relevant error codes:
        ER_CHECKREAD, ER_ERROR_ON_READ, ER_INVALID_DEFAULT, ER_EMPTY_QUERY,
        ER_FUNCTION_NOT_DEFINED, ER_NOT_ALLOWED_COMMAND, ER_NOT_SUPPORTED_YET,
        ER_FEATURE_DISABLED, ER_QUERY_INTERRUPTED
      */

      switch (thd->wsrep_cs().current_error())
      {
      case wsrep::e_not_supported_error:
        msg= "synchronous reads by wsrep backend. "
          "Please unset wsrep_causal_reads variable.";
        err= ER_NOT_SUPPORTED_YET;
        break;
      default:
        msg= "Synchronous wait failed.";
        err= ER_LOCK_WAIT_TIMEOUT; // NOTE: the above msg won't be displayed
                                   //       with ER_LOCK_WAIT_TIMEOUT
      }

      my_error(err, MYF(0), msg);

      return true;
    }
  }

  return false;
}

enum wsrep::provider::status
wsrep_sync_wait_upto (THD*          thd,
                      wsrep_gtid_t* upto,
                      int           timeout)
{
  DBUG_ASSERT(upto);
  enum wsrep::provider::status ret;
  if (upto)
  {
    wsrep::gtid upto_gtid(wsrep::id(upto->uuid.data, sizeof(upto->uuid.data)),
                          wsrep::seqno(upto->seqno));
    ret= Wsrep_server_state::instance().wait_for_gtid(upto_gtid, timeout);
  }
  else
  {
    ret= Wsrep_server_state::instance().causal_read(timeout).second;
  }
  WSREP_DEBUG("wsrep_sync_wait_upto: %d", ret);
  return ret;
}

bool wsrep_is_show_query(enum enum_sql_command command)
{
  DBUG_ASSERT(command >= 0 && command <= SQLCOM_END);
  return (sql_command_flags[command] & CF_STATUS_COMMAND) != 0;
}

static bool wsrep_is_diagnostic_query(enum enum_sql_command command)
{
  assert(command >= 0 && command <= SQLCOM_END);
  return (sql_command_flags[command] & CF_DIAGNOSTIC_STMT) != 0;
}

static enum enum_wsrep_sync_wait
wsrep_sync_wait_mask_for_command(enum enum_sql_command command)
{
  switch (command)
  {
  case SQLCOM_SELECT:
  case SQLCOM_CHECKSUM:
    return WSREP_SYNC_WAIT_BEFORE_READ;
  case SQLCOM_DELETE:
  case SQLCOM_DELETE_MULTI:
  case SQLCOM_UPDATE:
  case SQLCOM_UPDATE_MULTI:
    return WSREP_SYNC_WAIT_BEFORE_UPDATE_DELETE;
  case SQLCOM_REPLACE:
  case SQLCOM_INSERT:
  case SQLCOM_REPLACE_SELECT:
  case SQLCOM_INSERT_SELECT:
    return WSREP_SYNC_WAIT_BEFORE_INSERT_REPLACE;
  default:
    if (wsrep_is_diagnostic_query(command))
    {
      return WSREP_SYNC_WAIT_NONE;
    }
    if (wsrep_is_show_query(command))
    {
      switch (command)
      {
      case SQLCOM_SHOW_PROFILE:
      case SQLCOM_SHOW_PROFILES:
      case SQLCOM_SHOW_SLAVE_HOSTS:
      case SQLCOM_SHOW_RELAYLOG_EVENTS:
      case SQLCOM_SHOW_SLAVE_STAT:
      case SQLCOM_SHOW_BINLOG_STAT:
      case SQLCOM_SHOW_ENGINE_STATUS:
      case SQLCOM_SHOW_ENGINE_MUTEX:
      case SQLCOM_SHOW_ENGINE_LOGS:
      case SQLCOM_SHOW_PROCESSLIST:
      case SQLCOM_SHOW_PRIVILEGES:
        return WSREP_SYNC_WAIT_NONE;
      default:
        return WSREP_SYNC_WAIT_BEFORE_SHOW;
      }
    }
  }
  return WSREP_SYNC_WAIT_NONE;
}

bool wsrep_sync_wait(THD* thd, enum enum_sql_command command)
{
  bool res = false;
  if (WSREP_CLIENT(thd) && thd->variables.wsrep_sync_wait)
    res = wsrep_sync_wait(thd, wsrep_sync_wait_mask_for_command(command));
  return res;
}

void wsrep_keys_free(wsrep_key_arr_t* key_arr)
{
    for (size_t i= 0; i < key_arr->keys_len; ++i)
    {
        my_free((void*)key_arr->keys[i].key_parts);
    }
    my_free(key_arr->keys);
    key_arr->keys= 0;
    key_arr->keys_len= 0;
}

/*!
 * @param thd    thread
 * @param tables list of tables
 * @param keys   prepared keys

 * @return true if parent table append was successfull, otherwise false.
*/
bool
wsrep_append_fk_parent_table(THD* thd, TABLE_LIST* tables, wsrep::key_array* keys)
{
    bool fail= false;
    TABLE_LIST *table;

    for (table= tables; table; table= table->next_local)
    {
      if (is_temporary_table(table))
      {
        WSREP_DEBUG("Temporary table %s.%s already opened query=%s", table->db.str,
                    table->table_name.str, wsrep_thd_query(thd));
	return false;
      }
    }

    thd->release_transactional_locks();
    uint counter;
    MDL_savepoint mdl_savepoint= thd->mdl_context.mdl_savepoint();

    if (open_tables(thd, &tables, &counter, MYSQL_OPEN_FORCE_SHARED_HIGH_PRIO_MDL))
    {
      WSREP_DEBUG("Unable to open table for FK checks for %s", wsrep_thd_query(thd));
      fail= true;
      goto exit;
    }

    for (table= tables; table; table= table->next_local)
    {
      if (!is_temporary_table(table) && table->table)
      {
        FOREIGN_KEY_INFO *f_key_info;
        List<FOREIGN_KEY_INFO> f_key_list;

        table->table->file->get_foreign_key_list(thd, &f_key_list);
        List_iterator_fast<FOREIGN_KEY_INFO> it(f_key_list);
        while ((f_key_info=it++))
        {
          WSREP_DEBUG("appended fkey %s", f_key_info->referenced_table->str);
          keys->push_back(wsrep_prepare_key_for_toi(f_key_info->referenced_db->str,
                                                    f_key_info->referenced_table->str,
                                                    wsrep::key::shared));
        }
      }
    }

exit:
    /* close the table and release MDL locks */
    close_thread_tables(thd);
    thd->mdl_context.rollback_to_savepoint(mdl_savepoint);
    for (table= tables; table; table= table->next_local)
    {
      table->table= NULL;
      table->next_global= NULL;
      table->mdl_request.ticket= NULL;
    }

    return fail;
}

bool wsrep_reload_ssl()
{
  try
  {
    std::string opts= Wsrep_server_state::instance().provider().options();
    if (opts.find("socket.ssl_reload") == std::string::npos)
    {
      WSREP_DEBUG("Option `socket.ssl_reload` not found in parameters.");
      return false;
    }
    const std::string reload_ssl_param("socket.ssl_reload=1");
    enum wsrep::provider::status ret= Wsrep_server_state::instance().provider().options(reload_ssl_param);
    if (ret)
    {
      WSREP_ERROR("Set options returned %d", ret);
      return true;
    }
    return false;
  }
  catch (...)
  {
    WSREP_ERROR("Failed to get provider options");
    return true;
  }
}

/*!
 * @param db      Database string
 * @param table   Table string
 * @param key     Array of wsrep_key_t
 * @param key_len In: number of elements in key array, Out: number of
 *                elements populated
 *
 * @return true if preparation was successful, otherwise false.
 */

static bool wsrep_prepare_key_for_isolation(const char* db,
                                           const char* table,
                                           wsrep_buf_t* key,
                                           size_t* key_len)
{
  if (*key_len < 2) return false;

  switch (wsrep_protocol_version)
  {
  case 0:
    *key_len= 0;
    break;
  case 1:
  case 2:
  case 3:
  case 4:
  {
    *key_len= 0;
    if (db)
    {
      key[*key_len].ptr= db;
      key[*key_len].len= strlen(db);
      ++(*key_len);
      if (table)
      {
        key[*key_len].ptr= table;
        key[*key_len].len= strlen(table);
        ++(*key_len);
      }
    }
    break;
  }
  default:
    assert(0);
    WSREP_ERROR("Unsupported protocol version: %ld", wsrep_protocol_version);
    unireg_abort(1);
    return false;
  }

    return true;
}

static bool wsrep_prepare_key_for_isolation(const char* db,
                                            const char* table,
                                            wsrep_key_arr_t* ka)
{
  wsrep_key_t* tmp;
  tmp= (wsrep_key_t*)my_realloc(PSI_INSTRUMENT_ME, ka->keys,
                                (ka->keys_len + 1) * sizeof(wsrep_key_t),
                                MYF(MY_ALLOW_ZERO_PTR));
  if (!tmp)
  {
    WSREP_ERROR("Can't allocate memory for key_array");
    return false;
  }
  ka->keys= tmp;
  if (!(ka->keys[ka->keys_len].key_parts= (wsrep_buf_t*)
        my_malloc(PSI_INSTRUMENT_ME, sizeof(wsrep_buf_t)*2, MYF(0))))
  {
    WSREP_ERROR("Can't allocate memory for key_parts");
    return false;
  }
  ka->keys[ka->keys_len].key_parts_num= 2;
  ++ka->keys_len;
  if (!wsrep_prepare_key_for_isolation(db, table,
                                       (wsrep_buf_t*)ka->keys[ka->keys_len - 1].key_parts,
                                       &ka->keys[ka->keys_len - 1].key_parts_num))
  {
    WSREP_ERROR("Preparing keys for isolation failed");
    return false;
  }

  return true;
}

static bool wsrep_prepare_keys_for_alter_add_fk(const char* child_table_db,
                                                const Alter_info* alter_info,
                                                wsrep_key_arr_t* ka)
{
  Key *key;
  List_iterator<Key> key_iterator(const_cast<Alter_info*>(alter_info)->key_list);
  while ((key= key_iterator++))
  {
    if (key->type == Key::FOREIGN_KEY)
    {
      Foreign_key *fk_key= (Foreign_key *)key;
      const char *db_name= fk_key->ref_db.str;
      const char *table_name= fk_key->ref_table.str;
      if (!db_name)
      {
        db_name= child_table_db;
      }
      if (!wsrep_prepare_key_for_isolation(db_name, table_name, ka))
      {
        return false;
      }
    }
  }
  return true;
}

static bool wsrep_prepare_keys_for_isolation(THD*              thd,
                                             const char*       db,
                                             const char*       table,
                                             const TABLE_LIST* table_list,
                                             Alter_info*       alter_info,
                                             wsrep_key_arr_t*  ka)
{
  ka->keys= 0;
  ka->keys_len= 0;

  if (db || table)
  {
    if (!wsrep_prepare_key_for_isolation(db, table, ka))
      goto err;
  }

  for (const TABLE_LIST* table= table_list; table; table= table->next_global)
  {
    if (!wsrep_prepare_key_for_isolation(table->db.str, table->table_name.str, ka))
      goto err;
  }

  if (alter_info)
  {
    if (!wsrep_prepare_keys_for_alter_add_fk(table_list->db.str, alter_info, ka))
      goto err;
  }
  return false;

err:
    wsrep_keys_free(ka);
    return true;
}

/*
 * Prepare key list from db/table and table_list
 *
 * Return zero in case of success, 1 in case of failure.
 */

bool wsrep_prepare_keys_for_isolation(THD*              thd,
                                      const char*       db,
                                      const char*       table,
                                      const TABLE_LIST* table_list,
                                      wsrep_key_arr_t*  ka)
{
  return wsrep_prepare_keys_for_isolation(thd, db, table, table_list, NULL, ka);
}

bool wsrep_prepare_key(const uchar* cache_key, size_t cache_key_len,
                       const uchar* row_id, size_t row_id_len,
                       wsrep_buf_t* key, size_t* key_len)
{
    if (*key_len < 3) return false;

    *key_len= 0;
    switch (wsrep_protocol_version)
    {
    case 0:
    {
        key[0].ptr= cache_key;
        key[0].len= cache_key_len;

        *key_len= 1;
        break;
    }
    case 1:
    case 2:
    case 3:
    case 4:
    {
        key[0].ptr= cache_key;
        key[0].len= strlen( (char*)cache_key );

        key[1].ptr= cache_key + strlen( (char*)cache_key ) + 1;
        key[1].len= strlen( (char*)(key[1].ptr) );

        *key_len= 2;
        break;
    }
    default:
        return false;
    }

    key[*key_len].ptr= row_id;
    key[*key_len].len= row_id_len;
    ++(*key_len);

    return true;
}

bool wsrep_prepare_key_for_innodb(THD* thd,
                                  const uchar* cache_key,
                                  size_t cache_key_len,
                                  const uchar* row_id,
                                  size_t row_id_len,
                                  wsrep_buf_t* key,
                                  size_t* key_len)
{

  return wsrep_prepare_key(cache_key, cache_key_len, row_id, row_id_len, key, key_len);
}

wsrep::key wsrep_prepare_key_for_toi(const char* db, const char* table,
                                     enum wsrep::key::type type)
{
  wsrep::key ret(type);
  DBUG_ASSERT(db);
  ret.append_key_part(db, strlen(db));
  if (table) ret.append_key_part(table, strlen(table));
  return ret;
}

wsrep::key_array
wsrep_prepare_keys_for_alter_add_fk(const char* child_table_db,
                                    const Alter_info* alter_info)

{
  wsrep::key_array ret;
  Key *key;
  List_iterator<Key> key_iterator(const_cast<Alter_info*>(alter_info)->key_list);
  while ((key= key_iterator++))
  {
    if (key->type == Key::FOREIGN_KEY)
    {
      Foreign_key *fk_key= (Foreign_key *)key;
      const char *db_name= fk_key->ref_db.str;
      const char *table_name= fk_key->ref_table.str;
      if (!db_name)
      {
        db_name= child_table_db;
      }
      ret.push_back(wsrep_prepare_key_for_toi(db_name, table_name,
                                              wsrep::key::exclusive));
    }
  }
  return ret;
}

wsrep::key_array wsrep_prepare_keys_for_toi(const char *db,
                                            const char *table,
                                            const TABLE_LIST *table_list,
                                            const Alter_info *alter_info,
                                            const wsrep::key_array *fk_tables)
{
  wsrep::key_array ret;
  if (db || table)
  {
    ret.push_back(wsrep_prepare_key_for_toi(db, table, wsrep::key::exclusive));
  }
  for (const TABLE_LIST* table= table_list; table; table= table->next_global)
  {
    ret.push_back(wsrep_prepare_key_for_toi(table->db.str, table->table_name.str,
                                            wsrep::key::exclusive));
  }
  if (alter_info)
  {
    wsrep::key_array fk(wsrep_prepare_keys_for_alter_add_fk(table_list->db.str, alter_info));
    if (!fk.empty())
    {
      ret.insert(ret.end(), fk.begin(), fk.end());
    }
  }
  if (fk_tables && !fk_tables->empty())
  {
    ret.insert(ret.end(), fk_tables->begin(), fk_tables->end());
  }
  return ret;
}

/*
 * Construct Query_log_Event from thd query and serialize it
 * into buffer.
 *
 * Return 0 in case of success, 1 in case of error.
 */
int wsrep_to_buf_helper(
    THD* thd, const char *query, uint query_len, uchar** buf, size_t* buf_len)
{
  IO_CACHE tmp_io_cache;
  Log_event_writer writer(&tmp_io_cache, 0);
  if (open_cached_file(&tmp_io_cache, mysql_tmpdir, TEMP_PREFIX,
                       65536, MYF(MY_WME)))
    return 1;
  int ret(0);
  enum enum_binlog_checksum_alg current_binlog_check_alg=
    (enum_binlog_checksum_alg) binlog_checksum_options;

  Format_description_log_event *tmp_fd= new Format_description_log_event(4);
  tmp_fd->checksum_alg= current_binlog_check_alg;
  writer.write(tmp_fd);
  delete tmp_fd;

#ifdef GTID_SUPPORT
  if (thd->variables.gtid_next.type == GTID_GROUP)
  {
      Gtid_log_event gtid_ev(thd, FALSE, &thd->variables.gtid_next);
      if (!gtid_ev.is_valid()) ret= 0;
      if (!ret && writer.write(&gtid_ev)) ret= 1;
  }
#endif /* GTID_SUPPORT */
  /*
   * Check if this is applier thread, slave_thread or
   * we have set manually WSREP GTID seqno. Add GTID event.
   */
  if (thd->slave_thread || wsrep_thd_is_applying(thd) || 
      thd->variables.wsrep_gtid_seq_no)
  {
    uint64 seqno= thd->variables.gtid_seq_no;
    uint32 domain_id= thd->variables.gtid_domain_id;
    uint32 server_id= thd->variables.server_id;
    if (!thd->variables.gtid_seq_no && thd->variables.wsrep_gtid_seq_no)
    {
      seqno= thd->variables.wsrep_gtid_seq_no;
      domain_id= wsrep_gtid_server.domain_id;
      server_id= wsrep_gtid_server.server_id;
    }
    Gtid_log_event gtid_event(thd, seqno, domain_id, true,
                              LOG_EVENT_SUPPRESS_USE_F, true, 0);
    gtid_event.server_id= server_id;
    if (!gtid_event.is_valid()) ret= 0;
    ret= writer.write(&gtid_event);
  }
  /*
    It's local DDL so in case of possible gtid seqno (SET gtid_seq_no=X)
    manipulation, seqno value will be ignored.
   */
  else
  {
    thd->variables.gtid_seq_no= 0;
  }

  /* if there is prepare query, add event for it */
  if (!ret && thd->wsrep_TOI_pre_query)
  {
    Query_log_event ev(thd, thd->wsrep_TOI_pre_query,
		       thd->wsrep_TOI_pre_query_len,
		       FALSE, FALSE, FALSE, 0);
    ev.checksum_alg= current_binlog_check_alg;
    if (writer.write(&ev)) ret= 1;
  }

  /* continue to append the actual query */
  Query_log_event ev(thd, query, query_len, FALSE, FALSE, FALSE, 0);
  /* WSREP GTID mode, we need to change server_id */
  if (wsrep_gtid_mode && !thd->variables.gtid_seq_no)
    ev.server_id= wsrep_gtid_server.server_id;
  ev.checksum_alg= current_binlog_check_alg;
  if (!ret && writer.write(&ev)) ret= 1;
  if (!ret && wsrep_write_cache_buf(&tmp_io_cache, buf, buf_len)) ret= 1;
  close_cached_file(&tmp_io_cache);
  return ret;
}

static int
wsrep_alter_query_string(THD *thd, String *buf)
{
  /* Append the "ALTER" part of the query */
  if (buf->append(STRING_WITH_LEN("ALTER ")))
    return 1;
  /* Append definer */
  append_definer(thd, buf, &(thd->lex->definer->user), &(thd->lex->definer->host));
  /* Append the left part of thd->query after event name part */
  if (buf->append(thd->lex->stmt_definition_begin,
                  thd->lex->stmt_definition_end -
                  thd->lex->stmt_definition_begin))
    return 1;

  return 0;
}

static int wsrep_alter_event_query(THD *thd, uchar** buf, size_t* buf_len)
{
  String log_query;

  if (wsrep_alter_query_string(thd, &log_query))
  {
    WSREP_WARN("events alter string failed: schema: %s, query: %s",
               thd->get_db(), thd->query());
    return 1;
  }
  return wsrep_to_buf_helper(thd, log_query.ptr(), log_query.length(), buf, buf_len);
}

#include "sql_show.h"
static int
create_view_query(THD *thd, uchar** buf, size_t* buf_len)
{
    LEX *lex= thd->lex;
    SELECT_LEX *select_lex= lex->first_select_lex();
    TABLE_LIST *first_table= select_lex->table_list.first;
    TABLE_LIST *views= first_table;
    LEX_USER *definer;
    String buff;
    const LEX_CSTRING command[3]=
      {{ STRING_WITH_LEN("CREATE ") },
       { STRING_WITH_LEN("ALTER ") },
       { STRING_WITH_LEN("CREATE OR REPLACE ") }};

    buff.append(&command[thd->lex->create_view->mode]);

    if (lex->definer)
      definer= get_current_user(thd, lex->definer);
    else
    {
      /*
        DEFINER-clause is missing; we have to create default definer in
        persistent arena to be PS/SP friendly.
        If this is an ALTER VIEW then the current user should be set as
        the definer.
      */
      definer= create_default_definer(thd, false);
    }

    if (definer)
    {
      views->definer.user= definer->user;
      views->definer.host= definer->host;
    } else {
      WSREP_ERROR("Failed to get DEFINER for VIEW.");
      return 1;
    }

    views->algorithm   = lex->create_view->algorithm;
    views->view_suid   = lex->create_view->suid;
    views->with_check  = lex->create_view->check;

    view_store_options(thd, views, &buff);
    buff.append(STRING_WITH_LEN("VIEW "));
    /* Test if user supplied a db (ie: we did not use thd->db) */
    if (views->db.str && views->db.str[0] &&
        (thd->db.str == NULL || cmp(&views->db, &thd->db)))
    {
      append_identifier(thd, &buff, &views->db);
      buff.append('.');
    }
    append_identifier(thd, &buff, &views->table_name);
    if (lex->view_list.elements)
    {
      List_iterator_fast<LEX_CSTRING> names(lex->view_list);
      LEX_CSTRING *name;
      int i;

      for (i= 0; (name= names++); i++)
      {
        buff.append(i ? ", " : "(");
        append_identifier(thd, &buff, name);
      }
      buff.append(')');
    }
    buff.append(STRING_WITH_LEN(" AS "));
    buff.append(thd->lex->create_view->select.str,
                thd->lex->create_view->select.length);
    return wsrep_to_buf_helper(thd, buff.ptr(), buff.length(), buf, buf_len);
}

/*
  Rewrite DROP TABLE for TOI. Temporary tables are eliminated from
  the query as they are visible only to client connection.

  TODO: See comments for sql_base.cc:drop_temporary_table() and refine
  the function to deal with transactional locked tables.
 */
static int wsrep_drop_table_query(THD* thd, uchar** buf, size_t* buf_len)
{

  LEX* lex= thd->lex;
  SELECT_LEX* select_lex= lex->first_select_lex();
  TABLE_LIST* first_table= select_lex->table_list.first;
  String buff;

  DBUG_ASSERT(!lex->create_info.tmp_table());

  bool found_temp_table= false;
  for (TABLE_LIST* table= first_table; table; table= table->next_global)
  {
    if (thd->find_temporary_table(table->db.str, table->table_name.str))
    {
      found_temp_table= true;
      break;
    }
  }

  if (found_temp_table)
  {
    buff.append("DROP TABLE ");
    if (lex->check_exists)
      buff.append("IF EXISTS ");

    for (TABLE_LIST* table= first_table; table; table= table->next_global)
    {
      if (!thd->find_temporary_table(table->db.str, table->table_name.str))
      {
        append_identifier(thd, &buff, table->db.str, table->db.length);
        buff.append(".");
        append_identifier(thd, &buff,
                          table->table_name.str, table->table_name.length);
        buff.append(",");
      }
    }

    /* Chop the last comma */
    buff.chop();
    buff.append(" /* generated by wsrep */");

    WSREP_DEBUG("Rewrote '%s' as '%s'", thd->query(), buff.ptr());

    return wsrep_to_buf_helper(thd, buff.ptr(), buff.length(), buf, buf_len);
  }
  else
  {
    return wsrep_to_buf_helper(thd, thd->query(), thd->query_length(),
                               buf, buf_len);
  }
}


/* Forward declarations. */
int wsrep_create_trigger_query(THD *thd, uchar** buf, size_t* buf_len);

bool wsrep_should_replicate_ddl_iterate(THD* thd, const TABLE_LIST* table_list)
{
  if (WSREP(thd))
  {
    for (const TABLE_LIST* it= table_list; it; it= it->next_global)
    {
      if (it->table &&
          !wsrep_should_replicate_ddl(thd, it->table->s->db_type()->db_type))
        return false;
    }
  }
  return true;
}

bool wsrep_should_replicate_ddl(THD* thd,
                                const enum legacy_db_type db_type)
{
  if (!wsrep_strict_ddl)
    return true;

  switch (db_type)
  {
    case DB_TYPE_INNODB:
      return true;
      break;
    case DB_TYPE_MYISAM:
      if (wsrep_replicate_myisam)
        return true;
      else
        WSREP_DEBUG("wsrep OSU failed for %s", wsrep_thd_query(thd));
      break;
    case DB_TYPE_ARIA:
      /* if (wsrep_replicate_aria) */
      /* fallthrough */
    default:
      WSREP_DEBUG("wsrep OSU failed for %s", wsrep_thd_query(thd));
      break;
  }

  /* STRICT, treat as error */
  my_error(ER_GALERA_REPLICATION_NOT_SUPPORTED, MYF(0));
  push_warning_printf(thd, Sql_condition::WARN_LEVEL_WARN,
	  ER_ILLEGAL_HA,
	  "WSREP: wsrep_strict_ddl=true and storage engine does not support Galera replication.");
  return false;
}
/*
  Decide if statement should run in TOI.

  Look if table or table_list contain temporary tables. If the
  statement affects only temporary tables,   statement should not run
  in TOI. If the table list contains mix of regular and temporary tables
  (DROP TABLE, OPTIMIZE, ANALYZE), statement should be run in TOI but
  should be rewritten at later time for replication to contain only
  non-temporary tables.
 */
bool wsrep_can_run_in_toi(THD *thd, const char *db, const char *table,
                                 const TABLE_LIST *table_list,
                                 const HA_CREATE_INFO* create_info)
{
  DBUG_ASSERT(!table || db);
  DBUG_ASSERT(table_list || db);

  LEX* lex= thd->lex;
  SELECT_LEX* select_lex= lex->first_select_lex();
  const TABLE_LIST* first_table= select_lex->table_list.first;

  switch (lex->sql_command)
  {
  case SQLCOM_CREATE_TABLE:
    if (thd->lex->create_info.options & HA_LEX_CREATE_TMP_TABLE)
    {
      return false;
    }
    if (!wsrep_should_replicate_ddl(thd, create_info->db_type->db_type))
    {
      return false;
    }
    /*
      If mariadb master has replicated a CTAS, we should not replicate the create table
      part separately as TOI, but to replicate both create table and following inserts
      as one write set.
      Howver, if CTAS creates empty table, we should replicate the create table alone
      as TOI. We have to do relay log event lookup to see if row events follow the
      create table event.
    */
    if (thd->slave_thread &&
	!(thd->rgi_slave->gtid_ev_flags2 & Gtid_log_event::FL_STANDALONE))
    {
      /* this is CTAS, either empty or populated table */
      ulonglong event_size = 0;
      enum Log_event_type ev_type= wsrep_peak_event(thd->rgi_slave, &event_size);
      switch (ev_type)
      {
      case QUERY_EVENT:
        /* CTAS with empty table, we replicate create table as TOI */
        break;

      case TABLE_MAP_EVENT:
        WSREP_DEBUG("replicating CTAS of empty table as TOI");
        // fall through
      case WRITE_ROWS_EVENT:
        /* CTAS with populated table, we replicate later at commit time */
        WSREP_DEBUG("skipping create table of CTAS replication");
        return false;

      default:
        WSREP_WARN("unexpected async replication event: %d", ev_type);
      }
      return true;
    }
    /* no next async replication event */
    return true;
    break;
  case SQLCOM_CREATE_VIEW:

    DBUG_ASSERT(!table_list);
    DBUG_ASSERT(first_table); /* First table is view name */
    /*
      If any of the remaining tables refer to temporary table error
      is returned to client, so TOI can be skipped
    */
    for (const TABLE_LIST* it= first_table->next_global; it; it= it->next_global)
    {
      if (thd->find_temporary_table(it))
      {
        return false;
      }
    }
    return true;
    break;
  case SQLCOM_CREATE_TRIGGER:

    DBUG_ASSERT(first_table);

    if (thd->find_temporary_table(first_table))
    {
      return false;
    }
    return true;
    break;
  case SQLCOM_DROP_TRIGGER:
    DBUG_ASSERT(table_list);
    if (thd->find_temporary_table(table_list))
    {
      return false;
    }
    return true;
    break;
  case SQLCOM_ALTER_TABLE:
  {
    if (create_info)
    {
      enum legacy_db_type db_type;

      if (create_info->db_type)
        db_type= create_info->db_type->db_type;
      else
      {
	const handlerton *hton= ha_default_handlerton(thd);
	db_type= hton->db_type;
      }
      if (!wsrep_should_replicate_ddl(thd, db_type))
        return false;
    }
  }
  /* fallthrough */
  default:
    if (table && !thd->find_temporary_table(db, table))
    {
      return true;
    }

    if (table_list)
    {
      for (const TABLE_LIST* table= first_table; table; table= table->next_global)
      {
        if (!thd->find_temporary_table(table->db.str, table->table_name.str))
        {
          return true;
        }
      }
    }

    return !(table || table_list);
    break;
  }
}

static int wsrep_create_sp(THD *thd, uchar** buf, size_t* buf_len)
{
  String log_query;
  sp_head *sp= thd->lex->sphead;
  sql_mode_t saved_mode= thd->variables.sql_mode;
  String retstr(64);
  LEX_CSTRING returns= empty_clex_str;
  retstr.set_charset(system_charset_info);

  log_query.set_charset(system_charset_info);

  if (sp->m_handler->type() == SP_TYPE_FUNCTION)
  {
    sp_returns_type(thd, retstr, sp);
    retstr.get_value(&returns);
  }
  if (sp->m_handler->
      show_create_sp(thd, &log_query,
                     sp->m_explicit_name ? sp->m_db : null_clex_str,
                     sp->m_name, sp->m_params, returns,
                     sp->m_body, sp->chistics(),
                     thd->lex->definer[0],
                     thd->lex->create_info,
                     saved_mode))
  {
    WSREP_WARN("SP create string failed: schema: %s, query: %s",
               thd->get_db(), thd->query());
    return 1;
  }

  return wsrep_to_buf_helper(thd, log_query.ptr(), log_query.length(), buf, buf_len);
}

static int wsrep_TOI_event_buf(THD* thd, uchar** buf, size_t* buf_len)
{
  int err;
  switch (thd->lex->sql_command)
  {
  case SQLCOM_CREATE_VIEW:
    err= create_view_query(thd, buf, buf_len);
    break;
  case SQLCOM_CREATE_PROCEDURE:
  case SQLCOM_CREATE_SPFUNCTION:
    err= wsrep_create_sp(thd, buf, buf_len);
    break;
  case SQLCOM_CREATE_TRIGGER:
    err= wsrep_create_trigger_query(thd, buf, buf_len);
    break;
  case SQLCOM_CREATE_EVENT:
    err= wsrep_create_event_query(thd, buf, buf_len);
    break;
  case SQLCOM_ALTER_EVENT:
    err= wsrep_alter_event_query(thd, buf, buf_len);
    break;
  case SQLCOM_DROP_TABLE:
    err= wsrep_drop_table_query(thd, buf, buf_len);
    break;
  case SQLCOM_KILL:
    WSREP_DEBUG("KILL as TOI: %s", thd->query());
    err= wsrep_to_buf_helper(thd, thd->query(), thd->query_length(),
                             buf, buf_len);
    break;
  case SQLCOM_CREATE_ROLE:
    if (sp_process_definer(thd))
    {
      WSREP_WARN("Failed to set CREATE ROLE definer for TOI.");
    }
    /* fallthrough */
  default:
    err= wsrep_to_buf_helper(thd, thd->query(), thd->query_length(), buf,
                             buf_len);
    break;
  }

  return err;
}

static void wsrep_TOI_begin_failed(THD* thd, const wsrep_buf_t* /* const err */)
{
  if (wsrep_thd_trx_seqno(thd) > 0)
  {
    /* GTID was granted and TO acquired - need to log event and release TO */
    if (wsrep_emulate_bin_log) wsrep_thd_binlog_trx_reset(thd);
    if (wsrep_write_dummy_event(thd, "TOI begin failed")) { goto fail; }
    wsrep::client_state& cs(thd->wsrep_cs());
    std::string const err(wsrep::to_c_string(cs.current_error()));
    wsrep::mutable_buffer err_buf;
    err_buf.push_back(err);
    int const ret= cs.leave_toi_local(err_buf);
    if (ret)
    {
      WSREP_ERROR("Leaving critical section for failed TOI failed: thd: %lld, "
                  "schema: %s, SQL: %s, rcode: %d wsrep_error: %s",
                  (long long)thd->real_id, thd->db.str,
                  thd->query(), ret, err.c_str());
      goto fail;
    }
  }
  return;
fail:
  WSREP_ERROR("Failed to release TOI resources. Need to abort.");
  unireg_abort(1);
}


/*
  returns:
   0: statement was replicated as TOI
   1: TOI replication was skipped
  -1: TOI replication failed
 */
static int wsrep_TOI_begin(THD *thd, const char *db, const char *table,
                           const TABLE_LIST *table_list,
                           const Alter_info *alter_info,
                           const wsrep::key_array *fk_tables,
                           const HA_CREATE_INFO *create_info)
{
  DBUG_ASSERT(wsrep_OSU_method_get(thd) == WSREP_OSU_TOI);

  WSREP_DEBUG("TOI Begin: %s", wsrep_thd_query(thd));

  if (wsrep_can_run_in_toi(thd, db, table, table_list, create_info) == false)
  {
    WSREP_DEBUG("No TOI for %s", wsrep_thd_query(thd));
    return 1;
  }

  uchar* buf= 0;
  size_t buf_len(0);
  int buf_err;
  int rc;

  buf_err= wsrep_TOI_event_buf(thd, &buf, &buf_len);

  if (buf_err) {
    WSREP_ERROR("Failed to create TOI event buf: %d", buf_err);
    my_message(ER_UNKNOWN_ERROR,
               "WSREP replication failed to prepare TOI event buffer. "
               "Check your query.",
               MYF(0));
    return -1;
  }

  struct wsrep_buf buff= { buf, buf_len };

  wsrep::key_array key_array=
    wsrep_prepare_keys_for_toi(db, table, table_list, alter_info, fk_tables);

  if (thd->has_read_only_protection())
  {
    /* non replicated DDL, affecting temporary tables only */
    WSREP_DEBUG("TO isolation skipped, sql: %s."
                "Only temporary tables affected.",
                wsrep_thd_query(thd));
    if (buf) my_free(buf);
    return -1;
  }

  thd_proc_info(thd, "acquiring total order isolation");

  wsrep::client_state& cs(thd->wsrep_cs());

  int ret= cs.enter_toi_local(key_array,
                              wsrep::const_buffer(buff.ptr, buff.len));

  if (ret)
  {
    DBUG_ASSERT(cs.current_error());
    WSREP_DEBUG("to_execute_start() failed for %llu: %s, seqno: %lld",
                thd->thread_id, wsrep_thd_query(thd),
                (long long)wsrep_thd_trx_seqno(thd));

    /* jump to error handler in mysql_execute_command() */
    switch (cs.current_error())
    {
    case wsrep::e_size_exceeded_error:
      WSREP_WARN("TO isolation failed for: %d, schema: %s, sql: %s. "
                 "Maximum size exceeded.",
                 ret,
                 (thd->db.str ? thd->db.str : "(null)"),
                 wsrep_thd_query(thd));
      my_error(ER_UNKNOWN_ERROR, MYF(0), "Maximum writeset size exceeded");
      break;
    case wsrep::e_deadlock_error:
      WSREP_WARN("TO isolation failed for: %d, schema: %s, sql: %s. "
                 "Deadlock error.",
                 ret,
                 (thd->db.str ? thd->db.str : "(null)"),
                 wsrep_thd_query(thd));
      my_error(ER_LOCK_DEADLOCK, MYF(0));
      break;
    case wsrep::e_timeout_error:
      WSREP_WARN("TO isolation failed for: %d, schema: %s, sql: %s. "
                 "Operation timed out.",
                 ret,
                 (thd->db.str ? thd->db.str : "(null)"),
                 wsrep_thd_query(thd));
      my_error(ER_LOCK_WAIT_TIMEOUT, MYF(0));
      break;
    default:
      WSREP_WARN("TO isolation failed for: %d, schema: %s, sql: %s. "
                 "Check your wsrep connection state and retry the query.",
                 ret,
                 (thd->db.str ? thd->db.str : "(null)"),
                 wsrep_thd_query(thd));

      if (!thd->is_error())
      {
        my_error(ER_LOCK_DEADLOCK, MYF(0), "WSREP replication failed. Check "
                 "your wsrep connection state and retry the query.");
      }
    }
    rc= -1;
  }
  else {
    if (!thd->variables.gtid_seq_no)
    {
    uint64 seqno= 0;
      if (thd->variables.wsrep_gtid_seq_no &&
          thd->variables.wsrep_gtid_seq_no > wsrep_gtid_server.seqno())
      {
        seqno= thd->variables.wsrep_gtid_seq_no;
        wsrep_gtid_server.seqno(thd->variables.wsrep_gtid_seq_no);
      }
      else
      {
        seqno= wsrep_gtid_server.seqno_inc();
      }
      thd->variables.wsrep_gtid_seq_no= 0;
      thd->wsrep_current_gtid_seqno= seqno;
      if (mysql_bin_log.is_open() && wsrep_gtid_mode)
      {
        thd->variables.gtid_seq_no= seqno;
        thd->variables.gtid_domain_id= wsrep_gtid_server.domain_id;
        thd->variables.server_id= wsrep_gtid_server.server_id;
      }
    }
    ++wsrep_to_isolation;
    rc= 0;
  }

  if (buf) my_free(buf);

  if (rc) wsrep_TOI_begin_failed(thd, NULL);

  return rc;
}

static void wsrep_TOI_end(THD *thd) {
  wsrep_to_isolation--;
  wsrep::client_state& client_state(thd->wsrep_cs());
  DBUG_ASSERT(wsrep_thd_is_local_toi(thd));
  WSREP_DEBUG("TO END: %lld: %s", client_state.toi_meta().seqno().get(),
              wsrep_thd_query(thd));

  wsrep_gtid_server.signal_waiters(thd->wsrep_current_gtid_seqno, false);

  if (wsrep_thd_is_local_toi(thd))
  {
    wsrep::mutable_buffer err;

    thd->wsrep_last_written_gtid_seqno= thd->wsrep_current_gtid_seqno;
    wsrep_set_SE_checkpoint(client_state.toi_meta().gtid(), wsrep_gtid_server.gtid());

    if (thd->is_error() && !wsrep_must_ignore_error(thd))
    {
      wsrep_store_error(thd, err);
    }

    int const ret= client_state.leave_toi_local(err);

    if (!ret)
    {
      WSREP_DEBUG("TO END: %lld", client_state.toi_meta().seqno().get());
    }
    else
    {
      WSREP_WARN("TO isolation end failed for: %d, schema: %s, sql: %s",
                 ret, (thd->db.str ? thd->db.str : "(null)"), wsrep_thd_query(thd));
    }
  }
}

static int wsrep_RSU_begin(THD *thd, const char *db_, const char *table_)
{
  WSREP_DEBUG("RSU BEGIN: %lld, : %s", wsrep_thd_trx_seqno(thd),
              wsrep_thd_query(thd));
  if (thd->wsrep_cs().begin_rsu(5000))
  {
    WSREP_WARN("RSU begin failed");
  }
  else
  {
    thd->variables.wsrep_on= 0;
  }
  return 0;
}

static void wsrep_RSU_end(THD *thd)
{
  WSREP_DEBUG("RSU END: %lld : %s", wsrep_thd_trx_seqno(thd),
              wsrep_thd_query(thd));
  if (thd->wsrep_cs().end_rsu())
  {
    WSREP_WARN("Failed to end RSU, server may need to be restarted");
  }
  thd->variables.wsrep_on= 1;
}

int wsrep_to_isolation_begin(THD *thd, const char *db_, const char *table_,
                             const TABLE_LIST* table_list,
                             const Alter_info *alter_info,
                             const wsrep::key_array *fk_tables,
                             const HA_CREATE_INFO *create_info)
{
  /*
    No isolation for applier or replaying threads.
  */
  if (!wsrep_thd_is_local(thd))
    return 0;

  if (thd->wsrep_parallel_slave_wait_for_prior_commit())
  {
    WSREP_WARN("TOI: wait_for_prior_commit() returned error.");
    return -1;
  }

  int ret= 0;
  mysql_mutex_lock(&thd->LOCK_thd_data);

  if (thd->wsrep_trx().state() == wsrep::transaction::s_must_abort)
  {
    WSREP_INFO("thread: %lld  schema: %s  query: %s has been aborted due to multi-master conflict",
               (longlong) thd->thread_id, thd->get_db(), thd->query());
    mysql_mutex_unlock(&thd->LOCK_thd_data);
    return WSREP_TRX_FAIL;
  }
  mysql_mutex_unlock(&thd->LOCK_thd_data);

  DBUG_ASSERT(wsrep_thd_is_local(thd));
  DBUG_ASSERT(thd->wsrep_trx().ws_meta().seqno().is_undefined());

  if (Wsrep_server_state::instance().desynced_on_pause())
  {
    my_message(ER_UNKNOWN_COM_ERROR,
               "Aborting TOI: Replication paused on node for FTWRL/BACKUP STAGE.", MYF(0));
    WSREP_DEBUG("Aborting TOI: Replication paused on node for FTWRL/BACKUP STAGE.: %s %llu",
                wsrep_thd_query(thd), thd->thread_id);
    return -1;
  }

  if (wsrep_debug && thd->mdl_context.has_locks())
  {
    WSREP_DEBUG("thread holds MDL locks at TI begin: %s %llu",
                wsrep_thd_query(thd), thd->thread_id);
  }

  /*
    It makes sense to set auto_increment_* to defaults in TOI operations.
    Must be done before wsrep_TOI_begin() since Query_log_event encapsulating
    TOI statement and auto inc variables for wsrep replication is constructed
    there. Variables are reset back in THD::reset_for_next_command() before
    processing of next command.
   */
  if (wsrep_auto_increment_control)
  {
    thd->variables.auto_increment_offset= 1;
    thd->variables.auto_increment_increment= 1;
  }

  if (thd->variables.wsrep_on && wsrep_thd_is_local(thd))
  {
    switch (wsrep_OSU_method_get(thd)) {
    case WSREP_OSU_TOI:
      ret= wsrep_TOI_begin(thd, db_, table_, table_list, alter_info, fk_tables,
                           create_info);
      break;
    case WSREP_OSU_RSU:
      ret= wsrep_RSU_begin(thd, db_, table_);
      break;
    default:
      WSREP_ERROR("Unsupported OSU method: %lu",
                  wsrep_OSU_method_get(thd));
      ret= -1;
      break;
    }

    switch (ret) {
    case 0: /* wsrep_TOI_begin should set toi mode */
      if (thd->variables.wsrep_OSU_method == WSREP_OSU_TOI)
      {
        /*
          TOI operations ignore the provided lock_wait_timeout once replicated,
          and restore it after operation is done.
         */
        thd->variables.saved_lock_wait_timeout= thd->variables.lock_wait_timeout;
        thd->variables.lock_wait_timeout= LONG_TIMEOUT;
      }
      break;
    case 1:
        /* TOI replication skipped, treat as success */
        ret= 0;
      break;
    case -1:
      /* TOI replication failed, treat as error */
      break;
    }
  }

  return ret;
}

void wsrep_to_isolation_end(THD *thd)
{
  DBUG_ASSERT(wsrep_thd_is_local_toi(thd) ||
              wsrep_thd_is_in_rsu(thd));

  if (wsrep_thd_is_local_toi(thd))
  {
    thd->variables.lock_wait_timeout= thd->variables.saved_lock_wait_timeout;
    DBUG_ASSERT(wsrep_OSU_method_get(thd) == WSREP_OSU_TOI);
    wsrep_TOI_end(thd);
  }
  else if (wsrep_thd_is_in_rsu(thd))
  {
    DBUG_ASSERT(wsrep_OSU_method_get(thd) == WSREP_OSU_RSU);
    wsrep_RSU_end(thd);
  }
  else
  {
    DBUG_ASSERT(0);
  }
  if (wsrep_emulate_bin_log) wsrep_thd_binlog_trx_reset(thd);
}

#define WSREP_MDL_LOG(severity, msg, schema, schema_len, req, gra)             \
    WSREP_##severity(                                                          \
      "%s\n"                                                                   \
      "schema:  %.*s\n"                                                        \
      "request: (%llu \tseqno %lld \twsrep (%s, %s, %s) cmd %d %d \t%s)\n"     \
      "granted: (%llu \tseqno %lld \twsrep (%s, %s, %s) cmd %d %d \t%s)",      \
      msg, schema_len, schema,                                                 \
      req->thread_id, (long long)wsrep_thd_trx_seqno(req),                     \
      wsrep_thd_client_mode_str(req), wsrep_thd_client_state_str(req), wsrep_thd_transaction_state_str(req), \
      req->get_command(), req->lex->sql_command, req->query(),                 \
      gra->thread_id, (long long)wsrep_thd_trx_seqno(gra),                     \
      wsrep_thd_client_mode_str(gra), wsrep_thd_client_state_str(gra), wsrep_thd_transaction_state_str(gra), \
      gra->get_command(), gra->lex->sql_command, gra->query());

/**
  Check if request for the metadata lock should be granted to the requester.

  @param  requestor_ctx        The MDL context of the requestor
  @param  ticket               MDL ticket for the requested lock

  @retval TRUE   Lock request can be granted
  @retval FALSE  Lock request cannot be granted
*/

void wsrep_handle_mdl_conflict(MDL_context *requestor_ctx,
                               const MDL_ticket *ticket,
                               const MDL_key *key)
{
  /* Fallback to the non-wsrep behaviour */
  if (!WSREP_ON) return;

  THD *request_thd= requestor_ctx->get_thd();
  THD *granted_thd= ticket->get_ctx()->get_thd();

  const char* schema= key->db_name();
  int schema_len= key->db_name_length();

  mysql_mutex_lock(&request_thd->LOCK_thd_data);
  if (wsrep_thd_is_toi(request_thd) ||
      wsrep_thd_is_applying(request_thd)) {

    mysql_mutex_unlock(&request_thd->LOCK_thd_data);
    WSREP_MDL_LOG(DEBUG, "MDL conflict ", schema, schema_len,
                  request_thd, granted_thd);
    ticket->wsrep_report(wsrep_debug);

    /* Here we will call wsrep_abort_transaction so we should hold
    THD::LOCK_thd_data to protect victim from concurrent usage
    and THD::LOCK_thd_kill to protect from disconnect or delete. */
    wsrep_thd_LOCK(granted_thd);

    if (wsrep_thd_is_toi(granted_thd) ||
        wsrep_thd_is_applying(granted_thd))
    {
      if (wsrep_thd_is_aborting(granted_thd))
      {
        WSREP_DEBUG("BF thread waiting for SR in aborting state");
        ticket->wsrep_report(wsrep_debug);
        wsrep_thd_UNLOCK(granted_thd);
      }
      else if (wsrep_thd_is_SR(granted_thd) && !wsrep_thd_is_SR(request_thd))
      {
        WSREP_MDL_LOG(INFO, "MDL conflict, DDL vs SR",
                      schema, schema_len, request_thd, granted_thd);
        wsrep_abort_thd(request_thd, granted_thd, 1);
        mysql_mutex_assert_not_owner(&granted_thd->LOCK_thd_data);
        mysql_mutex_assert_not_owner(&granted_thd->LOCK_thd_kill);
      }
      else
      {
        WSREP_MDL_LOG(INFO, "MDL BF-BF conflict", schema, schema_len,
                      request_thd, granted_thd);
        ticket->wsrep_report(true);
        wsrep_thd_UNLOCK(granted_thd);
        unireg_abort(1);
      }
    }
    else if (granted_thd->lex->sql_command == SQLCOM_FLUSH ||
             granted_thd->mdl_context.has_explicit_locks())
    {
      WSREP_DEBUG("BF thread waiting for FLUSH");
      ticket->wsrep_report(wsrep_debug);
      wsrep_thd_UNLOCK(granted_thd);
    }
    else if (request_thd->lex->sql_command == SQLCOM_DROP_TABLE)
    {
      WSREP_DEBUG("DROP caused BF abort, conf %s",
                  wsrep_thd_transaction_state_str(granted_thd));
      ticket->wsrep_report(wsrep_debug);
      wsrep_abort_thd(request_thd, granted_thd, 1);
      mysql_mutex_assert_not_owner(&granted_thd->LOCK_thd_data);
      mysql_mutex_assert_not_owner(&granted_thd->LOCK_thd_kill);
    }
    else
    {
      WSREP_MDL_LOG(DEBUG, "MDL conflict-> BF abort", schema, schema_len,
                    request_thd, granted_thd);
      ticket->wsrep_report(wsrep_debug);
      if (granted_thd->wsrep_trx().active())
      {
        wsrep_abort_thd(request_thd, granted_thd, true);
        mysql_mutex_assert_not_owner(&granted_thd->LOCK_thd_data);
        mysql_mutex_assert_not_owner(&granted_thd->LOCK_thd_kill);
      }
      else
      {
        /*
          Granted_thd is likely executing with wsrep_on=0. If the requesting
          thd is BF, BF abort and wait.
        */
        if (wsrep_thd_is_BF(request_thd, FALSE))
        {
          ha_abort_transaction(request_thd, granted_thd, TRUE);
          mysql_mutex_assert_not_owner(&granted_thd->LOCK_thd_data);
          mysql_mutex_assert_not_owner(&granted_thd->LOCK_thd_kill);
        }
        else
        {
	  WSREP_MDL_LOG(INFO, "MDL unknown BF-BF conflict", schema, schema_len,
                      request_thd, granted_thd);
	  ticket->wsrep_report(true);
	  unireg_abort(1);
        }
      }
    }
  }
  else
  {
    mysql_mutex_unlock(&request_thd->LOCK_thd_data);
  }
}

/**/
static bool abort_replicated(THD *thd)
{
  bool ret_code= false;
  wsrep_thd_LOCK(thd);
  if (thd->wsrep_trx().state() == wsrep::transaction::s_committing)
  {
    WSREP_DEBUG("aborting replicated trx: %llu", (ulonglong)(thd->real_id));

    (void)wsrep_abort_thd(thd, thd, TRUE);
    ret_code= true;
  }
  else
    wsrep_thd_UNLOCK(thd);

  return ret_code;
}

/**/
static inline bool is_client_connection(THD *thd)
{
  return (thd->wsrep_client_thread && thd->variables.wsrep_on);
}

static inline bool is_replaying_connection(THD *thd)
{
  bool ret;

  mysql_mutex_lock(&thd->LOCK_thd_data);
  ret=  (thd->wsrep_trx().state() == wsrep::transaction::s_replaying) ? true : false;
  mysql_mutex_unlock(&thd->LOCK_thd_data);

  return ret;
}

static inline bool is_committing_connection(THD *thd)
{
  bool ret;

  mysql_mutex_lock(&thd->LOCK_thd_data);
  ret=  (thd->wsrep_trx().state() == wsrep::transaction::s_committing) ? true : false;
  mysql_mutex_unlock(&thd->LOCK_thd_data);

  return ret;
}

static my_bool have_client_connections(THD *thd, void*)
{
  DBUG_PRINT("quit",("Informing thread %lld that it's time to die",
                     (longlong) thd->thread_id));
  if (is_client_connection(thd) && thd->killed == KILL_CONNECTION)
  {
    WSREP_DEBUG("Informing thread %lld that it's time to die",
                thd->thread_id);
    (void)abort_replicated(thd);
    return true;
  }
  return 0;
}

static void wsrep_close_thread(THD *thd)
{
  thd->set_killed(KILL_CONNECTION);
  MYSQL_CALLBACK(thread_scheduler, post_kill_notification, (thd));
  mysql_mutex_lock(&thd->LOCK_thd_kill);
  thd->abort_current_cond_wait(true);
  mysql_mutex_unlock(&thd->LOCK_thd_kill);
}

static my_bool have_committing_connections(THD *thd, void *)
{
  return is_client_connection(thd) && is_committing_connection(thd) ? 1 : 0;
}

int wsrep_wait_committing_connections_close(int wait_time)
{
  int sleep_time= 100;

  WSREP_DEBUG("wait for committing transaction to close: %d sleep: %d", wait_time, sleep_time);
  while (server_threads.iterate(have_committing_connections) && wait_time > 0)
  {
    WSREP_DEBUG("wait for committing transaction to close: %d", wait_time);
    my_sleep(sleep_time);
    wait_time -= sleep_time;
  }
  return server_threads.iterate(have_committing_connections);
}

static my_bool kill_all_threads(THD *thd, THD *caller_thd)
{
  DBUG_PRINT("quit", ("Informing thread %lld that it's time to die",
                      (longlong) thd->thread_id));
  WSREP_DEBUG("Informing thread %lld that it's time to die",
	      thd->thread_id);
  /* We skip slave threads & scheduler on this first loop through. */
  if (is_client_connection(thd) && thd != caller_thd)
  {
    if (is_replaying_connection(thd))
      thd->set_killed(KILL_CONNECTION);
    else if (!abort_replicated(thd))
    {
      /* replicated transactions must be skipped */
      WSREP_DEBUG("closing connection %lld", (longlong) thd->thread_id);
      /* instead of wsrep_close_thread() we do now  soft kill by THD::awake */
      thd->awake(KILL_CONNECTION);
    }
  }
  return 0;
}

static my_bool kill_remaining_threads(THD *thd, THD *caller_thd)
{
#ifndef __bsdi__				// Bug in BSDI kernel
  if (is_client_connection(thd) &&
      !abort_replicated(thd)    &&
      !is_replaying_connection(thd) &&
      thd_is_connection_alive(thd) &&
      thd != caller_thd)
  {

    WSREP_INFO("killing local connection: %lld", (longlong) thd->thread_id);
    close_connection(thd);
  }
#endif
  return 0;
}

void wsrep_close_client_connections(my_bool wait_to_end, THD* except_caller_thd)
{
  /* Clear thread cache */
  thread_cache.final_flush();
  
  /*
    First signal all threads that it's time to die
  */
  server_threads.iterate(kill_all_threads, except_caller_thd);

  /*
    Force remaining threads to die by closing the connection to the client
  */
  server_threads.iterate(kill_remaining_threads, except_caller_thd);

  DBUG_PRINT("quit", ("Waiting for threads to die (count=%u)", THD_count::value()));
  WSREP_DEBUG("waiting for client connections to close: %u", THD_count::value());

  while (wait_to_end && server_threads.iterate(have_client_connections))
  {
    sleep(1);
    DBUG_PRINT("quit",("One thread died (count=%u)", THD_count::value()));
  }

  /* All client connection threads have now been aborted */
}


void wsrep_close_applier(THD *thd)
{
  WSREP_DEBUG("closing applier %lld", (longlong) thd->thread_id);
  wsrep_close_thread(thd);
}

static my_bool wsrep_close_threads_callback(THD *thd, THD *caller_thd)
{
  DBUG_PRINT("quit",("Informing thread %lld that it's time to die",
                     (longlong) thd->thread_id));
  /* We skip slave threads & scheduler on this first loop through. */
  if (thd->wsrep_applier && thd != caller_thd)
  {
    WSREP_DEBUG("closing wsrep thread %lld", (longlong) thd->thread_id);
    wsrep_close_thread(thd);
  }
  return 0;
}

void wsrep_close_threads(THD *thd)
{
  server_threads.iterate(wsrep_close_threads_callback, thd);
}

void wsrep_wait_appliers_close(THD *thd)
{
  /* Wait for wsrep appliers to gracefully exit */
  mysql_mutex_lock(&LOCK_wsrep_slave_threads);
  while (wsrep_running_threads > 2)
    /*
      2 is for rollbacker thread which needs to be killed explicitly.
      This gotta be fixed in a more elegant manner if we gonna have arbitrary
      number of non-applier wsrep threads.
    */
  {
    mysql_cond_wait(&COND_wsrep_slave_threads, &LOCK_wsrep_slave_threads);
  }
  mysql_mutex_unlock(&LOCK_wsrep_slave_threads);
  DBUG_PRINT("quit",("applier threads have died (count=%u)",
                     uint32_t(wsrep_running_threads)));

  /* Now kill remaining wsrep threads: rollbacker */
  wsrep_close_threads (thd);
  /* and wait for them to die */
  mysql_mutex_lock(&LOCK_wsrep_slave_threads);
  while (wsrep_running_threads > 0)
  {
    mysql_cond_wait(&COND_wsrep_slave_threads, &LOCK_wsrep_slave_threads);
  }
  mysql_mutex_unlock(&LOCK_wsrep_slave_threads);
  DBUG_PRINT("quit",("all wsrep system threads have died"));

  /* All wsrep applier threads have now been aborted. However, if this thread
     is also applier, we are still running...
  */
}

int wsrep_must_ignore_error(THD* thd)
{
  const int error= thd->get_stmt_da()->sql_errno();
  const uint flags= sql_command_flags[thd->lex->sql_command];

  DBUG_ASSERT(error);
  DBUG_ASSERT(wsrep_thd_is_toi(thd));

  if ((wsrep_ignore_apply_errors & WSREP_IGNORE_ERRORS_ON_DDL))
    goto ignore_error;

  if ((flags & CF_WSREP_MAY_IGNORE_ERRORS) &&
      (wsrep_ignore_apply_errors & WSREP_IGNORE_ERRORS_ON_RECONCILING_DDL))
  {
    switch (error)
    {
    case ER_DB_DROP_EXISTS:
    case ER_BAD_TABLE_ERROR:
    case ER_CANT_DROP_FIELD_OR_KEY:
      goto ignore_error;
    }
  }

  return 0;

ignore_error:
  WSREP_WARN("Ignoring error '%s' on query. "
             "Default database: '%s'. Query: '%s', Error_code: %d",
             thd->get_stmt_da()->message(),
             print_slave_db_safe(thd->db.str),
             thd->query(),
             error);
  return 1;
}

int wsrep_ignored_error_code(Log_event* ev, int error)
{
  const THD* thd= ev->thd;

  DBUG_ASSERT(error);
  DBUG_ASSERT(wsrep_thd_is_applying(thd) &&
              !wsrep_thd_is_local_toi(thd));

  if ((wsrep_ignore_apply_errors & WSREP_IGNORE_ERRORS_ON_RECONCILING_DML))
  {
    const int ev_type= ev->get_type_code();
    if ((ev_type == DELETE_ROWS_EVENT || ev_type == DELETE_ROWS_EVENT_V1)
        && error == ER_KEY_NOT_FOUND)
      goto ignore_error;
  }

  return 0;

ignore_error:
  WSREP_WARN("Ignoring error '%s' on %s event. Error_code: %d",
             thd->get_stmt_da()->message(),
             ev->get_type_str(),
             error);
  return 1;
}

bool wsrep_provider_is_SR_capable()
{
  return Wsrep_server_state::has_capability(wsrep::provider::capability::streaming);
}

int wsrep_thd_retry_counter(const THD *thd)
{
  return thd->wsrep_retry_counter;
}

extern  bool wsrep_thd_ignore_table(THD *thd)
{
  return thd->wsrep_ignore_table;
}

bool wsrep_create_like_table(THD* thd, TABLE_LIST* table,
                             TABLE_LIST* src_table,
                             HA_CREATE_INFO *create_info)
{
  if (create_info->tmp_table())
  {
    /* CREATE TEMPORARY TABLE LIKE must be skipped from replication */
    WSREP_DEBUG("CREATE TEMPORARY TABLE LIKE... skipped replication\n %s",
                thd->query());
  }
  else if (!(thd->find_temporary_table(src_table)))
  {
    /* this is straight CREATE TABLE LIKE... with no tmp tables */
    WSREP_TO_ISOLATION_BEGIN_CREATE(table->db.str, table->table_name.str, table, create_info);
  }
  else
  {
    /* Non-MERGE tables ignore this call. */
    if (src_table->table->file->extra(HA_EXTRA_ADD_CHILDREN_LIST))
      return (true);

    char buf[2048];
    String query(buf, sizeof(buf), system_charset_info);
    query.length(0);  // Have to zero it since constructor doesn't

    int result __attribute__((unused))=
      show_create_table(thd, src_table, &query, NULL, WITH_DB_NAME);
    WSREP_DEBUG("TMP TABLE: %s ret_code %d", query.ptr(), result);

    thd->wsrep_TOI_pre_query=     query.ptr();
    thd->wsrep_TOI_pre_query_len= query.length();

    WSREP_TO_ISOLATION_BEGIN_CREATE(table->db.str, table->table_name.str, table, create_info);

    thd->wsrep_TOI_pre_query=      NULL;
    thd->wsrep_TOI_pre_query_len= 0;

    /* Non-MERGE tables ignore this call. */
    src_table->table->file->extra(HA_EXTRA_DETACH_CHILDREN);
  }

  return(false);
#ifdef WITH_WSREP
wsrep_error_label:
  thd->wsrep_TOI_pre_query= NULL;
  return (true);
#endif
}

int wsrep_create_trigger_query(THD *thd, uchar** buf, size_t* buf_len)
{
  LEX *lex= thd->lex;
  String stmt_query;

  LEX_CSTRING definer_user;
  LEX_CSTRING definer_host;

  if (!lex->definer)
  {
    if (!thd->slave_thread)
    {
      if (!(lex->definer= create_default_definer(thd, false)))
        return 1;
    }
  }

  if (lex->definer)
  {
    /* SUID trigger. */
    LEX_USER *d= get_current_user(thd, lex->definer);

    if (!d)
      return 1;

    definer_user= d->user;
    definer_host= d->host;
  }
  else
  {
    /* non-SUID trigger. */

    definer_user.str= 0;
    definer_user.length= 0;

    definer_host.str= 0;
    definer_host.length= 0;
  }

  const LEX_CSTRING command[2]=
      {{ C_STRING_WITH_LEN("CREATE ") },
       { C_STRING_WITH_LEN("CREATE OR REPLACE ") }};

  if (thd->lex->create_info.or_replace())
    stmt_query.append(command[1]);
  else
    stmt_query.append(command[0]);

  append_definer(thd, &stmt_query, &definer_user, &definer_host);

  LEX_CSTRING stmt_definition;
  stmt_definition.str= (char*) thd->lex->stmt_definition_begin;
  stmt_definition.length= thd->lex->stmt_definition_end
    - thd->lex->stmt_definition_begin;
  trim_whitespace(thd->charset(), &stmt_definition);

  stmt_query.append(stmt_definition.str, stmt_definition.length);

  return wsrep_to_buf_helper(thd, stmt_query.c_ptr(), stmt_query.length(),
                             buf, buf_len);
}

void* start_wsrep_THD(void *arg)
{
  THD *thd;

  Wsrep_thd_args* thd_args= (Wsrep_thd_args*) arg;

  if (my_thread_init() || (!(thd= new THD(next_thread_id(), true))))
  {
    goto error;
  }

  statistic_increment(thread_created, &LOCK_status);

  thd->real_id=pthread_self(); // Keep purify happy

  my_net_init(&thd->net,(st_vio*) 0, thd, MYF(0));

  DBUG_PRINT("wsrep",(("creating thread %lld"), (long long)thd->thread_id));
  thd->prior_thr_create_utime= thd->start_utime= microsecond_interval_timer();

  server_threads.insert(thd);

  /* from bootstrap()... */
  thd->bootstrap=1;
  thd->max_client_packet_length= thd->net.max_packet;
  thd->security_ctx->master_access= ALL_KNOWN_ACL;

  /* from handle_one_connection... */
  pthread_detach_this_thread();

  mysql_thread_set_psi_id(thd->thread_id);
  thd->thr_create_utime=  microsecond_interval_timer();
<<<<<<< HEAD
=======
  if (MYSQL_CALLBACK_ELSE(thread_scheduler, init_new_connection_thread, (), 0))
  {
    close_connection(thd, ER_OUT_OF_RESOURCES);
    statistic_increment(aborted_connects,&LOCK_status);
    // This will signal error to wsrep_slave_threads_update
    wsrep_thread_create_failed.store(true, std::memory_order_relaxed);
    WSREP_DEBUG("start_wsrep_THD: init_new_connection_thread failed");
    goto error;
  }
>>>>>>> 2aab7f2d

// </5.1.17>
  /*
    handle_one_connection() is normally the only way a thread would
    start and would always be on the very high end of the stack ,
    therefore, the thread stack always starts at the address of the
    first local variable of handle_one_connection, which is thd. We
    need to know the start of the stack so that we could check for
    stack overruns.
  */
  DBUG_PRINT("wsrep", ("handle_one_connection called by thread %lld",
                       (long long)thd->thread_id));
  /* now that we've called my_thread_init(), it is safe to call DBUG_* */

  thd->thread_stack= (char*) &thd;
  wsrep_assign_from_threadvars(thd);
  wsrep_store_threadvars(thd);

  thd->system_thread= SYSTEM_THREAD_SLAVE_SQL;
  thd->security_ctx->skip_grants();

  /* handle_one_connection() again... */
  thd->proc_info= 0;
  thd->set_command(COM_SLEEP);
  thd->init_for_queries();
  mysql_mutex_lock(&LOCK_wsrep_slave_threads);

  wsrep_running_threads++;

  switch (thd_args->thread_type()) {
    case WSREP_APPLIER_THREAD:
      wsrep_running_applier_threads++;
      break;
    case WSREP_ROLLBACKER_THREAD:
      wsrep_running_rollbacker_threads++;
      break;
    default:
      WSREP_ERROR("Incorrect wsrep thread type: %d", thd_args->thread_type());
      break;
  }

  mysql_cond_broadcast(&COND_wsrep_slave_threads);
  mysql_mutex_unlock(&LOCK_wsrep_slave_threads);

  WSREP_DEBUG("wsrep system thread %llu, %p starting",
              thd->thread_id, thd);
  thd_args->fun()(thd, static_cast<void *>(thd_args));

  WSREP_DEBUG("wsrep system thread: %llu, %p closing",
              thd->thread_id, thd);

  /* Wsrep may reset globals during thread context switches, store globals
     before cleanup. */
  wsrep_store_threadvars(thd);

  close_connection(thd, 0);

  mysql_mutex_lock(&LOCK_wsrep_slave_threads);
  DBUG_ASSERT(wsrep_running_threads > 0);
  wsrep_running_threads--;

  switch (thd_args->thread_type()) {
    case WSREP_APPLIER_THREAD:
      DBUG_ASSERT(wsrep_running_applier_threads > 0);
      wsrep_running_applier_threads--;
      break;
    case WSREP_ROLLBACKER_THREAD:
      DBUG_ASSERT(wsrep_running_rollbacker_threads > 0);
      wsrep_running_rollbacker_threads--;
      break;
    default:
      WSREP_ERROR("Incorrect wsrep thread type: %d", thd_args->thread_type());
      break;
  }

  delete thd_args;
  WSREP_DEBUG("wsrep running threads now: %lu", wsrep_running_threads);
  mysql_cond_broadcast(&COND_wsrep_slave_threads);
  mysql_mutex_unlock(&LOCK_wsrep_slave_threads);
  /*
    Note: We can't call THD destructor without crashing
    if plugins have not been initialized. However, in most of the
    cases this means that pre SE initialization SST failed and
    we are going to exit anyway.
  */
  if (plugins_are_initialized)
  {
    net_end(&thd->net);
    unlink_thd(thd);
  }
  else
  {
    /*
      TODO: lightweight cleanup to get rid of:
      'Error in my_thread_global_end(): 2 threads didn't exit'
      at server shutdown
    */
    server_threads.erase(thd);
  }

  delete thd;
  my_thread_end();
  return(NULL);

error:
  WSREP_ERROR("Failed to create/initialize system thread");

  /* Abort if its the first applier/rollbacker thread. */
  if (!mysqld_server_initialized)
    unireg_abort(1);
  else
    return NULL;
}

enum wsrep::streaming_context::fragment_unit wsrep_fragment_unit(ulong unit)
{
  switch (unit)
  {
  case WSREP_FRAG_BYTES: return wsrep::streaming_context::bytes;
  case WSREP_FRAG_ROWS: return wsrep::streaming_context::row;
  case WSREP_FRAG_STATEMENTS: return wsrep::streaming_context::statement;
  default:
    DBUG_ASSERT(0);
    return wsrep::streaming_context::bytes;
  }
}

bool THD::wsrep_parallel_slave_wait_for_prior_commit()
{
  if (rgi_slave && rgi_slave->is_parallel_exec && wait_for_prior_commit())
  {
    return 1;
  }
  return 0;
}

/***** callbacks for wsrep service ************/

my_bool get_wsrep_recovery()
{
  return wsrep_recovery;
}

bool wsrep_consistency_check(THD *thd)
{
  return thd->wsrep_consistency_check == CONSISTENCY_CHECK_RUNNING;
}


/*
  Commit an empty transaction.

  If the transaction is real and the wsrep transaction is still active,
  the transaction did not generate any rows or keys and is committed
  as empty. Here the wsrep transaction is rolled back and after statement
  step is performed to leave the wsrep transaction in the state as it
  never existed.

  This should not be an inline functions as it requires a lot of stack space
  because of WSREP_DBUG() usage.  It's also not a function that is
  frequently called.
*/

void wsrep_commit_empty(THD* thd, bool all)
{
  DBUG_ENTER("wsrep_commit_empty");
  WSREP_DEBUG("wsrep_commit_empty(%llu)", thd->thread_id);
  if (wsrep_is_real(thd, all) &&
      wsrep_thd_is_local(thd) &&
      thd->wsrep_trx().active() &&
      !thd->internal_transaction() &&
      thd->wsrep_trx().state() != wsrep::transaction::s_committed)
  {
    /* @todo CTAS with STATEMENT binlog format and empty result set
       seems to be committing empty. Figure out why and try to fix
       elsewhere. */
    DBUG_ASSERT(!wsrep_has_changes(thd) ||
                (thd->lex->sql_command == SQLCOM_CREATE_TABLE &&
                 !thd->is_current_stmt_binlog_format_row()));
    bool have_error= wsrep_current_error(thd);
    int ret= wsrep_before_rollback(thd, all) ||
      wsrep_after_rollback(thd, all) ||
      wsrep_after_statement(thd);
    /* The committing transaction was empty but it held some locks and
       got BF aborted. As there were no certified changes in the
       data, we ignore the deadlock error and rely on error reporting
       by storage engine/server. */
    if (!ret && !have_error && wsrep_current_error(thd))
    {
      DBUG_ASSERT(wsrep_current_error(thd) == wsrep::e_deadlock_error);
      thd->wsrep_cs().reset_error();
    }
    if (ret)
    {
      WSREP_DEBUG("wsrep_commit_empty failed: %d", wsrep_current_error(thd));
    }
  }
  DBUG_VOID_RETURN;
}<|MERGE_RESOLUTION|>--- conflicted
+++ resolved
@@ -1,9 +1,5 @@
-<<<<<<< HEAD
 /* Copyright (c) 2008, 2022 Codership Oy <http://www.codership.com>
    Copyright (c) 2020, 2022, MariaDB
-=======
-/* Copyright 2008-2022 Codership Oy <http://www.codership.com>
->>>>>>> 2aab7f2d
 
    This program is free software; you can redistribute it and/or modify
    it under the terms of the GNU General Public License as published by
@@ -131,7 +127,6 @@
 ulong wsrep_SR_store_type= WSREP_SR_STORE_TABLE;
 uint  wsrep_ignore_apply_errors= 0;
 
-std::atomic <bool> wsrep_thread_create_failed;
 
 /*
  * End configuration options
@@ -3178,18 +3173,6 @@
 
   mysql_thread_set_psi_id(thd->thread_id);
   thd->thr_create_utime=  microsecond_interval_timer();
-<<<<<<< HEAD
-=======
-  if (MYSQL_CALLBACK_ELSE(thread_scheduler, init_new_connection_thread, (), 0))
-  {
-    close_connection(thd, ER_OUT_OF_RESOURCES);
-    statistic_increment(aborted_connects,&LOCK_status);
-    // This will signal error to wsrep_slave_threads_update
-    wsrep_thread_create_failed.store(true, std::memory_order_relaxed);
-    WSREP_DEBUG("start_wsrep_THD: init_new_connection_thread failed");
-    goto error;
-  }
->>>>>>> 2aab7f2d
 
 // </5.1.17>
   /*
