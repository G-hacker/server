--- conflicted
+++ resolved
@@ -459,8 +459,7 @@
 #ifndef MYSQL_CLIENT
   Start_log_event() :Log_event(), binlog_version(BINLOG_VERSION)
   {
-<<<<<<< HEAD
-    created = (uint32) when;
+    created = (time_t) when;
     memcpy(server_version, ::server_version, ST_SERVER_VER_LEN);
   }
   void pack_info(String* packet);
@@ -470,36 +469,13 @@
 #endif  
 
   Start_log_event(const char* buf, bool old_format);
-=======
-    created = (time_t) when;
-    memcpy(server_version, ::server_version, sizeof(server_version));
-  }
-  Start_log_event(IO_CACHE* file, time_t when_arg, uint32 server_id_arg) :
-    Log_event(when_arg, 0, 0, server_id_arg)
-  {
-    char buf[sizeof(server_version) + 2 + 4 + 4];
-    if (my_b_read(file, (byte*) buf, sizeof(buf)))
-      return;				
-    binlog_version = uint2korr(buf+4);
-    memcpy(server_version, buf + 6, sizeof(server_version));
-    server_version[sizeof(server_version)-1]=0;
-    created = (time_t) uint4korr(buf + 6 + sizeof(server_version));
-  }
-  Start_log_event(const char* buf);
-  
->>>>>>> f88097ee
   ~Start_log_event() {}
   Log_event_type get_type_code() { return START_EVENT;}
   int write_data(IO_CACHE* file);
   bool is_valid() { return 1; }
   int get_data_size()
   {
-<<<<<<< HEAD
     return START_HEADER_LEN;
-=======
-    // size(binlog_version) + sizeof(server_version) + size(created)
-    return 2 + sizeof(server_version) + 4;
->>>>>>> f88097ee
   }
 };
 
