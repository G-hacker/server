/* Copyright (c) 2006, 2013, Oracle and/or its affiliates.
   Copyright (c) 2010, 2013, Monty Program Ab

   This program is free software; you can redistribute it and/or modify
   it under the terms of the GNU General Public License as published by
   the Free Software Foundation; version 2 of the License.

   This program is distributed in the hope that it will be useful,
   but WITHOUT ANY WARRANTY; without even the implied warranty of
   MERCHANTABILITY or FITNESS FOR A PARTICULAR PURPOSE.  See the
   GNU General Public License for more details.

   You should have received a copy of the GNU General Public License
   along with this program; if not, write to the Free Software Foundation,
   51 Franklin Street, Suite 500, Boston, MA 02110-1335 USA */

#include <my_global.h>
#include "sql_priv.h"
#include "unireg.h"                             // HAVE_*
#include "rpl_mi.h"
#include "rpl_rli.h"
#include "sql_base.h"                        // close_thread_tables
#include <my_dir.h>    // For MY_STAT
#include "sql_repl.h"  // For check_binlog_magic
#include "log_event.h" // Format_description_log_event, Log_event,
                       // FORMAT_DESCRIPTION_LOG_EVENT, ROTATE_EVENT,
                       // PREFIX_SQL_LOAD
#include "rpl_utility.h"
#include "transaction.h"
#include "sql_parse.h"                          // end_trans, ROLLBACK
#include <mysql/plugin.h>
#include <mysql/service_thd_wait.h>

static int count_relay_log_space(Relay_log_info* rli);

/**
   Current replication state (hash of last GTID executed, per replication
   domain).
*/
rpl_slave_state *rpl_global_gtid_slave_state;
/* Object used for MASTER_GTID_WAIT(). */
gtid_waiting rpl_global_gtid_waiting;


// Defined in slave.cc
int init_intvar_from_file(int* var, IO_CACHE* f, int default_val);
int init_strvar_from_file(char *var, int max_size, IO_CACHE *f,
			  const char *default_val);

Relay_log_info::Relay_log_info(bool is_slave_recovery)
  :Slave_reporting_capability("SQL"),
   no_storage(FALSE), replicate_same_server_id(::replicate_same_server_id),
   info_fd(-1), cur_log_fd(-1), relay_log(&sync_relaylog_period),
   sync_counter(0), is_relay_log_recovery(is_slave_recovery),
   save_temporary_tables(0), mi(0),
   inuse_relaylog_list(0), last_inuse_relaylog(0),
   cur_log_old_open_count(0), group_relay_log_pos(0), 
   event_relay_log_pos(0),
#if HAVE_valgrind
   is_fake(FALSE),
#endif
   group_master_log_pos(0), log_space_total(0), ignore_log_space_limit(0),
   last_master_timestamp(0), sql_thread_caught_up(true), slave_skip_counter(0),
   abort_pos_wait(0), slave_run_id(0), sql_driver_thd(),
   gtid_skip_flag(GTID_SKIP_NOT), inited(0), abort_slave(0), stop_for_until(0),
   slave_running(MYSQL_SLAVE_NOT_RUN), until_condition(UNTIL_NONE),
   until_log_pos(0), retried_trans(0), executed_entries(0),
   m_flags(0)
{
  DBUG_ENTER("Relay_log_info::Relay_log_info");

  relay_log.is_relay_log= TRUE;
#ifdef HAVE_PSI_INTERFACE
  relay_log.set_psi_keys(key_RELAYLOG_LOCK_index,
                         key_RELAYLOG_update_cond,
                         key_file_relaylog,
                         key_file_relaylog_index,
                         key_RELAYLOG_COND_queue_busy);
#endif

  group_relay_log_name[0]= event_relay_log_name[0]=
    group_master_log_name[0]= 0;
  until_log_name[0]= ign_master_log_name_end[0]= 0;
  max_relay_log_size= global_system_variables.max_relay_log_size;
  bzero((char*) &info_file, sizeof(info_file));
  bzero((char*) &cache_buf, sizeof(cache_buf));
  mysql_mutex_init(key_relay_log_info_run_lock, &run_lock, MY_MUTEX_INIT_FAST);
  mysql_mutex_init(key_relay_log_info_data_lock,
                   &data_lock, MY_MUTEX_INIT_FAST);
  mysql_mutex_init(key_relay_log_info_log_space_lock,
                   &log_space_lock, MY_MUTEX_INIT_FAST);
  mysql_cond_init(key_relay_log_info_data_cond, &data_cond, NULL);
  mysql_cond_init(key_relay_log_info_start_cond, &start_cond, NULL);
  mysql_cond_init(key_relay_log_info_stop_cond, &stop_cond, NULL);
  mysql_cond_init(key_relay_log_info_log_space_cond, &log_space_cond, NULL);
  relay_log.init_pthread_objects();
  DBUG_VOID_RETURN;
}


Relay_log_info::~Relay_log_info()
{
  DBUG_ENTER("Relay_log_info::~Relay_log_info");

  reset_inuse_relaylog();
  mysql_mutex_destroy(&run_lock);
  mysql_mutex_destroy(&data_lock);
  mysql_mutex_destroy(&log_space_lock);
  mysql_cond_destroy(&data_cond);
  mysql_cond_destroy(&start_cond);
  mysql_cond_destroy(&stop_cond);
  mysql_cond_destroy(&log_space_cond);
  relay_log.cleanup();
  DBUG_VOID_RETURN;
}


int init_relay_log_info(Relay_log_info* rli,
			const char* info_fname)
{
  char fname[FN_REFLEN+128];
  int info_fd;
  const char* msg = 0;
  int error = 0;
  DBUG_ENTER("init_relay_log_info");
  DBUG_ASSERT(!rli->no_storage);         // Don't init if there is no storage

  if (rli->inited)                       // Set if this function called
    DBUG_RETURN(0);
  fn_format(fname, info_fname, mysql_data_home, "", 4+32);
  mysql_mutex_lock(&rli->data_lock);
  info_fd = rli->info_fd;
  rli->cur_log_fd = -1;
  rli->slave_skip_counter=0;
  rli->abort_pos_wait=0;
  rli->log_space_limit= relay_log_space_limit;
  rli->log_space_total= 0;

  char pattern[FN_REFLEN];
  (void) my_realpath(pattern, slave_load_tmpdir, 0);
  if (fn_format(pattern, PREFIX_SQL_LOAD, pattern, "",
            MY_SAFE_PATH | MY_RETURN_REAL_PATH) == NullS)
  {
    mysql_mutex_unlock(&rli->data_lock);
    sql_print_error("Unable to use slave's temporary directory %s",
                    slave_load_tmpdir);
    DBUG_RETURN(1);
  }
  unpack_filename(rli->slave_patternload_file, pattern);
  rli->slave_patternload_file_size= strlen(rli->slave_patternload_file);

  /*
    The relay log will now be opened, as a SEQ_READ_APPEND IO_CACHE.
    Note that the I/O thread flushes it to disk after writing every
    event, in flush_master_info(mi, 1, ?).
  */

  {
    /* Reports an error and returns, if the --relay-log's path 
       is a directory.*/
    if (opt_relay_logname && 
        opt_relay_logname[strlen(opt_relay_logname) - 1] == FN_LIBCHAR)
    {
      mysql_mutex_unlock(&rli->data_lock);
      sql_print_error("Path '%s' is a directory name, please specify \
a file name for --relay-log option", opt_relay_logname);
      DBUG_RETURN(1);
    }

    /* Reports an error and returns, if the --relay-log-index's path 
       is a directory.*/
    if (opt_relaylog_index_name && 
        opt_relaylog_index_name[strlen(opt_relaylog_index_name) - 1] 
        == FN_LIBCHAR)
    {
      mysql_mutex_unlock(&rli->data_lock);
      sql_print_error("Path '%s' is a directory name, please specify \
a file name for --relay-log-index option", opt_relaylog_index_name);
      DBUG_RETURN(1);
    }

    char buf[FN_REFLEN];
    const char *ln;
    static bool name_warning_sent= 0;
    ln= rli->relay_log.generate_name(opt_relay_logname, "-relay-bin",
                                     1, buf);
    /* We send the warning only at startup, not after every RESET SLAVE */
    if (!opt_relay_logname && !opt_relaylog_index_name && !name_warning_sent &&
        !opt_bootstrap)
    {
      /*
        User didn't give us info to name the relay log index file.
        Picking `hostname`-relay-bin.index like we do, causes replication to
        fail if this slave's hostname is changed later. So, we would like to
        instead require a name. But as we don't want to break many existing
        setups, we only give warning, not error.
      */
      sql_print_warning("Neither --relay-log nor --relay-log-index were used;"
                        " so replication "
                        "may break when this MySQL server acts as a "
                        "slave and has his hostname changed!! Please "
                        "use '--log-basename=#' or '--relay-log=%s' to avoid "
                        "this problem.", ln);
      name_warning_sent= 1;
    }

    /* For multimaster, add connection name to relay log filenames */
    Master_info* mi= rli->mi;
    char buf_relay_logname[FN_REFLEN], buf_relaylog_index_name_buff[FN_REFLEN];
    char *buf_relaylog_index_name= opt_relaylog_index_name;

    create_logfile_name_with_suffix(buf_relay_logname,
                                    sizeof(buf_relay_logname),
                                    ln, 1, &mi->cmp_connection_name);
    ln= buf_relay_logname;

    if (opt_relaylog_index_name)
    {
      buf_relaylog_index_name= buf_relaylog_index_name_buff; 
      create_logfile_name_with_suffix(buf_relaylog_index_name_buff,
                                      sizeof(buf_relaylog_index_name_buff),
                                      opt_relaylog_index_name, 0,
                                      &mi->cmp_connection_name);
    }

    /*
      note, that if open() fails, we'll still have index file open
      but a destructor will take care of that
    */
    if (rli->relay_log.open_index_file(buf_relaylog_index_name, ln, TRUE) ||
        rli->relay_log.open(ln, LOG_BIN, 0, 0, SEQ_READ_APPEND,
                            mi->rli.max_relay_log_size, 1, TRUE))
    {
      mysql_mutex_unlock(&rli->data_lock);
      sql_print_error("Failed when trying to open logs for '%s' in init_relay_log_info(). Error: %M", ln, my_errno);
      DBUG_RETURN(1);
    }
  }

  /* if file does not exist */
  if (access(fname,F_OK))
  {
    /*
      If someone removed the file from underneath our feet, just close
      the old descriptor and re-create the old file
    */
    if (info_fd >= 0)
      mysql_file_close(info_fd, MYF(MY_WME));
    if ((info_fd= mysql_file_open(key_file_relay_log_info,
                                  fname, O_CREAT|O_RDWR|O_BINARY, MYF(MY_WME))) < 0)
    {
      sql_print_error("Failed to create a new relay log info file (\
file '%s', errno %d)", fname, my_errno);
      msg= current_thd->get_stmt_da()->message();
      goto err;
    }
    if (init_io_cache(&rli->info_file, info_fd, IO_SIZE*2, READ_CACHE, 0L,0,
                      MYF(MY_WME)))
    {
      sql_print_error("Failed to create a cache on relay log info file '%s'",
                      fname);
      msg= current_thd->get_stmt_da()->message();
      goto err;
    }

    /* Init relay log with first entry in the relay index file */
    if (init_relay_log_pos(rli,NullS,BIN_LOG_HEADER_SIZE,0 /* no data lock */,
                           &msg, 0))
    {
      sql_print_error("Failed to open the relay log 'FIRST' (relay_log_pos 4)");
      goto err;
    }
    rli->group_master_log_name[0]= 0;
    rli->group_master_log_pos= 0;
    rli->info_fd= info_fd;
  }
  else // file exists
  {
    if (info_fd >= 0)
      reinit_io_cache(&rli->info_file, READ_CACHE, 0L,0,0);
    else
    {
      int error=0;
      if ((info_fd= mysql_file_open(key_file_relay_log_info,
                                    fname, O_RDWR|O_BINARY, MYF(MY_WME))) < 0)
      {
        sql_print_error("\
Failed to open the existing relay log info file '%s' (errno %d)",
                        fname, my_errno);
        error= 1;
      }
      else if (init_io_cache(&rli->info_file, info_fd,
                             IO_SIZE*2, READ_CACHE, 0L, 0, MYF(MY_WME)))
      {
        sql_print_error("Failed to create a cache on relay log info file '%s'",
                        fname);
        error= 1;
      }
      if (error)
      {
        if (info_fd >= 0)
          mysql_file_close(info_fd, MYF(0));
        rli->info_fd= -1;
        rli->relay_log.close(LOG_CLOSE_INDEX | LOG_CLOSE_STOP_EVENT);
        mysql_mutex_unlock(&rli->data_lock);
        DBUG_RETURN(1);
      }
    }

    rli->info_fd = info_fd;
    int relay_log_pos, master_log_pos, lines;
    char *first_non_digit;
    /*
      In MySQL 5.6, there is a MASTER_DELAY option to CHANGE MASTER. This is
      not yet merged into MariaDB (as of 10.0.13). However, we detect the
      presense of the new option in relay-log.info, as a placeholder for
      possible later merge of the feature, and to maintain file format
      compatibility with MySQL 5.6+.
    */
    int dummy_sql_delay;

    /*
      Starting from MySQL 5.6.x, relay-log.info has a new format.
      Now, its first line contains the number of lines in the file.
      By reading this number we can determine which version our master.info
      comes from. We can't simply count the lines in the file, since
      versions before 5.6.x could generate files with more lines than
      needed. If first line doesn't contain a number, or if it
      contains a number less than LINES_IN_RELAY_LOG_INFO_WITH_DELAY,
      then the file is treated like a file from pre-5.6.x version.
      There is no ambiguity when reading an old master.info: before
      5.6.x, the first line contained the binlog's name, which is
      either empty or has an extension (contains a '.'), so can't be
      confused with an integer.

      So we're just reading first line and trying to figure which
      version is this.
    */

    /*
      The first row is temporarily stored in mi->master_log_name, if
      it is line count and not binlog name (new format) it will be
      overwritten by the second row later.
    */
    if (init_strvar_from_file(rli->group_relay_log_name,
                              sizeof(rli->group_relay_log_name),
                              &rli->info_file, ""))
    {
      msg="Error reading slave log configuration";
      goto err;
    }

    lines= strtoul(rli->group_relay_log_name, &first_non_digit, 10);

    if (rli->group_relay_log_name[0] != '\0' &&
        *first_non_digit == '\0' &&
        lines >= LINES_IN_RELAY_LOG_INFO_WITH_DELAY)
    {
      DBUG_PRINT("info", ("relay_log_info file is in new format."));
      /* Seems to be new format => read relay log name from next line */
      if (init_strvar_from_file(rli->group_relay_log_name,
                                sizeof(rli->group_relay_log_name),
                                &rli->info_file, ""))
      {
        msg="Error reading slave log configuration";
        goto err;
      }
    }
    else
      DBUG_PRINT("info", ("relay_log_info file is in old format."));

    if (init_intvar_from_file(&relay_log_pos,
                              &rli->info_file, BIN_LOG_HEADER_SIZE) ||
        init_strvar_from_file(rli->group_master_log_name,
                              sizeof(rli->group_master_log_name),
                              &rli->info_file, "") ||
        init_intvar_from_file(&master_log_pos, &rli->info_file, 0) ||
        (lines >= LINES_IN_RELAY_LOG_INFO_WITH_DELAY &&
         init_intvar_from_file(&dummy_sql_delay, &rli->info_file, 0)))
    {
      msg="Error reading slave log configuration";
      goto err;
    }

    strmake_buf(rli->event_relay_log_name,rli->group_relay_log_name);
    rli->group_relay_log_pos= rli->event_relay_log_pos= relay_log_pos;
    rli->group_master_log_pos= master_log_pos;

    if (rli->is_relay_log_recovery && init_recovery(rli->mi, &msg))
      goto err;

    rli->relay_log_state.load(rpl_global_gtid_slave_state);
    if (init_relay_log_pos(rli,
                           rli->group_relay_log_name,
                           rli->group_relay_log_pos,
                           0 /* no data lock*/,
                           &msg, 0))
    {
      sql_print_error("Failed to open the relay log '%s' (relay_log_pos %llu)",
                      rli->group_relay_log_name, rli->group_relay_log_pos);
      goto err;
    }
  }

  DBUG_PRINT("info", ("my_b_tell(rli->cur_log)=%llu rli->event_relay_log_pos=%llu",
                      my_b_tell(rli->cur_log), rli->event_relay_log_pos));
  DBUG_ASSERT(rli->event_relay_log_pos >= BIN_LOG_HEADER_SIZE);
  DBUG_ASSERT(my_b_tell(rli->cur_log) == rli->event_relay_log_pos);

  /*
    Now change the cache from READ to WRITE - must do this
    before flush_relay_log_info
  */
  reinit_io_cache(&rli->info_file, WRITE_CACHE,0L,0,1);
  if ((error= flush_relay_log_info(rli)))
  {
    msg= "Failed to flush relay log info file";
    goto err;
  }
  if (count_relay_log_space(rli))
  {
    msg="Error counting relay log space";
    goto err;
  }
  rli->inited= 1;
  mysql_mutex_unlock(&rli->data_lock);
  DBUG_RETURN(error);

err:
  sql_print_error("%s", msg);
  end_io_cache(&rli->info_file);
  if (info_fd >= 0)
    mysql_file_close(info_fd, MYF(0));
  rli->info_fd= -1;
  rli->relay_log.close(LOG_CLOSE_INDEX | LOG_CLOSE_STOP_EVENT);
  mysql_mutex_unlock(&rli->data_lock);
  DBUG_RETURN(1);
}


static inline int add_relay_log(Relay_log_info* rli,LOG_INFO* linfo)
{
  MY_STAT s;
  DBUG_ENTER("add_relay_log");
  if (!mysql_file_stat(key_file_relaylog,
                       linfo->log_file_name, &s, MYF(0)))
  {
    sql_print_error("log %s listed in the index, but failed to stat",
                    linfo->log_file_name);
    DBUG_RETURN(1);
  }
  rli->log_space_total += s.st_size;
  DBUG_PRINT("info",("log_space_total: %llu", rli->log_space_total));
  DBUG_RETURN(0);
}


static int count_relay_log_space(Relay_log_info* rli)
{
  LOG_INFO linfo;
  DBUG_ENTER("count_relay_log_space");
  rli->log_space_total= 0;
  if (rli->relay_log.find_log_pos(&linfo, NullS, 1))
  {
    sql_print_error("Could not find first log while counting relay log space");
    DBUG_RETURN(1);
  }
  do
  {
    if (add_relay_log(rli,&linfo))
      DBUG_RETURN(1);
  } while (!rli->relay_log.find_next_log(&linfo, 1));
  /*
     As we have counted everything, including what may have written in a
     preceding write, we must reset bytes_written, or we may count some space
     twice.
  */
  rli->relay_log.reset_bytes_written();
  DBUG_RETURN(0);
}


/*
   Reset UNTIL condition for Relay_log_info

   SYNOPSYS
    clear_until_condition()
      rli - Relay_log_info structure where UNTIL condition should be reset
 */

void Relay_log_info::clear_until_condition()
{
  DBUG_ENTER("clear_until_condition");

  until_condition= Relay_log_info::UNTIL_NONE;
  until_log_name[0]= 0;
  until_log_pos= 0;
  DBUG_VOID_RETURN;
}


/*
  Read the correct format description event for starting to replicate from
  a given position in a relay log file.
*/
Format_description_log_event *
read_relay_log_description_event(IO_CACHE *cur_log, ulonglong start_pos,
                                 const char **errmsg)
{
  Log_event *ev;
  Format_description_log_event *fdev;
  bool found= false;

  /*
    By default the relay log is in binlog format 3 (4.0).
    Even if format is 4, this will work enough to read the first event
    (Format_desc) (remember that format 4 is just lenghtened compared to format
    3; format 3 is a prefix of format 4).
  */
  fdev= new Format_description_log_event(3);

  while (!found)
  {
    Log_event_type typ;

    /*
      Read the possible Format_description_log_event; if position
      was 4, no need, it will be read naturally.
    */
    DBUG_PRINT("info",("looking for a Format_description_log_event"));

    if (my_b_tell(cur_log) >= start_pos)
      break;

    if (!(ev= Log_event::read_log_event(cur_log, 0, fdev,
                                        opt_slave_sql_verify_checksum)))
    {
      DBUG_PRINT("info",("could not read event, cur_log->error=%d",
                         cur_log->error));
      if (cur_log->error) /* not EOF */
      {
        *errmsg= "I/O error reading event at position 4";
        delete fdev;
        return NULL;
      }
      break;
    }
    typ= ev->get_type_code();
    if (typ == FORMAT_DESCRIPTION_EVENT)
    {
      Format_description_log_event *old= fdev;
      DBUG_PRINT("info",("found Format_description_log_event"));
      fdev= (Format_description_log_event*) ev;
      fdev->copy_crypto_data(old);
      delete old;

      /*
        As ev was returned by read_log_event, it has passed is_valid(), so
        my_malloc() in ctor worked, no need to check again.
      */
      /*
        Ok, we found a Format_description event. But it is not sure that this
        describes the whole relay log; indeed, one can have this sequence
        (starting from position 4):
        Format_desc (of slave)
        Rotate (of master)
        Format_desc (of master)
        So the Format_desc which really describes the rest of the relay log
        is the 3rd event (it can't be further than that, because we rotate
        the relay log when we queue a Rotate event from the master).
        But what describes the Rotate is the first Format_desc.
        So what we do is:
        go on searching for Format_description events, until you exceed the
        position (argument 'pos') or until you find another event than Rotate
        or Format_desc.
      */
    }
    else if (typ == START_ENCRYPTION_EVENT)
    {
      if (fdev->start_decryption((Start_encryption_log_event*) ev))
      {
        *errmsg= "Unable to set up decryption of binlog.";
        delete ev;
        delete fdev;
        return NULL;
      }
      delete ev;
    }
    else
    {
      DBUG_PRINT("info",("found event of another type=%d", typ));
      found= (typ != ROTATE_EVENT);
      delete ev;
    }
  }
  return fdev;
}


/*
  Open the given relay log

  SYNOPSIS
    init_relay_log_pos()
    rli                 Relay information (will be initialized)
    log                 Name of relay log file to read from. NULL = First log
    pos                 Position in relay log file
    need_data_lock      Set to 1 if this functions should do mutex locks
    errmsg              Store pointer to error message here
    look_for_description_event
                        1 if we should look for such an event. We only need
                        this when the SQL thread starts and opens an existing
                        relay log and has to execute it (possibly from an
                        offset >4); then we need to read the first event of
                        the relay log to be able to parse the events we have
                        to execute.

  DESCRIPTION
  - Close old open relay log files.
  - If we are using the same relay log as the running IO-thread, then set
    rli->cur_log to point to the same IO_CACHE entry.
  - If not, open the 'log' binary file.

  TODO
    - check proper initialization of group_master_log_name/group_master_log_pos

  RETURN VALUES
    0   ok
    1   error.  errmsg is set to point to the error message
*/

int init_relay_log_pos(Relay_log_info* rli,const char* log,
                       ulonglong pos, bool need_data_lock,
                       const char** errmsg,
                       bool look_for_description_event)
{
  DBUG_ENTER("init_relay_log_pos");
  DBUG_PRINT("info", ("pos: %lu", (ulong) pos));

  *errmsg=0;
  mysql_mutex_t *log_lock= rli->relay_log.get_log_lock();

  if (need_data_lock)
    mysql_mutex_lock(&rli->data_lock);

  /*
    Slave threads are not the only users of init_relay_log_pos(). CHANGE MASTER
    is, too, and init_slave() too; these 2 functions allocate a description
    event in init_relay_log_pos, which is not freed by the terminating SQL slave
    thread as that thread is not started by these functions. So we have to free
    the description_event here, in case, so that there is no memory leak in
    running, say, CHANGE MASTER.
  */
  delete rli->relay_log.description_event_for_exec;
  /*
    By default the relay log is in binlog format 3 (4.0).
    Even if format is 4, this will work enough to read the first event
    (Format_desc) (remember that format 4 is just lenghtened compared to format
    3; format 3 is a prefix of format 4).
  */
  rli->relay_log.description_event_for_exec= new
    Format_description_log_event(3);

  mysql_mutex_lock(log_lock);

  /* Close log file and free buffers if it's already open */
  if (rli->cur_log_fd >= 0)
  {
    end_io_cache(&rli->cache_buf);
    mysql_file_close(rli->cur_log_fd, MYF(MY_WME));
    rli->cur_log_fd = -1;
  }

  rli->group_relay_log_pos = rli->event_relay_log_pos = pos;
  rli->clear_flag(Relay_log_info::IN_STMT);
  rli->clear_flag(Relay_log_info::IN_TRANSACTION);

  /*
    Test to see if the previous run was with the skip of purging
    If yes, we do not purge when we restart
  */
  if (rli->relay_log.find_log_pos(&rli->linfo, NullS, 1))
  {
    *errmsg="Could not find first log during relay log initialization";
    goto err;
  }

  if (log && rli->relay_log.find_log_pos(&rli->linfo, log, 1))
  {
    *errmsg="Could not find target log during relay log initialization";
    goto err;
  }
  strmake_buf(rli->group_relay_log_name,rli->linfo.log_file_name);
  strmake_buf(rli->event_relay_log_name,rli->linfo.log_file_name);
  if (rli->relay_log.is_active(rli->linfo.log_file_name))
  {
    /*
      The IO thread is using this log file.
      In this case, we will use the same IO_CACHE pointer to
      read data as the IO thread is using to write data.
    */
    my_b_seek((rli->cur_log=rli->relay_log.get_log_file()), (off_t)0);
    if (check_binlog_magic(rli->cur_log,errmsg))
      goto err;
    rli->cur_log_old_open_count=rli->relay_log.get_open_count();
  }
  else
  {
    /*
      Open the relay log and set rli->cur_log to point at this one
    */
    if ((rli->cur_log_fd=open_binlog(&rli->cache_buf,
                                     rli->linfo.log_file_name,errmsg)) < 0)
      goto err;
    rli->cur_log = &rli->cache_buf;
  }
  /*
    In all cases, check_binlog_magic() has been called so we're at offset 4 for
    sure.
  */
  if (pos > BIN_LOG_HEADER_SIZE) /* If pos<=4, we stay at 4 */
  {
    if (look_for_description_event)
    {
      Format_description_log_event *fdev;
      if (!(fdev= read_relay_log_description_event(rli->cur_log, pos, errmsg)))
        goto err;
      delete rli->relay_log.description_event_for_exec;
      rli->relay_log.description_event_for_exec= fdev;
    }
    my_b_seek(rli->cur_log,(off_t)pos);
    DBUG_PRINT("info", ("my_b_tell(rli->cur_log)=%llu rli->event_relay_log_pos=%llu",
                        my_b_tell(rli->cur_log), rli->event_relay_log_pos));

  }

err:
  /*
    If we don't purge, we can't honour relay_log_space_limit ;
    silently discard it
  */
  if (!relay_log_purge)
    rli->log_space_limit= 0;
  mysql_cond_broadcast(&rli->data_cond);

  mysql_mutex_unlock(log_lock);

  if (need_data_lock)
    mysql_mutex_unlock(&rli->data_lock);
  if (!rli->relay_log.description_event_for_exec->is_valid() && !*errmsg)
    *errmsg= "Invalid Format_description log event; could be out of memory";

  DBUG_RETURN ((*errmsg) ? 1 : 0);
}


/*
  Waits until the SQL thread reaches (has executed up to) the
  log/position or timed out.

  SYNOPSIS
    wait_for_pos()
    thd             client thread that sent SELECT MASTER_POS_WAIT
    log_name        log name to wait for
    log_pos         position to wait for
    timeout         timeout in seconds before giving up waiting

  NOTES
    timeout is longlong whereas it should be ulong ; but this is
    to catch if the user submitted a negative timeout.

  RETURN VALUES
    -2          improper arguments (log_pos<0)
                or slave not running, or master info changed
                during the function's execution,
                or client thread killed. -2 is translated to NULL by caller
    -1          timed out
    >=0         number of log events the function had to wait
                before reaching the desired log/position
 */

int Relay_log_info::wait_for_pos(THD* thd, String* log_name,
                                    longlong log_pos,
                                    longlong timeout)
{
  int event_count = 0;
  ulong init_abort_pos_wait;
  int error=0;
  struct timespec abstime; // for timeout checking
  PSI_stage_info old_stage;
  DBUG_ENTER("Relay_log_info::wait_for_pos");

  if (!inited)
    DBUG_RETURN(-2);

  DBUG_PRINT("enter",("log_name: '%s'  log_pos: %lu  timeout: %lu",
                      log_name->c_ptr(), (ulong) log_pos, (ulong) timeout));

  set_timespec(abstime,timeout);
  mysql_mutex_lock(&data_lock);
  thd->ENTER_COND(&data_cond, &data_lock,
                  &stage_waiting_for_the_slave_thread_to_advance_position,
                  &old_stage);
  /*
     This function will abort when it notices that some CHANGE MASTER or
     RESET MASTER has changed the master info.
     To catch this, these commands modify abort_pos_wait ; We just monitor
     abort_pos_wait and see if it has changed.
     Why do we have this mechanism instead of simply monitoring slave_running
     in the loop (we do this too), as CHANGE MASTER/RESET SLAVE require that
     the SQL thread be stopped?
     This is becasue if someones does:
     STOP SLAVE;CHANGE MASTER/RESET SLAVE; START SLAVE;
     the change may happen very quickly and we may not notice that
     slave_running briefly switches between 1/0/1.
  */
  init_abort_pos_wait= abort_pos_wait;

  /*
    We'll need to
    handle all possible log names comparisons (e.g. 999 vs 1000).
    We use ulong for string->number conversion ; this is no
    stronger limitation than in find_uniq_filename in sql/log.cc
  */
  ulong log_name_extension;
  char log_name_tmp[FN_REFLEN]; //make a char[] from String

  strmake(log_name_tmp, log_name->ptr(), MY_MIN(log_name->length(), FN_REFLEN-1));

  char *p= fn_ext(log_name_tmp);
  char *p_end;
  if (!*p || log_pos<0)
  {
    error= -2; //means improper arguments
    goto err;
  }
  // Convert 0-3 to 4
  log_pos= MY_MAX(log_pos, BIN_LOG_HEADER_SIZE);
  /* p points to '.' */
  log_name_extension= strtoul(++p, &p_end, 10);
  /*
    p_end points to the first invalid character.
    If it equals to p, no digits were found, error.
    If it contains '\0' it means conversion went ok.
  */
  if (p_end==p || *p_end)
  {
    error= -2;
    goto err;
  }

  /* The "compare and wait" main loop */
  while (!thd->killed &&
         init_abort_pos_wait == abort_pos_wait &&
         slave_running)
  {
    bool pos_reached;
    int cmp_result= 0;

    DBUG_PRINT("info",
               ("init_abort_pos_wait: %ld  abort_pos_wait: %ld",
                init_abort_pos_wait, abort_pos_wait));
    DBUG_PRINT("info",("group_master_log_name: '%s'  pos: %lu",
                       group_master_log_name, (ulong) group_master_log_pos));

    /*
      group_master_log_name can be "", if we are just after a fresh
      replication start or after a CHANGE MASTER TO MASTER_HOST/PORT
      (before we have executed one Rotate event from the master) or
      (rare) if the user is doing a weird slave setup (see next
      paragraph).  If group_master_log_name is "", we assume we don't
      have enough info to do the comparison yet, so we just wait until
      more data. In this case master_log_pos is always 0 except if
      somebody (wrongly) sets this slave to be a slave of itself
      without using --replicate-same-server-id (an unsupported
      configuration which does nothing), then group_master_log_pos
      will grow and group_master_log_name will stay "".
    */
    if (*group_master_log_name)
    {
      char *basename= (group_master_log_name +
                       dirname_length(group_master_log_name));
      /*
        First compare the parts before the extension.
        Find the dot in the master's log basename,
        and protect against user's input error :
        if the names do not match up to '.' included, return error
      */
      char *q= (char*)(fn_ext(basename)+1);
      if (strncmp(basename, log_name_tmp, (int)(q-basename)))
      {
        error= -2;
        break;
      }
      // Now compare extensions.
      char *q_end;
      ulong group_master_log_name_extension= strtoul(q, &q_end, 10);
      if (group_master_log_name_extension < log_name_extension)
        cmp_result= -1 ;
      else
        cmp_result= (group_master_log_name_extension > log_name_extension) ? 1 : 0 ;

      pos_reached= ((!cmp_result && group_master_log_pos >= (ulonglong)log_pos) ||
                    cmp_result > 0);
      if (pos_reached || thd->killed)
        break;
    }

    //wait for master update, with optional timeout.

    DBUG_PRINT("info",("Waiting for master update"));
    /*
      We are going to mysql_cond_(timed)wait(); if the SQL thread stops it
      will wake us up.
    */
    thd_wait_begin(thd, THD_WAIT_BINLOG);
    if (timeout > 0)
    {
      /*
        Note that mysql_cond_timedwait checks for the timeout
        before for the condition ; i.e. it returns ETIMEDOUT
        if the system time equals or exceeds the time specified by abstime
        before the condition variable is signaled or broadcast, _or_ if
        the absolute time specified by abstime has already passed at the time
        of the call.
        For that reason, mysql_cond_timedwait will do the "timeoutting" job
        even if its condition is always immediately signaled (case of a loaded
        master).
      */
      error= mysql_cond_timedwait(&data_cond, &data_lock, &abstime);
    }
    else
      mysql_cond_wait(&data_cond, &data_lock);
    thd_wait_end(thd);
    DBUG_PRINT("info",("Got signal of master update or timed out"));
    if (error == ETIMEDOUT || error == ETIME)
    {
      error= -1;
      break;
    }
    error=0;
    event_count++;
    DBUG_PRINT("info",("Testing if killed or SQL thread not running"));
  }

err:
  thd->EXIT_COND(&old_stage);
  DBUG_PRINT("exit",("killed: %d  abort: %d  slave_running: %d \
improper_arguments: %d  timed_out: %d",
                     thd->killed_errno(),
                     (int) (init_abort_pos_wait != abort_pos_wait),
                     (int) slave_running,
                     (int) (error == -2),
                     (int) (error == -1)));
  if (thd->killed || init_abort_pos_wait != abort_pos_wait ||
      !slave_running)
  {
    error= -2;
  }
  DBUG_RETURN( error ? error : event_count );
}


void Relay_log_info::inc_group_relay_log_pos(ulonglong log_pos,
                                             rpl_group_info *rgi,
                                             bool skip_lock)
{
  DBUG_ENTER("Relay_log_info::inc_group_relay_log_pos");

  if (!skip_lock)
    mysql_mutex_lock(&data_lock);
  rgi->inc_event_relay_log_pos();
  DBUG_PRINT("info", ("log_pos: %lu  group_master_log_pos: %lu",
                      (long) log_pos, (long) group_master_log_pos));
  if (rgi->is_parallel_exec)
  {
    /* In case of parallel replication, do not update the position backwards. */
    int cmp= strcmp(group_relay_log_name, rgi->event_relay_log_name);
    if (cmp < 0)
    {
      group_relay_log_pos= rgi->future_event_relay_log_pos;
      strmake_buf(group_relay_log_name, rgi->event_relay_log_name);
      notify_group_relay_log_name_update();
    } else if (cmp == 0 && group_relay_log_pos < rgi->future_event_relay_log_pos)
      group_relay_log_pos= rgi->future_event_relay_log_pos;

    /*
      In the parallel case we need to update the master_log_name here, rather
      than in Rotate_log_event::do_update_pos().
    */
    cmp= strcmp(group_master_log_name, rgi->future_event_master_log_name);
    if (cmp <= 0)
    {
      if (cmp < 0)
      {
        strcpy(group_master_log_name, rgi->future_event_master_log_name);
        group_master_log_pos= log_pos;
      }
      else if (group_master_log_pos < log_pos)
        group_master_log_pos= log_pos;
    }

    /*
      In the parallel case, we only update the Seconds_Behind_Master at the
      end of a transaction. In the non-parallel case, the value is updated as
      soon as an event is read from the relay log; however this would be too
      confusing for the user, seeing the slave reported as up-to-date when
      potentially thousands of events are still queued up for worker threads
      waiting for execution.
    */
    if (rgi->last_master_timestamp &&
        rgi->last_master_timestamp > last_master_timestamp)
      last_master_timestamp= rgi->last_master_timestamp;
  }
  else
  {
    /* Non-parallel case. */
    group_relay_log_pos= event_relay_log_pos;
    strmake_buf(group_relay_log_name, event_relay_log_name);
    notify_group_relay_log_name_update();
    if (log_pos) // not 3.23 binlogs (no log_pos there) and not Stop_log_event
      group_master_log_pos= log_pos;
  }

  /*
    If the slave does not support transactions and replicates a transaction,
    users should not trust group_master_log_pos (which they can display with
    SHOW SLAVE STATUS or read from relay-log.info), because to compute
    group_master_log_pos the slave relies on log_pos stored in the master's
    binlog, but if we are in a master's transaction these positions are always
    the BEGIN's one (excepted for the COMMIT), so group_master_log_pos does
    not advance as it should on the non-transactional slave (it advances by
    big leaps, whereas it should advance by small leaps).
  */
  /*
    In 4.x we used the event's len to compute the positions here. This is
    wrong if the event was 3.23/4.0 and has been converted to 5.0, because
    then the event's len is not what is was in the master's binlog, so this
    will make a wrong group_master_log_pos (yes it's a bug in 3.23->4.0
    replication: Exec_master_log_pos is wrong). Only way to solve this is to
    have the original offset of the end of the event the relay log. This is
    what we do in 5.0: log_pos has become "end_log_pos" (because the real use
    of log_pos in 4.0 was to compute the end_log_pos; so better to store
    end_log_pos instead of begin_log_pos.
    If we had not done this fix here, the problem would also have appeared
    when the slave and master are 5.0 but with different event length (for
    example the slave is more recent than the master and features the event
    UID). It would give false MASTER_POS_WAIT, false Exec_master_log_pos in
    SHOW SLAVE STATUS, and so the user would do some CHANGE MASTER using this
    value which would lead to badly broken replication.
    Even the relay_log_pos will be corrupted in this case, because the len is
    the relay log is not "val".
    With the end_log_pos solution, we avoid computations involving lengthes.
  */
  mysql_cond_broadcast(&data_cond);
  if (!skip_lock)
    mysql_mutex_unlock(&data_lock);
  DBUG_VOID_RETURN;
}


void Relay_log_info::close_temporary_tables()
{
  TABLE *table,*next;
  DBUG_ENTER("Relay_log_info::close_temporary_tables");

  for (table=save_temporary_tables ; table ; table=next)
  {
    next=table->next;

    /* Reset in_use as the table may have been created by another thd */
    table->in_use=0;
    /*
      Don't ask for disk deletion. For now, anyway they will be deleted when
      slave restarts, but it is a better intention to not delete them.
    */
    DBUG_PRINT("info", ("table: 0x%lx", (long) table));
    close_temporary(table, 1, 0);
  }
  save_temporary_tables= 0;
  slave_open_temp_tables= 0;
  DBUG_VOID_RETURN;
}

/*
  purge_relay_logs()

  @param rli		Relay log information
  @param thd		thread id. May be zero during startup

  NOTES
    Assumes to have a run lock on rli and that no slave thread are running.
*/

int purge_relay_logs(Relay_log_info* rli, THD *thd, bool just_reset,
                     const char** errmsg)
{
  int error=0;
  DBUG_ENTER("purge_relay_logs");

  /*
    Even if rli->inited==0, we still try to empty rli->master_log_* variables.
    Indeed, rli->inited==0 does not imply that they already are empty.
    It could be that slave's info initialization partly succeeded :
    for example if relay-log.info existed but *relay-bin*.*
    have been manually removed, init_relay_log_info reads the old
    relay-log.info and fills rli->master_log_*, then init_relay_log_info
    checks for the existence of the relay log, this fails and
    init_relay_log_info leaves rli->inited to 0.
    In that pathological case, rli->master_log_pos* will be properly reinited
    at the next START SLAVE (as RESET SLAVE or CHANGE
    MASTER, the callers of purge_relay_logs, will delete bogus *.info files
    or replace them with correct files), however if the user does SHOW SLAVE
    STATUS before START SLAVE, he will see old, confusing rli->master_log_*.
    In other words, we reinit rli->master_log_* for SHOW SLAVE STATUS
    to display fine in any case.
  */

  rli->group_master_log_name[0]= 0;
  rli->group_master_log_pos= 0;

  if (!rli->inited)
  {
    DBUG_PRINT("info", ("rli->inited == 0"));
    DBUG_RETURN(0);
  }

  DBUG_ASSERT(rli->slave_running == 0);
  DBUG_ASSERT(rli->mi->slave_running == 0);

  mysql_mutex_lock(&rli->data_lock);

  /*
    we close the relay log fd possibly left open by the slave SQL thread,
    to be able to delete it; the relay log fd possibly left open by the slave
    I/O thread will be closed naturally in reset_logs() by the
    close(LOG_CLOSE_TO_BE_OPENED) call
  */
  if (rli->cur_log_fd >= 0)
  {
    end_io_cache(&rli->cache_buf);
    mysql_file_close(rli->cur_log_fd, MYF(MY_WME));
    rli->cur_log_fd= -1;
  }

  if (rli->relay_log.reset_logs(thd, !just_reset, NULL, 0, 0))
  {
    *errmsg = "Failed during log reset";
    error=1;
    goto err;
  }
  rli->relay_log_state.load(rpl_global_gtid_slave_state);
  if (!just_reset)
  {
    /* Save name of used relay log file */
    strmake_buf(rli->group_relay_log_name, rli->relay_log.get_log_fname());
    strmake_buf(rli->event_relay_log_name, rli->relay_log.get_log_fname());
    rli->group_relay_log_pos= rli->event_relay_log_pos= BIN_LOG_HEADER_SIZE;
    rli->log_space_total= 0;

    if (count_relay_log_space(rli))
    {
      *errmsg= "Error counting relay log space";
      error=1;
      goto err;
    }
    error= init_relay_log_pos(rli, rli->group_relay_log_name,
                              rli->group_relay_log_pos,
                              0 /* do not need data lock */, errmsg, 0);
  }
  else
  {
    /* Ensure relay log names are not used */
    rli->group_relay_log_name[0]= rli->event_relay_log_name[0]= 0;
  }

err:
  DBUG_PRINT("info",("log_space_total: %llu",rli->log_space_total));
  mysql_mutex_unlock(&rli->data_lock);
  DBUG_RETURN(error);
}


/*
     Check if condition stated in UNTIL clause of START SLAVE is reached.
   SYNOPSYS
     Relay_log_info::is_until_satisfied()
     master_beg_pos    position of the beginning of to be executed event
                       (not log_pos member of the event that points to the
                        beginning of the following event)


   DESCRIPTION
     Checks if UNTIL condition is reached. Uses caching result of last
     comparison of current log file name and target log file name. So cached
     value should be invalidated if current log file name changes
     (see Relay_log_info::notify_... functions).

     This caching is needed to avoid of expensive string comparisons and
     strtol() conversions needed for log names comparison. We don't need to
     compare them each time this function is called, we only need to do this
     when current log name changes. If we have UNTIL_MASTER_POS condition we
     need to do this only after Rotate_log_event::do_apply_event() (which is
     rare, so caching gives real benifit), and if we have UNTIL_RELAY_POS
     condition then we should invalidate cached comarison value after
     inc_group_relay_log_pos() which called for each group of events (so we
     have some benefit if we have something like queries that use
     autoincrement or if we have transactions).

     Should be called ONLY if until_condition != UNTIL_NONE !
   RETURN VALUE
     true - condition met or error happened (condition seems to have
            bad log file name)
     false - condition not met
*/

bool Relay_log_info::is_until_satisfied(my_off_t master_beg_pos)
{
  const char *log_name;
  ulonglong log_pos;
  DBUG_ENTER("Relay_log_info::is_until_satisfied");

  if (until_condition == UNTIL_MASTER_POS)
  {
<<<<<<< HEAD
    log_name= (mi->using_parallel() ?
               future_event_master_log_name : group_master_log_name);
    log_pos= master_beg_pos;
=======
    if (ev && ev->server_id == (uint32) global_system_variables.server_id &&
        !replicate_same_server_id)
      DBUG_RETURN(FALSE);
    log_name= (opt_slave_parallel_threads > 0 ?
               future_event_master_log_name : group_master_log_name);
    log_pos= ((!ev)? group_master_log_pos :
              (get_flag(IN_TRANSACTION) || !ev->log_pos) ?
              group_master_log_pos : ev->log_pos - ev->data_written);
>>>>>>> 666b9663
  }
  else
  {
    DBUG_ASSERT(until_condition == UNTIL_RELAY_POS);
    log_name= group_relay_log_name;
    log_pos= group_relay_log_pos;
  }

  DBUG_PRINT("info", ("group_master_log_name='%s', group_master_log_pos=%llu",
                      group_master_log_name, group_master_log_pos));
  DBUG_PRINT("info", ("group_relay_log_name='%s', group_relay_log_pos=%llu",
                      group_relay_log_name, group_relay_log_pos));
  DBUG_PRINT("info", ("(%s) log_name='%s', log_pos=%llu",
                      until_condition == UNTIL_MASTER_POS ? "master" : "relay",
                      log_name, log_pos));
  DBUG_PRINT("info", ("(%s) until_log_name='%s', until_log_pos=%llu",
                      until_condition == UNTIL_MASTER_POS ? "master" : "relay",
                      until_log_name, until_log_pos));

  if (until_log_names_cmp_result == UNTIL_LOG_NAMES_CMP_UNKNOWN)
  {
    /*
      We have no cached comparison results so we should compare log names
      and cache result.
      If we are after RESET SLAVE, and the SQL slave thread has not processed
      any event yet, it could be that group_master_log_name is "". In that case,
      just wait for more events (as there is no sensible comparison to do).
    */

    if (*log_name)
    {
      const char *basename= log_name + dirname_length(log_name);

      const char *q= (const char*)(fn_ext(basename)+1);
      if (strncmp(basename, until_log_name, (int)(q-basename)) == 0)
      {
        /* Now compare extensions. */
        char *q_end;
        ulong log_name_extension= strtoul(q, &q_end, 10);
        if (log_name_extension < until_log_name_extension)
          until_log_names_cmp_result= UNTIL_LOG_NAMES_CMP_LESS;
        else
          until_log_names_cmp_result=
            (log_name_extension > until_log_name_extension) ?
            UNTIL_LOG_NAMES_CMP_GREATER : UNTIL_LOG_NAMES_CMP_EQUAL ;
      }
      else
      {
        /* Probably error so we aborting */
        sql_print_error("Slave SQL thread is stopped because UNTIL "
                        "condition is bad.");
        DBUG_RETURN(TRUE);
      }
    }
    else
      DBUG_RETURN(until_log_pos == 0);
  }

  DBUG_RETURN(((until_log_names_cmp_result == UNTIL_LOG_NAMES_CMP_EQUAL &&
           log_pos >= until_log_pos) ||
          until_log_names_cmp_result == UNTIL_LOG_NAMES_CMP_GREATER));
}


void Relay_log_info::stmt_done(my_off_t event_master_log_pos, THD *thd,
                               rpl_group_info *rgi)
{
  DBUG_ENTER("Relay_log_info::stmt_done");

  DBUG_ASSERT(rgi->rli == this);
  /*
    If in a transaction, and if the slave supports transactions, just
    inc_event_relay_log_pos(). We only have to check for OPTION_BEGIN
    (not OPTION_NOT_AUTOCOMMIT) as transactions are logged with
    BEGIN/COMMIT, not with SET AUTOCOMMIT= .

    We can't use rgi->rli->get_flag(IN_TRANSACTION) here as OPTION_BEGIN
    is also used for single row transactions.

    CAUTION: opt_using_transactions means innodb || bdb ; suppose the
    master supports InnoDB and BDB, but the slave supports only BDB,
    problems will arise: - suppose an InnoDB table is created on the
    master, - then it will be MyISAM on the slave - but as
    opt_using_transactions is true, the slave will believe he is
    transactional with the MyISAM table. And problems will come when
    one does START SLAVE; STOP SLAVE; START SLAVE; (the slave will
    resume at BEGIN whereas there has not been any rollback).  This is
    the problem of using opt_using_transactions instead of a finer
    "does the slave support _transactional handler used on the
    master_".

    More generally, we'll have problems when a query mixes a
    transactional handler and MyISAM and STOP SLAVE is issued in the
    middle of the "transaction". START SLAVE will resume at BEGIN
    while the MyISAM table has already been updated.
  */
  if ((rgi->thd->variables.option_bits & OPTION_BEGIN) &&
      opt_using_transactions)
    rgi->inc_event_relay_log_pos();
  else
  {
    inc_group_relay_log_pos(event_master_log_pos, rgi);
    if (rpl_global_gtid_slave_state->record_and_update_gtid(thd, rgi))
    {
      report(WARNING_LEVEL, ER_CANNOT_UPDATE_GTID_STATE, rgi->gtid_info(),
             "Failed to update GTID state in %s.%s, slave state may become "
             "inconsistent: %d: %s",
             "mysql", rpl_gtid_slave_state_table_name.str,
             thd->get_stmt_da()->sql_errno(), thd->get_stmt_da()->message());
      /*
        At this point we are not in a transaction (for example after DDL),
        so we can not roll back. Anyway, normally updates to the slave
        state table should not fail, and if they do, at least we made the
        DBA aware of the problem in the error log.
      */
    }
    DBUG_EXECUTE_IF("inject_crash_before_flush_rli", DBUG_SUICIDE(););
    if (mi->using_gtid == Master_info::USE_GTID_NO)
      flush_relay_log_info(this);
    DBUG_EXECUTE_IF("inject_crash_after_flush_rli", DBUG_SUICIDE(););
  }
  DBUG_VOID_RETURN;
}


int
Relay_log_info::alloc_inuse_relaylog(const char *name)
{
  inuse_relaylog *ir;
  uint32 gtid_count;
  rpl_gtid *gtid_list;

  if (!(ir= (inuse_relaylog *)my_malloc(sizeof(*ir), MYF(MY_WME|MY_ZEROFILL))))
  {
    my_error(ER_OUTOFMEMORY, MYF(0), (int)sizeof(*ir));
    return 1;
  }
  gtid_count= relay_log_state.count();
  if (!(gtid_list= (rpl_gtid *)my_malloc(sizeof(*gtid_list)*gtid_count,
                                         MYF(MY_WME))))
  {
    my_free(ir);
    my_error(ER_OUTOFMEMORY, MYF(0), (int)sizeof(*gtid_list)*gtid_count);
    return 1;
  }
  if (relay_log_state.get_gtid_list(gtid_list, gtid_count))
  {
    my_free(gtid_list);
    my_free(ir);
    DBUG_ASSERT(0 /* Should not be possible as we allocated correct length */);
    my_error(ER_OUT_OF_RESOURCES, MYF(0));
    return 1;
  }
  ir->rli= this;
  strmake_buf(ir->name, name);
  ir->relay_log_state= gtid_list;
  ir->relay_log_state_count= gtid_count;

  if (!inuse_relaylog_list)
    inuse_relaylog_list= ir;
  else
  {
    last_inuse_relaylog->completed= true;
    last_inuse_relaylog->next= ir;
  }
  last_inuse_relaylog= ir;

  return 0;
}


void
Relay_log_info::free_inuse_relaylog(inuse_relaylog *ir)
{
  my_free(ir->relay_log_state);
  my_free(ir);
}


void
Relay_log_info::reset_inuse_relaylog()
{
  inuse_relaylog *cur= inuse_relaylog_list;
  while (cur)
  {
    DBUG_ASSERT(cur->queued_count == cur->dequeued_count);
    inuse_relaylog *next= cur->next;
    free_inuse_relaylog(cur);
    cur= next;
  }
  inuse_relaylog_list= last_inuse_relaylog= NULL;
}


int
Relay_log_info::update_relay_log_state(rpl_gtid *gtid_list, uint32 count)
{
  int res= 0;
  while (count)
  {
    if (relay_log_state.update_nolock(gtid_list, false))
      res= 1;
    ++gtid_list;
    --count;
  }
  return res;
}


#if !defined(MYSQL_CLIENT) && defined(HAVE_REPLICATION)
int
rpl_load_gtid_slave_state(THD *thd)
{
  TABLE_LIST tlist;
  TABLE *table;
  bool table_opened= false;
  bool table_scanned= false;
  bool array_inited= false;
  struct local_element { uint64 sub_id; rpl_gtid gtid; };
  struct local_element tmp_entry, *entry;
  HASH hash;
  DYNAMIC_ARRAY array;
  int err= 0;
  uint32 i;
  DBUG_ENTER("rpl_load_gtid_slave_state");

  mysql_mutex_lock(&rpl_global_gtid_slave_state->LOCK_slave_state);
  bool loaded= rpl_global_gtid_slave_state->loaded;
  mysql_mutex_unlock(&rpl_global_gtid_slave_state->LOCK_slave_state);
  if (loaded)
    DBUG_RETURN(0);

  my_hash_init(&hash, &my_charset_bin, 32,
               offsetof(local_element, gtid) + offsetof(rpl_gtid, domain_id),
               sizeof(uint32), NULL, my_free, HASH_UNIQUE);
  if ((err= my_init_dynamic_array(&array, sizeof(local_element), 0, 0, MYF(0))))
    goto end;
  array_inited= true;

  thd->reset_for_next_command();

  tlist.init_one_table(STRING_WITH_LEN("mysql"),
                       rpl_gtid_slave_state_table_name.str,
                       rpl_gtid_slave_state_table_name.length,
                       NULL, TL_READ);
  if ((err= open_and_lock_tables(thd, &tlist, FALSE, 0)))
    goto end;
  table_opened= true;
  table= tlist.table;

  if ((err= gtid_check_rpl_slave_state_table(table)))
    goto end;

  bitmap_set_all(table->read_set);
  if ((err= table->file->ha_rnd_init_with_error(1)))
  {
    table->file->print_error(err, MYF(0));
    goto end;
  }
  table_scanned= true;
  for (;;)
  {
    uint32 domain_id, server_id;
    uint64 sub_id, seq_no;
    uchar *rec;

    if ((err= table->file->ha_rnd_next(table->record[0])))
    {
      if (err == HA_ERR_RECORD_DELETED)
        continue;
      else if (err == HA_ERR_END_OF_FILE)
        break;
      else
      {
        table->file->print_error(err, MYF(0));
        goto end;
      }
    }
    domain_id= (ulonglong)table->field[0]->val_int();
    sub_id= (ulonglong)table->field[1]->val_int();
    server_id= (ulonglong)table->field[2]->val_int();
    seq_no= (ulonglong)table->field[3]->val_int();
    DBUG_PRINT("info", ("Read slave state row: %u-%u-%lu sub_id=%lu\n",
                        (unsigned)domain_id, (unsigned)server_id,
                        (ulong)seq_no, (ulong)sub_id));

    tmp_entry.sub_id= sub_id;
    tmp_entry.gtid.domain_id= domain_id;
    tmp_entry.gtid.server_id= server_id;
    tmp_entry.gtid.seq_no= seq_no;
    if ((err= insert_dynamic(&array, (uchar *)&tmp_entry)))
    {
      my_error(ER_OUT_OF_RESOURCES, MYF(0));
      goto end;
    }

    if ((rec= my_hash_search(&hash, (const uchar *)&domain_id, 0)))
    {
      entry= (struct local_element *)rec;
      if (entry->sub_id >= sub_id)
        continue;
      entry->sub_id= sub_id;
      DBUG_ASSERT(entry->gtid.domain_id == domain_id);
      entry->gtid.server_id= server_id;
      entry->gtid.seq_no= seq_no;
    }
    else
    {
      if (!(entry= (struct local_element *)my_malloc(sizeof(*entry),
                                                     MYF(MY_WME))))
      {
        my_error(ER_OUTOFMEMORY, MYF(0), (int)sizeof(*entry));
        err= 1;
        goto end;
      }
      entry->sub_id= sub_id;
      entry->gtid.domain_id= domain_id;
      entry->gtid.server_id= server_id;
      entry->gtid.seq_no= seq_no;
      if ((err= my_hash_insert(&hash, (uchar *)entry)))
      {
        my_free(entry);
        my_error(ER_OUT_OF_RESOURCES, MYF(0));
        goto end;
      }
    }
  }

  mysql_mutex_lock(&rpl_global_gtid_slave_state->LOCK_slave_state);
  if (rpl_global_gtid_slave_state->loaded)
  {
    mysql_mutex_unlock(&rpl_global_gtid_slave_state->LOCK_slave_state);
    goto end;
  }

  for (i= 0; i < array.elements; ++i)
  {
    get_dynamic(&array, (uchar *)&tmp_entry, i);
    if ((err= rpl_global_gtid_slave_state->update(tmp_entry.gtid.domain_id,
                                                 tmp_entry.gtid.server_id,
                                                 tmp_entry.sub_id,
                                                 tmp_entry.gtid.seq_no,
                                                 NULL)))
    {
      mysql_mutex_unlock(&rpl_global_gtid_slave_state->LOCK_slave_state);
      my_error(ER_OUT_OF_RESOURCES, MYF(0));
      goto end;
    }
  }

  for (i= 0; i < hash.records; ++i)
  {
    entry= (struct local_element *)my_hash_element(&hash, i);
    if (opt_bin_log &&
        mysql_bin_log.bump_seq_no_counter_if_needed(entry->gtid.domain_id,
                                                    entry->gtid.seq_no))
    {
      mysql_mutex_unlock(&rpl_global_gtid_slave_state->LOCK_slave_state);
      my_error(ER_OUT_OF_RESOURCES, MYF(0));
      goto end;
    }
  }

  rpl_global_gtid_slave_state->loaded= true;
  mysql_mutex_unlock(&rpl_global_gtid_slave_state->LOCK_slave_state);

  err= 0;                                       /* Clear HA_ERR_END_OF_FILE */

end:
  if (table_scanned)
  {
    table->file->ha_index_or_rnd_end();
    ha_commit_trans(thd, FALSE);
    ha_commit_trans(thd, TRUE);
  }
  if (table_opened)
  {
    close_thread_tables(thd);
    thd->mdl_context.release_transactional_locks();
  }
  if (array_inited)
    delete_dynamic(&array);
  my_hash_free(&hash);
  DBUG_RETURN(err);
}


void
rpl_group_info::reinit(Relay_log_info *rli)
{
  this->rli= rli;
  tables_to_lock= NULL;
  tables_to_lock_count= 0;
  trans_retries= 0;
  last_event_start_time= 0;
  gtid_sub_id= 0;
  commit_id= 0;
  gtid_pending= false;
  worker_error= 0;
  row_stmt_start_timestamp= 0;
  long_find_row_note_printed= false;
  did_mark_start_commit= false;
<<<<<<< HEAD
  gtid_ev_flags2= 0;
=======
>>>>>>> 666b9663
  last_master_timestamp = 0;
  gtid_ignore_duplicate_state= GTID_DUPLICATE_NULL;
  speculation= SPECULATE_NO;
  commit_orderer.reinit();
}

rpl_group_info::rpl_group_info(Relay_log_info *rli)
  : thd(0), wait_commit_sub_id(0),
    wait_commit_group_info(0), parallel_entry(0),
    deferred_events(NULL), m_annotate_event(0), is_parallel_exec(false)
{
  reinit(rli);
  bzero(&current_gtid, sizeof(current_gtid));
  mysql_mutex_init(key_rpl_group_info_sleep_lock, &sleep_lock,
                   MY_MUTEX_INIT_FAST);
  mysql_cond_init(key_rpl_group_info_sleep_cond, &sleep_cond, NULL);
}


rpl_group_info::~rpl_group_info()
{
  free_annotate_event();
  delete deferred_events;
  mysql_mutex_destroy(&sleep_lock);
  mysql_cond_destroy(&sleep_cond);
}


int
event_group_new_gtid(rpl_group_info *rgi, Gtid_log_event *gev)
{
  uint64 sub_id= rpl_global_gtid_slave_state->next_sub_id(gev->domain_id);
  if (!sub_id)
  {
    /* Out of memory caused hash insertion to fail. */
    return 1;
  }
  rgi->gtid_sub_id= sub_id;
  rgi->current_gtid.domain_id= gev->domain_id;
  rgi->current_gtid.server_id= gev->server_id;
  rgi->current_gtid.seq_no= gev->seq_no;
  rgi->commit_id= gev->commit_id;
  rgi->gtid_pending= true;
  return 0;
}


void
delete_or_keep_event_post_apply(rpl_group_info *rgi,
                                Log_event_type typ, Log_event *ev)
{
  /*
    ToDo: This needs to work on rpl_group_info, not Relay_log_info, to be
    thread-safe for parallel replication.
  */

  switch (typ) {
  case FORMAT_DESCRIPTION_EVENT:
    /*
      Format_description_log_event should not be deleted because it
      will be used to read info about the relay log's format;
      it will be deleted when the SQL thread does not need it,
      i.e. when this thread terminates.
    */
    break;
  case ANNOTATE_ROWS_EVENT:
    /*
      Annotate_rows event should not be deleted because after it has
      been applied, thd->query points to the string inside this event.
      The thd->query will be used to generate new Annotate_rows event
      during applying the subsequent Rows events.
    */
    rgi->set_annotate_event((Annotate_rows_log_event*) ev);
    break;
  case DELETE_ROWS_EVENT_V1:
  case UPDATE_ROWS_EVENT_V1:
  case WRITE_ROWS_EVENT_V1:
  case DELETE_ROWS_EVENT:
  case UPDATE_ROWS_EVENT:
  case WRITE_ROWS_EVENT:
    /*
      After the last Rows event has been applied, the saved Annotate_rows
      event (if any) is not needed anymore and can be deleted.
    */
    if (((Rows_log_event*)ev)->get_flags(Rows_log_event::STMT_END_F))
      rgi->free_annotate_event();
    /* fall through */
  default:
    DBUG_PRINT("info", ("Deleting the event after it has been executed"));
    if (!rgi->is_deferred_event(ev))
      delete ev;
    break;
  }
}


void rpl_group_info::cleanup_context(THD *thd, bool error)
{
  DBUG_ENTER("rpl_group_info::cleanup_context");
  DBUG_PRINT("enter", ("error: %d", (int) error));
  
  DBUG_ASSERT(this->thd == thd);
  /*
    1) Instances of Table_map_log_event, if ::do_apply_event() was called on them,
    may have opened tables, which we cannot be sure have been closed (because
    maybe the Rows_log_event have not been found or will not be, because slave
    SQL thread is stopping, or relay log has a missing tail etc). So we close
    all thread's tables. And so the table mappings have to be cancelled.
    2) Rows_log_event::do_apply_event() may even have started statements or
    transactions on them, which we need to rollback in case of error.
    3) If finding a Format_description_log_event after a BEGIN, we also need
    to rollback before continuing with the next events.
    4) so we need this "context cleanup" function.
  */
  if (error)
  {
    trans_rollback_stmt(thd); // if a "statement transaction"
    /* trans_rollback() also resets OPTION_GTID_BEGIN */
    trans_rollback(thd);      // if a "real transaction"
    /*
      Now that we have rolled back the transaction, make sure we do not
      erroneously update the GTID position.
    */
    gtid_pending= false;
  }
  m_table_map.clear_tables();
  slave_close_thread_tables(thd);
  if (error)
  {
    thd->mdl_context.release_transactional_locks();

    if (thd == rli->sql_driver_thd)
    {
      /*
        Reset flags. This is needed to handle incident events and errors in
        the relay log noticed by the sql driver thread.
      */
      rli->clear_flag(Relay_log_info::IN_STMT);
      rli->clear_flag(Relay_log_info::IN_TRANSACTION);
    }

    /*
      Ensure we always release the domain for others to process, when using
      --gtid-ignore-duplicates.
    */
    if (gtid_ignore_duplicate_state != GTID_DUPLICATE_NULL)
      rpl_global_gtid_slave_state->release_domain_owner(this);
  }

  /*
    Cleanup for the flags that have been set at do_apply_event.
  */
  thd->variables.option_bits&= ~OPTION_NO_FOREIGN_KEY_CHECKS;
  thd->variables.option_bits&= ~OPTION_RELAXED_UNIQUE_CHECKS;

  /*
    Reset state related to long_find_row notes in the error log:
    - timestamp
    - flag that decides whether the slave prints or not
  */
  reset_row_stmt_start_timestamp();
  unset_long_find_row_note_printed();

  DBUG_EXECUTE_IF("inject_sleep_gtid_100_x_x", {
      if (current_gtid.domain_id == 100)
        my_sleep(50000);
    };);

  DBUG_VOID_RETURN;
}


void rpl_group_info::clear_tables_to_lock()
{
  DBUG_ENTER("rpl_group_info::clear_tables_to_lock()");
#ifndef DBUG_OFF
  /**
    When replicating in RBR and MyISAM Merge tables are involved
    open_and_lock_tables (called in do_apply_event) appends the 
    base tables to the list of tables_to_lock. Then these are 
    removed from the list in close_thread_tables (which is called 
    before we reach this point).

    This assertion just confirms that we get no surprises at this
    point.
   */
  uint i=0;
  for (TABLE_LIST *ptr= tables_to_lock ; ptr ; ptr= ptr->next_global, i++) ;
  DBUG_ASSERT(i == tables_to_lock_count);
#endif  

  while (tables_to_lock)
  {
    uchar* to_free= reinterpret_cast<uchar*>(tables_to_lock);
    if (tables_to_lock->m_tabledef_valid)
    {
      tables_to_lock->m_tabledef.table_def::~table_def();
      tables_to_lock->m_tabledef_valid= FALSE;
    }

    /*
      If blob fields were used during conversion of field values 
      from the master table into the slave table, then we need to 
      free the memory used temporarily to store their values before
      copying into the slave's table.
    */
    if (tables_to_lock->m_conv_table)
      free_blobs(tables_to_lock->m_conv_table);

    tables_to_lock=
      static_cast<RPL_TABLE_LIST*>(tables_to_lock->next_global);
    tables_to_lock_count--;
    my_free(to_free);
  }
  DBUG_ASSERT(tables_to_lock == NULL && tables_to_lock_count == 0);
  DBUG_VOID_RETURN;
}


void rpl_group_info::slave_close_thread_tables(THD *thd)
{
  DBUG_ENTER("rpl_group_info::slave_close_thread_tables(THD *thd)");
  thd->get_stmt_da()->set_overwrite_status(true);
  thd->is_error() ? trans_rollback_stmt(thd) : trans_commit_stmt(thd);
  thd->get_stmt_da()->set_overwrite_status(false);

  close_thread_tables(thd);
  /*
    - If transaction rollback was requested due to deadlock
    perform it and release metadata locks.
    - If inside a multi-statement transaction,
    defer the release of metadata locks until the current
    transaction is either committed or rolled back. This prevents
    other statements from modifying the table for the entire
    duration of this transaction.  This provides commit ordering
    and guarantees serializability across multiple transactions.
    - If in autocommit mode, or outside a transactional context,
    automatically release metadata locks of the current statement.
  */
  if (thd->transaction_rollback_request)
  {
    trans_rollback_implicit(thd);
    thd->mdl_context.release_transactional_locks();
  }
  else if (! thd->in_multi_stmt_transaction_mode())
    thd->mdl_context.release_transactional_locks();
  else
    thd->mdl_context.release_statement_locks();

  clear_tables_to_lock();
  DBUG_VOID_RETURN;
}



static void
mark_start_commit_inner(rpl_parallel_entry *e, group_commit_orderer *gco,
                        rpl_group_info *rgi)
{
  group_commit_orderer *tmp;
  uint64 count= ++e->count_committing_event_groups;
  /* Signal any following GCO whose wait_count has been reached now. */
  tmp= gco;
  while ((tmp= tmp->next_gco))
  {
    uint64 wait_count= tmp->wait_count;
    if (wait_count > count)
      break;
    mysql_cond_broadcast(&tmp->COND_group_commit_orderer);
  }
}


void
rpl_group_info::mark_start_commit_no_lock()
{
  if (did_mark_start_commit)
    return;
  mark_start_commit_inner(parallel_entry, gco, this);
  did_mark_start_commit= true;
}


void
rpl_group_info::mark_start_commit()
{
  rpl_parallel_entry *e;

  if (did_mark_start_commit)
    return;

  e= this->parallel_entry;
  mysql_mutex_lock(&e->LOCK_parallel_entry);
  mark_start_commit_inner(e, gco, this);
  mysql_mutex_unlock(&e->LOCK_parallel_entry);
  did_mark_start_commit= true;
}


/*
  Format the current GTID as a string suitable for printing in error messages.

  The string is stored in a buffer inside rpl_group_info, so remains valid
  until next call to gtid_info() or until destruction of rpl_group_info.

  If no GTID is available, then NULL is returned.
*/
char *
rpl_group_info::gtid_info()
{
  if (!gtid_sub_id || !current_gtid.seq_no)
    return NULL;
  my_snprintf(gtid_info_buf, sizeof(gtid_info_buf), "Gtid %u-%u-%llu",
              current_gtid.domain_id, current_gtid.server_id,
              current_gtid.seq_no);
  return gtid_info_buf;
}


/*
  Undo the effect of a prior mark_start_commit().

  This is only used for retrying a transaction in parallel replication, after
  we have encountered a deadlock or other temporary error.

  When we get such a deadlock, it means that the current group of transactions
  did not yet all start committing (else they would not have deadlocked). So
  we will not yet have woken up anything in the next group, our rgi->gco is
  still live, and we can simply decrement the counter (to be incremented again
  later, when the retry succeeds and reaches the commit step).
*/
void
rpl_group_info::unmark_start_commit()
{
  rpl_parallel_entry *e;

  if (!did_mark_start_commit)
    return;

  e= this->parallel_entry;
  mysql_mutex_lock(&e->LOCK_parallel_entry);
  --e->count_committing_event_groups;
  mysql_mutex_unlock(&e->LOCK_parallel_entry);
  did_mark_start_commit= false;
}


rpl_sql_thread_info::rpl_sql_thread_info(Rpl_filter *filter)
  : rpl_filter(filter)
{
  cached_charset_invalidate();
}


void rpl_sql_thread_info::cached_charset_invalidate()
{
  DBUG_ENTER("rpl_group_info::cached_charset_invalidate");

  /* Full of zeroes means uninitialized. */
  bzero(cached_charset, sizeof(cached_charset));
  DBUG_VOID_RETURN;
}


bool rpl_sql_thread_info::cached_charset_compare(char *charset) const
{
  DBUG_ENTER("rpl_group_info::cached_charset_compare");

  if (memcmp(cached_charset, charset, sizeof(cached_charset)))
  {
    memcpy(const_cast<char*>(cached_charset), charset, sizeof(cached_charset));
    DBUG_RETURN(1);
  }
  DBUG_RETURN(0);
}

#endif<|MERGE_RESOLUTION|>--- conflicted
+++ resolved
@@ -1222,20 +1222,9 @@
 
   if (until_condition == UNTIL_MASTER_POS)
   {
-<<<<<<< HEAD
     log_name= (mi->using_parallel() ?
                future_event_master_log_name : group_master_log_name);
     log_pos= master_beg_pos;
-=======
-    if (ev && ev->server_id == (uint32) global_system_variables.server_id &&
-        !replicate_same_server_id)
-      DBUG_RETURN(FALSE);
-    log_name= (opt_slave_parallel_threads > 0 ?
-               future_event_master_log_name : group_master_log_name);
-    log_pos= ((!ev)? group_master_log_pos :
-              (get_flag(IN_TRANSACTION) || !ev->log_pos) ?
-              group_master_log_pos : ev->log_pos - ev->data_written);
->>>>>>> 666b9663
   }
   else
   {
@@ -1638,10 +1627,7 @@
   row_stmt_start_timestamp= 0;
   long_find_row_note_printed= false;
   did_mark_start_commit= false;
-<<<<<<< HEAD
   gtid_ev_flags2= 0;
-=======
->>>>>>> 666b9663
   last_master_timestamp = 0;
   gtid_ignore_duplicate_state= GTID_DUPLICATE_NULL;
   speculation= SPECULATE_NO;
