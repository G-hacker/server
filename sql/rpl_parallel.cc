--- conflicted
+++ resolved
@@ -411,12 +411,8 @@
       {
         aborted= true;
         break;
-<<<<<<< HEAD
+      }
       if (unlikely(thd->check_killed()))
-=======
-      }
-      if (thd->check_killed())
->>>>>>> fbcae42c
       {
         slave_output_error_info(rgi, thd);
         signal_error_to_sql_driver_thread(thd, rgi, 1);
@@ -750,7 +746,7 @@
     unregistering (and later re-registering) the wait.
   */
   if(thd->wait_for_commit_ptr)
-      thd->wait_for_commit_ptr->unregister_wait_for_prior_commit();
+    thd->wait_for_commit_ptr->unregister_wait_for_prior_commit();
   DBUG_EXECUTE_IF("inject_mdev8031", {
       /* Simulate that we get deadlock killed at this exact point. */
       rgi->killed_for_retry= rpl_group_info::RETRY_KILL_KILLED;
