/* Copyright (c) 2000, 2017, Oracle and/or its affiliates.
   Copyright (c) 2008, 2018, MariaDB

   This program is free software; you can redistribute it and/or modify
   it under the terms of the GNU General Public License as published by
   the Free Software Foundation; version 2 of the License.

   This program is distributed in the hope that it will be useful,
   but WITHOUT ANY WARRANTY; without even the implied warranty of
   MERCHANTABILITY or FITNESS FOR A PARTICULAR PURPOSE.  See the
   GNU General Public License for more details.

   You should have received a copy of the GNU General Public License
   along with this program; if not, write to the Free Software
   Foundation, Inc., 51 Franklin Street, Fifth Floor, Boston, MA  02110-1301, USA */


/* Some general useful functions */

#include "mariadb.h"                 /* NO_EMBEDDED_ACCESS_CHECKS */
#include "sql_priv.h"
#include "table.h"
#include "key.h"                                // find_ref_key
#include "sql_table.h"                          // build_table_filename,
                                                // primary_key_name
#include "sql_parse.h"                          // free_items
#include "strfunc.h"                            // unhex_type2
#include "sql_partition.h"       // mysql_unpack_partition,
                                 // fix_partition_func, partition_info
#include "sql_acl.h"             // *_ACL, acl_getroot_no_password
#include "sql_base.h"
#include "create_options.h"
#include "sql_trigger.h"
#include <m_ctype.h>
#include "my_md5.h"
#include "my_bit.h"
#include "sql_select.h"
#include "sql_derived.h"
#include "sql_statistics.h"
#include "discover.h"
#include "mdl.h"                 // MDL_wait_for_graph_visitor
#include "sql_view.h"
#include "rpl_filter.h"
#include "sql_cte.h"
#include "ha_sequence.h"
#include "sql_show.h"

/* For MySQL 5.7 virtual fields */
#define MYSQL57_GENERATED_FIELD 128
#define MYSQL57_GCOL_HEADER_SIZE 4

static Virtual_column_info * unpack_vcol_info_from_frm(THD *, MEM_ROOT *,
              TABLE *, String *, Virtual_column_info **, bool *);
static bool check_vcol_forward_refs(Field *, Virtual_column_info *);

/* INFORMATION_SCHEMA name */
LEX_CSTRING INFORMATION_SCHEMA_NAME= {STRING_WITH_LEN("information_schema")};

/* PERFORMANCE_SCHEMA name */
LEX_CSTRING PERFORMANCE_SCHEMA_DB_NAME= {STRING_WITH_LEN("performance_schema")};

/* MYSQL_SCHEMA name */
LEX_CSTRING MYSQL_SCHEMA_NAME= {STRING_WITH_LEN("mysql")};

/* GENERAL_LOG name */
LEX_CSTRING GENERAL_LOG_NAME= {STRING_WITH_LEN("general_log")};

/* SLOW_LOG name */
LEX_CSTRING SLOW_LOG_NAME= {STRING_WITH_LEN("slow_log")};

LEX_CSTRING TRANSACTION_REG_NAME= {STRING_WITH_LEN("transaction_registry")};
LEX_CSTRING MYSQL_PROC_NAME= {STRING_WITH_LEN("proc")};

/* 
  Keyword added as a prefix when parsing the defining expression for a
  virtual column read from the column definition saved in the frm file
*/
static LEX_CSTRING parse_vcol_keyword= { STRING_WITH_LEN("PARSE_VCOL_EXPR ") };

static std::atomic<ulong> last_table_id;

	/* Functions defined in this file */

static void fix_type_pointers(const char ***array, TYPELIB *point_to_type,
			      uint types, char **names);
static uint find_field(Field **fields, uchar *record, uint start, uint length);

inline bool is_system_table_name(const char *name, size_t length);

/**************************************************************************
  Object_creation_ctx implementation.
**************************************************************************/

Object_creation_ctx *Object_creation_ctx::set_n_backup(THD *thd)
{
  Object_creation_ctx *backup_ctx;
  DBUG_ENTER("Object_creation_ctx::set_n_backup");

  backup_ctx= create_backup_ctx(thd);
  change_env(thd);

  DBUG_RETURN(backup_ctx);
}

void Object_creation_ctx::restore_env(THD *thd, Object_creation_ctx *backup_ctx)
{
  if (!backup_ctx)
    return;

  backup_ctx->change_env(thd);

  delete backup_ctx;
}

/**************************************************************************
  Default_object_creation_ctx implementation.
**************************************************************************/

Default_object_creation_ctx::Default_object_creation_ctx(THD *thd)
  : m_client_cs(thd->variables.character_set_client),
    m_connection_cl(thd->variables.collation_connection)
{ }

Default_object_creation_ctx::Default_object_creation_ctx(
  CHARSET_INFO *client_cs, CHARSET_INFO *connection_cl)
  : m_client_cs(client_cs),
    m_connection_cl(connection_cl)
{ }

Object_creation_ctx *
Default_object_creation_ctx::create_backup_ctx(THD *thd) const
{
  return new Default_object_creation_ctx(thd);
}

void Default_object_creation_ctx::change_env(THD *thd) const
{
  thd->update_charset(m_client_cs, m_connection_cl);
}

/**************************************************************************
  View_creation_ctx implementation.
**************************************************************************/

View_creation_ctx *View_creation_ctx::create(THD *thd)
{
  View_creation_ctx *ctx= new (thd->mem_root) View_creation_ctx(thd);

  return ctx;
}

/*************************************************************************/

View_creation_ctx * View_creation_ctx::create(THD *thd,
                                              TABLE_LIST *view)
{
  View_creation_ctx *ctx= new (thd->mem_root) View_creation_ctx(thd);

  /* Throw a warning if there is NULL cs name. */

  if (!view->view_client_cs_name.str ||
      !view->view_connection_cl_name.str)
  {
    push_warning_printf(thd, Sql_condition::WARN_LEVEL_NOTE,
                        ER_VIEW_NO_CREATION_CTX,
                        ER_THD(thd, ER_VIEW_NO_CREATION_CTX),
                        view->db.str,
                        view->table_name.str);

    ctx->m_client_cs= system_charset_info;
    ctx->m_connection_cl= system_charset_info;

    return ctx;
  }

  /* Resolve cs names. Throw a warning if there is unknown cs name. */

  bool invalid_creation_ctx;

  invalid_creation_ctx= resolve_charset(view->view_client_cs_name.str,
                                        system_charset_info,
                                        &ctx->m_client_cs);

  invalid_creation_ctx= resolve_collation(view->view_connection_cl_name.str,
                                          system_charset_info,
                                          &ctx->m_connection_cl) ||
                        invalid_creation_ctx;

  if (invalid_creation_ctx)
  {
    sql_print_warning("View '%s'.'%s': there is unknown charset/collation "
                      "names (client: '%s'; connection: '%s').",
                      view->db.str,
                      view->table_name.str,
                      (const char *) view->view_client_cs_name.str,
                      (const char *) view->view_connection_cl_name.str);

    push_warning_printf(thd, Sql_condition::WARN_LEVEL_NOTE,
                        ER_VIEW_INVALID_CREATION_CTX,
                        ER_THD(thd, ER_VIEW_INVALID_CREATION_CTX),
                        view->db.str,
                        view->table_name.str);
  }

  return ctx;
}

/*************************************************************************/

/* Get column name from column hash */

static uchar *get_field_name(Field **buff, size_t *length,
                             my_bool not_used __attribute__((unused)))
{
  *length= (uint) (*buff)->field_name.length;
  return (uchar*) (*buff)->field_name.str;
}


/*
  Returns pointer to '.frm' extension of the file name.

  SYNOPSIS
    fn_frm_ext()
    name       file name

  DESCRIPTION
    Checks file name part starting with the rightmost '.' character,
    and returns it if it is equal to '.frm'. 

  RETURN VALUES
    Pointer to the '.frm' extension or NULL if not a .frm file
*/

const char *fn_frm_ext(const char *name)
{
  const char *res= strrchr(name, '.');
  if (res && !strcmp(res, reg_ext))
    return res;
  return 0;
}


TABLE_CATEGORY get_table_category(const LEX_CSTRING *db,
                                  const LEX_CSTRING *name)
{
  DBUG_ASSERT(db != NULL);
  DBUG_ASSERT(name != NULL);

#ifdef WITH_WSREP
  if (my_strcasecmp(system_charset_info, db->str, "mysql") == 0 &&
      my_strcasecmp(system_charset_info, name->str, "wsrep_streaming_log") == 0)
  {
    return TABLE_CATEGORY_INFORMATION;
  }
#endif /* WITH_WSREP */
  if (is_infoschema_db(db))
    return TABLE_CATEGORY_INFORMATION;

  if (lex_string_eq(&PERFORMANCE_SCHEMA_DB_NAME, db))
    return TABLE_CATEGORY_PERFORMANCE;

  if (lex_string_eq(&MYSQL_SCHEMA_NAME, db))
  {
    if (is_system_table_name(name->str, name->length))
      return TABLE_CATEGORY_SYSTEM;

    if (lex_string_eq(&GENERAL_LOG_NAME, name))
      return TABLE_CATEGORY_LOG;

    if (lex_string_eq(&SLOW_LOG_NAME, name))
      return TABLE_CATEGORY_LOG;

    if (lex_string_eq(&TRANSACTION_REG_NAME, name))
      return TABLE_CATEGORY_LOG;
  }

  return TABLE_CATEGORY_USER;
}


/*
  Allocate and setup a TABLE_SHARE structure

  SYNOPSIS
    alloc_table_share()
    db                  Database name
    table_name          Table name
    key			Table cache key (db \0 table_name \0...)
    key_length		Length of key

  RETURN
    0  Error (out of memory)
    #  Share
*/

TABLE_SHARE *alloc_table_share(const char *db, const char *table_name,
                               const char *key, uint key_length)
{
  MEM_ROOT mem_root;
  TABLE_SHARE *share;
  char *key_buff, *path_buff;
  char path[FN_REFLEN];
  uint path_length;
  DBUG_ENTER("alloc_table_share");
  DBUG_PRINT("enter", ("table: '%s'.'%s'", db, table_name));

  path_length= build_table_filename(path, sizeof(path) - 1,
                                    db, table_name, "", 0);
  init_sql_alloc(&mem_root, "table_share", TABLE_ALLOC_BLOCK_SIZE, 0, MYF(0));
  if (multi_alloc_root(&mem_root,
                       &share, sizeof(*share),
                       &key_buff, key_length,
                       &path_buff, path_length + 1,
                       NULL))
  {
    bzero((char*) share, sizeof(*share));

    share->set_table_cache_key(key_buff, key, key_length);

    share->path.str= path_buff;
    share->path.length= path_length;
    strmov(path_buff, path);
    share->normalized_path.str=    share->path.str;
    share->normalized_path.length= path_length;
    share->table_category= get_table_category(& share->db, & share->table_name);
    share->open_errno= ENOENT;
    /* The following will be updated in open_table_from_share */
    share->can_do_row_logging= 1;
    if (share->table_category == TABLE_CATEGORY_LOG)
      share->no_replicate= 1;
    if (key_length > 6 &&
        my_strnncoll(table_alias_charset, (const uchar*) key, 6,
                     (const uchar*) "mysql", 6) == 0)
      share->not_usable_by_query_cache= 1;

    init_sql_alloc(&share->stats_cb.mem_root, "share_stats",
                   TABLE_ALLOC_BLOCK_SIZE, 0, MYF(0));

    memcpy((char*) &share->mem_root, (char*) &mem_root, sizeof(mem_root));
    mysql_mutex_init(key_TABLE_SHARE_LOCK_share,
                     &share->LOCK_share, MY_MUTEX_INIT_SLOW);
    mysql_mutex_init(key_TABLE_SHARE_LOCK_ha_data,
                     &share->LOCK_ha_data, MY_MUTEX_INIT_FAST);

    DBUG_EXECUTE_IF("simulate_big_table_id",
                    if (last_table_id < UINT_MAX32)
                      last_table_id= UINT_MAX32 - 1;);
    /*
      There is one reserved number that cannot be used. Remember to
      change this when 6-byte global table id's are introduced.
    */
    do
    {
<<<<<<< HEAD
      share->table_map_id=
        last_table_id.fetch_add(1, std::memory_order_relaxed);
    } while (unlikely(share->table_map_id == ~0UL));
=======
      share->table_map_id=(ulong) my_atomic_add64_explicit(&last_table_id, 1,
                                                    MY_MEMORY_ORDER_RELAXED);
    } while (unlikely(share->table_map_id == ~0UL ||
                      share->table_map_id == 0));
>>>>>>> 947b6b84
  }
  DBUG_RETURN(share);
}


/*
  Initialize share for temporary tables

  SYNOPSIS
    init_tmp_table_share()
    thd         thread handle
    share	Share to fill
    key		Table_cache_key, as generated from tdc_create_key.
		must start with db name.
    key_length	Length of key
    table_name	Table name
    path	Path to file (possible in lower case) without .frm

  NOTES
    This is different from alloc_table_share() because temporary tables
    don't have to be shared between threads or put into the table def
    cache, so we can do some things notable simpler and faster

    If table is not put in thd->temporary_tables (happens only when
    one uses OPEN TEMPORARY) then one can specify 'db' as key and
    use key_length= 0 as neither table_cache_key or key_length will be used).
*/

void init_tmp_table_share(THD *thd, TABLE_SHARE *share, const char *key,
                          uint key_length, const char *table_name,
                          const char *path)
{
  DBUG_ENTER("init_tmp_table_share");
  DBUG_PRINT("enter", ("table: '%s'.'%s'", key, table_name));

  bzero((char*) share, sizeof(*share));
  /*
    This can't be MY_THREAD_SPECIFIC for slaves as they are freed
    during cleanup() from Relay_log_info::close_temporary_tables()
  */
  init_sql_alloc(&share->mem_root, "tmp_table_share", TABLE_ALLOC_BLOCK_SIZE,
                 0, MYF(thd->slave_thread ? 0 : MY_THREAD_SPECIFIC));
  share->table_category=         TABLE_CATEGORY_TEMPORARY;
  share->tmp_table=              INTERNAL_TMP_TABLE;
  share->db.str=                 (char*) key;
  share->db.length=		 strlen(key);
  share->table_cache_key.str=    (char*) key;
  share->table_cache_key.length= key_length;
  share->table_name.str=         (char*) table_name;
  share->table_name.length=      strlen(table_name);
  share->path.str=               (char*) path;
  share->normalized_path.str=    (char*) path;
  share->path.length= share->normalized_path.length= strlen(path);
  share->frm_version= 		 FRM_VER_CURRENT;
  share->not_usable_by_query_cache= 1;
  share->can_do_row_logging= 0;           // No row logging

  /*
    table_map_id is also used for MERGE tables to suppress repeated
    compatibility checks.
  */
  share->table_map_id= (ulong) thd->query_id;
  DBUG_VOID_RETURN;
}


/**
  Release resources (plugins) used by the share and free its memory.
  TABLE_SHARE is self-contained -- it's stored in its own MEM_ROOT.
  Free this MEM_ROOT.
*/

void TABLE_SHARE::destroy()
{
  uint idx;
  KEY *info_it;
  DBUG_ENTER("TABLE_SHARE::destroy");
  DBUG_PRINT("info", ("db: %s table: %s", db.str, table_name.str));

  if (ha_share)
  {
    delete ha_share;
    ha_share= NULL;                             // Safety
  }

  delete_stat_values_for_table_share(this);
  delete sequence;
  free_root(&stats_cb.mem_root, MYF(0));
  stats_cb.stats_can_be_read= FALSE;
  stats_cb.stats_is_read= FALSE;
  stats_cb.histograms_can_be_read= FALSE;
  stats_cb.histograms_are_read= FALSE;

  /* The mutexes are initialized only for shares that are part of the TDC */
  if (tmp_table == NO_TMP_TABLE)
  {
    mysql_mutex_destroy(&LOCK_share);
    mysql_mutex_destroy(&LOCK_ha_data);
  }
  my_hash_free(&name_hash);

  plugin_unlock(NULL, db_plugin);
  db_plugin= NULL;

  /* Release fulltext parsers */
  info_it= key_info;
  for (idx= keys; idx; idx--, info_it++)
  {
    if (info_it->flags & HA_USES_PARSER)
    {
      plugin_unlock(NULL, info_it->parser);
      info_it->flags= 0;
    }
  }

#ifdef WITH_PARTITION_STORAGE_ENGINE
  plugin_unlock(NULL, default_part_plugin);
#endif /* WITH_PARTITION_STORAGE_ENGINE */

  PSI_CALL_release_table_share(m_psi);

  /*
    Make a copy since the share is allocated in its own root,
    and free_root() updates its argument after freeing the memory.
  */
  MEM_ROOT own_root= mem_root;
  free_root(&own_root, MYF(0));
  DBUG_VOID_RETURN;
}

/*
  Free table share and memory used by it

  SYNOPSIS
    free_table_share()
    share		Table share
*/

void free_table_share(TABLE_SHARE *share)
{
  DBUG_ENTER("free_table_share");
  DBUG_PRINT("enter", ("table: %s.%s", share->db.str, share->table_name.str));
  share->destroy();
  DBUG_VOID_RETURN;
}


/**
  Return TRUE if a table name matches one of the system table names.
  Currently these are:

  help_category, help_keyword, help_relation, help_topic,
  proc, event
  time_zone, time_zone_leap_second, time_zone_name, time_zone_transition,
  time_zone_transition_type

  This function trades accuracy for speed, so may return false
  positives. Presumably mysql.* database is for internal purposes only
  and should not contain user tables.
*/

inline bool is_system_table_name(const char *name, size_t length)
{
  CHARSET_INFO *ci= system_charset_info;

  return (
          /* mysql.proc table */
          (length == 4 &&
           my_tolower(ci, name[0]) == 'p' && 
           my_tolower(ci, name[1]) == 'r' &&
           my_tolower(ci, name[2]) == 'o' &&
           my_tolower(ci, name[3]) == 'c') ||

          (length > 4 &&
           (
            /* one of mysql.help* tables */
            (my_tolower(ci, name[0]) == 'h' &&
             my_tolower(ci, name[1]) == 'e' &&
             my_tolower(ci, name[2]) == 'l' &&
             my_tolower(ci, name[3]) == 'p') ||

            /* one of mysql.time_zone* tables */
            (my_tolower(ci, name[0]) == 't' &&
             my_tolower(ci, name[1]) == 'i' &&
             my_tolower(ci, name[2]) == 'm' &&
             my_tolower(ci, name[3]) == 'e') ||

            /* one of mysql.*_stat tables, but not mysql.innodb* tables*/
            ((my_tolower(ci, name[length-5]) == 's' &&
              my_tolower(ci, name[length-4]) == 't' &&
              my_tolower(ci, name[length-3]) == 'a' &&
              my_tolower(ci, name[length-2]) == 't' &&
              my_tolower(ci, name[length-1]) == 's') &&
             !(my_tolower(ci, name[0]) == 'i' &&
               my_tolower(ci, name[1]) == 'n' &&
               my_tolower(ci, name[2]) == 'n' &&
               my_tolower(ci, name[3]) == 'o')) ||

            /* mysql.event table */
            (my_tolower(ci, name[0]) == 'e' &&
             my_tolower(ci, name[1]) == 'v' &&
             my_tolower(ci, name[2]) == 'e' &&
             my_tolower(ci, name[3]) == 'n' &&
             my_tolower(ci, name[4]) == 't')
            )
           )
         );
}


/*
  Read table definition from a binary / text based .frm file
  
  SYNOPSIS
  open_table_def()
  thd		Thread handler
  share		Fill this with table definition
  db_flags	Bit mask of the following flags: OPEN_VIEW

  NOTES
    This function is called when the table definition is not cached in
    table definition cache
    The data is returned in 'share', which is alloced by
    alloc_table_share().. The code assumes that share is initialized.
*/

enum open_frm_error open_table_def(THD *thd, TABLE_SHARE *share, uint flags)
{
  bool error_given= false;
  File file;
  uchar *buf;
  uchar head[FRM_HEADER_SIZE];
  char	path[FN_REFLEN];
  size_t frmlen, read_length;
  uint length;
  DBUG_ENTER("open_table_def");
  DBUG_PRINT("enter", ("table: '%s'.'%s'  path: '%s'", share->db.str,
                       share->table_name.str, share->normalized_path.str));

  share->error= OPEN_FRM_OPEN_ERROR;

  length=(uint) (strxmov(path, share->normalized_path.str, reg_ext, NullS) -
                 path);
  if (flags & GTS_FORCE_DISCOVERY)
  {
    DBUG_ASSERT(flags & GTS_TABLE);
    DBUG_ASSERT(flags & GTS_USE_DISCOVERY);
    mysql_file_delete_with_symlink(key_file_frm, path, "", MYF(0));
    file= -1;
  }
  else
    file= mysql_file_open(key_file_frm, path, O_RDONLY | O_SHARE, MYF(0));

  if (file < 0)
  {
    if ((flags & GTS_TABLE) && (flags & GTS_USE_DISCOVERY))
    {
      ha_discover_table(thd, share);
      error_given= true;
    }
    goto err_not_open;
  }

  if (mysql_file_read(file, head, sizeof(head), MYF(MY_NABP)))
  {
    share->error = my_errno == HA_ERR_FILE_TOO_SHORT
                      ? OPEN_FRM_CORRUPTED : OPEN_FRM_READ_ERROR;
    goto err;
  }

  if (memcmp(head, STRING_WITH_LEN("TYPE=VIEW\n")) == 0)
  {
    share->is_view= 1;
    if (flags & GTS_VIEW)
    {
      LEX_CSTRING pathstr= { path, length };
      /*
        Create view file parser and hold it in TABLE_SHARE member
        view_def.
      */
      share->view_def= sql_parse_prepare(&pathstr, &share->mem_root, true);
      if (!share->view_def)
        share->error= OPEN_FRM_ERROR_ALREADY_ISSUED;
      else
        share->error= OPEN_FRM_OK;
    }
    else
      share->error= OPEN_FRM_NOT_A_TABLE;
    goto err;
  }
  if (!is_binary_frm_header(head))
  {
    /* No handling of text based files yet */
    share->error = OPEN_FRM_CORRUPTED;
    goto err;
  }
  if (!(flags & GTS_TABLE))
  {
    share->error = OPEN_FRM_NOT_A_VIEW;
    goto err;
  }

  frmlen= uint4korr(head+10);
  set_if_smaller(frmlen, FRM_MAX_SIZE); // safety

  if (!(buf= (uchar*)my_malloc(frmlen, MYF(MY_THREAD_SPECIFIC|MY_WME))))
    goto err;

  memcpy(buf, head, sizeof(head));

  read_length= mysql_file_read(file, buf + sizeof(head),
                               frmlen - sizeof(head), MYF(MY_WME));
  if (read_length == 0 || read_length == (size_t)-1)
  {
    share->error = OPEN_FRM_READ_ERROR;
    my_free(buf);
    goto err;
  }
  mysql_file_close(file, MYF(MY_WME));

  frmlen= read_length + sizeof(head);

  share->init_from_binary_frm_image(thd, false, buf, frmlen);
  error_given= true; // init_from_binary_frm_image has already called my_error()
  my_free(buf);

  goto err_not_open;

err:
  mysql_file_close(file, MYF(MY_WME));

err_not_open:
  if (unlikely(share->error && !error_given))
  {
    share->open_errno= my_errno;
    open_table_error(share, share->error, share->open_errno);
  }

  DBUG_RETURN(share->error);
}

static bool create_key_infos(const uchar *strpos, const uchar *frm_image_end,
                             uint keys, KEY *keyinfo,
                             uint new_frm_ver, uint &ext_key_parts,
                             TABLE_SHARE *share, uint len,
                             KEY *first_keyinfo, char* &keynames)
{
  uint i, j, n_length;
  KEY_PART_INFO *key_part= NULL;
  ulong *rec_per_key= NULL;
  KEY_PART_INFO *first_key_part= NULL;
  uint first_key_parts= 0;

  if (!keys)
  {  
    if (!(keyinfo = (KEY*) alloc_root(&share->mem_root, len)))
      return 1;
    bzero((char*) keyinfo, len);
    key_part= reinterpret_cast<KEY_PART_INFO*> (keyinfo);
  }

  /*
    If share->use_ext_keys is set to TRUE we assume that any key
    can be extended by the components of the primary key whose
    definition is read first from the frm file.
    For each key only those fields of the assumed primary key are
    added that are not included in the proper key definition. 
    If after all it turns out that there is no primary key the
    added components are removed from each key.

    When in the future we support others schemes of extending of
    secondary keys with components of the primary key we'll have
    to change the type of this flag for an enumeration type.
  */

  for (i=0 ; i < keys ; i++, keyinfo++)
  {
    if (new_frm_ver >= 3)
    {
      if (strpos + 8 >= frm_image_end)
        return 1;
      keyinfo->flags=	   (uint) uint2korr(strpos) ^ HA_NOSAME;
      keyinfo->key_length= (uint) uint2korr(strpos+2);
      keyinfo->user_defined_key_parts=  (uint) strpos[4];
      keyinfo->algorithm=  (enum ha_key_alg) strpos[5];
      keyinfo->block_size= uint2korr(strpos+6);
      strpos+=8;
    }
    else
    {
      if (strpos + 4 >= frm_image_end)
        return 1;
      keyinfo->flags=	 ((uint) strpos[0]) ^ HA_NOSAME;
      keyinfo->key_length= (uint) uint2korr(strpos+1);
      keyinfo->user_defined_key_parts=  (uint) strpos[3];
      keyinfo->algorithm= HA_KEY_ALG_UNDEF;
      strpos+=4;
    }

    if (i == 0)
    {
      ext_key_parts+= (share->use_ext_keys ? first_keyinfo->user_defined_key_parts*(keys-1) : 0); 
      n_length=keys * sizeof(KEY) + ext_key_parts * sizeof(KEY_PART_INFO);
      if (!(keyinfo= (KEY*) alloc_root(&share->mem_root,
				       n_length + len)))
        return 1;
      bzero((char*) keyinfo,n_length);
      share->key_info= keyinfo;
      key_part= reinterpret_cast<KEY_PART_INFO*> (keyinfo + keys);

      if (!(rec_per_key= (ulong*) alloc_root(&share->mem_root,
                                             sizeof(ulong) * ext_key_parts)))
        return 1;
      first_key_part= key_part;
      first_key_parts= first_keyinfo->user_defined_key_parts;
      keyinfo->flags= first_keyinfo->flags;
      keyinfo->key_length= first_keyinfo->key_length;
      keyinfo->user_defined_key_parts= first_keyinfo->user_defined_key_parts;
      keyinfo->algorithm= first_keyinfo->algorithm;
      if (new_frm_ver >= 3)
        keyinfo->block_size= first_keyinfo->block_size;
    }

    keyinfo->key_part=	 key_part;
    keyinfo->rec_per_key= rec_per_key;
    for (j=keyinfo->user_defined_key_parts ; j-- ; key_part++)
    {
      if (strpos + (new_frm_ver >= 1 ? 9 : 7) >= frm_image_end)
        return 1;
      *rec_per_key++=0;
      key_part->fieldnr=	(uint16) (uint2korr(strpos) & FIELD_NR_MASK);
      key_part->offset= (uint) uint2korr(strpos+2)-1;
      key_part->key_type=	(uint) uint2korr(strpos+5);
      // key_part->field=	(Field*) 0;	// Will be fixed later
      if (new_frm_ver >= 1)
      {
	key_part->key_part_flag= *(strpos+4);
	key_part->length=	(uint) uint2korr(strpos+7);
	strpos+=9;
      }
      else
      {
	key_part->length=	*(strpos+4);
	key_part->key_part_flag=0;
	if (key_part->length > 128)
	{
	  key_part->length&=127;		/* purecov: inspected */
	  key_part->key_part_flag=HA_REVERSE_SORT; /* purecov: inspected */
	}
	strpos+=7;
      }
      key_part->store_length=key_part->length;
    }

    /*
      Add primary key to end of extended keys for non unique keys for
      storage engines that supports it.
    */
    keyinfo->ext_key_parts= keyinfo->user_defined_key_parts;
    keyinfo->ext_key_flags= keyinfo->flags;
    keyinfo->ext_key_part_map= 0;
    if (share->use_ext_keys && i && !(keyinfo->flags & HA_NOSAME))
    {
      for (j= 0; 
           j < first_key_parts && keyinfo->ext_key_parts < MAX_REF_PARTS;
           j++)
      {
        uint key_parts= keyinfo->user_defined_key_parts;
        KEY_PART_INFO* curr_key_part= keyinfo->key_part;
        KEY_PART_INFO* curr_key_part_end= curr_key_part+key_parts;
        for ( ; curr_key_part < curr_key_part_end; curr_key_part++)
        {
          if (curr_key_part->fieldnr == first_key_part[j].fieldnr)
            break;
        }
        if (curr_key_part == curr_key_part_end)
        {
          *key_part++= first_key_part[j];
          *rec_per_key++= 0;
          keyinfo->ext_key_parts++;
          keyinfo->ext_key_part_map|= 1 << j;
        }
      }
      if (j == first_key_parts)
        keyinfo->ext_key_flags= keyinfo->flags | HA_EXT_NOSAME;
    }
    share->ext_key_parts+= keyinfo->ext_key_parts;  
  }
  keynames=(char*) key_part;
  strpos+= strnmov(keynames, (char *) strpos, frm_image_end - strpos) - keynames;
  if (*strpos++) // key names are \0-terminated
    return 1;

  //reading index comments
  for (keyinfo= share->key_info, i=0; i < keys; i++, keyinfo++)
  {
    if (keyinfo->flags & HA_USES_COMMENT)
    {
      if (strpos + 2 >= frm_image_end)
        return 1;
      keyinfo->comment.length= uint2korr(strpos);
      strpos+= 2;

      if (strpos + keyinfo->comment.length >= frm_image_end)
        return 1;
      keyinfo->comment.str= strmake_root(&share->mem_root, (char*) strpos,
                                         keyinfo->comment.length);
      strpos+= keyinfo->comment.length;
    } 
    DBUG_ASSERT(MY_TEST(keyinfo->flags & HA_USES_COMMENT) ==
                (keyinfo->comment.length > 0));
  }

  share->keys= keys; // do it *after* all key_info's are initialized

  return 0;
}


/** ensures that the enum value (read from frm) is within limits

    if not - issues a warning and resets the value to 0
    (that is, 0 is assumed to be a default value)
*/

static uint enum_value_with_check(THD *thd, TABLE_SHARE *share,
                                  const char *name, uint value, uint limit)
{
  if (value < limit)
    return value;

  sql_print_warning("%s.frm: invalid value %d for the field %s",
                share->normalized_path.str, value, name);
  return 0;
}


/**
   Check if a collation has changed number

   @param mysql_version
   @param current collation number

   @retval new collation number (same as current collation number of no change)
*/

static uint upgrade_collation(ulong mysql_version, uint cs_number)
{
  if (mysql_version >= 50300 && mysql_version <= 50399)
  {
    switch (cs_number) {
    case 149: return MY_PAGE2_COLLATION_ID_UCS2;   // ucs2_crotian_ci
    case 213: return MY_PAGE2_COLLATION_ID_UTF8;   // utf8_crotian_ci
    }
  }
  if ((mysql_version >= 50500 && mysql_version <= 50599) ||
      (mysql_version >= 100000 && mysql_version <= 100005))
  {
    switch (cs_number) {
    case 149: return MY_PAGE2_COLLATION_ID_UCS2;   // ucs2_crotian_ci
    case 213: return MY_PAGE2_COLLATION_ID_UTF8;   // utf8_crotian_ci
    case 214: return MY_PAGE2_COLLATION_ID_UTF32;  // utf32_croatian_ci
    case 215: return MY_PAGE2_COLLATION_ID_UTF16;  // utf16_croatian_ci
    case 245: return MY_PAGE2_COLLATION_ID_UTF8MB4;// utf8mb4_croatian_ci
    }
  }
  return cs_number;
}


void Column_definition_attributes::frm_pack_basic(uchar *buff) const
{
  int2store(buff + 3, length);
  int2store(buff + 8, pack_flag);
  buff[10]= (uchar) unireg_check;
}


void Column_definition_attributes::frm_unpack_basic(const uchar *buff)
{
  length=       uint2korr(buff + 3);
  pack_flag=    uint2korr(buff + 8);
  unireg_check= (Field::utype) MTYP_TYPENR((uint) buff[10]);
}


void Column_definition_attributes::frm_pack_charset(uchar *buff) const
{
  buff[11]= (uchar) (charset->number >> 8);
  buff[14]= (uchar) charset->number;
}


bool Column_definition_attributes::frm_unpack_charset(TABLE_SHARE *share,
                                                      const uchar *buff)
{
  uint cs_org= buff[14] + (((uint) buff[11]) << 8);
  uint cs_new= upgrade_collation(share->mysql_version, cs_org);
  if (cs_org != cs_new)
    share->incompatible_version|= HA_CREATE_USED_CHARSET;
  if (cs_new && !(charset= get_charset(cs_new, MYF(0))))
  {
    const char *csname= get_charset_name((uint) cs_new);
    char tmp[10];
    if (!csname || csname[0] =='?')
    {
      my_snprintf(tmp, sizeof(tmp), "#%u", cs_new);
      csname= tmp;
    }
    my_printf_error(ER_UNKNOWN_COLLATION,
                    "Unknown collation '%s' in table '%-.64s' definition", 
                    MYF(0), csname, share->table_name.str);
    return true;
  }
  return false;
}


/*
  In MySQL 5.7 the null bits for not stored virtual fields are last.
  Calculate the position for these bits
*/

static void mysql57_calculate_null_position(TABLE_SHARE *share,
                                            uchar **null_pos,
                                            uint *null_bit_pos,
                                            const uchar *strpos,
                                            const uchar *vcol_screen_pos)
{
  uint field_pack_length= 17;

  for (uint i=0 ; i < share->fields; i++, strpos+= field_pack_length)
  {
    uint field_length, pack_flag;
    enum_field_types field_type;

    if ((strpos[10] & MYSQL57_GENERATED_FIELD))
    {
      /* Skip virtual (not stored) generated field */
      bool stored_in_db= vcol_screen_pos[3];
      vcol_screen_pos+= (uint2korr(vcol_screen_pos + 1) +
                         MYSQL57_GCOL_HEADER_SIZE);
      if (! stored_in_db)
        continue;
    }
    field_length= uint2korr(strpos+3);
    pack_flag=    uint2korr(strpos+8);
    field_type=   (enum_field_types) (uint) strpos[13];
    if (field_type == MYSQL_TYPE_BIT && !f_bit_as_char(pack_flag))
    {
      if (((*null_bit_pos)+= field_length & 7) > 7)
      {
        (*null_pos)++;
        (*null_bit_pos)-= 8;
      }
    }
    if (f_maybe_null(pack_flag))
    {
      if (!((*null_bit_pos)= ((*null_bit_pos) + 1) & 7))
        (*null_pos)++;
    }
  }
}


/** Parse TABLE_SHARE::vcol_defs

  unpack_vcol_info_from_frm
  5.7
    byte 1      = 1
    byte 2,3    = expr length
    byte 4      = stored_in_db
    expression
  10.1-
    byte 1     = 1 | 2
    byte 2     = sql_type       ; but  TABLE::init_from_binary_frm_image()
    byte 3     = stored_in_db   ; has put expr_length here
    [byte 4]   = optional interval_id for sql_type (if byte 1 == 2)
    expression
  10.2+
    byte 1     = type
    byte 2,3   = field_number
    byte 4,5   = length of expression
    byte 6     = length of name
    name
    expression
*/
bool parse_vcol_defs(THD *thd, MEM_ROOT *mem_root, TABLE *table,
                     bool *error_reported)
{
  CHARSET_INFO *save_character_set_client= thd->variables.character_set_client;
  CHARSET_INFO *save_collation= thd->variables.collation_connection;
  Query_arena  *backup_stmt_arena_ptr= thd->stmt_arena;
  const uchar *pos= table->s->vcol_defs.str;
  const uchar *end= pos + table->s->vcol_defs.length;
  Field **field_ptr= table->field - 1;
  Field **vfield_ptr= table->vfield;
  Field **dfield_ptr= table->default_field;
  Virtual_column_info **check_constraint_ptr= table->check_constraints;
  sql_mode_t saved_mode= thd->variables.sql_mode;
  Query_arena backup_arena;
  Virtual_column_info *vcol= 0;
  StringBuffer<MAX_FIELD_WIDTH> expr_str;
  bool res= 1;
  DBUG_ENTER("parse_vcol_defs");

  if (check_constraint_ptr)
    memcpy(table->check_constraints + table->s->field_check_constraints,
           table->s->check_constraints,
           table->s->table_check_constraints * sizeof(Virtual_column_info*));

  DBUG_ASSERT(table->expr_arena == NULL);
  /*
    We need to use CONVENTIONAL_EXECUTION here to ensure that
    any new items created by fix_fields() are not reverted.
  */
  table->expr_arena= new (alloc_root(mem_root, sizeof(Query_arena)))
                        Query_arena(mem_root, Query_arena::STMT_CONVENTIONAL_EXECUTION);
  if (!table->expr_arena)
    DBUG_RETURN(1);

  thd->set_n_backup_active_arena(table->expr_arena, &backup_arena);
  thd->stmt_arena= table->expr_arena;
  thd->update_charset(&my_charset_utf8mb4_general_ci, table->s->table_charset);
  expr_str.append(&parse_vcol_keyword);
  thd->variables.sql_mode &= ~MODE_NO_BACKSLASH_ESCAPES;

  while (pos < end)
  {
    uint type, expr_length;
    if (table->s->frm_version >= FRM_VER_EXPRESSSIONS)
    {
      uint field_nr, name_length;
      /* see pack_expression() for how data is stored */
      type= pos[0];
      field_nr= uint2korr(pos+1);
      expr_length= uint2korr(pos+3);
      name_length= pos[5];
      pos+= FRM_VCOL_NEW_HEADER_SIZE + name_length;
      field_ptr= table->field + field_nr;
    }
    else
    {
      /*
        see below in ::init_from_binary_frm_image for how data is stored
        in versions below 10.2 (that includes 5.7 too)
      */
      while (*++field_ptr && !(*field_ptr)->vcol_info) /* no-op */;
      if (!*field_ptr)
      {
        open_table_error(table->s, OPEN_FRM_CORRUPTED, 1);
        goto end;
      }
      type= (*field_ptr)->vcol_info->stored_in_db
            ? VCOL_GENERATED_STORED : VCOL_GENERATED_VIRTUAL;
      expr_length= uint2korr(pos+1);
      if (table->s->mysql_version > 50700 && table->s->mysql_version < 100000)
        pos+= 4;                        // MySQL from 5.7
      else
        pos+= pos[0] == 2 ? 4 : 3;      // MariaDB from 5.2 to 10.1
    }

    expr_str.length(parse_vcol_keyword.length);
    expr_str.append((char*)pos, expr_length);
    thd->where= vcol_type_name(static_cast<enum_vcol_info_type>(type));

    switch (type) {
    case VCOL_GENERATED_VIRTUAL:
    case VCOL_GENERATED_STORED:
      vcol= unpack_vcol_info_from_frm(thd, mem_root, table, &expr_str,
                                    &((*field_ptr)->vcol_info), error_reported);
      *(vfield_ptr++)= *field_ptr;
      break;
    case VCOL_DEFAULT:
      vcol= unpack_vcol_info_from_frm(thd, mem_root, table, &expr_str,
                                      &((*field_ptr)->default_value),
                                      error_reported);
      *(dfield_ptr++)= *field_ptr;
      if (vcol && (vcol->flags & (VCOL_NON_DETERMINISTIC | VCOL_SESSION_FUNC)))
        table->s->non_determinstic_insert= true;
      break;
    case VCOL_CHECK_FIELD:
      vcol= unpack_vcol_info_from_frm(thd, mem_root, table, &expr_str,
                                      &((*field_ptr)->check_constraint),
                                      error_reported);
      *check_constraint_ptr++= (*field_ptr)->check_constraint;
      break;
    case VCOL_CHECK_TABLE:
      vcol= unpack_vcol_info_from_frm(thd, mem_root, table, &expr_str,
                                      check_constraint_ptr, error_reported);
      check_constraint_ptr++;
      break;
    }
    if (!vcol)
      goto end;
    pos+= expr_length;
  }

  /* Now, initialize CURRENT_TIMESTAMP fields */
  for (field_ptr= table->field; *field_ptr; field_ptr++)
  {
    Field *field= *field_ptr;
    if (field->has_default_now_unireg_check())
    {
      expr_str.length(parse_vcol_keyword.length);
      expr_str.append(STRING_WITH_LEN("current_timestamp("));
      expr_str.append_ulonglong(field->decimals());
      expr_str.append(')');
      vcol= unpack_vcol_info_from_frm(thd, mem_root, table, &expr_str,
                                      &((*field_ptr)->default_value),
                                      error_reported);
      *(dfield_ptr++)= *field_ptr;
      if (!field->default_value->expr)
        goto end;
    }
    else if (field->has_update_default_function() && !field->default_value)
      *(dfield_ptr++)= *field_ptr;
  }

  if (vfield_ptr)
    *vfield_ptr= 0;

  if (dfield_ptr)
    *dfield_ptr= 0;

  if (check_constraint_ptr)
    *check_constraint_ptr= 0;

  /* Check that expressions aren't refering to not yet initialized fields */
  for (field_ptr= table->field; *field_ptr; field_ptr++)
  {
    Field *field= *field_ptr;
    if (check_vcol_forward_refs(field, field->vcol_info) ||
        check_vcol_forward_refs(field, field->check_constraint) ||
        check_vcol_forward_refs(field, field->default_value))
      goto end;
  }

  res=0;
end:
  thd->restore_active_arena(table->expr_arena, &backup_arena);
  thd->stmt_arena= backup_stmt_arena_ptr;
  if (save_character_set_client)
    thd->update_charset(save_character_set_client, save_collation);
  thd->variables.sql_mode= saved_mode;
  DBUG_RETURN(res);
}


static const Type_handler *old_frm_type_handler(uint pack_flag,
                                                uint interval_nr)
{
  enum_field_types field_type= (enum_field_types) f_packtype(pack_flag);
  DBUG_ASSERT(field_type < 16);

  if (!f_is_alpha(pack_flag))
    return Type_handler::get_handler_by_real_type(field_type);

  if (!f_is_packed(pack_flag))
  {
    if (field_type == MYSQL_TYPE_DECIMAL)  // 3.23 or 4.0 string
      return &type_handler_string;
    if (field_type == MYSQL_TYPE_VARCHAR)  // Since mysql-5.0
      return &type_handler_varchar;
    return NULL;  // Error (bad frm?)
  }

  if (f_is_blob(pack_flag))
    return &type_handler_blob; // QQ: exact type??

  if (interval_nr)
  {
    if (f_is_enum(pack_flag))
      return &type_handler_enum;
    return &type_handler_set;
  }
  return Type_handler::get_handler_by_real_type(field_type);
}


/**
  Read data from a binary .frm file image into a TABLE_SHARE

  @note
  frm bytes at the following offsets are unused in MariaDB 10.0:

  8..9    (used to be the number of "form names")
  28..29  (used to be key_info_length)

  They're still set, for compatibility reasons, but never read.

  42..46 are unused since 5.0 (were for RAID support)
  Also, there're few unused bytes in forminfo.

*/

int TABLE_SHARE::init_from_binary_frm_image(THD *thd, bool write,
                                            const uchar *frm_image,
                                            size_t frm_length)
{
  TABLE_SHARE *share= this;
  uint new_frm_ver, field_pack_length, new_field_pack_flag;
  uint interval_count, interval_parts, read_length, int_length;
  uint db_create_options, keys, key_parts, n_length;
  uint com_length, null_bit_pos, UNINIT_VAR(mysql57_vcol_null_bit_pos), bitmap_count;
  uint i;
  bool use_hash, mysql57_null_bits= 0;
  char *keynames, *names, *comment_pos;
  const uchar *forminfo, *extra2;
  const uchar *frm_image_end = frm_image + frm_length;
  uchar *record, *null_flags, *null_pos, *UNINIT_VAR(mysql57_vcol_null_pos);
  const uchar *disk_buff, *strpos;
  ulong pos, record_offset;
  ulong rec_buff_length;
  handler *handler_file= 0;
  KEY	*keyinfo;
  KEY_PART_INFO *key_part= NULL;
  Field  **field_ptr, *reg_field;
  const char **interval_array;
  enum legacy_db_type legacy_db_type;
  my_bitmap_map *bitmaps;
  bool null_bits_are_used;
  uint vcol_screen_length;
  size_t UNINIT_VAR(options_len);
  uchar *vcol_screen_pos;
  const uchar *options= 0;
  LEX_CUSTRING gis_options= { NULL, 0};
  KEY first_keyinfo;
  uint len;
  uint ext_key_parts= 0;
  plugin_ref se_plugin= 0;
  const uchar *system_period= 0;
  bool vers_can_native= false;
  const uchar *extra2_field_flags= 0;
  size_t extra2_field_flags_length= 0;

  MEM_ROOT *old_root= thd->mem_root;
  Virtual_column_info **table_check_constraints;
  DBUG_ENTER("TABLE_SHARE::init_from_binary_frm_image");

  keyinfo= &first_keyinfo;
  share->ext_key_parts= 0;
  thd->mem_root= &share->mem_root;

  if (write && write_frm_image(frm_image, frm_length))
    goto err;

  if (frm_length < FRM_HEADER_SIZE + FRM_FORMINFO_SIZE)
    goto err;

  share->frm_version= frm_image[2];
  /*
    Check if .frm file created by MySQL 5.0. In this case we want to
    display CHAR fields as CHAR and not as VARCHAR.
    We do it this way as we want to keep the old frm version to enable
    MySQL 4.1 to read these files.
  */
  if (share->frm_version == FRM_VER_TRUE_VARCHAR -1 && frm_image[33] == 5)
    share->frm_version= FRM_VER_TRUE_VARCHAR;

  new_field_pack_flag= frm_image[27];
  new_frm_ver= (frm_image[2] - FRM_VER);
  field_pack_length= new_frm_ver < 2 ? 11 : 17;

  /* Length of the MariaDB extra2 segment in the form file. */
  len = uint2korr(frm_image+4);
  extra2= frm_image + 64;

  if (*extra2 != '/')   // old frm had '/' there
  {
    const uchar *e2end= extra2 + len;
    while (extra2 + 3 <= e2end)
    {
      uchar type= *extra2++;
      size_t length= *extra2++;
      if (!length)
      {
        if (extra2 + 2 >= e2end)
          goto err;
        length= uint2korr(extra2);
        extra2+= 2;
        if (length < 256)
          goto err;
      }
      if (extra2 + length > e2end)
        goto err;
      switch (type) {
      case EXTRA2_TABLEDEF_VERSION:
        if (tabledef_version.str) // see init_from_sql_statement_string()
        {
          if (length != tabledef_version.length ||
              memcmp(extra2, tabledef_version.str, length))
            goto err;
        }
        else
        {
          tabledef_version.length= length;
          tabledef_version.str= (uchar*)memdup_root(&mem_root, extra2, length);
          if (!tabledef_version.str)
            goto err;
        }
        break;
      case EXTRA2_ENGINE_TABLEOPTS:
        if (options)
          goto err;
        /* remember but delay parsing until we have read fields and keys */
        options= extra2;
        options_len= length;
        break;
      case EXTRA2_DEFAULT_PART_ENGINE:
#ifdef WITH_PARTITION_STORAGE_ENGINE
        {
          LEX_CSTRING name= { (char*)extra2, length };
          share->default_part_plugin= ha_resolve_by_name(NULL, &name, false);
          if (!share->default_part_plugin)
            goto err;
        }
#endif
        break;
      case EXTRA2_GIS:
#ifdef HAVE_SPATIAL
        {
          if (gis_options.str)
            goto err;
          gis_options.str= extra2;
          gis_options.length= length;
        }
#endif /*HAVE_SPATIAL*/
        break;
      case EXTRA2_PERIOD_FOR_SYSTEM_TIME:
        if (system_period || length != 2 * sizeof(uint16))
          goto err;
        system_period = extra2;
        break;
      case EXTRA2_FIELD_FLAGS:
        if (extra2_field_flags)
          goto err;
        extra2_field_flags= extra2;
        extra2_field_flags_length= length;
        break;
      default:
        /* abort frm parsing if it's an unknown but important extra2 value */
        if (type >= EXTRA2_ENGINE_IMPORTANT)
          goto err;
      }
      extra2+= length;
    }
    if (extra2 != e2end)
      goto err;
  }

  if (frm_length < FRM_HEADER_SIZE + len ||
      !(pos= uint4korr(frm_image + FRM_HEADER_SIZE + len)))
    goto err;

  forminfo= frm_image + pos;
  if (forminfo + FRM_FORMINFO_SIZE >= frm_image_end)
    goto err;

#ifdef WITH_PARTITION_STORAGE_ENGINE
  if (frm_image[61] && !share->default_part_plugin)
  {
    enum legacy_db_type db_type= (enum legacy_db_type) (uint) frm_image[61];
    share->default_part_plugin= ha_lock_engine(NULL, ha_checktype(thd, db_type));
    if (!share->default_part_plugin)
      goto err;
  }
#endif
  legacy_db_type= (enum legacy_db_type) (uint) frm_image[3];
  /*
    if the storage engine is dynamic, no point in resolving it by its
    dynamically allocated legacy_db_type. We will resolve it later by name.
  */
  if (legacy_db_type > DB_TYPE_UNKNOWN && 
      legacy_db_type < DB_TYPE_FIRST_DYNAMIC)
    se_plugin= ha_lock_engine(NULL, ha_checktype(thd, legacy_db_type));
  share->db_create_options= db_create_options= uint2korr(frm_image+30);
  share->db_options_in_use= share->db_create_options;
  share->mysql_version= uint4korr(frm_image+51);
  share->table_type= TABLE_TYPE_NORMAL;
  share->null_field_first= 0;
  if (!frm_image[32])				// New frm file in 3.23
  {
    uint cs_org= (((uint) frm_image[41]) << 8) + (uint) frm_image[38];
    uint cs_new= upgrade_collation(share->mysql_version, cs_org);
    if (cs_org != cs_new)
      share->incompatible_version|= HA_CREATE_USED_CHARSET;

    share->avg_row_length= uint4korr(frm_image+34);
    share->transactional= (ha_choice)
      enum_value_with_check(thd, share, "transactional", frm_image[39] & 3, HA_CHOICE_MAX);
    share->page_checksum= (ha_choice)
      enum_value_with_check(thd, share, "page_checksum", (frm_image[39] >> 2) & 3, HA_CHOICE_MAX);
    if (((ha_choice) enum_value_with_check(thd, share, "sequence",
                                           (frm_image[39] >> 4) & 3,
                                           HA_CHOICE_MAX)) == HA_CHOICE_YES)
    {
      share->table_type= TABLE_TYPE_SEQUENCE;
      share->sequence= new (&share->mem_root) SEQUENCE();
      share->non_determinstic_insert= true;
    }
    share->row_type= (enum row_type)
      enum_value_with_check(thd, share, "row_format", frm_image[40], ROW_TYPE_MAX);

    if (cs_new && !(share->table_charset= get_charset(cs_new, MYF(MY_WME))))
      goto err;
    share->null_field_first= 1;
    share->stats_sample_pages= uint2korr(frm_image+42);
    share->stats_auto_recalc= (enum_stats_auto_recalc)(frm_image[44]);
    share->table_check_constraints= uint2korr(frm_image+45);
  }
  if (!share->table_charset)
  {
    /* unknown charset in frm_image[38] or pre-3.23 frm */
    if (use_mb(default_charset_info))
    {
      /* Warn that we may be changing the size of character columns */
      sql_print_warning("'%s' had no or invalid character set, "
                        "and default character set is multi-byte, "
                        "so character column sizes may have changed",
                        share->path.str);
    }
    share->table_charset= default_charset_info;
  }

  share->db_record_offset= 1;
  share->max_rows= uint4korr(frm_image+18);
  share->min_rows= uint4korr(frm_image+22);

  /* Read keyinformation */
  disk_buff= frm_image + uint2korr(frm_image+6);

  if (disk_buff + 6 >= frm_image_end)
    goto err;

  if (disk_buff[0] & 0x80)
  {
    keys=      (disk_buff[1] << 7) | (disk_buff[0] & 0x7f);
    share->key_parts= key_parts= uint2korr(disk_buff+2);
  }
  else
  {
    keys=      disk_buff[0];
    share->key_parts= key_parts= disk_buff[1];
  }
  share->keys_for_keyread.init(0);
  share->keys_in_use.init(keys);
  ext_key_parts= key_parts;

  len= (uint) uint2korr(disk_buff+4);

  share->reclength = uint2korr(frm_image+16);
  share->stored_rec_length= share->reclength;
  if (frm_image[26] == 1)
    share->system= 1;				/* one-record-database */

  record_offset= (ulong) (uint2korr(frm_image+6)+
                          ((uint2korr(frm_image+14) == 0xffff ?
                            uint4korr(frm_image+47) : uint2korr(frm_image+14))));

  if (record_offset + share->reclength >= frm_length)
    goto err;
 
  if ((n_length= uint4korr(frm_image+55)))
  {
    /* Read extra data segment */
    const uchar *next_chunk, *buff_end;
    DBUG_PRINT("info", ("extra segment size is %u bytes", n_length));
    next_chunk= frm_image + record_offset + share->reclength;
    buff_end= next_chunk + n_length;

    if (buff_end >= frm_image_end)
      goto err;

    share->connect_string.length= uint2korr(next_chunk);
    if (!(share->connect_string.str= strmake_root(&share->mem_root,
                                                  (char*) next_chunk + 2,
                                                  share->connect_string.
                                                  length)))
    {
      goto err;
    }
    next_chunk+= share->connect_string.length + 2;
    if (next_chunk + 2 < buff_end)
    {
      uint str_db_type_length= uint2korr(next_chunk);
      LEX_CSTRING name;
      name.str= (char*) next_chunk + 2;
      name.length= str_db_type_length;

      plugin_ref tmp_plugin= ha_resolve_by_name(thd, &name, false);
      if (tmp_plugin != NULL && !plugin_equals(tmp_plugin, se_plugin))
      {
        if (se_plugin)
        {
          /* bad file, legacy_db_type did not match the name */
          sql_print_warning("%s.frm is inconsistent: engine typecode %d, engine name %s (%d)",
                        share->normalized_path.str, legacy_db_type,
                        plugin_name(tmp_plugin)->str,
                        ha_legacy_type(plugin_data(tmp_plugin, handlerton *)));
        }
        /*
          tmp_plugin is locked with a local lock.
          we unlock the old value of se_plugin before
          replacing it with a globally locked version of tmp_plugin
        */
        plugin_unlock(NULL, se_plugin);
        se_plugin= plugin_lock(NULL, tmp_plugin);
      }
#ifdef WITH_PARTITION_STORAGE_ENGINE
      else if (str_db_type_length == 9 &&
               !strncmp((char *) next_chunk + 2, "partition", 9))
      {
        /*
          Use partition handler
          tmp_plugin is locked with a local lock.
          we unlock the old value of se_plugin before
          replacing it with a globally locked version of tmp_plugin
        */
        /* Check if the partitioning engine is ready */
        if (!plugin_is_ready(&name, MYSQL_STORAGE_ENGINE_PLUGIN))
        {
          my_error(ER_OPTION_PREVENTS_STATEMENT, MYF(0),
                   "--skip-partition");
          goto err;
        }
        plugin_unlock(NULL, se_plugin);
        se_plugin= ha_lock_engine(NULL, partition_hton);
      }
#endif
      else if (!tmp_plugin)
      {
        /* purecov: begin inspected */
        ((char*) name.str)[name.length]=0;
        my_error(ER_UNKNOWN_STORAGE_ENGINE, MYF(0), name.str);
        goto err;
        /* purecov: end */
      }
      next_chunk+= str_db_type_length + 2;
    }

    share->set_use_ext_keys_flag(plugin_hton(se_plugin)->flags & HTON_SUPPORTS_EXTENDED_KEYS);

    if (create_key_infos(disk_buff + 6, frm_image_end, keys, keyinfo,
                         new_frm_ver, ext_key_parts,
                         share, len, &first_keyinfo, keynames))
      goto err;

    if (next_chunk + 5 < buff_end)
    {
      uint32 partition_info_str_len = uint4korr(next_chunk);
#ifdef WITH_PARTITION_STORAGE_ENGINE
      if ((share->partition_info_buffer_size=
             share->partition_info_str_len= partition_info_str_len))
      {
        if (!(share->partition_info_str= (char*)
              memdup_root(&share->mem_root, next_chunk + 4,
                          partition_info_str_len + 1)))
        {
          goto err;
        }
      }
#else
      if (partition_info_str_len)
      {
        DBUG_PRINT("info", ("WITH_PARTITION_STORAGE_ENGINE is not defined"));
        goto err;
      }
#endif
      next_chunk+= 5 + partition_info_str_len;
    }
    if (share->mysql_version >= 50110 && next_chunk < buff_end)
    {
      /* New auto_partitioned indicator introduced in 5.1.11 */
#ifdef WITH_PARTITION_STORAGE_ENGINE
      share->auto_partitioned= *next_chunk;
#endif
      next_chunk++;
    }
    keyinfo= share->key_info;
    for (i= 0; i < keys; i++, keyinfo++)
    {
      if (keyinfo->flags & HA_USES_PARSER)
      {
        LEX_CSTRING parser_name;
        if (next_chunk >= buff_end)
        {
          DBUG_PRINT("error",
                     ("fulltext key uses parser that is not defined in .frm"));
          goto err;
        }
        parser_name.str= (char*) next_chunk;
        parser_name.length= strlen((char*) next_chunk);
        next_chunk+= parser_name.length + 1;
        keyinfo->parser= my_plugin_lock_by_name(NULL, &parser_name,
                                                MYSQL_FTPARSER_PLUGIN);
        if (! keyinfo->parser)
        {
          my_error(ER_PLUGIN_IS_NOT_LOADED, MYF(0), parser_name.str);
          goto err;
        }
      }
    }

    if (forminfo[46] == (uchar)255)
    {
      //reading long table comment
      if (next_chunk + 2 > buff_end)
      {
          DBUG_PRINT("error",
                     ("long table comment is not defined in .frm"));
          goto err;
      }
      share->comment.length = uint2korr(next_chunk);
      if (! (share->comment.str= strmake_root(&share->mem_root,
             (char*)next_chunk + 2, share->comment.length)))
      {
          goto err;
      }
      next_chunk+= 2 + share->comment.length;
    }

    DBUG_ASSERT(next_chunk <= buff_end);

    if (share->db_create_options & HA_OPTION_TEXT_CREATE_OPTIONS_legacy)
    {
      if (options)
        goto err;
      options_len= uint4korr(next_chunk);
      options= next_chunk + 4;
      next_chunk+= options_len + 4;
    }
    DBUG_ASSERT(next_chunk <= buff_end);
  }
  else
  {
    if (create_key_infos(disk_buff + 6, frm_image_end, keys, keyinfo,
                         new_frm_ver, ext_key_parts,
                         share, len, &first_keyinfo, keynames))
      goto err;
  }

  share->key_block_size= uint2korr(frm_image+62);

  if (share->db_plugin && !plugin_equals(share->db_plugin, se_plugin))
    goto err; // wrong engine (someone changed the frm under our feet?)

  rec_buff_length= ALIGN_SIZE(share->reclength + 1);
  share->rec_buff_length= rec_buff_length;
  if (!(record= (uchar *) alloc_root(&share->mem_root, rec_buff_length)))
    goto err;                          /* purecov: inspected */
  MEM_NOACCESS(record, rec_buff_length);
  MEM_UNDEFINED(record, share->reclength);
  share->default_values= record;
  memcpy(record, frm_image + record_offset, share->reclength);

  disk_buff= frm_image + pos + FRM_FORMINFO_SIZE;
  share->fields= uint2korr(forminfo+258);
  if (extra2_field_flags && extra2_field_flags_length != share->fields)
    goto err;
  pos= uint2korr(forminfo+260);   /* Length of all screens */
  n_length= uint2korr(forminfo+268);
  interval_count= uint2korr(forminfo+270);
  interval_parts= uint2korr(forminfo+272);
  int_length= uint2korr(forminfo+274);
  share->null_fields= uint2korr(forminfo+282);
  com_length= uint2korr(forminfo+284);
  vcol_screen_length= uint2korr(forminfo+286);
  share->virtual_fields= share->default_expressions=
    share->field_check_constraints= share->default_fields= 0;
  share->visible_fields= 0;
  share->stored_fields= share->fields;
  if (forminfo[46] != (uchar)255)
  {
    share->comment.length=  (int) (forminfo[46]);
    share->comment.str= strmake_root(&share->mem_root, (char*) forminfo+47,
                                     share->comment.length);
  }

  DBUG_PRINT("info",("i_count: %d  i_parts: %d  index: %d  n_length: %d  int_length: %d  com_length: %d  vcol_screen_length: %d", interval_count,interval_parts, keys,n_length,int_length, com_length, vcol_screen_length));

  if (!multi_alloc_root(&share->mem_root,
                        &share->field, (uint)(share->fields+1)*sizeof(Field*),
                        &share->intervals, (uint)interval_count*sizeof(TYPELIB),
                        &share->check_constraints, (uint) share->table_check_constraints * sizeof(Virtual_column_info*),
                        &interval_array, (uint) (share->fields+interval_parts+ keys+3)*sizeof(char *),
                        &names, (uint) (n_length+int_length),
                        &comment_pos, (uint) com_length,
                        &vcol_screen_pos, vcol_screen_length,
                        NullS))

    goto err;

  field_ptr= share->field;
  table_check_constraints= share->check_constraints;
  read_length=(uint) (share->fields * field_pack_length +
		      pos+ (uint) (n_length+int_length+com_length+
		                   vcol_screen_length));
  strpos= disk_buff+pos;

  if (!interval_count)
    share->intervals= 0;			// For better debugging

  share->vcol_defs.str= vcol_screen_pos;
  share->vcol_defs.length= vcol_screen_length;

  memcpy(names, strpos+(share->fields*field_pack_length), n_length+int_length);
  memcpy(comment_pos, disk_buff+read_length-com_length-vcol_screen_length, 
         com_length);
  memcpy(vcol_screen_pos, disk_buff+read_length-vcol_screen_length, 
         vcol_screen_length);

  fix_type_pointers(&interval_array, &share->fieldnames, 1, &names);
  if (share->fieldnames.count != share->fields)
    goto err;
  fix_type_pointers(&interval_array, share->intervals, interval_count, &names);

  {
    /* Set ENUM and SET lengths */
    TYPELIB *interval;
    for (interval= share->intervals;
         interval < share->intervals + interval_count;
         interval++)
    {
      uint count= (uint) (interval->count + 1) * sizeof(uint);
      if (!(interval->type_lengths= (uint *) alloc_root(&share->mem_root,
                                                        count)))
        goto err;
      for (count= 0; count < interval->count; count++)
      {
        char *val= (char*) interval->type_names[count];
        interval->type_lengths[count]= (uint)strlen(val);
      }
      interval->type_lengths[count]= 0;
    }
  }

  if (keynames)
    fix_type_pointers(&interval_array, &share->keynames, 1, &keynames);

 /* Allocate handler */
  if (!(handler_file= get_new_handler(share, thd->mem_root,
                                      plugin_hton(se_plugin))))
    goto err;

  if (handler_file->set_ha_share_ref(&share->ha_share))
    goto err;

  record= share->default_values-1;              /* Fieldstart = 1 */
  null_bits_are_used= share->null_fields != 0;
  if (share->null_field_first)
  {
    null_flags= null_pos= record+1;
    null_bit_pos= (db_create_options & HA_OPTION_PACK_RECORD) ? 0 : 1;
    /*
      null_bytes below is only correct under the condition that
      there are no bit fields.  Correct values is set below after the
      table struct is initialized
    */
    share->null_bytes= (share->null_fields + null_bit_pos + 7) / 8;
  }
#ifndef WE_WANT_TO_SUPPORT_VERY_OLD_FRM_FILES
  else
  {
    share->null_bytes= (share->null_fields+7)/8;
    null_flags= null_pos= record + 1 + share->reclength - share->null_bytes;
    null_bit_pos= 0;
  }
#endif

  use_hash= share->fields >= MAX_FIELDS_BEFORE_HASH;
  if (use_hash)
    use_hash= !my_hash_init(&share->name_hash,
                            system_charset_info,
                            share->fields,0,0,
                            (my_hash_get_key) get_field_name,0,0);

  if (share->mysql_version >= 50700 && share->mysql_version < 100000 &&
      vcol_screen_length)
  {
    /*
      MySQL 5.7 stores the null bits for not stored fields last.
      Calculate the position for them.
    */
    mysql57_null_bits= 1;
    mysql57_vcol_null_pos= null_pos;
    mysql57_vcol_null_bit_pos= null_bit_pos;
    mysql57_calculate_null_position(share, &mysql57_vcol_null_pos,
                                    &mysql57_vcol_null_bit_pos,
                                    strpos, vcol_screen_pos);
  }

  /* Set system versioning information. */
  if (system_period == NULL)
  {
    versioned= VERS_UNDEFINED;
    row_start_field= 0;
    row_end_field= 0;
  }
  else
  {
    DBUG_PRINT("info", ("Setting system versioning informations"));
    uint16 row_start= uint2korr(system_period);
    uint16 row_end= uint2korr(system_period + sizeof(uint16));
    if (row_start >= share->fields || row_end >= share->fields)
      goto err;
    DBUG_PRINT("info", ("Columns with system versioning: [%d, %d]", row_start, row_end));
    versioned= VERS_TIMESTAMP;
    vers_can_native= plugin_hton(se_plugin)->flags & HTON_NATIVE_SYS_VERSIONING;
    row_start_field= row_start;
    row_end_field= row_end;
    status_var_increment(thd->status_var.feature_system_versioning);
  } // if (system_period == NULL)

  for (i=0 ; i < share->fields; i++, strpos+=field_pack_length, field_ptr++)
  {
    uint interval_nr= 0, recpos;
    LEX_CSTRING comment;
    LEX_CSTRING name;
    Virtual_column_info *vcol_info= 0;
    const Type_handler *handler;
    uint32 flags= 0;
    Column_definition_attributes attr;

    if (new_frm_ver >= 3)
    {
      /* new frm file in 4.1 */
      recpos=	    uint3korr(strpos+5);
      uint comment_length=uint2korr(strpos+15);

      if (!comment_length)
      {
	comment.str= (char*) "";
	comment.length=0;
      }
      else
      {
	comment.str=    (char*) comment_pos;
	comment.length= comment_length;
	comment_pos+=   comment_length;
      }

      if ((uchar) strpos[13] == (uchar) MYSQL_TYPE_VIRTUAL)
      {
        /*
          MariaDB version 10.0 version.
          The interval_id byte in the .frm file stores the length of the
          expression statement for a virtual column.
        */
        uint vcol_info_length= (uint) strpos[12];

        if (!vcol_info_length) // Expect non-null expression
          goto err;

        attr.frm_unpack_basic(strpos);
        if (attr.frm_unpack_charset(share, strpos))
          goto err;
        /*
          Old virtual field information before 10.2

          Get virtual column data stored in the .frm file as follows:
          byte 1      = 1 | 2
          byte 2      = sql_type
          byte 3      = flags. 1 for stored_in_db
          [byte 4]    = optional interval_id for sql_type (if byte 1 == 2)
          next byte ...  = virtual column expression (text data)
        */

        vcol_info= new (&share->mem_root) Virtual_column_info();
        bool opt_interval_id= (uint)vcol_screen_pos[0] == 2;
        enum_field_types ftype= (enum_field_types) (uchar) vcol_screen_pos[1];
        if (!(handler= Type_handler::get_handler_by_real_type(ftype)))
          goto err;
        if (opt_interval_id)
          interval_nr= (uint)vcol_screen_pos[3];
        else if ((uint)vcol_screen_pos[0] != 1)
          goto err;
        bool stored= vcol_screen_pos[2] & 1;
        vcol_info->stored_in_db= stored;
        vcol_info->set_vcol_type(stored ? VCOL_GENERATED_STORED : VCOL_GENERATED_VIRTUAL);
        uint vcol_expr_length= vcol_info_length -
                              (uint)(FRM_VCOL_OLD_HEADER_SIZE(opt_interval_id));
        vcol_info->utf8= 0; // before 10.2.1 the charset was unknown
        int2store(vcol_screen_pos+1, vcol_expr_length); // for parse_vcol_defs()
        vcol_screen_pos+= vcol_info_length;
        share->virtual_fields++;
      }
      else
      {
        interval_nr=  (uint) strpos[12];
        enum_field_types field_type= (enum_field_types) strpos[13];
        if (!(handler= Type_handler::get_handler_by_real_type(field_type)))
          goto err; // Not supported field type
        if (handler->Column_definition_attributes_frm_unpack(&attr, share,
                                                             strpos,
                                                             &gis_options))
          goto err;
      }

      if (((uint) strpos[10]) & MYSQL57_GENERATED_FIELD)
      {
        attr.unireg_check= Field::NONE;

        /*
          MySQL 5.7 generated fields

          byte 1        = 1
          byte 2,3      = expr length
          byte 4        = stored_in_db
          byte 5..      = expr
        */
        if ((uint)(vcol_screen_pos)[0] != 1)
          goto err;
        vcol_info= new (&share->mem_root) Virtual_column_info();
        uint vcol_info_length= uint2korr(vcol_screen_pos + 1);
        DBUG_ASSERT(vcol_info_length);
        vcol_info->stored_in_db= vcol_screen_pos[3];
        vcol_info->utf8= 0;
        vcol_screen_pos+= vcol_info_length + MYSQL57_GCOL_HEADER_SIZE;;
        share->virtual_fields++;
      }
    }
    else
    {
      attr.length= (uint) strpos[3];
      recpos=	    uint2korr(strpos+4),
      attr.pack_flag=    uint2korr(strpos+6);
      attr.pack_flag&=   ~FIELDFLAG_NO_DEFAULT;     // Safety for old files
      attr.unireg_check=  (Field::utype) MTYP_TYPENR((uint) strpos[8]);
      interval_nr=  (uint) strpos[10];

      /* old frm file */
      enum_field_types ftype= (enum_field_types) f_packtype(attr.pack_flag);
      if (!(handler= Type_handler::get_handler_by_real_type(ftype)))
        goto err; // Not supported field type

      if (f_is_binary(attr.pack_flag))
      {
        /*
          Try to choose the best 4.1 type:
          - for 4.0 "CHAR(N) BINARY" or "VARCHAR(N) BINARY" 
           try to find a binary collation for character set.
          - for other types (e.g. BLOB) just use my_charset_bin. 
        */
        if (!f_is_blob(attr.pack_flag))
        {
          // 3.23 or 4.0 string
          if (!(attr.charset= get_charset_by_csname(share->table_charset->csname,
                                                    MY_CS_BINSORT, MYF(0))))
            attr.charset= &my_charset_bin;
        }
      }
      else
        attr.charset= share->table_charset;
      bzero((char*) &comment, sizeof(comment));
      if ((!(handler= old_frm_type_handler(attr.pack_flag, interval_nr))))
        goto err; // Not supported field type
    }

    /* Remove >32 decimals from old files */
    if (share->mysql_version < 100200)
      attr.pack_flag&= ~FIELDFLAG_LONG_DECIMAL;

    if (interval_nr && attr.charset->mbminlen > 1)
    {
      /* Unescape UCS2 intervals from HEX notation */
      TYPELIB *interval= share->intervals + interval_nr - 1;
      unhex_type2(interval);
    }

#ifndef TO_BE_DELETED_ON_PRODUCTION
    if (handler->real_field_type() == MYSQL_TYPE_NEWDECIMAL &&
        !share->mysql_version)
    {
      /*
        Fix pack length of old decimal values from 5.0.3 -> 5.0.4
        The difference is that in the old version we stored precision
        in the .frm table while we now store the display_length
      */
      uint decimals= f_decimals(attr.pack_flag);
      attr.length=
        my_decimal_precision_to_length((uint) attr.length, decimals,
                                       f_is_dec(attr.pack_flag) == 0);
      sql_print_error("Found incompatible DECIMAL field '%s' in %s; "
                      "Please do \"ALTER TABLE '%s' FORCE\" to fix it!",
                      share->fieldnames.type_names[i], share->table_name.str,
                      share->table_name.str);
      push_warning_printf(thd, Sql_condition::WARN_LEVEL_WARN,
                          ER_CRASHED_ON_USAGE,
                          "Found incompatible DECIMAL field '%s' in %s; "
                          "Please do \"ALTER TABLE '%s' FORCE\" to fix it!",
                          share->fieldnames.type_names[i],
                          share->table_name.str,
                          share->table_name.str);
      share->crashed= 1;                        // Marker for CHECK TABLE
    }
#endif

    if (mysql57_null_bits && vcol_info && !vcol_info->stored_in_db)
    {
      swap_variables(uchar*, null_pos, mysql57_vcol_null_pos);
      swap_variables(uint, null_bit_pos, mysql57_vcol_null_bit_pos);
    }

    if (versioned)
    {
      if (i == row_start_field)
        flags|= VERS_SYS_START_FLAG;
      else if (i == row_end_field)
        flags|= VERS_SYS_END_FLAG;

      if (flags & VERS_SYSTEM_FIELD)
      {
        switch (handler->real_field_type())
        {
        case MYSQL_TYPE_TIMESTAMP2:
        case MYSQL_TYPE_DATETIME2:
          break;
        case MYSQL_TYPE_LONGLONG:
          if (vers_can_native)
          {
            versioned= VERS_TRX_ID;
            break;
          }
          /* Fallthrough */
        default:
          my_error(ER_VERS_FIELD_WRONG_TYPE, MYF(0), fieldnames.type_names[i],
            versioned == VERS_TIMESTAMP ? "TIMESTAMP(6)" : "BIGINT(20) UNSIGNED",
            table_name.str);
          goto err;
        }
      }
    }

    /* Convert pre-10.2.2 timestamps to use Field::default_value */
    name.str= fieldnames.type_names[i];
    name.length= strlen(name.str);
    attr.interval= interval_nr ? share->intervals + interval_nr - 1 : NULL;
    Record_addr addr(record + recpos, null_pos, null_bit_pos);
    *field_ptr= reg_field=
      attr.make_field(share, &share->mem_root, &addr, handler, &name, flags);
    if (!reg_field)				// Not supported field type
      goto err;

    if (attr.unireg_check == Field::TIMESTAMP_DNUN_FIELD ||
        attr.unireg_check == Field::TIMESTAMP_DN_FIELD)
    {
      reg_field->default_value= new (&share->mem_root) Virtual_column_info();
      reg_field->default_value->set_vcol_type(VCOL_DEFAULT);
      reg_field->default_value->stored_in_db= 1;
      share->default_expressions++;
    }

    reg_field->field_index= i;
    reg_field->comment=comment;
    reg_field->vcol_info= vcol_info;
    reg_field->flags|= flags;
    if (extra2_field_flags)
    {
      uchar flags= *extra2_field_flags++;
      if (flags & VERS_OPTIMIZED_UPDATE)
        reg_field->flags|= VERS_UPDATE_UNVERSIONED_FLAG;

      reg_field->invisible= f_visibility(flags);
    }
    if (reg_field->invisible == INVISIBLE_USER)
      status_var_increment(thd->status_var.feature_invisible_columns);
    if (!reg_field->invisible)
      share->visible_fields++;
    if (handler->real_field_type() == MYSQL_TYPE_BIT &&
        !f_bit_as_char(attr.pack_flag))
    {
      null_bits_are_used= 1;
      if ((null_bit_pos+= (uint) (attr.length & 7)) > 7)
      {
        null_pos++;
        null_bit_pos-= 8;
      }
    }
    if (!(reg_field->flags & NOT_NULL_FLAG))
    {
      if (!(null_bit_pos= (null_bit_pos + 1) & 7))
        null_pos++;
    }

    if (vcol_info)
    {
      vcol_info->name= reg_field->field_name;
      if (mysql57_null_bits && !vcol_info->stored_in_db)
      {
        /* MySQL 5.7 has null bits last */
        swap_variables(uchar*, null_pos, mysql57_vcol_null_pos);
        swap_variables(uint, null_bit_pos, mysql57_vcol_null_bit_pos);
      }
    }

    if (f_no_default(attr.pack_flag))
      reg_field->flags|= NO_DEFAULT_VALUE_FLAG;

    if (reg_field->unireg_check == Field::NEXT_NUMBER)
      share->found_next_number_field= field_ptr;

    if (use_hash && my_hash_insert(&share->name_hash, (uchar*) field_ptr))
      goto err;
    if (!reg_field->stored_in_db())
    {
      share->stored_fields--;
      if (share->stored_rec_length>=recpos)
        share->stored_rec_length= recpos-1;
    }
    if (reg_field->has_update_default_function())
    {
      has_update_default_function= 1;
      if (!reg_field->default_value)
        share->default_fields++;
    }
  }
  *field_ptr=0;					// End marker
  /* Sanity checks: */
  DBUG_ASSERT(share->fields>=share->stored_fields);
  DBUG_ASSERT(share->reclength>=share->stored_rec_length);

  if (mysql57_null_bits)
  {
    /* We want to store the value for the last bits */
    swap_variables(uchar*, null_pos, mysql57_vcol_null_pos);
    swap_variables(uint, null_bit_pos, mysql57_vcol_null_bit_pos);
    DBUG_ASSERT((null_pos + (null_bit_pos + 7) / 8) <= share->field[0]->ptr);
  }

  /* Fix key->name and key_part->field */
  if (key_parts)
  {
    uint add_first_key_parts= 0;
    longlong ha_option= handler_file->ha_table_flags();
    keyinfo= share->key_info;
    uint primary_key= my_strcasecmp(system_charset_info, share->keynames.type_names[0],
                                    primary_key_name) ? MAX_KEY : 0;
    KEY* key_first_info= NULL;

    if (primary_key >= MAX_KEY && keyinfo->flags & HA_NOSAME)
    {
      /*
        If the UNIQUE key doesn't have NULL columns and is not a part key
        declare this as a primary key.
      */
      primary_key= 0;
      key_part= keyinfo->key_part;
      for (i=0 ; i < keyinfo->user_defined_key_parts ;i++)
      {
        DBUG_ASSERT(key_part[i].fieldnr > 0);
        // Table field corresponding to the i'th key part.
        Field *table_field= share->field[key_part[i].fieldnr - 1];

        /*
          If the key column is of NOT NULL BLOB type, then it
          will definitly have key prefix. And if key part prefix size
          is equal to the BLOB column max size, then we can promote
          it to primary key.
        */
        if (!table_field->real_maybe_null() &&
            table_field->type() == MYSQL_TYPE_BLOB &&
            table_field->field_length == key_part[i].length)
          continue;

        if (table_field->real_maybe_null() ||
            table_field->key_length() != key_part[i].length)
        {
          primary_key= MAX_KEY;		// Can't be used
          break;
        }
      }
    }

    if (share->use_ext_keys)
    { 
      if (primary_key >= MAX_KEY)
      {
        add_first_key_parts= 0;
        share->set_use_ext_keys_flag(FALSE);
      }
      else
      {
        add_first_key_parts= first_keyinfo.user_defined_key_parts;
        /* 
          Do not add components of the primary key starting from
          the major component defined over the beginning of a field.
	*/
	for (i= 0; i < first_keyinfo.user_defined_key_parts; i++)
	{
          uint fieldnr= keyinfo[0].key_part[i].fieldnr;
          if (share->field[fieldnr-1]->key_length() !=
              keyinfo[0].key_part[i].length)
	  {
            add_first_key_parts= i;
            break;
          }
        }
      }   
    }

    key_first_info= keyinfo;
    for (uint key=0 ; key < keys ; key++,keyinfo++)
    {
      uint usable_parts= 0;
      keyinfo->name.str=    share->keynames.type_names[key];
      keyinfo->name.length= strlen(keyinfo->name.str);
      keyinfo->cache_name=
        (uchar*) alloc_root(&share->mem_root,
                            share->table_cache_key.length+
                            keyinfo->name.length + 1);
      if (keyinfo->cache_name)           // If not out of memory
      {
        uchar *pos= keyinfo->cache_name;
        memcpy(pos, share->table_cache_key.str, share->table_cache_key.length);
        memcpy(pos + share->table_cache_key.length, keyinfo->name.str,
               keyinfo->name.length+1);
      }

      if (ext_key_parts > share->key_parts && key)
      {
        KEY_PART_INFO *new_key_part= (keyinfo-1)->key_part +
                                     (keyinfo-1)->ext_key_parts;
        uint add_keyparts_for_this_key= add_first_key_parts;
        uint length_bytes= 0, len_null_byte= 0, ext_key_length= 0;
        Field *field;

        /* 
          Do not extend the key that contains a component
          defined over the beginning of a field.
	*/ 
        for (i= 0; i < keyinfo->user_defined_key_parts; i++)
        {
          uint fieldnr= keyinfo->key_part[i].fieldnr;
          field= share->field[keyinfo->key_part[i].fieldnr-1];

          if (field->null_ptr)
            len_null_byte= HA_KEY_NULL_LENGTH;

          if (field->type() == MYSQL_TYPE_BLOB ||
             field->real_type() == MYSQL_TYPE_VARCHAR ||
             field->type() == MYSQL_TYPE_GEOMETRY)
          {
            length_bytes= HA_KEY_BLOB_LENGTH;
          }

          ext_key_length+= keyinfo->key_part[i].length + len_null_byte
                            + length_bytes;
          if (share->field[fieldnr-1]->key_length() !=
              keyinfo->key_part[i].length)
	  {
            add_keyparts_for_this_key= 0;
            break;
          }
        }

        if (add_keyparts_for_this_key)
        {
          for (i= 0; i < add_keyparts_for_this_key; i++)
          {
            uint pk_part_length= key_first_info->key_part[i].store_length;
            if (keyinfo->ext_key_part_map & 1<<i)
            {
              if (ext_key_length + pk_part_length > MAX_DATA_LENGTH_FOR_KEY)
              {
                add_keyparts_for_this_key= i;
                break;
              }
              ext_key_length+= pk_part_length;
            }
          }
        }

        if (add_keyparts_for_this_key < keyinfo->ext_key_parts -
                                        keyinfo->user_defined_key_parts)
        {
          share->ext_key_parts-= keyinfo->ext_key_parts;
          key_part_map ext_key_part_map= keyinfo->ext_key_part_map;
          keyinfo->ext_key_parts= keyinfo->user_defined_key_parts;
          keyinfo->ext_key_flags= keyinfo->flags;
	  keyinfo->ext_key_part_map= 0; 
          for (i= 0; i < add_keyparts_for_this_key; i++)
	  {
            if (ext_key_part_map & 1<<i)
	    {
              keyinfo->ext_key_part_map|= 1<<i;
	      keyinfo->ext_key_parts++;
            }
          }
          share->ext_key_parts+= keyinfo->ext_key_parts;
        }
        if (new_key_part != keyinfo->key_part)
	{
          memmove(new_key_part, keyinfo->key_part,
                  sizeof(KEY_PART_INFO) * keyinfo->ext_key_parts);
          keyinfo->key_part= new_key_part;
        }
      }
 
      /* Fix fulltext keys for old .frm files */
      if (share->key_info[key].flags & HA_FULLTEXT)
	share->key_info[key].algorithm= HA_KEY_ALG_FULLTEXT;

      key_part= keyinfo->key_part;
      uint key_parts= share->use_ext_keys ? keyinfo->ext_key_parts :
	                                    keyinfo->user_defined_key_parts;
      for (i=0; i < key_parts; key_part++, i++)
      {
        Field *field;
	if (new_field_pack_flag <= 1)
	  key_part->fieldnr= (uint16) find_field(share->field,
                                                 share->default_values,
                                                 (uint) key_part->offset,
                                                 (uint) key_part->length);
	if (!key_part->fieldnr)
          goto err;

        field= key_part->field= share->field[key_part->fieldnr-1];
        key_part->type= field->key_type();
        if (field->invisible > INVISIBLE_USER && !field->vers_sys_field())
          keyinfo->flags |= HA_INVISIBLE_KEY;
        if (field->null_ptr)
        {
          key_part->null_offset=(uint) ((uchar*) field->null_ptr -
                                        share->default_values);
          key_part->null_bit= field->null_bit;
          key_part->store_length+=HA_KEY_NULL_LENGTH;
          keyinfo->flags|=HA_NULL_PART_KEY;
          keyinfo->key_length+= HA_KEY_NULL_LENGTH;
        }
        if (field->type() == MYSQL_TYPE_BLOB ||
            field->real_type() == MYSQL_TYPE_VARCHAR ||
            field->type() == MYSQL_TYPE_GEOMETRY)
        {
          if (field->type() == MYSQL_TYPE_BLOB ||
              field->type() == MYSQL_TYPE_GEOMETRY)
            key_part->key_part_flag|= HA_BLOB_PART;
          else
            key_part->key_part_flag|= HA_VAR_LENGTH_PART;
          key_part->store_length+=HA_KEY_BLOB_LENGTH;
          keyinfo->key_length+= HA_KEY_BLOB_LENGTH;
        }
        if (field->type() == MYSQL_TYPE_BIT)
          key_part->key_part_flag|= HA_BIT_PART;

        if (i == 0 && key != primary_key)
          field->flags |= (((keyinfo->flags & HA_NOSAME) &&
                           (keyinfo->user_defined_key_parts == 1)) ?
                           UNIQUE_KEY_FLAG : MULTIPLE_KEY_FLAG);
        if (i == 0)
          field->key_start.set_bit(key);
        if (field->key_length() == key_part->length &&
            !(field->flags & BLOB_FLAG))
        {
          if (handler_file->index_flags(key, i, 0) & HA_KEYREAD_ONLY)
          {
            share->keys_for_keyread.set_bit(key);
            field->part_of_key.set_bit(key);
            if (i < keyinfo->user_defined_key_parts)
              field->part_of_key_not_clustered.set_bit(key);
          }
          if (handler_file->index_flags(key, i, 1) & HA_READ_ORDER)
            field->part_of_sortkey.set_bit(key);
        }
        if (!(key_part->key_part_flag & HA_REVERSE_SORT) &&
            usable_parts == i)
          usable_parts++;			// For FILESORT
        field->flags|= PART_KEY_FLAG;
        if (key == primary_key)
        {
          field->flags|= PRI_KEY_FLAG;
          /*
            If this field is part of the primary key and all keys contains
            the primary key, then we can use any key to find this column
          */
          if (ha_option & HA_PRIMARY_KEY_IN_READ_INDEX)
          {
            if (field->key_length() == key_part->length &&
                !(field->flags & BLOB_FLAG))
              field->part_of_key= share->keys_in_use;
            if (field->part_of_sortkey.is_set(key))
              field->part_of_sortkey= share->keys_in_use;
          }
        }
        if (field->key_length() != key_part->length)
        {
#ifndef TO_BE_DELETED_ON_PRODUCTION
          if (field->type() == MYSQL_TYPE_NEWDECIMAL)
          {
            /*
              Fix a fatal error in decimal key handling that causes crashes
              on Innodb. We fix it by reducing the key length so that
              InnoDB never gets a too big key when searching.
              This allows the end user to do an ALTER TABLE to fix the
              error.
            */
            keyinfo->key_length-= (key_part->length - field->key_length());
            key_part->store_length-= (uint16)(key_part->length -
                                              field->key_length());
            key_part->length= (uint16)field->key_length();
            sql_print_error("Found wrong key definition in %s; "
                            "Please do \"ALTER TABLE '%s' FORCE \" to fix it!",
                            share->table_name.str,
                            share->table_name.str);
            push_warning_printf(thd, Sql_condition::WARN_LEVEL_WARN,
                                ER_CRASHED_ON_USAGE,
                                "Found wrong key definition in %s; "
                                "Please do \"ALTER TABLE '%s' FORCE\" to fix "
                                "it!",
                                share->table_name.str,
                                share->table_name.str);
            share->crashed= 1;                // Marker for CHECK TABLE
            continue;
          }
#endif
          key_part->key_part_flag|= HA_PART_KEY_SEG;
        }
        if (field->real_maybe_null())
          key_part->key_part_flag|= HA_NULL_PART;
        /*
          Sometimes we can compare key parts for equality with memcmp.
          But not always.
        */
        if (!(key_part->key_part_flag & (HA_BLOB_PART | HA_VAR_LENGTH_PART |
                                         HA_BIT_PART)) &&
            key_part->type != HA_KEYTYPE_FLOAT &&
            key_part->type != HA_KEYTYPE_DOUBLE)
          key_part->key_part_flag|= HA_CAN_MEMCMP;
      }
      keyinfo->usable_key_parts= usable_parts; // Filesort

      set_if_bigger(share->max_key_length,keyinfo->key_length+
                    keyinfo->user_defined_key_parts);
      share->total_key_length+= keyinfo->key_length;
      /*
        MERGE tables do not have unique indexes. But every key could be
        an unique index on the underlying MyISAM table. (Bug #10400)
      */
      if ((keyinfo->flags & HA_NOSAME) ||
          (ha_option & HA_ANY_INDEX_MAY_BE_UNIQUE))
        set_if_bigger(share->max_unique_length,keyinfo->key_length);
    }
    if (primary_key < MAX_KEY &&
	(share->keys_in_use.is_set(primary_key)))
    {
      share->primary_key= primary_key;
      /*
	If we are using an integer as the primary key then allow the user to
	refer to it as '_rowid'
      */
      if (share->key_info[primary_key].user_defined_key_parts == 1)
      {
	Field *field= share->key_info[primary_key].key_part[0].field;
	if (field && field->result_type() == INT_RESULT)
        {
          /* note that fieldnr here (and rowid_field_offset) starts from 1 */
	  share->rowid_field_offset= (share->key_info[primary_key].key_part[0].
                                      fieldnr);
        }
      }
    }
    else
      share->primary_key = MAX_KEY; // we do not have a primary key
  }
  else
    share->primary_key= MAX_KEY;
  if (new_field_pack_flag <= 1)
  {
    /* Old file format with default as not null */
    uint null_length= (share->null_fields+7)/8;
    bfill(share->default_values + (null_flags - (uchar*) record),
          null_length, 255);
  }

  /* Handle virtual expressions */
  if (vcol_screen_length && share->frm_version >= FRM_VER_EXPRESSSIONS)
  {
    uchar *vcol_screen_end= vcol_screen_pos + vcol_screen_length;

    /* Skip header */
    vcol_screen_pos+= FRM_VCOL_NEW_BASE_SIZE;
    share->vcol_defs.str+= FRM_VCOL_NEW_BASE_SIZE;
    share->vcol_defs.length-= FRM_VCOL_NEW_BASE_SIZE;

    /*
      Read virtual columns, default values and check constraints
      See pack_expression() for how data is stored
    */
    while (vcol_screen_pos < vcol_screen_end)
    {
      Virtual_column_info *vcol_info;
      uint type=         (uint) vcol_screen_pos[0];
      uint field_nr=     uint2korr(vcol_screen_pos+1);
      uint expr_length=  uint2korr(vcol_screen_pos+3);
      uint name_length=  (uint) vcol_screen_pos[5];

      if (!(vcol_info=   new (&share->mem_root) Virtual_column_info()))
        goto err;

      /* The following can only be true for check_constraints */

      if (field_nr != UINT_MAX16)
      {
        DBUG_ASSERT(field_nr < share->fields);
        reg_field= share->field[field_nr];
      }
      else
      {
        reg_field= 0;
        DBUG_ASSERT(name_length);
      }

      vcol_screen_pos+= FRM_VCOL_NEW_HEADER_SIZE;
      vcol_info->set_vcol_type((enum_vcol_info_type) type);
      if (name_length)
      {
        vcol_info->name.str= strmake_root(&share->mem_root,
                                          (char*)vcol_screen_pos, name_length);
        vcol_info->name.length= name_length;
      }
      else
        vcol_info->name= reg_field->field_name;
      vcol_screen_pos+= name_length + expr_length;

      switch (type) {
      case VCOL_GENERATED_VIRTUAL:
      {
        uint recpos;
        reg_field->vcol_info= vcol_info;
        share->virtual_fields++;
        share->stored_fields--;
        if (reg_field->flags & BLOB_FLAG)
          share->virtual_not_stored_blob_fields++;
        /* Correct stored_rec_length as non stored fields are last */
        recpos= (uint) (reg_field->ptr - record);
        if (share->stored_rec_length >= recpos)
          share->stored_rec_length= recpos-1;
        break;
      }
      case VCOL_GENERATED_STORED:
        vcol_info->stored_in_db= 1;
        DBUG_ASSERT(!reg_field->vcol_info);
        reg_field->vcol_info= vcol_info;
        share->virtual_fields++;
        break;
      case VCOL_DEFAULT:
        vcol_info->stored_in_db= 1;
        DBUG_ASSERT(!reg_field->default_value);
        reg_field->default_value=    vcol_info;
        share->default_expressions++;
        break;
      case VCOL_CHECK_FIELD:
        DBUG_ASSERT(!reg_field->check_constraint);
        reg_field->check_constraint= vcol_info;
        share->field_check_constraints++;
        break;
      case VCOL_CHECK_TABLE:
        *(table_check_constraints++)= vcol_info;
        break;
      }
    }
  }
  DBUG_ASSERT((uint) (table_check_constraints - share->check_constraints) ==
              (uint) (share->table_check_constraints -
                      share->field_check_constraints));

  if (options)
  {
    DBUG_ASSERT(options_len);
    if (engine_table_options_frm_read(options, options_len, share))
      goto err;
  }
  if (parse_engine_table_options(thd, handler_file->partition_ht(), share))
    goto err;

  if (share->found_next_number_field)
  {
    reg_field= *share->found_next_number_field;
    if ((int) (share->next_number_index= (uint)
	       find_ref_key(share->key_info, keys,
                            share->default_values, reg_field,
			    &share->next_number_key_offset,
                            &share->next_number_keypart)) < 0)
      goto err; // Wrong field definition
    reg_field->flags |= AUTO_INCREMENT_FLAG;
  }

  if (share->blob_fields)
  {
    Field **ptr;
    uint k, *save;

    /* Store offsets to blob fields to find them fast */
    if (!(share->blob_field= save=
	  (uint*) alloc_root(&share->mem_root,
                             (uint) (share->blob_fields* sizeof(uint)))))
      goto err;
    for (k=0, ptr= share->field ; *ptr ; ptr++, k++)
    {
      if ((*ptr)->flags & BLOB_FLAG)
	(*save++)= k;
    }
  }

  /*
    the correct null_bytes can now be set, since bitfields have been taken
    into account
  */
  share->null_bytes= (uint)(null_pos - (uchar*) null_flags +
                      (null_bit_pos + 7) / 8);
  share->last_null_bit_pos= null_bit_pos;
  share->null_bytes_for_compare= null_bits_are_used ? share->null_bytes : 0;
  share->can_cmp_whole_record= (share->blob_fields == 0 &&
                                share->varchar_fields == 0);

  share->column_bitmap_size= bitmap_buffer_size(share->fields);

  bitmap_count= 1;
  if (share->table_check_constraints)
  {
    feature_check_constraint++;
    if (!(share->check_set= (MY_BITMAP*)
          alloc_root(&share->mem_root, sizeof(*share->check_set))))
      goto err;
    bitmap_count++;
  }
  if (!(bitmaps= (my_bitmap_map*) alloc_root(&share->mem_root,
                                             share->column_bitmap_size *
                                             bitmap_count)))
    goto err;
  my_bitmap_init(&share->all_set, bitmaps, share->fields, FALSE);
  bitmap_set_all(&share->all_set);
  if (share->check_set)
  {
    /*
      Bitmap for fields used by CHECK constraint. Will be filled up
      at first usage of table.
    */
    my_bitmap_init(share->check_set,
                   (my_bitmap_map*) ((uchar*) bitmaps +
                                     share->column_bitmap_size),
                   share->fields, FALSE);
    bitmap_clear_all(share->check_set);
  }

#ifndef DBUG_OFF
  if (use_hash)
    (void) my_hash_check(&share->name_hash);
#endif

  share->db_plugin= se_plugin;
  delete handler_file;

  share->error= OPEN_FRM_OK;
  thd->status_var.opened_shares++;
  thd->mem_root= old_root;
  DBUG_RETURN(0);

err:
  share->db_plugin= NULL;
  share->error= OPEN_FRM_CORRUPTED;
  share->open_errno= my_errno;
  delete handler_file;
  plugin_unlock(0, se_plugin);
  my_hash_free(&share->name_hash);

  if (!thd->is_error())
    open_table_error(share, OPEN_FRM_CORRUPTED, share->open_errno);

  thd->mem_root= old_root;
  DBUG_RETURN(HA_ERR_NOT_A_TABLE);
}


static bool sql_unusable_for_discovery(THD *thd, handlerton *engine,
                                       const char *sql)
{
  LEX *lex= thd->lex;
  HA_CREATE_INFO *create_info= &lex->create_info;

  // ... not CREATE TABLE
  if (lex->sql_command != SQLCOM_CREATE_TABLE &&
      lex->sql_command != SQLCOM_CREATE_SEQUENCE)
    return 1;
  // ... create like
  if (lex->create_info.like())
    return 1;
  // ... create select
  if (lex->first_select_lex()->item_list.elements)
    return 1;
  // ... temporary
  if (create_info->tmp_table())
    return 1;
  // ... if exists
  if (lex->create_info.if_not_exists())
    return 1;

  // XXX error out or rather ignore the following:
  // ... partitioning
  if (lex->part_info)
    return 1;
  // ... union
  if (create_info->used_fields & HA_CREATE_USED_UNION)
    return 1;
  // ... index/data directory
  if (create_info->data_file_name || create_info->index_file_name)
    return 1;
  // ... engine
  if (create_info->db_type && create_info->db_type != engine)
    return 1;
  // ... WITH SYSTEM VERSIONING
  if (create_info->versioned())
    return 1;

  return 0;
}

int TABLE_SHARE::init_from_sql_statement_string(THD *thd, bool write,
                                        const char *sql, size_t sql_length)
{
  sql_mode_t saved_mode= thd->variables.sql_mode;
  CHARSET_INFO *old_cs= thd->variables.character_set_client;
  Parser_state parser_state;
  bool error;
  char *sql_copy;
  handler *file;
  LEX *old_lex;
  Query_arena *arena, backup;
  LEX tmp_lex;
  KEY *unused1;
  uint unused2;
  handlerton *hton= plugin_hton(db_plugin);
  LEX_CUSTRING frm= {0,0};
  LEX_CSTRING db_backup= thd->db;
  DBUG_ENTER("TABLE_SHARE::init_from_sql_statement_string");

  /*
    Ouch. Parser may *change* the string it's working on.
    Currently (2013-02-26) it is used to permanently disable
    conditional comments.
    Anyway, let's copy the caller's string...
  */
  if (!(sql_copy= thd->strmake(sql, sql_length)))
    DBUG_RETURN(HA_ERR_OUT_OF_MEM);

  if (parser_state.init(thd, sql_copy, sql_length))
    DBUG_RETURN(HA_ERR_OUT_OF_MEM);

  thd->variables.sql_mode= MODE_NO_ENGINE_SUBSTITUTION | MODE_NO_DIR_IN_CREATE;
  thd->variables.character_set_client= system_charset_info;
  tmp_disable_binlog(thd);
  old_lex= thd->lex;
  thd->lex= &tmp_lex;

  arena= thd->stmt_arena;
  if (arena->is_conventional())
    arena= 0;
  else
    thd->set_n_backup_active_arena(arena, &backup);

  thd->reset_db(&db);
  lex_start(thd);

  if (unlikely((error= parse_sql(thd, & parser_state, NULL) ||
                sql_unusable_for_discovery(thd, hton, sql_copy))))
    goto ret;

  thd->lex->create_info.db_type= hton;
#ifdef WITH_PARTITION_STORAGE_ENGINE
  thd->work_part_info= 0;                       // For partitioning
#endif

  if (tabledef_version.str)
    thd->lex->create_info.tabledef_version= tabledef_version;

  promote_first_timestamp_column(&thd->lex->alter_info.create_list);
  file= mysql_create_frm_image(thd, &db, &table_name,
                               &thd->lex->create_info, &thd->lex->alter_info,
                               C_ORDINARY_CREATE, &unused1, &unused2, &frm);
  error|= file == 0;
  delete file;

  if (frm.str)
  {
    option_list= 0;             // cleanup existing options ...
    option_struct= 0;           // ... if it's an assisted discovery
    error= init_from_binary_frm_image(thd, write, frm.str, frm.length);
  }

ret:
  my_free(const_cast<uchar*>(frm.str));
  lex_end(thd->lex);
  thd->reset_db(&db_backup);
  thd->lex= old_lex;
  if (arena)
    thd->restore_active_arena(arena, &backup);
  reenable_binlog(thd);
  thd->variables.sql_mode= saved_mode;
  thd->variables.character_set_client= old_cs;
  if (unlikely(thd->is_error() || error))
  {
    thd->clear_error();
    my_error(ER_SQL_DISCOVER_ERROR, MYF(0),
             plugin_name(db_plugin)->str, db.str, table_name.str,
             sql_copy);
    DBUG_RETURN(HA_ERR_GENERIC);
  }
  DBUG_RETURN(0);
}

bool TABLE_SHARE::write_frm_image(const uchar *frm, size_t len)
{
  return writefrm(normalized_path.str, db.str, table_name.str, false, frm, len);
}


bool TABLE_SHARE::read_frm_image(const uchar **frm, size_t *len)
{
  if (IF_PARTITIONING(partition_info_str, 0))   // cannot discover a partition
  {
    DBUG_ASSERT(db_type()->discover_table == 0);
    return 1;
  }

  if (frm_image)
  {
    *frm= frm_image->str;
    *len= frm_image->length;
    frm_image->str= 0; // pass the ownership to the caller
    frm_image= 0;
    return 0;
  }
  return readfrm(normalized_path.str, frm, len);
}


void TABLE_SHARE::free_frm_image(const uchar *frm)
{
  if (frm)
    my_free(const_cast<uchar*>(frm));
}


static bool fix_vcol_expr(THD *thd, Virtual_column_info *vcol)
{
  DBUG_ENTER("fix_vcol_expr");

  const enum enum_column_usage saved_column_usage= thd->column_usage;
  thd->column_usage= COLUMNS_WRITE;

  int error= vcol->expr->fix_fields(thd, &vcol->expr);

  thd->column_usage= saved_column_usage;

  if (unlikely(error))
  {
    StringBuffer<MAX_FIELD_WIDTH> str;
    vcol->print(&str);
    my_error(ER_ERROR_EVALUATING_EXPRESSION, MYF(0), str.c_ptr_safe());
    DBUG_RETURN(1);
  }

  DBUG_RETURN(0);
}

/** rerun fix_fields for vcols that returns time- or session- dependent values

    @note this is done for all vcols for INSERT/UPDATE/DELETE,
    and only as needed for SELECTs.
*/
bool fix_session_vcol_expr(THD *thd, Virtual_column_info *vcol)
{
  DBUG_ENTER("fix_session_vcol_expr");
  if (!(vcol->flags & (VCOL_TIME_FUNC|VCOL_SESSION_FUNC)))
    DBUG_RETURN(0);

  vcol->expr->walk(&Item::cleanup_excluding_fields_processor, 0, 0);
  DBUG_ASSERT(!vcol->expr->is_fixed());
  DBUG_RETURN(fix_vcol_expr(thd, vcol));
}


/** invoke fix_session_vcol_expr for a vcol

    @note this is called for generated column or a DEFAULT expression from
    their corresponding fix_fields on SELECT.
*/
bool fix_session_vcol_expr_for_read(THD *thd, Field *field,
                                    Virtual_column_info *vcol)
{
  DBUG_ENTER("fix_session_vcol_expr_for_read");
  TABLE_LIST *tl= field->table->pos_in_table_list;
  if (!tl || tl->lock_type >= TL_WRITE_ALLOW_WRITE)
    DBUG_RETURN(0);
  Security_context *save_security_ctx= thd->security_ctx;
  if (tl->security_ctx)
    thd->security_ctx= tl->security_ctx;
  bool res= fix_session_vcol_expr(thd, vcol);
  thd->security_ctx= save_security_ctx;
  DBUG_RETURN(res);
}


/*
  @brief 
    Perform semantic analysis of the defining expression for a virtual column

  @param thd        The thread object
  @param table      The table containing the virtual column
  @param field	    Field if this is a DEFAULT or AS, otherwise NULL
  @param vcol       The Virtual_column object


  @details
    The function performs semantic analysis of the defining expression for
    the virtual column vcol_field. The expression is used to compute the
    values of this column.

  @retval
    TRUE           An error occurred, something was wrong with the function
  @retval
    FALSE          Otherwise
*/

static bool fix_and_check_vcol_expr(THD *thd, TABLE *table,
                                    Virtual_column_info *vcol)
{
  Item* func_expr= vcol->expr;
  DBUG_ENTER("fix_and_check_vcol_expr");
  DBUG_PRINT("info", ("vcol: %p", vcol));
  DBUG_ASSERT(func_expr);

  if (func_expr->is_fixed())
    DBUG_RETURN(0); // nothing to do

  if (fix_vcol_expr(thd, vcol))
    DBUG_RETURN(1);

  if (vcol->flags)
    DBUG_RETURN(0); // already checked, no need to do it again

  /* fix_fields could've changed the expression */
  func_expr= vcol->expr;

  /* this was checked in check_expression(), but the frm could be mangled... */
  if (unlikely(func_expr->result_type() == ROW_RESULT))
  {
    my_error(ER_OPERAND_COLUMNS, MYF(0), 1);
    DBUG_RETURN(1);
  }

  /*
    Walk through the Item tree checking if all items are valid
    to be part of the virtual column
  */
  Item::vcol_func_processor_result res;
  res.errors= 0;

  int error= func_expr->walk(&Item::check_vcol_func_processor, 0, &res);
  if (unlikely(error || (res.errors & VCOL_IMPOSSIBLE)))
  {
    // this can only happen if the frm was corrupted
    my_error(ER_VIRTUAL_COLUMN_FUNCTION_IS_NOT_ALLOWED, MYF(0), res.name,
             vcol->get_vcol_type_name(), vcol->name.str);
    DBUG_RETURN(1);
  }
  else if (unlikely(res.errors & VCOL_AUTO_INC))
  {
    /*
      An auto_increment field may not be used in an expression for
      a check constraint, a default value or a generated column

      Note that this error condition is not detected during parsing
      of the statement because the field item does not have a field
      pointer at that time
    */
    myf warn= table->s->frm_version < FRM_VER_EXPRESSSIONS ? ME_WARNING : 0;
    my_error(ER_VIRTUAL_COLUMN_FUNCTION_IS_NOT_ALLOWED, MYF(warn),
             "AUTO_INCREMENT", vcol->get_vcol_type_name(), res.name);
    if (!warn)
      DBUG_RETURN(1);
  }
  vcol->flags= res.errors;

  if (vcol->flags & VCOL_SESSION_FUNC)
    table->s->vcols_need_refixing= true;

  DBUG_RETURN(0);
}


/*
  @brief
    Unpack the definition of a virtual column from its linear representation

  @param thd             The thread object
  @param mem_root        Where to allocate memory
  @param table           The table containing the virtual column
  @param field           Field if this is a DEFAULT or AS, otherwise NULL
  @param vcol            The Virtual_column object
  @param[out] error_reported   Flag to inform the caller that no
                               other error messages are to be generated

  @details

    The function takes string expression from the 'vcol' object of the
    table 'table' and parses it, building an item object for it. The
    pointer to this item is placed into in a Virtual_column_info object
    that is created. After this the function performs
    semantic analysis of the item by calling the the function
    fix_and_check_vcol_expr().  Since the defining expression is part of the table
    definition the item for it is created in table->memroot within the
    special arena TABLE::expr_arena or in the thd memroot for INSERT DELAYED

  @note
    Before passing 'vcol_expr' to the parser the function wraps it in
    parentheses and prepends a special keyword.
  
   @retval Virtual_column_info*   Success
   @retval NULL                   Error
*/

static Virtual_column_info *
unpack_vcol_info_from_frm(THD *thd, MEM_ROOT *mem_root, TABLE *table,
                          String *expr_str, Virtual_column_info **vcol_ptr,
                          bool *error_reported)
{
  Create_field vcol_storage; // placeholder for vcol_info
  Parser_state parser_state;
  Virtual_column_info *vcol= *vcol_ptr, *vcol_info= 0;
  LEX *old_lex= thd->lex;
  LEX lex;
  bool error;
  DBUG_ENTER("unpack_vcol_info_from_frm");

  DBUG_ASSERT(vcol->expr == NULL);
  
  if (parser_state.init(thd, expr_str->c_ptr_safe(), expr_str->length()))
    goto end;

  if (init_lex_with_single_table(thd, table, &lex))
    goto end;

  lex.parse_vcol_expr= true;
  lex.last_field= &vcol_storage;

  error= parse_sql(thd, &parser_state, NULL);
  if (unlikely(error))
    goto end;

  if (lex.current_select->table_list.first[0].next_global)
  {
    /* We are using NEXT VALUE FOR sequence. Remember table name for open */
    TABLE_LIST *sequence= lex.current_select->table_list.first[0].next_global;
    sequence->next_global= table->internal_tables;
    table->internal_tables= sequence;
  }

  vcol_storage.vcol_info->set_vcol_type(vcol->get_vcol_type());
  vcol_storage.vcol_info->stored_in_db=      vcol->stored_in_db;
  vcol_storage.vcol_info->name=              vcol->name;
  vcol_storage.vcol_info->utf8=              vcol->utf8;
  if (!fix_and_check_vcol_expr(thd, table, vcol_storage.vcol_info))
  {
    *vcol_ptr= vcol_info= vcol_storage.vcol_info;   // Expression ok
    DBUG_ASSERT(vcol_info->expr);
    goto end;
  }
  *error_reported= TRUE;

end:
  end_lex_with_single_table(thd, table, old_lex);

  DBUG_RETURN(vcol_info);
}

static bool check_vcol_forward_refs(Field *field, Virtual_column_info *vcol)
{
  bool res= vcol &&
            vcol->expr->walk(&Item::check_field_expression_processor, 0,
                                  field);
  return res;
}

/*
  Open a table based on a TABLE_SHARE

  SYNOPSIS
    open_table_from_share()
    thd			Thread handler
    share		Table definition
    alias       	Alias for table
    db_stat		open flags (for example HA_OPEN_KEYFILE|
    			HA_OPEN_RNDFILE..) can be 0 (example in
                        ha_example_table)
    prgflag   		READ_ALL etc..
    ha_open_flags	HA_OPEN_ABORT_IF_LOCKED etc..
    outparam       	result table
    partitions_to_open  open only these partitions.

  RETURN VALUES
   0	ok
   1	Error (see open_table_error)
   2    Error (see open_table_error)
   3    Wrong data in .frm file
   4    Error (see open_table_error)
   5    Error (see open_table_error: charset unavailable)
   7    Table definition has changed in engine
*/

enum open_frm_error open_table_from_share(THD *thd, TABLE_SHARE *share,
                       const LEX_CSTRING *alias, uint db_stat, uint prgflag,
                       uint ha_open_flags, TABLE *outparam,
                       bool is_create_table, List<String> *partitions_to_open)
{
  enum open_frm_error error;
  uint records, i, bitmap_size, bitmap_count;
  const char *tmp_alias;
  bool error_reported= FALSE;
  uchar *record, *bitmaps;
  Field **field_ptr;
  uint8 save_context_analysis_only= thd->lex->context_analysis_only;
  TABLE_SHARE::enum_v_keys check_set_initialized= share->check_set_initialized;
  DBUG_ENTER("open_table_from_share");
  DBUG_PRINT("enter",("name: '%s.%s'  form: %p", share->db.str,
                      share->table_name.str, outparam));

  thd->lex->context_analysis_only&= ~CONTEXT_ANALYSIS_ONLY_VIEW; // not a view

  error= OPEN_FRM_ERROR_ALREADY_ISSUED; // for OOM errors below
  bzero((char*) outparam, sizeof(*outparam));
  outparam->in_use= thd;
  outparam->s= share;
  outparam->db_stat= db_stat;
  outparam->write_row_record= NULL;

  if (share->incompatible_version &&
      !(ha_open_flags & (HA_OPEN_FOR_ALTER | HA_OPEN_FOR_REPAIR)))
  {
    /* one needs to run mysql_upgrade on the table */
    error= OPEN_FRM_NEEDS_REBUILD;
    goto err;
  }
  init_sql_alloc(&outparam->mem_root, "table", TABLE_ALLOC_BLOCK_SIZE, 0,
                 MYF(0));

  /*
    We have to store the original alias in mem_root as constraints and virtual
    functions may store pointers to it
  */
  if (!(tmp_alias= strmake_root(&outparam->mem_root, alias->str, alias->length)))
    goto err;

  outparam->alias.set(tmp_alias, alias->length, table_alias_charset);
  outparam->quick_keys.init();
  outparam->covering_keys.init();
  outparam->intersect_keys.init();
  outparam->keys_in_use_for_query.init();

  /* Allocate handler */
  outparam->file= 0;
  if (!(prgflag & OPEN_FRM_FILE_ONLY))
  {
    if (!(outparam->file= get_new_handler(share, &outparam->mem_root,
                                          share->db_type())))
      goto err;

    if (outparam->file->set_ha_share_ref(&share->ha_share))
      goto err;
  }
  else
  {
    DBUG_ASSERT(!db_stat);
  }

  if (share->sequence && outparam->file)
  {
    ha_sequence *file;
    /* SEQUENCE table. Create a sequence handler over the original handler */
    if (!(file= (ha_sequence*) sql_sequence_hton->create(sql_sequence_hton, share,
                                                     &outparam->mem_root)))
      goto err;
    file->register_original_handler(outparam->file);
    outparam->file= file;
  }

  outparam->reginfo.lock_type= TL_UNLOCK;
  outparam->current_lock= F_UNLCK;
  records=0;
  if ((db_stat & HA_OPEN_KEYFILE) || (prgflag & DELAYED_OPEN))
    records=1;
  if (prgflag & (READ_ALL + EXTRA_RECORD))
  {
    records++;
    if (share->versioned)
      records++;
  }

  if (records == 0)
  {
    /* We are probably in hard repair, and the buffers should not be used */
    record= share->default_values;
  }
  else
  {
    if (!(record= (uchar*) alloc_root(&outparam->mem_root,
                                      share->rec_buff_length * records)))
      goto err;                                   /* purecov: inspected */
    MEM_NOACCESS(record, share->rec_buff_length * records);
  }

  for (i= 0; i < 3;)
  {
    outparam->record[i]= record;
    if (++i < records)
      record+= share->rec_buff_length;
  }
  for (i= 0; i < records; i++)
    MEM_UNDEFINED(outparam->record[i], share->reclength);

  if (!(field_ptr = (Field **) alloc_root(&outparam->mem_root,
                                          (uint) ((share->fields+1)*
                                                  sizeof(Field*)))))
    goto err;                                   /* purecov: inspected */

  outparam->field= field_ptr;

  record= (uchar*) outparam->record[0]-1;	/* Fieldstart = 1 */
  if (share->null_field_first)
    outparam->null_flags= (uchar*) record+1;
  else
    outparam->null_flags= (uchar*) (record+ 1+ share->reclength -
                                    share->null_bytes);

  /* Setup copy of fields from share, but use the right alias and record */
  for (i=0 ; i < share->fields; i++, field_ptr++)
  {
    if (!((*field_ptr)= share->field[i]->clone(&outparam->mem_root, outparam)))
      goto err;
  }
  (*field_ptr)= 0;                              // End marker

  DEBUG_SYNC(thd, "TABLE_after_field_clone");

  outparam->vers_write= share->versioned;

  if (share->found_next_number_field)
    outparam->found_next_number_field=
      outparam->field[(uint) (share->found_next_number_field - share->field)];

  /* Fix key->name and key_part->field */
  if (share->key_parts)
  {
    KEY	*key_info, *key_info_end;
    KEY_PART_INFO *key_part;
    uint n_length;
    n_length= share->keys*sizeof(KEY) + share->ext_key_parts*sizeof(KEY_PART_INFO);
    if (!(key_info= (KEY*) alloc_root(&outparam->mem_root, n_length)))
      goto err;
    outparam->key_info= key_info;
    key_part= (reinterpret_cast<KEY_PART_INFO*>(key_info+share->keys));

    memcpy(key_info, share->key_info, sizeof(*key_info)*share->keys);
    memcpy(key_part, share->key_info[0].key_part, (sizeof(*key_part) *
                                                   share->ext_key_parts));

    for (key_info_end= key_info + share->keys ;
         key_info < key_info_end ;
         key_info++)
    {
      KEY_PART_INFO *key_part_end;

      key_info->table= outparam;
      key_info->key_part= key_part;

      key_part_end= key_part + (share->use_ext_keys ? key_info->ext_key_parts :
			                              key_info->user_defined_key_parts) ;
      for ( ; key_part < key_part_end; key_part++)
      {
        Field *field= key_part->field= outparam->field[key_part->fieldnr - 1];

        if (field->key_length() != key_part->length &&
            !(field->flags & BLOB_FLAG))
        {
          /*
            We are using only a prefix of the column as a key:
            Create a new field for the key part that matches the index
          */
          field= key_part->field=field->make_new_field(&outparam->mem_root,
                                                       outparam, 0);
          field->field_length= key_part->length;
        }
      }
      if (!share->use_ext_keys)
	key_part+= key_info->ext_key_parts - key_info->user_defined_key_parts;
    }
  }

  /*
    Process virtual and default columns, if any.
  */
  if (share->virtual_fields || share->default_fields ||
      share->default_expressions || share->table_check_constraints)
  {
    Field **vfield_ptr, **dfield_ptr;
    Virtual_column_info **check_constraint_ptr;

    if (!multi_alloc_root(&outparam->mem_root,
                          &vfield_ptr, (uint) ((share->virtual_fields + 1)*
                                               sizeof(Field*)),
                          &dfield_ptr, (uint) ((share->default_fields +
                                                share->default_expressions +1)*
                                               sizeof(Field*)),
                          &check_constraint_ptr,
                          (uint) ((share->table_check_constraints +
                                   share->field_check_constraints + 1)*
                                  sizeof(Virtual_column_info*)),
                          NullS))
      goto err;
    if (share->virtual_fields)
      outparam->vfield= vfield_ptr;
    if (share->default_fields + share->default_expressions)
      outparam->default_field= dfield_ptr;
    if (share->table_check_constraints || share->field_check_constraints)
      outparam->check_constraints= check_constraint_ptr;

    if (unlikely(parse_vcol_defs(thd, &outparam->mem_root, outparam,
                                 &error_reported)))
    {
      error= OPEN_FRM_CORRUPTED;
      goto err;
    }

    /* Update to use trigger fields */
    switch_defaults_to_nullable_trigger_fields(outparam);
  }

#ifdef WITH_PARTITION_STORAGE_ENGINE
  bool work_part_info_used;
  if (share->partition_info_str_len && outparam->file)
  {
  /*
    In this execution we must avoid calling thd->change_item_tree since
    we might release memory before statement is completed. We do this
    by changing to a new statement arena. As part of this arena we also
    set the memory root to be the memory root of the table since we
    call the parser and fix_fields which both can allocate memory for
    item objects. We keep the arena to ensure that we can release the
    free_list when closing the table object.
    SEE Bug #21658
  */

    Query_arena *backup_stmt_arena_ptr= thd->stmt_arena;
    Query_arena backup_arena;
    Query_arena part_func_arena(&outparam->mem_root,
                                Query_arena::STMT_INITIALIZED);
    thd->set_n_backup_active_arena(&part_func_arena, &backup_arena);
    thd->stmt_arena= &part_func_arena;
    bool tmp;

    tmp= mysql_unpack_partition(thd, share->partition_info_str,
                                share->partition_info_str_len,
                                outparam, is_create_table,
                                plugin_hton(share->default_part_plugin),
                                &work_part_info_used);
    if (tmp)
    {
      thd->stmt_arena= backup_stmt_arena_ptr;
      thd->restore_active_arena(&part_func_arena, &backup_arena);
      goto partititon_err;
    }
    outparam->part_info->is_auto_partitioned= share->auto_partitioned;
    DBUG_PRINT("info", ("autopartitioned: %u", share->auto_partitioned));
    /* 
      We should perform the fix_partition_func in either local or
      caller's arena depending on work_part_info_used value.
    */
    if (!work_part_info_used)
      tmp= fix_partition_func(thd, outparam, is_create_table);
    thd->stmt_arena= backup_stmt_arena_ptr;
    thd->restore_active_arena(&part_func_arena, &backup_arena);
    if (!tmp)
    {
      if (work_part_info_used)
        tmp= fix_partition_func(thd, outparam, is_create_table);
    }
    outparam->part_info->item_free_list= part_func_arena.free_list;
partititon_err:
    if (tmp)
    {
      if (is_create_table)
      {
        /*
          During CREATE/ALTER TABLE it is ok to receive errors here.
          It is not ok if it happens during the opening of an frm
          file as part of a normal query.
        */
        error_reported= TRUE;
      }
      goto err;
    }
  }
#endif

  /* Check virtual columns against table's storage engine. */
  if (share->virtual_fields &&
        (outparam->file && 
          !(outparam->file->ha_table_flags() & HA_CAN_VIRTUAL_COLUMNS)))
  {
    my_error(ER_UNSUPPORTED_ENGINE_FOR_VIRTUAL_COLUMNS, MYF(0),
             plugin_name(share->db_plugin)->str);
    error_reported= TRUE;
    goto err;
  }

  /* Allocate bitmaps */

  bitmap_size= share->column_bitmap_size;
  bitmap_count= 7;
  if (share->virtual_fields)
    bitmap_count++;

  if (!(bitmaps= (uchar*) alloc_root(&outparam->mem_root,
                                     bitmap_size * bitmap_count)))
    goto err;

  my_bitmap_init(&outparam->def_read_set,
                 (my_bitmap_map*) bitmaps, share->fields, FALSE);
  bitmaps+= bitmap_size;
  my_bitmap_init(&outparam->def_write_set,
                 (my_bitmap_map*) bitmaps, share->fields, FALSE);
  bitmaps+= bitmap_size;

  my_bitmap_init(&outparam->has_value_set,
                 (my_bitmap_map*) bitmaps, share->fields, FALSE);
  bitmaps+= bitmap_size;
  my_bitmap_init(&outparam->tmp_set,
                 (my_bitmap_map*) bitmaps, share->fields, FALSE);
  bitmaps+= bitmap_size;
  my_bitmap_init(&outparam->eq_join_set,
                 (my_bitmap_map*) bitmaps, share->fields, FALSE);
  bitmaps+= bitmap_size;
  my_bitmap_init(&outparam->cond_set,
                 (my_bitmap_map*) bitmaps, share->fields, FALSE);
  bitmaps+= bitmap_size;
  my_bitmap_init(&outparam->def_rpl_write_set,
                 (my_bitmap_map*) bitmaps, share->fields, FALSE);
  outparam->default_column_bitmaps();

  outparam->cond_selectivity= 1.0;

  /* The table struct is now initialized;  Open the table */
  if (db_stat)
  {
    if (specialflag & SPECIAL_WAIT_IF_LOCKED)
      ha_open_flags|= HA_OPEN_WAIT_IF_LOCKED;
    else
      ha_open_flags|= HA_OPEN_IGNORE_IF_LOCKED;

    int ha_err= outparam->file->ha_open(outparam, share->normalized_path.str,
                                 (db_stat & HA_READ_ONLY ? O_RDONLY : O_RDWR),
                                 ha_open_flags, 0, partitions_to_open);
    if (ha_err)
    {
      share->open_errno= ha_err;
      /* Set a flag if the table is crashed and it can be auto. repaired */
      share->crashed= (outparam->file->auto_repair(ha_err) &&
                       !(ha_open_flags & HA_OPEN_FOR_REPAIR));
      if (!thd->is_error())
        outparam->file->print_error(ha_err, MYF(0));
      error_reported= TRUE;

      if (ha_err == HA_ERR_TABLE_DEF_CHANGED)
        error= OPEN_FRM_DISCOVER;

      /*
        We're here, because .frm file was successfully opened.

        But if the table doesn't exist in the engine and the engine
        supports discovery, we force rediscover to discover
        the fact that table doesn't in fact exist and remove
        the stray .frm file.
      */
      if (share->db_type()->discover_table &&
          (ha_err == ENOENT || ha_err == HA_ERR_NO_SUCH_TABLE))
        error= OPEN_FRM_DISCOVER;

      goto err;
    }
  }

  outparam->mark_columns_used_by_virtual_fields();
  if (!check_set_initialized &&
      share->check_set_initialized == TABLE_SHARE::V_KEYS)
  {
    // copy PART_INDIRECT_KEY_FLAG that was set meanwhile by *some* thread
    for (uint i= 0 ; i < share->fields ; i++)
    {
      if (share->field[i]->flags & PART_INDIRECT_KEY_FLAG)
        outparam->field[i]->flags|= PART_INDIRECT_KEY_FLAG;
    }
  }

  if (db_stat)
  {
    /* Set some flags in share on first open of the table */
    handler::Table_flags flags= outparam->file->ha_table_flags();
    if (! MY_TEST(flags & (HA_BINLOG_STMT_CAPABLE |
                           HA_BINLOG_ROW_CAPABLE)) ||
        MY_TEST(flags & HA_HAS_OWN_BINLOGGING))
      share->no_replicate= TRUE;
    if (outparam->file->table_cache_type() & HA_CACHE_TBL_NOCACHE)
      share->not_usable_by_query_cache= TRUE;
    if (outparam->file->ha_table_flags() & HA_CAN_ONLINE_BACKUPS)
      share->online_backup= 1;
  }

  if (share->no_replicate || !binlog_filter->db_ok(share->db.str))
    share->can_do_row_logging= 0;   // No row based replication

  /* Increment the opened_tables counter, only when open flags set. */
  if (db_stat)
    thd->status_var.opened_tables++;

  thd->lex->context_analysis_only= save_context_analysis_only;
  DBUG_RETURN (OPEN_FRM_OK);

 err:
  if (! error_reported)
    open_table_error(share, error, my_errno);
  delete outparam->file;
#ifdef WITH_PARTITION_STORAGE_ENGINE
  if (outparam->part_info)
    free_items(outparam->part_info->item_free_list);
#endif
  outparam->file= 0;				// For easier error checking
  outparam->db_stat=0;
  thd->lex->context_analysis_only= save_context_analysis_only;
  if (outparam->expr_arena)
    outparam->expr_arena->free_items();
  free_root(&outparam->mem_root, MYF(0));       // Safe to call on bzero'd root
  outparam->alias.free();
  DBUG_RETURN (error);
}


/*
  Free information allocated by openfrm

  SYNOPSIS
    closefrm()
    table		TABLE object to free
*/

int closefrm(TABLE *table)
{
  int error=0;
  DBUG_ENTER("closefrm");
  DBUG_PRINT("enter", ("table: %p", table));

  if (table->db_stat)
    error=table->file->ha_close();
  table->alias.free();
  if (table->expr_arena)
    table->expr_arena->free_items();
  if (table->field)
  {
    for (Field **ptr=table->field ; *ptr ; ptr++)
    {
      delete *ptr;
    }
    table->field= 0;
  }
  delete table->file;
  table->file= 0;				/* For easier errorchecking */
#ifdef WITH_PARTITION_STORAGE_ENGINE
  if (table->part_info)
  {
    /* Allocated through table->mem_root, freed below */
    free_items(table->part_info->item_free_list);
    table->part_info->item_free_list= 0;
    table->part_info= 0;
  }
#endif
  free_root(&table->mem_root, MYF(0));
  DBUG_RETURN(error);
}


/* Deallocate temporary blob storage */

void free_blobs(TABLE *table)
{
  uint *ptr, *end;
  for (ptr= table->s->blob_field, end=ptr + table->s->blob_fields ;
       ptr != end ;
       ptr++)
  {
    /*
      Reduced TABLE objects which are used by row-based replication for
      type conversion might have some fields missing. Skip freeing BLOB
      buffers for such missing fields.
    */
    if (table->field[*ptr])
      ((Field_blob*) table->field[*ptr])->free();
  }
}


/**
  Reclaim temporary blob storage which is bigger than 
  a threshold.
 
  @param table A handle to the TABLE object containing blob fields
  @param size The threshold value.
 
*/

void free_field_buffers_larger_than(TABLE *table, uint32 size)
{
  uint *ptr, *end;
  for (ptr= table->s->blob_field, end=ptr + table->s->blob_fields ;
       ptr != end ;
       ptr++)
  {
    Field_blob *blob= (Field_blob*) table->field[*ptr];
    if (blob->get_field_buffer_size() > size)
        blob->free();
  }
}

/* error message when opening a form file */

void open_table_error(TABLE_SHARE *share, enum open_frm_error error,
                      int db_errno)
{
  char buff[FN_REFLEN];
  const myf errortype= ME_ERROR_LOG;  // Write fatals error to log
  DBUG_ENTER("open_table_error");
  DBUG_PRINT("info", ("error: %d  db_errno: %d", error, db_errno));

  switch (error) {
  case OPEN_FRM_OPEN_ERROR:
    /*
      Test if file didn't exists. We have to also test for EINVAL as this
      may happen on windows when opening a file with a not legal file name
    */
    if (db_errno == ENOENT || db_errno == EINVAL)
      my_error(ER_NO_SUCH_TABLE, MYF(0), share->db.str, share->table_name.str);
    else
    {
      strxmov(buff, share->normalized_path.str, reg_ext, NullS);
      my_error((db_errno == EMFILE) ? ER_CANT_OPEN_FILE : ER_FILE_NOT_FOUND,
               errortype, buff, db_errno);
    }
    break;
  case OPEN_FRM_OK:
    DBUG_ASSERT(0); // open_table_error() is never called for this one
    break;
  case OPEN_FRM_ERROR_ALREADY_ISSUED:
    break;
  case OPEN_FRM_NOT_A_VIEW:
    my_error(ER_WRONG_OBJECT, MYF(0), share->db.str,
             share->table_name.str, "VIEW");
    break;
  case OPEN_FRM_NOT_A_TABLE:
    my_error(ER_WRONG_OBJECT, MYF(0), share->db.str,
             share->table_name.str, "TABLE");
    break;
  case OPEN_FRM_DISCOVER:
    DBUG_ASSERT(0); // open_table_error() is never called for this one
    break;
  case OPEN_FRM_CORRUPTED:
    strxmov(buff, share->normalized_path.str, reg_ext, NullS);
    my_error(ER_NOT_FORM_FILE, errortype, buff);
    break;
  case OPEN_FRM_READ_ERROR:
    strxmov(buff, share->normalized_path.str, reg_ext, NullS);
    my_error(ER_ERROR_ON_READ, errortype, buff, db_errno);
    break;
  case OPEN_FRM_NEEDS_REBUILD:
    strxnmov(buff, sizeof(buff)-1,
             share->db.str, ".", share->table_name.str, NullS);
    my_error(ER_TABLE_NEEDS_REBUILD, errortype, buff);
    break;
  }
  DBUG_VOID_RETURN;
} /* open_table_error */


	/*
	** fix a str_type to a array type
	** typeparts separated with some char. differents types are separated
	** with a '\0'
	*/

static void
fix_type_pointers(const char ***array, TYPELIB *point_to_type, uint types,
		  char **names)
{
  char *type_name, *ptr;
  char chr;

  ptr= *names;
  while (types--)
  {
    point_to_type->name=0;
    point_to_type->type_names= *array;

    if ((chr= *ptr))			/* Test if empty type */
    {
      while ((type_name=strchr(ptr+1,chr)) != NullS)
      {
	*((*array)++) = ptr+1;
	*type_name= '\0';		/* End string */
	ptr=type_name;
      }
      ptr+=2;				/* Skip end mark and last 0 */
    }
    else
      ptr++;
    point_to_type->count= (uint) (*array - point_to_type->type_names);
    point_to_type++;
    *((*array)++)= NullS;		/* End of type */
  }
  *names=ptr;				/* Update end */
  return;
} /* fix_type_pointers */


/*
 Search after a field with given start & length
 If an exact field isn't found, return longest field with starts
 at right position.
 
 NOTES
   This is needed because in some .frm fields 'fieldnr' was saved wrong

 RETURN
   0  error
   #  field number +1
*/

static uint find_field(Field **fields, uchar *record, uint start, uint length)
{
  Field **field;
  uint i, pos;

  pos= 0;
  for (field= fields, i=1 ; *field ; i++,field++)
  {
    if ((*field)->offset(record) == start)
    {
      if ((*field)->key_length() == length)
	return (i);
      if (!pos || fields[pos-1]->pack_length() <
	  (*field)->pack_length())
	pos= i;
    }
  }
  return (pos);
}


/*
  Store an SQL quoted string.

  SYNOPSIS  
    append_unescaped()
    res		result String
    pos		string to be quoted
    length	it's length

  NOTE
    This function works correctly with utf8 or single-byte charset strings.
    May fail with some multibyte charsets though.
*/

void append_unescaped(String *res, const char *pos, size_t length)
{
  const char *end= pos+length;
  res->append('\'');

  for (; pos != end ; pos++)
  {
    switch (*pos) {
    case 0:				/* Must be escaped for 'mysql' */
      res->append('\\');
      res->append('0');
      break;
    case '\n':				/* Must be escaped for logs */
      res->append('\\');
      res->append('n');
      break;
    case '\r':
      res->append('\\');		/* This gives better readability */
      res->append('r');
      break;
    case '\\':
      res->append('\\');		/* Because of the sql syntax */
      res->append('\\');
      break;
    case '\'':
      res->append('\'');		/* Because of the sql syntax */
      res->append('\'');
      break;
    default:
      res->append(*pos);
      break;
    }
  }
  res->append('\'');
}


void prepare_frm_header(THD *thd, uint reclength, uchar *fileinfo,
                        HA_CREATE_INFO *create_info, uint keys, KEY *key_info)
{
  size_t key_comment_total_bytes= 0;
  uint i;
  DBUG_ENTER("prepare_frm_header");

  /* Fix this when we have new .frm files;  Current limit is 4G rows (TODO) */
  if (create_info->max_rows > UINT_MAX32)
    create_info->max_rows= UINT_MAX32;
  if (create_info->min_rows > UINT_MAX32)
    create_info->min_rows= UINT_MAX32;

  size_t key_length, tmp_key_length, tmp, csid;
  bzero((char*) fileinfo, FRM_HEADER_SIZE);
  /* header */
  fileinfo[0]=(uchar) 254;
  fileinfo[1]= 1;
  fileinfo[2]= (create_info->expression_length == 0 ? FRM_VER_TRUE_VARCHAR :
                FRM_VER_EXPRESSSIONS);

  DBUG_ASSERT(ha_storage_engine_is_enabled(create_info->db_type));
  fileinfo[3]= (uchar) ha_legacy_type(create_info->db_type);

  /*
    Keep in sync with pack_keys() in unireg.cc
    For each key:
    8 bytes for the key header
    9 bytes for each key-part (MAX_REF_PARTS)
    NAME_LEN bytes for the name
    1 byte for the NAMES_SEP_CHAR (before the name)
    For all keys:
    6 bytes for the header
    1 byte for the NAMES_SEP_CHAR (after the last name)
    9 extra bytes (padding for safety? alignment?)
  */
  for (i= 0; i < keys; i++)
  {
    DBUG_ASSERT(MY_TEST(key_info[i].flags & HA_USES_COMMENT) ==
                (key_info[i].comment.length > 0));
    if (key_info[i].flags & HA_USES_COMMENT)
      key_comment_total_bytes += 2 + key_info[i].comment.length;
  }

  key_length= keys * (8 + MAX_REF_PARTS * 9 + NAME_LEN + 1) + 16
              + key_comment_total_bytes;

  int2store(fileinfo+8,1);
  tmp_key_length= (key_length < 0xffff) ? key_length : 0xffff;
  int2store(fileinfo+14,tmp_key_length);
  int2store(fileinfo+16,reclength);
  int4store(fileinfo+18,create_info->max_rows);
  int4store(fileinfo+22,create_info->min_rows);
  /* fileinfo[26] is set in mysql_create_frm() */
  fileinfo[27]=2;				// Use long pack-fields
  /* fileinfo[28 & 29] is set to key_info_length in mysql_create_frm() */
  create_info->table_options|=HA_OPTION_LONG_BLOB_PTR; // Use portable blob pointers
  int2store(fileinfo+30,create_info->table_options);
  fileinfo[32]=0;				// No filename anymore
  fileinfo[33]=5;                             // Mark for 5.0 frm file
  int4store(fileinfo+34,create_info->avg_row_length);
  csid= (create_info->default_table_charset ?
         create_info->default_table_charset->number : 0);
  fileinfo[38]= (uchar) csid;
  fileinfo[39]= (uchar) ((uint) create_info->transactional |
                         ((uint) create_info->page_checksum << 2) |
                         ((create_info->sequence ? HA_CHOICE_YES : 0) << 4));
  fileinfo[40]= (uchar) create_info->row_type;
  /* Bytes 41-46 were for RAID support; now reused for other purposes */
  fileinfo[41]= (uchar) (csid >> 8);
  int2store(fileinfo+42, create_info->stats_sample_pages & 0xffff);
  fileinfo[44]= (uchar)  create_info->stats_auto_recalc;
  int2store(fileinfo+45, (create_info->check_constraint_list->elements+
                          create_info->field_check_constraints));
  int4store(fileinfo+47, key_length);
  tmp= MYSQL_VERSION_ID;          // Store to avoid warning from int4store
  int4store(fileinfo+51, tmp);
  int4store(fileinfo+55, create_info->extra_size);
  /*
    59-60 is unused since 10.2.4
    61 for default_part_db_type
  */
  int2store(fileinfo+62, create_info->key_block_size);
  DBUG_VOID_RETURN;
} /* prepare_fileinfo */


void update_create_info_from_table(HA_CREATE_INFO *create_info, TABLE *table)
{
  TABLE_SHARE *share= table->s;
  DBUG_ENTER("update_create_info_from_table");

  create_info->max_rows= share->max_rows;
  create_info->min_rows= share->min_rows;
  create_info->table_options= share->db_create_options;
  create_info->avg_row_length= share->avg_row_length;
  create_info->row_type= share->row_type;
  create_info->key_block_size= share->key_block_size;
  create_info->default_table_charset= share->table_charset;
  create_info->table_charset= 0;
  create_info->comment= share->comment;
  create_info->transactional= share->transactional;
  create_info->page_checksum= share->page_checksum;
  create_info->option_list= share->option_list;
  create_info->sequence= MY_TEST(share->sequence);

  DBUG_VOID_RETURN;
}

int
rename_file_ext(const char * from,const char * to,const char * ext)
{
  char from_b[FN_REFLEN],to_b[FN_REFLEN];
  (void) strxmov(from_b,from,ext,NullS);
  (void) strxmov(to_b,to,ext,NullS);
  return mysql_file_rename(key_file_frm, from_b, to_b, MYF(0));
}


/*
  Allocate string field in MEM_ROOT and return it as String

  SYNOPSIS
    get_field()
    mem   	MEM_ROOT for allocating
    field 	Field for retrieving of string
    res         result String

  RETURN VALUES
    1   string is empty
    0	all ok
*/

bool get_field(MEM_ROOT *mem, Field *field, String *res)
{
  char *to;
  StringBuffer<MAX_FIELD_WIDTH> str;
  bool rc;
  THD *thd= field->get_thd();
  sql_mode_t sql_mode_backup= thd->variables.sql_mode;
  thd->variables.sql_mode&= ~MODE_PAD_CHAR_TO_FULL_LENGTH;

  field->val_str(&str);
  if ((rc= !str.length() ||
           !(to= strmake_root(mem, str.ptr(), str.length()))))
  {
    res->length(0);
    goto ex;
  }
  res->set(to, str.length(), field->charset());

ex:
  thd->variables.sql_mode= sql_mode_backup;
  return rc;
}


/*
  Allocate string field in MEM_ROOT and return it as NULL-terminated string

  SYNOPSIS
    get_field()
    mem   	MEM_ROOT for allocating
    field 	Field for retrieving of string

  RETURN VALUES
    NullS  string is empty
    #      pointer to NULL-terminated string value of field
*/

char *get_field(MEM_ROOT *mem, Field *field)
{
  String str;
  bool rc= get_field(mem, field, &str);
  DBUG_ASSERT(rc || str.ptr()[str.length()] == '\0');
  return  rc ? NullS : (char *) str.ptr();
}

/*
  DESCRIPTION
    given a buffer with a key value, and a map of keyparts
    that are present in this value, returns the length of the value
*/
uint calculate_key_len(TABLE *table, uint key, const uchar *buf,
                       key_part_map keypart_map)
{
  /* works only with key prefixes */
  DBUG_ASSERT(((keypart_map + 1) & keypart_map) == 0);

  KEY *key_info= table->s->key_info+key;
  KEY_PART_INFO *key_part= key_info->key_part;
  KEY_PART_INFO *end_key_part= key_part + table->actual_n_key_parts(key_info);
  uint length= 0;

  while (key_part < end_key_part && keypart_map)
  {
    length+= key_part->store_length;
    keypart_map >>= 1;
    key_part++;
  }
  return length;
}

#ifndef DBUG_OFF
/**
  Verifies that database/table name is in lowercase, when it should be

  This is supposed to be used only inside DBUG_ASSERT()
*/
bool ok_for_lower_case_names(const char *name)
{
  if (!lower_case_table_names || !name)
    return true;

  char buf[SAFE_NAME_LEN];
  strmake_buf(buf, name);
  my_casedn_str(files_charset_info, buf);
  return strcmp(name, buf) == 0;
}
#endif

/*
  Check if database name is valid

  SYNPOSIS
    check_db_name()
    org_name		Name of database

  NOTES
    If lower_case_table_names is set to 1 then database name is converted
    to lower case

  RETURN
    0	ok
    1   error
*/

bool check_db_name(LEX_STRING *org_name)
{
  char *name= org_name->str;
  size_t name_length= org_name->length;
  bool check_for_path_chars;

  if ((check_for_path_chars= check_mysql50_prefix(name)))
  {
    name+= MYSQL50_TABLE_NAME_PREFIX_LENGTH;
    name_length-= MYSQL50_TABLE_NAME_PREFIX_LENGTH;
  }

  if (!name_length || name_length > NAME_LEN)
    return 1;

  if (lower_case_table_names == 1 && name != any_db)
  {
    org_name->length= name_length= my_casedn_str(files_charset_info, name);
    if (check_for_path_chars)
      org_name->length+= MYSQL50_TABLE_NAME_PREFIX_LENGTH;
  }
  if (db_name_is_in_ignore_db_dirs_list(name))
    return 1;

  return check_table_name(name, name_length, check_for_path_chars);
}


/*
  Allow anything as a table name, as long as it doesn't contain an
  ' ' at the end
  returns 1 on error
*/

bool check_table_name(const char *name, size_t length, bool check_for_path_chars)
{
  // name length in symbols
  size_t name_length= 0;
  const char *end= name+length;

  if (!check_for_path_chars &&
      (check_for_path_chars= check_mysql50_prefix(name)))
  {
    name+= MYSQL50_TABLE_NAME_PREFIX_LENGTH;
    length-= MYSQL50_TABLE_NAME_PREFIX_LENGTH;
  }

  if (!length || length > NAME_LEN)
    return 1;
#if defined(USE_MB) && defined(USE_MB_IDENT)
  bool last_char_is_space= FALSE;
#else
  if (name[length-1]==' ')
    return 1;
#endif

  while (name != end)
  {
#if defined(USE_MB) && defined(USE_MB_IDENT)
    last_char_is_space= my_isspace(system_charset_info, *name);
    if (use_mb(system_charset_info))
    {
      int len=my_ismbchar(system_charset_info, name, end);
      if (len)
      {
        name+= len;
        name_length++;
        continue;
      }
    }
#endif
    if (check_for_path_chars &&
        (*name == '/' || *name == '\\' || *name == '~' || *name == FN_EXTCHAR))
      return 1;
    name++;
    name_length++;
  }
#if defined(USE_MB) && defined(USE_MB_IDENT)
  return last_char_is_space || (name_length > NAME_CHAR_LEN);
#else
  return FALSE;
#endif
}


bool check_column_name(const char *name)
{
  // name length in symbols
  size_t name_length= 0;
  bool last_char_is_space= TRUE;

  while (*name)
  {
#if defined(USE_MB) && defined(USE_MB_IDENT)
    last_char_is_space= my_isspace(system_charset_info, *name);
    if (use_mb(system_charset_info))
    {
      int len=my_ismbchar(system_charset_info, name, 
                          name+system_charset_info->mbmaxlen);
      if (len)
      {
        name += len;
        name_length++;
        continue;
      }
    }
#else
    last_char_is_space= *name==' ';
    if (*name == '\377')
      return 1;
#endif
    name++;
    name_length++;
  }
  /* Error if empty or too long column name */
  return last_char_is_space || (name_length > NAME_CHAR_LEN);
}


/**
  Checks whether a table is intact. Should be done *just* after the table has
  been opened.

  @param[in] table             The table to check
  @param[in] table_f_count     Expected number of columns in the table
  @param[in] table_def         Expected structure of the table (column name
                               and type)

  @retval  FALSE  OK
  @retval  TRUE   There was an error. An error message is output
                  to the error log.  We do not push an error
                  message into the error stack because this
                  function is currently only called at start up,
                  and such errors never reach the user.
*/

bool
Table_check_intact::check(TABLE *table, const TABLE_FIELD_DEF *table_def)
{
  uint i;
  my_bool error= FALSE;
  const TABLE_FIELD_TYPE *field_def= table_def->field;
  DBUG_ENTER("table_check_intact");
  DBUG_PRINT("info",("table: %s  expected_count: %d",
                     table->alias.c_ptr(), table_def->count));

  /* Whether the table definition has already been validated. */
  if (table->s->table_field_def_cache == table_def)
    goto end;

  if (table->s->fields != table_def->count)
  {
    THD *thd= current_thd;
    DBUG_PRINT("info", ("Column count has changed, checking the definition"));

    /* previous MySQL version */
    if (MYSQL_VERSION_ID > table->s->mysql_version)
    {
      report_error(ER_COL_COUNT_DOESNT_MATCH_PLEASE_UPDATE,
                   ER_THD(thd, ER_COL_COUNT_DOESNT_MATCH_PLEASE_UPDATE),
                   table->alias.c_ptr(), table_def->count, table->s->fields,
                   static_cast<int>(table->s->mysql_version),
                   MYSQL_VERSION_ID);
      DBUG_RETURN(TRUE);
    }
    else if (MYSQL_VERSION_ID == table->s->mysql_version)
    {
      report_error(ER_COL_COUNT_DOESNT_MATCH_CORRUPTED_V2,
                   ER_THD(thd, ER_COL_COUNT_DOESNT_MATCH_CORRUPTED_V2),
                   table->s->db.str, table->s->table_name.str,
                   table_def->count, table->s->fields);
      DBUG_RETURN(TRUE);
    }
    /*
      Something has definitely changed, but we're running an older
      version of MySQL with new system tables.
      Let's check column definitions. If a column was added at
      the end of the table, then we don't care much since such change
      is backward compatible.
    */
  }
  else
  {
  StringBuffer<1024> sql_type(system_charset_info);
  sql_type.extra_allocation(256); // Allocate min 256 characters at once
  for (i=0 ; i < table_def->count; i++, field_def++)
  {
    sql_type.length(0);
    if (i < table->s->fields)
    {
      Field *field= table->field[i];

      if (strncmp(field->field_name.str, field_def->name.str,
                  field_def->name.length))
      {
        /*
          Name changes are not fatal, we use ordinal numbers to access columns.
          Still this can be a sign of a tampered table, output an error
          to the error log.
        */
        report_error(0, "Incorrect definition of table %s.%s: "
                     "expected column '%s' at position %d, found '%s'.",
                     table->s->db.str, table->alias.c_ptr(),
                     field_def->name.str, i,
                     field->field_name.str);
      }
      field->sql_type(sql_type);
      /*
        Generally, if column types don't match, then something is
        wrong.

        However, we only compare column definitions up to the
        length of the original definition, since we consider the
        following definitions compatible:

        1. DATETIME and DATETIM
        2. INT(11) and INT(11
        3. SET('one', 'two') and SET('one', 'two', 'more')

        For SETs or ENUMs, if the same prefix is there it's OK to
        add more elements - they will get higher ordinal numbers and
        the new table definition is backward compatible with the
        original one.
       */
      if (strncmp(sql_type.c_ptr_safe(), field_def->type.str,
                  field_def->type.length - 1))
      {
        report_error(0, "Incorrect definition of table %s.%s: "
                     "expected column '%s' at position %d to have type "
                     "%s, found type %s.", table->s->db.str,
                     table->alias.c_ptr(),
                     field_def->name.str, i, field_def->type.str,
                     sql_type.c_ptr_safe());
        error= TRUE;
      }
      else if (field_def->cset.str && !field->has_charset())
      {
        report_error(0, "Incorrect definition of table %s.%s: "
                     "expected the type of column '%s' at position %d "
                     "to have character set '%s' but the type has no "
                     "character set.", table->s->db.str,
                     table->alias.c_ptr(),
                     field_def->name.str, i, field_def->cset.str);
        error= TRUE;
      }
      else if (field_def->cset.str &&
               strcmp(field->charset()->csname, field_def->cset.str))
      {
        report_error(0, "Incorrect definition of table %s.%s: "
                     "expected the type of column '%s' at position %d "
                     "to have character set '%s' but found "
                     "character set '%s'.", table->s->db.str,
                     table->alias.c_ptr(),
                     field_def->name.str, i, field_def->cset.str,
                     field->charset()->csname);
        error= TRUE;
      }
    }
    else
    {
      report_error(0, "Incorrect definition of table %s.%s: "
                   "expected column '%s' at position %d to have type %s "
                   " but the column is not found.",
                   table->s->db.str, table->alias.c_ptr(),
                   field_def->name.str, i, field_def->type.str);
      error= TRUE;
    }
  }
  }

  if (table_def->primary_key_parts)
  {
    if (table->s->primary_key == MAX_KEY)
    {
      report_error(0, "Incorrect definition of table %s.%s: "
                   "missing primary key.", table->s->db.str,
                   table->alias.c_ptr());
      error= TRUE;
    }
    else
    {
      KEY *pk= &table->s->key_info[table->s->primary_key];
      if (pk->user_defined_key_parts != table_def->primary_key_parts)
      {
        report_error(0, "Incorrect definition of table %s.%s: "
                     "Expected primary key to have %u columns, but instead "
                     "found %u columns.", table->s->db.str,
                     table->alias.c_ptr(), table_def->primary_key_parts,
                     pk->user_defined_key_parts);
        error= TRUE;
      }
      else
      {
        for (i= 0; i < pk->user_defined_key_parts; ++i)
        {
          if (table_def->primary_key_columns[i] + 1 != pk->key_part[i].fieldnr)
          {
            report_error(0, "Incorrect definition of table %s.%s: Expected "
                         "primary key part %u to refer to column %u, but "
                         "instead found column %u.", table->s->db.str,
                         table->alias.c_ptr(), i + 1,
                         table_def->primary_key_columns[i] + 1,
                         pk->key_part[i].fieldnr);
            error= TRUE;
          }
        }
      }
    }
  }

  if (likely(! error))
    table->s->table_field_def_cache= table_def;

end:

  if (has_keys && !error && !table->key_info)
  {
    report_error(0, "Incorrect definition of table %s.%s: "
                 "indexes are missing",
                 table->s->db.str, table->alias.c_ptr());
    error= TRUE;
  }

  DBUG_RETURN(error);
}


void Table_check_intact_log_error::report_error(uint, const char *fmt, ...)
{
  va_list args;
  va_start(args, fmt);
  error_log_print(ERROR_LEVEL, fmt, args);
  va_end(args);
}


/**
  Traverse portion of wait-for graph which is reachable through edge
  represented by this flush ticket in search for deadlocks.

  @retval TRUE  A deadlock is found. A victim is remembered
                by the visitor.
  @retval FALSE Success, no deadlocks.
*/

bool Wait_for_flush::accept_visitor(MDL_wait_for_graph_visitor *gvisitor)
{
  return m_share->visit_subgraph(this, gvisitor);
}


uint Wait_for_flush::get_deadlock_weight() const
{
  return m_deadlock_weight;
}


/**
  Traverse portion of wait-for graph which is reachable through this
  table share in search for deadlocks.

  @param waiting_ticket  Ticket representing wait for this share.
  @param dvisitor        Deadlock detection visitor.

  @retval TRUE  A deadlock is found. A victim is remembered
                by the visitor.
  @retval FALSE No deadlocks, it's OK to begin wait.
*/

bool TABLE_SHARE::visit_subgraph(Wait_for_flush *wait_for_flush,
                                 MDL_wait_for_graph_visitor *gvisitor)
{
  TABLE *table;
  MDL_context *src_ctx= wait_for_flush->get_ctx();
  bool result= TRUE;

  /*
    To protect all_tables list from being concurrently modified
    while we are iterating through it we increment tdc.all_tables_refs.
    This does not introduce deadlocks in the deadlock detector
    because we won't try to acquire tdc.LOCK_table_share while
    holding a write-lock on MDL_lock::m_rwlock.
  */
  mysql_mutex_lock(&tdc->LOCK_table_share);
  tdc->all_tables_refs++;
  mysql_mutex_unlock(&tdc->LOCK_table_share);

  All_share_tables_list::Iterator tables_it(tdc->all_tables);

  /*
    In case of multiple searches running in parallel, avoid going
    over the same loop twice and shortcut the search.
    Do it after taking the lock to weed out unnecessary races.
  */
  if (src_ctx->m_wait.get_status() != MDL_wait::EMPTY)
  {
    result= FALSE;
    goto end;
  }

  if (gvisitor->enter_node(src_ctx))
    goto end;

  while ((table= tables_it++))
  {
    DBUG_ASSERT(table->in_use && tdc->flushed);
    if (gvisitor->inspect_edge(&table->in_use->mdl_context))
    {
      goto end_leave_node;
    }
  }

  tables_it.rewind();
  while ((table= tables_it++))
  {
    DBUG_ASSERT(table->in_use && tdc->flushed);
    if (table->in_use->mdl_context.visit_subgraph(gvisitor))
    {
      goto end_leave_node;
    }
  }

  result= FALSE;

end_leave_node:
  gvisitor->leave_node(src_ctx);

end:
  mysql_mutex_lock(&tdc->LOCK_table_share);
  if (!--tdc->all_tables_refs)
    mysql_cond_broadcast(&tdc->COND_release);
  mysql_mutex_unlock(&tdc->LOCK_table_share);

  return result;
}


/**
  Wait until the subject share is removed from the table
  definition cache and make sure it's destroyed.

  @param mdl_context     MDL context for thread which is going to wait.
  @param abstime         Timeout for waiting as absolute time value.
  @param deadlock_weight Weight of this wait for deadlock detector.

  @pre LOCK_table_share is locked, the share is marked for flush and
       this connection does not reference the share.
       LOCK_table_share will be unlocked temporarily during execution.

  It may happen that another FLUSH TABLES thread marked this share
  for flush, but didn't yet purge it from table definition cache.
  In this case we may start waiting for a table share that has no
  references (ref_count == 0). We do this with assumption that this
  another FLUSH TABLES thread is about to purge this share.

  @retval FALSE - Success.
  @retval TRUE  - Error (OOM, deadlock, timeout, etc...).
*/

bool TABLE_SHARE::wait_for_old_version(THD *thd, struct timespec *abstime,
                                       uint deadlock_weight)
{
  MDL_context *mdl_context= &thd->mdl_context;
  Wait_for_flush ticket(mdl_context, this, deadlock_weight);
  MDL_wait::enum_wait_status wait_status;

  mysql_mutex_assert_owner(&tdc->LOCK_table_share);
  DBUG_ASSERT(tdc->flushed);

  tdc->m_flush_tickets.push_front(&ticket);

  mdl_context->m_wait.reset_status();

  mysql_mutex_unlock(&tdc->LOCK_table_share);

  mdl_context->will_wait_for(&ticket);

  mdl_context->find_deadlock();

  wait_status= mdl_context->m_wait.timed_wait(thd, abstime, TRUE,
                                              &stage_waiting_for_table_flush);

  mdl_context->done_waiting_for();

  mysql_mutex_lock(&tdc->LOCK_table_share);
  tdc->m_flush_tickets.remove(&ticket);
  mysql_cond_broadcast(&tdc->COND_release);
  mysql_mutex_unlock(&tdc->LOCK_table_share);


  /*
    In cases when our wait was aborted by KILL statement,
    a deadlock or a timeout, the share might still be referenced,
    so we don't delete it. Note, that we can't determine this
    condition by checking wait_status alone, since, for example,
    a timeout can happen after all references to the table share
    were released, but before the share is removed from the
    cache and we receive the notification. This is why
    we first destroy the share, and then look at
    wait_status.
  */
  switch (wait_status)
  {
  case MDL_wait::GRANTED:
    return FALSE;
  case MDL_wait::VICTIM:
    my_error(ER_LOCK_DEADLOCK, MYF(0));
    return TRUE;
  case MDL_wait::TIMEOUT:
    my_error(ER_LOCK_WAIT_TIMEOUT, MYF(0));
    return TRUE;
  case MDL_wait::KILLED:
    return TRUE;
  default:
    DBUG_ASSERT(0);
    return TRUE;
  }
}


/**
  Initialize TABLE instance (newly created, or coming either from table
  cache or THD::temporary_tables list) and prepare it for further use
  during statement execution. Set the 'alias' attribute from the specified
  TABLE_LIST element. Remember the TABLE_LIST element in the
  TABLE::pos_in_table_list member.

  @param thd  Thread context.
  @param tl   TABLE_LIST element.
*/

void TABLE::init(THD *thd, TABLE_LIST *tl)
{
  DBUG_ASSERT(s->tmp_table != NO_TMP_TABLE || s->tdc->ref_count > 0);

  if (thd->lex->need_correct_ident())
    alias_name_used= my_strcasecmp(table_alias_charset,
                                   s->table_name.str,
                                   tl->alias.str);
  /* Fix alias if table name changes. */
  if (!alias.alloced_length() || strcmp(alias.c_ptr(), tl->alias.str))
    alias.copy(tl->alias.str, tl->alias.length, alias.charset());

  tablenr= thd->current_tablenr++;
  used_fields= 0;
  const_table= 0;
  null_row= 0;
  maybe_null= 0;
  force_index= 0;
  force_index_order= 0;
  force_index_group= 0;
  status= STATUS_NO_RECORD;
  insert_values= 0;
  fulltext_searched= 0;
  file->ft_handler= 0;
  reginfo.impossible_range= 0;
  created= TRUE;
  cond_selectivity= 1.0;
  cond_selectivity_sampling_explain= NULL;
#ifdef HAVE_REPLICATION
  /* used in RBR Triggers */
  master_had_triggers= 0;
#endif

  /* Catch wrong handling of the auto_increment_field_not_null. */
  DBUG_ASSERT(!auto_increment_field_not_null);
  auto_increment_field_not_null= FALSE;

  pos_in_table_list= tl;

  clear_column_bitmaps();
  for (Field **f_ptr= field ; *f_ptr ; f_ptr++)
  {
    (*f_ptr)->next_equal_field= NULL;
    (*f_ptr)->cond_selectivity= 1.0;
  }

  DBUG_ASSERT(!file->keyread_enabled());

  restore_record(this, s->default_values);

  /* Tables may be reused in a sub statement. */
  DBUG_ASSERT(!file->extra(HA_EXTRA_IS_ATTACHED_CHILDREN));
}


/*
  Create Item_field for each column in the table.

  SYNPOSIS
    TABLE::fill_item_list()
      item_list          a pointer to an empty list used to store items

  DESCRIPTION
    Create Item_field object for each column in the table and
    initialize it with the corresponding Field. New items are
    created in the current THD memory root.

  RETURN VALUE
    0                    success
    1                    out of memory
*/

bool TABLE::fill_item_list(List<Item> *item_list) const
{
  /*
    All Item_field's created using a direct pointer to a field
    are fixed in Item_field constructor.
  */
  for (Field **ptr= field; *ptr; ptr++)
  {
    Item_field *item= new (in_use->mem_root) Item_field(in_use, *ptr);
    if (!item || item_list->push_back(item))
      return TRUE;
  }
  return FALSE;
}

/*
  Reset an existing list of Item_field items to point to the
  Fields of this table.

  SYNPOSIS
    TABLE::fill_item_list()
      item_list          a non-empty list with Item_fields

  DESCRIPTION
    This is a counterpart of fill_item_list used to redirect
    Item_fields to the fields of a newly created table.
    The caller must ensure that number of items in the item_list
    is the same as the number of columns in the table.
*/

void TABLE::reset_item_list(List<Item> *item_list, uint skip) const
{
  List_iterator_fast<Item> it(*item_list);
  Field **ptr= field;
  for ( ; skip && *ptr; skip--)
    ptr++;
  for (; *ptr; ptr++)
  {
    Item_field *item_field= (Item_field*) it++;
    DBUG_ASSERT(item_field != 0);
    item_field->reset_field(*ptr);
  }
}

/*
  calculate md5 of query

  SYNOPSIS
    TABLE_LIST::calc_md5()
    buffer	buffer for md5 writing
*/

void  TABLE_LIST::calc_md5(const char *buffer)
{
  uchar digest[16];
  compute_md5_hash(digest, select_stmt.str,
                   select_stmt.length);
  sprintf((char *) buffer,
	    "%02x%02x%02x%02x%02x%02x%02x%02x%02x%02x%02x%02x%02x%02x%02x%02x",
	    digest[0], digest[1], digest[2], digest[3],
	    digest[4], digest[5], digest[6], digest[7],
	    digest[8], digest[9], digest[10], digest[11],
	    digest[12], digest[13], digest[14], digest[15]);
}


/**
  @brief
  Create field translation for mergeable derived table/view.

  @param thd  Thread handle

  @details
  Create field translation for mergeable derived table/view.

  @return FALSE ok.
  @return TRUE an error occur.
*/

bool TABLE_LIST::create_field_translation(THD *thd)
{
  Item *item;
  Field_translator *transl;
  SELECT_LEX *select= get_single_select();
  List_iterator_fast<Item> it(select->item_list);
  uint field_count= 0;
  Query_arena *arena, backup;
  bool res= FALSE;
  DBUG_ENTER("TABLE_LIST::create_field_translation");
  DBUG_PRINT("enter", ("Alias: '%s'  Unit: %p",
                      (alias.str ? alias.str : "<NULL>"),
                       get_unit()));

  if (thd->stmt_arena->is_conventional() ||
      thd->stmt_arena->is_stmt_prepare_or_first_sp_execute())
  {
    /* initialize lists */
    used_items.empty();
    persistent_used_items.empty();
  }
  else
  {
    /*
      Copy the list created by natural join procedure because the procedure
      will not be repeated.
    */
    used_items= persistent_used_items;
  }

  if (field_translation)
  {
    /*
      Update items in the field translation after view have been prepared.
      It's needed because some items in the select list, like IN subselects,
      might be substituted for optimized ones.
    */
    if (is_view() && get_unit()->prepared && !field_translation_updated)
    {
      field_translation_updated= TRUE;
      if (static_cast<uint>(field_translation_end - field_translation) <
          select->item_list.elements)
        goto allocate;
      while ((item= it++))
      {
        field_translation[field_count++].item= item;
      }
    }

    DBUG_RETURN(FALSE);
  }

allocate:
  arena= thd->activate_stmt_arena_if_needed(&backup);

  /* Create view fields translation table */

  if (!(transl=
        (Field_translator*)(thd->stmt_arena->
                            alloc(select->item_list.elements *
                                  sizeof(Field_translator)))))
  {
    res= TRUE;
    goto exit;
  }

  while ((item= it++))
  {
    DBUG_ASSERT(item->name.str && item->name.str[0]);
    transl[field_count].name.str=    thd->strmake(item->name.str, item->name.length);
    transl[field_count].name.length= item->name.length;
    transl[field_count++].item= item;
  }
  field_translation= transl;
  field_translation_end= transl + field_count;
  /* It's safe to cache this table for prepared statements */
  cacheable_table= 1;

exit:
  if (arena)
    thd->restore_active_arena(arena, &backup);

  DBUG_RETURN(res);
}


/**
  @brief
  Create field translation for mergeable derived table/view.

  @param thd  Thread handle

  @details
  Create field translation for mergeable derived table/view.

  @return FALSE ok.
  @return TRUE an error occur.
*/

bool TABLE_LIST::setup_underlying(THD *thd)
{
  DBUG_ENTER("TABLE_LIST::setup_underlying");

  if (!view || (!field_translation && merge_underlying_list))
  {
    SELECT_LEX *select= get_single_select();

    if (create_field_translation(thd))
      DBUG_RETURN(TRUE);

    /* full text function moving to current select */
    if (select->ftfunc_list->elements)
    {
      Item_func_match *ifm;
      SELECT_LEX *current_select= thd->lex->current_select;
      List_iterator_fast<Item_func_match>
        li(*(select_lex->ftfunc_list));
      while ((ifm= li++))
        current_select->ftfunc_list->push_front(ifm);
    }
  }
  DBUG_RETURN(FALSE);
}


/*
   Prepare where expression of derived table/view

  SYNOPSIS
    TABLE_LIST::prep_where()
    thd             - thread handler
    conds           - condition of this JOIN
    no_where_clause - do not build WHERE or ON outer qwery do not need it
                      (it is INSERT), we do not need conds if this flag is set

  NOTE: have to be called befor CHECK OPTION preparation, because it makes
  fix_fields for view WHERE clause

  RETURN
    FALSE - OK
    TRUE  - error
*/

bool TABLE_LIST::prep_where(THD *thd, Item **conds,
                               bool no_where_clause)
{
  DBUG_ENTER("TABLE_LIST::prep_where");
  bool res= FALSE;

  for (TABLE_LIST *tbl= merge_underlying_list; tbl; tbl= tbl->next_local)
  {
    if (tbl->is_view_or_derived() &&
        tbl->prep_where(thd, conds, no_where_clause))
    {
      DBUG_RETURN(TRUE);
    }
  }

  if (where)
  {
    if (where->is_fixed())
      where->update_used_tables();
    else if (where->fix_fields(thd, &where))
      DBUG_RETURN(TRUE);

    /*
      check that it is not VIEW in which we insert with INSERT SELECT
      (in this case we can't add view WHERE condition to main SELECT_LEX)
    */
    if (!no_where_clause && !where_processed)
    {
      TABLE_LIST *tbl= this;
      Query_arena *arena= thd->stmt_arena, backup;
      arena= thd->activate_stmt_arena_if_needed(&backup);  // For easier test

      /* Go up to join tree and try to find left join */
      for (; tbl; tbl= tbl->embedding)
      {
        if (tbl->outer_join)
        {
          /*
            Store WHERE condition to ON expression for outer join, because
            we can't use WHERE to correctly execute left joins on VIEWs and
            this expression will not be moved to WHERE condition (i.e. will
            be clean correctly for PS/SP)
          */
          tbl->on_expr= and_conds(thd, tbl->on_expr,
                                  where->copy_andor_structure(thd));
          break;
        }
      }
      if (tbl == 0)
      {
        if (*conds)
          res= (*conds)->fix_fields_if_needed_for_bool(thd, conds);
        if (!res)
          *conds= and_conds(thd, *conds, where->copy_andor_structure(thd));
        if (*conds && !res)
          res= (*conds)->fix_fields_if_needed_for_bool(thd, conds);
      }
      if (arena)
        thd->restore_active_arena(arena, &backup);
      where_processed= TRUE;
    }
  }

  DBUG_RETURN(res);
}

/**
  Check that table/view is updatable and if it has single
  underlying tables/views it is also updatable

  @return Result of the check.
*/

bool TABLE_LIST::single_table_updatable()
{
  if (!updatable)
    return false;
  if (view && view->first_select_lex()->table_list.elements == 1)
  {
    /*
      We need to check deeply only single table views. Multi-table views
      will be turned to multi-table updates and then checked by leaf tables
    */
    return (((TABLE_LIST *)view->first_select_lex()->table_list.first)->
            single_table_updatable());
  }
  return true;
}


/*
  Merge ON expressions for a view

  SYNOPSIS
    merge_on_conds()
    thd             thread handle
    table           table for the VIEW
    is_cascaded     TRUE <=> merge ON expressions from underlying views

  DESCRIPTION
    This function returns the result of ANDing the ON expressions
    of the given view and all underlying views. The ON expressions
    of the underlying views are added only if is_cascaded is TRUE.

  RETURN
    Pointer to the built expression if there is any.
    Otherwise and in the case of a failure NULL is returned.
*/

static Item *
merge_on_conds(THD *thd, TABLE_LIST *table, bool is_cascaded)
{
  DBUG_ENTER("merge_on_conds");

  Item *cond= NULL;
  DBUG_PRINT("info", ("alias: %s", table->alias.str));
  if (table->on_expr)
    cond= table->on_expr->copy_andor_structure(thd);
  if (!table->view)
    DBUG_RETURN(cond);
  for (TABLE_LIST *tbl=
         (TABLE_LIST*)table->view->first_select_lex()->table_list.first;
       tbl;
       tbl= tbl->next_local)
  {
    if (tbl->view && !is_cascaded)
      continue;
    cond= and_conds(thd, cond, merge_on_conds(thd, tbl, is_cascaded));
  }
  DBUG_RETURN(cond);
}


/*
  Prepare check option expression of table

  SYNOPSIS
    TABLE_LIST::prep_check_option()
    thd             - thread handler
    check_opt_type  - WITH CHECK OPTION type (VIEW_CHECK_NONE,
                      VIEW_CHECK_LOCAL, VIEW_CHECK_CASCADED)
                      we use this parameter instead of direct check of
                      effective_with_check to change type of underlying
                      views to VIEW_CHECK_CASCADED if outer view have
                      such option and prevent processing of underlying
                      view check options if outer view have just
                      VIEW_CHECK_LOCAL option.

  NOTE
    This method builds check option condition to use it later on
    every call (usual execution or every SP/PS call).
    This method have to be called after WHERE preparation
    (TABLE_LIST::prep_where)

  RETURN
    FALSE - OK
    TRUE  - error
*/

bool TABLE_LIST::prep_check_option(THD *thd, uint8 check_opt_type)
{
  DBUG_ENTER("TABLE_LIST::prep_check_option");
  bool is_cascaded= check_opt_type == VIEW_CHECK_CASCADED;
  TABLE_LIST *merge_underlying_list= view->first_select_lex()->get_table_list();
  for (TABLE_LIST *tbl= merge_underlying_list; tbl; tbl= tbl->next_local)
  {
    /* see comment of check_opt_type parameter */
    if (tbl->view && tbl->prep_check_option(thd, (is_cascaded ?
                                                  VIEW_CHECK_CASCADED :
                                                  VIEW_CHECK_NONE)))
      DBUG_RETURN(TRUE);
  }

  if (check_opt_type && !check_option_processed)
  {
    Query_arena *arena= thd->stmt_arena, backup;
    arena= thd->activate_stmt_arena_if_needed(&backup);  // For easier test

    if (where)
    {
      check_option= where->copy_andor_structure(thd);
    }
    if (is_cascaded)
    {
      for (TABLE_LIST *tbl= merge_underlying_list; tbl; tbl= tbl->next_local)
      {
        if (tbl->check_option)
          check_option= and_conds(thd, check_option, tbl->check_option);
      }
    }
    check_option= and_conds(thd, check_option,
                            merge_on_conds(thd, this, is_cascaded));

    if (arena)
      thd->restore_active_arena(arena, &backup);
    check_option_processed= TRUE;

  }

  if (check_option)
  {
    const char *save_where= thd->where;
    thd->where= "check option";
    if (check_option->fix_fields_if_needed_for_bool(thd, &check_option))
      DBUG_RETURN(TRUE);
    thd->where= save_where;
  }
  DBUG_RETURN(FALSE);
}


/**
  Hide errors which show view underlying table information. 
  There are currently two mechanisms at work that handle errors for views,
  this one and a more general mechanism based on an Internal_error_handler,
  see Show_create_error_handler. The latter handles errors encountered during
  execution of SHOW CREATE VIEW, while the mechanism using this method is
  handles SELECT from views. The two methods should not clash.

  @param[in,out]  thd     thread handler

  @pre This method can be called only if there is an error.
*/

void TABLE_LIST::hide_view_error(THD *thd)
{
  if ((thd->killed && !thd->is_error())|| thd->get_internal_handler())
    return;
  /* Hide "Unknown column" or "Unknown function" error */
  DBUG_ASSERT(thd->is_error());
  switch (thd->get_stmt_da()->sql_errno()) {
    case ER_BAD_FIELD_ERROR:
    case ER_SP_DOES_NOT_EXIST:
    case ER_FUNC_INEXISTENT_NAME_COLLISION:
    case ER_PROCACCESS_DENIED_ERROR:
    case ER_COLUMNACCESS_DENIED_ERROR:
    case ER_TABLEACCESS_DENIED_ERROR:
    case ER_TABLE_NOT_LOCKED:
    case ER_NO_SUCH_TABLE:
    {
      TABLE_LIST *top= top_table();
      thd->clear_error();
      my_error(ER_VIEW_INVALID, MYF(0),
               top->view_db.str, top->view_name.str);
      break;
    }

    case ER_NO_DEFAULT_FOR_FIELD:
    {
      TABLE_LIST *top= top_table();
      thd->clear_error();
      // TODO: make correct error message
      my_error(ER_NO_DEFAULT_FOR_VIEW_FIELD, MYF(0),
               top->view_db.str, top->view_name.str);
      break;
    }
  }
}


/*
  Find underlying base tables (TABLE_LIST) which represent given
  table_to_find (TABLE)

  SYNOPSIS
    TABLE_LIST::find_underlying_table()
    table_to_find table to find

  RETURN
    0  table is not found
    found table reference
*/

TABLE_LIST *TABLE_LIST::find_underlying_table(TABLE *table_to_find)
{
  /* is this real table and table which we are looking for? */
  if (table == table_to_find && view == 0)
    return this;
  if (!view)
    return 0;

  for (TABLE_LIST *tbl= view->first_select_lex()->get_table_list();
       tbl;
       tbl= tbl->next_local)
  {
    TABLE_LIST *result;
    if ((result= tbl->find_underlying_table(table_to_find)))
      return result;
  }
  return 0;
}

/*
  cleanup items belonged to view fields translation table

  SYNOPSIS
    TABLE_LIST::cleanup_items()
*/

void TABLE_LIST::cleanup_items()
{
  if (!field_translation)
    return;

  for (Field_translator *transl= field_translation;
       transl < field_translation_end;
       transl++)
    transl->item->walk(&Item::cleanup_processor, 0, 0);
}


/*
  check CHECK OPTION condition both for view and underlying table

  SYNOPSIS
    TABLE_LIST::view_check_option()
    ignore_failure ignore check option fail

  RETURN
    VIEW_CHECK_OK     OK
    VIEW_CHECK_ERROR  FAILED
    VIEW_CHECK_SKIP   FAILED, but continue
*/


int TABLE_LIST::view_check_option(THD *thd, bool ignore_failure)
{
  if (check_option)
  {
    /* VIEW's CHECK OPTION CLAUSE */
    Counting_error_handler ceh;
    thd->push_internal_handler(&ceh);
    bool res= check_option->val_int() == 0;
    thd->pop_internal_handler();
    if (ceh.errors)
      return(VIEW_CHECK_ERROR);
    if (res)
    {
      TABLE_LIST *main_view= top_table();
      const char *name_db= (main_view->view ? main_view->view_db.str :
                            main_view->db.str);
      const char *name_table= (main_view->view ? main_view->view_name.str :
                               main_view->table_name.str);
      my_error(ER_VIEW_CHECK_FAILED, MYF(ignore_failure ? ME_WARNING : 0),
               name_db, name_table);
      return ignore_failure ? VIEW_CHECK_SKIP : VIEW_CHECK_ERROR;
    }
  }
  return table->verify_constraints(ignore_failure);
}


int TABLE::verify_constraints(bool ignore_failure)
{
  /*
    We have to check is_error() first as we are checking it for each
    constraint to catch fatal warnings.
  */
  if (in_use->is_error())
    return (VIEW_CHECK_ERROR);

  /* go trough check option clauses for fields and table */
  if (check_constraints &&
      !(in_use->variables.option_bits & OPTION_NO_CHECK_CONSTRAINT_CHECKS))
  {
    if (versioned() && !vers_end_field()->is_max())
      return VIEW_CHECK_OK;
    for (Virtual_column_info **chk= check_constraints ; *chk ; chk++)
    {
      /*
        yes! NULL is ok.
        see 4.23.3.4 Table check constraints, part 2, SQL:2016
      */
      if (((*chk)->expr->val_int() == 0 && !(*chk)->expr->null_value) ||
          in_use->is_error())
      {
        StringBuffer<MAX_FIELD_WIDTH> field_error(system_charset_info);
        enum_vcol_info_type vcol_type= (*chk)->get_vcol_type();
        DBUG_ASSERT(vcol_type == VCOL_CHECK_TABLE ||
                    vcol_type == VCOL_CHECK_FIELD);
        if (vcol_type == VCOL_CHECK_FIELD)
        {
          field_error.append(s->table_name.str);
          field_error.append(".");
        }
        field_error.append((*chk)->name.str);
        my_error(ER_CONSTRAINT_FAILED,
                 MYF(ignore_failure ? ME_WARNING : 0), field_error.c_ptr(),
                 s->db.str, s->error_table_name());
        return ignore_failure ? VIEW_CHECK_SKIP : VIEW_CHECK_ERROR;
      }
    }
  }
  /*
    We have to check in_use() as checking constraints may have generated
    warnings that should be treated as errors
  */
  return(!in_use->is_error() ? VIEW_CHECK_OK : VIEW_CHECK_ERROR);
}

/*
  Find table in underlying tables by mask and check that only this
  table belong to given mask

  SYNOPSIS
    TABLE_LIST::check_single_table()
    table_arg	reference on variable where to store found table
		(should be 0 on call, to find table, or point to table for
		unique test)
    map         bit mask of tables
    view_arg    view for which we are looking table

  RETURN
    FALSE table not found or found only one
    TRUE  found several tables
*/

bool TABLE_LIST::check_single_table(TABLE_LIST **table_arg,
                                       table_map map,
                                       TABLE_LIST *view_arg)
{
  if (!select_lex)
    return FALSE;
  DBUG_ASSERT(is_merged_derived());
  for (TABLE_LIST *tbl= get_single_select()->get_table_list();
       tbl;
       tbl= tbl->next_local)
  {
    /*
      Merged view has also temporary table attached (in 5.2 if it has table
      then it was real table), so we have filter such temporary tables out
      by checking that it is not merged view
    */
    if (tbl->table &&
        !(tbl->is_view() &&
          tbl->is_merged_derived()))
    {
      if (tbl->table->map & map)
      {
	if (*table_arg)
	  return TRUE;
        *table_arg= tbl;
        tbl->check_option= view_arg->check_option;
      }
    }
    else if (tbl->check_single_table(table_arg, map, view_arg))
      return TRUE;
  }
  return FALSE;
}


/*
  Set insert_values buffer

  SYNOPSIS
    set_insert_values()
    mem_root   memory pool for allocating

  RETURN
    FALSE - OK
    TRUE  - out of memory
*/

bool TABLE_LIST::set_insert_values(MEM_ROOT *mem_root)
{
  DBUG_ENTER("set_insert_values");
  if (table)
  {
    DBUG_PRINT("info", ("setting insert_value for table"));
    if (!table->insert_values &&
        !(table->insert_values= (uchar *)alloc_root(mem_root,
                                                   table->s->rec_buff_length)))
      DBUG_RETURN(TRUE);
  }
  else
  {
    DBUG_PRINT("info", ("setting insert_value for view"));
    DBUG_ASSERT(is_view_or_derived() && is_merged_derived());
    for (TABLE_LIST *tbl=
           (TABLE_LIST*)view->first_select_lex()->table_list.first;
         tbl;
         tbl= tbl->next_local)
      if (tbl->set_insert_values(mem_root))
        DBUG_RETURN(TRUE);
  }
  DBUG_RETURN(FALSE);
}


/*
  Test if this is a leaf with respect to name resolution.

  SYNOPSIS
    TABLE_LIST::is_leaf_for_name_resolution()

  DESCRIPTION
    A table reference is a leaf with respect to name resolution if
    it is either a leaf node in a nested join tree (table, view,
    schema table, subquery), or an inner node that represents a
    NATURAL/USING join, or a nested join with materialized join
    columns.

  RETURN
    TRUE if a leaf, FALSE otherwise.
*/
bool TABLE_LIST::is_leaf_for_name_resolution()
{
  return (is_merged_derived() || is_natural_join || is_join_columns_complete ||
          !nested_join);
}


/*
  Retrieve the first (left-most) leaf in a nested join tree with
  respect to name resolution.

  SYNOPSIS
    TABLE_LIST::first_leaf_for_name_resolution()

  DESCRIPTION
    Given that 'this' is a nested table reference, recursively walk
    down the left-most children of 'this' until we reach a leaf
    table reference with respect to name resolution.

  IMPLEMENTATION
    The left-most child of a nested table reference is the last element
    in the list of children because the children are inserted in
    reverse order.

  RETURN
    If 'this' is a nested table reference - the left-most child of
      the tree rooted in 'this',
    else return 'this'
*/

TABLE_LIST *TABLE_LIST::first_leaf_for_name_resolution()
{
  TABLE_LIST *UNINIT_VAR(cur_table_ref);
  NESTED_JOIN *cur_nested_join;

  if (is_leaf_for_name_resolution())
    return this;
  DBUG_ASSERT(nested_join);

  for (cur_nested_join= nested_join;
       cur_nested_join;
       cur_nested_join= cur_table_ref->nested_join)
  {
    List_iterator_fast<TABLE_LIST> it(cur_nested_join->join_list);
    cur_table_ref= it++;
    /*
      If the current nested join is a RIGHT JOIN, the operands in
      'join_list' are in reverse order, thus the first operand is
      already at the front of the list. Otherwise the first operand
      is in the end of the list of join operands.
    */
    if (!(cur_table_ref->outer_join & JOIN_TYPE_RIGHT))
    {
      TABLE_LIST *next;
      while ((next= it++))
        cur_table_ref= next;
    }
    if (cur_table_ref->is_leaf_for_name_resolution())
      break;
  }
  return cur_table_ref;
}


/*
  Retrieve the last (right-most) leaf in a nested join tree with
  respect to name resolution.

  SYNOPSIS
    TABLE_LIST::last_leaf_for_name_resolution()

  DESCRIPTION
    Given that 'this' is a nested table reference, recursively walk
    down the right-most children of 'this' until we reach a leaf
    table reference with respect to name resolution.

  IMPLEMENTATION
    The right-most child of a nested table reference is the first
    element in the list of children because the children are inserted
    in reverse order.

  RETURN
    - If 'this' is a nested table reference - the right-most child of
      the tree rooted in 'this',
    - else - 'this'
*/

TABLE_LIST *TABLE_LIST::last_leaf_for_name_resolution()
{
  TABLE_LIST *cur_table_ref= this;
  NESTED_JOIN *cur_nested_join;

  if (is_leaf_for_name_resolution())
    return this;
  DBUG_ASSERT(nested_join);

  for (cur_nested_join= nested_join;
       cur_nested_join;
       cur_nested_join= cur_table_ref->nested_join)
  {
    cur_table_ref= cur_nested_join->join_list.head();
    /*
      If the current nested is a RIGHT JOIN, the operands in
      'join_list' are in reverse order, thus the last operand is in the
      end of the list.
    */
    if ((cur_table_ref->outer_join & JOIN_TYPE_RIGHT))
    {
      List_iterator_fast<TABLE_LIST> it(cur_nested_join->join_list);
      TABLE_LIST *next;
      cur_table_ref= it++;
      while ((next= it++))
        cur_table_ref= next;
    }
    if (cur_table_ref->is_leaf_for_name_resolution())
      break;
  }
  return cur_table_ref;
}


/*
  Register access mode which we need for underlying tables

  SYNOPSIS
    register_want_access()
    want_access          Acess which we require
*/

void TABLE_LIST::register_want_access(ulong want_access)
{
  /* Remove SHOW_VIEW_ACL, because it will be checked during making view */
  want_access&= ~SHOW_VIEW_ACL;
  if (belong_to_view)
  {
    grant.want_privilege= want_access;
    if (table)
      table->grant.want_privilege= want_access;
  }
  if (!view)
    return;
  for (TABLE_LIST *tbl= view->first_select_lex()->get_table_list();
       tbl;
       tbl= tbl->next_local)
    tbl->register_want_access(want_access);
}


/*
  Load security context information for this view

  SYNOPSIS
    TABLE_LIST::prepare_view_security_context()
    thd                  [in] thread handler

  RETURN
    FALSE  OK
    TRUE   Error
*/

#ifndef NO_EMBEDDED_ACCESS_CHECKS
bool TABLE_LIST::prepare_view_security_context(THD *thd)
{
  DBUG_ENTER("TABLE_LIST::prepare_view_security_context");
  DBUG_PRINT("enter", ("table: %s", alias.str));

  DBUG_ASSERT(!prelocking_placeholder && view);
  if (view_suid)
  {
    DBUG_PRINT("info", ("This table is suid view => load contest"));
    DBUG_ASSERT(view && view_sctx);
    if (acl_getroot(view_sctx, definer.user.str, definer.host.str,
                                definer.host.str, thd->db.str))
    {
      if ((thd->lex->sql_command == SQLCOM_SHOW_CREATE) ||
          (thd->lex->sql_command == SQLCOM_SHOW_FIELDS))
      {
        push_warning_printf(thd, Sql_condition::WARN_LEVEL_NOTE, 
                            ER_NO_SUCH_USER, 
                            ER_THD(thd, ER_NO_SUCH_USER),
                            definer.user.str, definer.host.str);
      }
      else
      {
        if (thd->security_ctx->master_access & SUPER_ACL)
        {
          my_error(ER_NO_SUCH_USER, MYF(0), definer.user.str, definer.host.str);

        }
        else
        {
          if (thd->password == 2)
            my_error(ER_ACCESS_DENIED_NO_PASSWORD_ERROR, MYF(0),
                     thd->security_ctx->priv_user,
                     thd->security_ctx->priv_host);
          else
            my_error(ER_ACCESS_DENIED_ERROR, MYF(0),
                     thd->security_ctx->priv_user,
                     thd->security_ctx->priv_host,
                     (thd->password ?  ER_THD(thd, ER_YES) :
                      ER_THD(thd, ER_NO)));
        }
        DBUG_RETURN(TRUE);
      }
    }
  }
  DBUG_RETURN(FALSE);

}
#endif


/*
  Find security context of current view

  SYNOPSIS
    TABLE_LIST::find_view_security_context()
    thd                  [in] thread handler

*/

#ifndef NO_EMBEDDED_ACCESS_CHECKS
Security_context *TABLE_LIST::find_view_security_context(THD *thd)
{
  Security_context *sctx;
  TABLE_LIST *upper_view= this;
  DBUG_ENTER("TABLE_LIST::find_view_security_context");

  DBUG_ASSERT(view);
  while (upper_view && !upper_view->view_suid)
  {
    DBUG_ASSERT(!upper_view->prelocking_placeholder);
    upper_view= upper_view->referencing_view;
  }
  if (upper_view)
  {
    DBUG_PRINT("info", ("Securety context of view %s will be used",
                        upper_view->alias.str));
    sctx= upper_view->view_sctx;
    DBUG_ASSERT(sctx);
  }
  else
  {
    DBUG_PRINT("info", ("Current global context will be used"));
    sctx= thd->security_ctx;
  }
  DBUG_RETURN(sctx);
}
#endif


/*
  Prepare security context and load underlying tables priveleges for view

  SYNOPSIS
    TABLE_LIST::prepare_security()
    thd                  [in] thread handler

  RETURN
    FALSE  OK
    TRUE   Error
*/

bool TABLE_LIST::prepare_security(THD *thd)
{
  List_iterator_fast<TABLE_LIST> tb(*view_tables);
  TABLE_LIST *tbl;
  DBUG_ENTER("TABLE_LIST::prepare_security");
#ifndef NO_EMBEDDED_ACCESS_CHECKS
  Security_context *save_security_ctx= thd->security_ctx;

  DBUG_ASSERT(!prelocking_placeholder);
  if (prepare_view_security_context(thd))
    DBUG_RETURN(TRUE);
  thd->security_ctx= find_view_security_context(thd);
  while ((tbl= tb++))
  {
    DBUG_ASSERT(tbl->referencing_view);
    const char *local_db, *local_table_name;
    if (tbl->view)
    {
      local_db= tbl->view_db.str;
      local_table_name= tbl->view_name.str;
    }
    else
    {
      local_db= tbl->db.str;
      local_table_name= tbl->table_name.str;
    }
    fill_effective_table_privileges(thd, &tbl->grant, local_db,
                                    local_table_name);
    if (tbl->table)
      tbl->table->grant= grant;
  }
  thd->security_ctx= save_security_ctx;
#else
  while ((tbl= tb++))
    tbl->grant.privilege= ~NO_ACCESS;
#endif
  DBUG_RETURN(FALSE);
}

#ifndef DBUG_OFF
void TABLE_LIST::set_check_merged()
{
  DBUG_ASSERT(derived);
  /*
    It is not simple to check all, but at least this should be checked:
    this select is not excluded or the exclusion came from above.
  */
  DBUG_ASSERT(derived->is_excluded() ||
              !derived->first_select()->exclude_from_table_unique_test ||
              derived->outer_select()->
              exclude_from_table_unique_test);
}
#endif

void TABLE_LIST::set_check_materialized()
{
  DBUG_ENTER("TABLE_LIST::set_check_materialized");
  SELECT_LEX_UNIT *derived= this->derived;
  if (view)
    derived= &view->unit;
  DBUG_ASSERT(derived);
  DBUG_ASSERT(!derived->is_excluded());
  if (!derived->first_select()->exclude_from_table_unique_test)
    derived->set_unique_exclude();
  else
  {
    /*
      The subtree should be already excluded
    */
    DBUG_ASSERT(!derived->first_select()->first_inner_unit() ||
                derived->first_select()->first_inner_unit()->with_element ||
                derived->first_select()->first_inner_unit()->first_select()->
                exclude_from_table_unique_test);
  }
  DBUG_VOID_RETURN;
}

TABLE *TABLE_LIST::get_real_join_table()
{
  TABLE_LIST *tbl= this;
  while (tbl->table == NULL || tbl->table->reginfo.join_tab == NULL)
  {
    if ((tbl->view == NULL && tbl->derived == NULL) ||
        tbl->is_materialized_derived())
      break;
    /* we do not support merging of union yet */
    DBUG_ASSERT(tbl->view == NULL ||
               tbl->view->first_select_lex()->next_select() == NULL);
    DBUG_ASSERT(tbl->derived == NULL ||
               tbl->derived->first_select()->next_select() == NULL);

    {
      List_iterator_fast<TABLE_LIST>
        ti(tbl->view != NULL ?
           tbl->view->first_select_lex()->top_join_list :
           tbl->derived->first_select()->top_join_list);
      for (;;)
      {
        tbl= NULL;
        /*
          Find left table in outer join on this level
          (the list is reverted).
        */
        for (TABLE_LIST *t= ti++; t; t= ti++)
          tbl= t;
        if (!tbl)
          return NULL; // view/derived with no tables
        if (!tbl->nested_join)
          break;
        /* go deeper if we've found nested join */
        ti= tbl->nested_join->join_list;
      }
    }
  }

  return tbl->table;
}


Natural_join_column::Natural_join_column(Field_translator *field_param,
                                         TABLE_LIST *tab)
{
  DBUG_ASSERT(tab->field_translation);
  view_field= field_param;
  table_field= NULL;
  table_ref= tab;
  is_common= FALSE;
}


Natural_join_column::Natural_join_column(Item_field *field_param,
                                         TABLE_LIST *tab)
{
  DBUG_ASSERT(tab->table == field_param->field->table);
  table_field= field_param;
  view_field= NULL;
  table_ref= tab;
  is_common= FALSE;
}


LEX_CSTRING *Natural_join_column::name()
{
  if (view_field)
  {
    DBUG_ASSERT(table_field == NULL);
    return &view_field->name;
  }

  return &table_field->field_name;
}


Item *Natural_join_column::create_item(THD *thd)
{
  if (view_field)
  {
    DBUG_ASSERT(table_field == NULL);
    return create_view_field(thd, table_ref, &view_field->item,
                             &view_field->name);
  }
  return table_field;
}


Field *Natural_join_column::field()
{
  if (view_field)
  {
    DBUG_ASSERT(table_field == NULL);
    return NULL;
  }
  return table_field->field;
}


const char *Natural_join_column::safe_table_name()
{
  DBUG_ASSERT(table_ref);
  return table_ref->alias.str ? table_ref->alias.str : "";
}


const char *Natural_join_column::safe_db_name()
{
  if (view_field)
    return table_ref->view_db.str ? table_ref->view_db.str : "";

  /*
    Test that TABLE_LIST::db is the same as TABLE_SHARE::db to
    ensure consistency. An exception are I_S schema tables, which
    are inconsistent in this respect.
  */
  DBUG_ASSERT(!cmp(&table_ref->db,
                   &table_ref->table->s->db) ||
              (table_ref->schema_table &&
               is_infoschema_db(&table_ref->table->s->db)) ||
              table_ref->is_materialized_derived());
  return table_ref->db.str ? table_ref->db.str : "";
}


GRANT_INFO *Natural_join_column::grant()
{
/*  if (view_field)
    return &(table_ref->grant);
  return &(table_ref->table->grant);*/
  /*
    Have to check algorithm because merged derived also has
    field_translation.
  */
//if (table_ref->effective_algorithm == DTYPE_ALGORITHM_MERGE)
  if (table_ref->is_merged_derived())
    return &(table_ref->grant);
  return &(table_ref->table->grant);
}


void Field_iterator_view::set(TABLE_LIST *table)
{
  DBUG_ASSERT(table->field_translation);
  view= table;
  ptr= table->field_translation;
  array_end= table->field_translation_end;
}


LEX_CSTRING *Field_iterator_table::name()
{
  return &(*ptr)->field_name;
}


Item *Field_iterator_table::create_item(THD *thd)
{
  SELECT_LEX *select= thd->lex->current_select;

  Item_field *item= new (thd->mem_root) Item_field(thd, &select->context, *ptr);
  DBUG_ASSERT(strlen(item->name.str) == item->name.length);
  if (item && thd->variables.sql_mode & MODE_ONLY_FULL_GROUP_BY &&
      !thd->lex->in_sum_func && select->cur_pos_in_select_list != UNDEF_POS &&
      select->join)
  {
    select->join->non_agg_fields.push_back(item);
    item->marker= select->cur_pos_in_select_list;
    select->set_non_agg_field_used(true);
  }
  return item;
}


LEX_CSTRING *Field_iterator_view::name()
{
  return &ptr->name;
}


Item *Field_iterator_view::create_item(THD *thd)
{
  return create_view_field(thd, view, &ptr->item, &ptr->name);
}

Item *create_view_field(THD *thd, TABLE_LIST *view, Item **field_ref,
                        LEX_CSTRING *name)
{
  bool save_wrapper= thd->lex->first_select_lex()->no_wrap_view_item;
  Item *field= *field_ref;
  DBUG_ENTER("create_view_field");

  if (view->schema_table_reformed)
  {
    /*
      Translation table items are always Item_fields and already fixed
      ('mysql_schema_table' function). So we can return directly the
      field. This case happens only for 'show & where' commands.
    */
    DBUG_ASSERT(field && field->is_fixed());
    DBUG_RETURN(field);
  }

  DBUG_ASSERT(field);
  thd->lex->current_select->no_wrap_view_item= TRUE;
  if (!field->is_fixed())
  {
    if (field->fix_fields(thd, field_ref))
    {
      thd->lex->current_select->no_wrap_view_item= save_wrapper;
      DBUG_RETURN(0);
    }
    field= *field_ref;
  }
  thd->lex->current_select->no_wrap_view_item= save_wrapper;
  if (save_wrapper)
  {
    DBUG_RETURN(field);
  }
  Name_resolution_context *context= (view->view ?
                                     &view->view->first_select_lex()->context:
                                     &thd->lex->first_select_lex()->context);
  Item *item= (new (thd->mem_root)
               Item_direct_view_ref(thd, context, field_ref, view->alias.str,
                                    name, view));
  if (!item)
    return NULL;
  /*
    Force creation of nullable item for the result tmp table for outer joined
    views/derived tables.
  */
  if (view->table && view->table->maybe_null)
    item->maybe_null= TRUE;
  /* Save item in case we will need to fall back to materialization. */
  view->used_items.push_front(item, thd->mem_root);
  /*
    If we create this reference on persistent memory then it should be
    present in persistent list
  */
  if (thd->mem_root == thd->stmt_arena->mem_root)
    view->persistent_used_items.push_front(item, thd->mem_root);
  DBUG_RETURN(item);
}


void Field_iterator_natural_join::set(TABLE_LIST *table_ref)
{
  DBUG_ASSERT(table_ref->join_columns);
  column_ref_it.init(*(table_ref->join_columns));
  cur_column_ref= column_ref_it++;
}


void Field_iterator_natural_join::next()
{
  cur_column_ref= column_ref_it++;
  DBUG_ASSERT(!cur_column_ref || ! cur_column_ref->table_field ||
              cur_column_ref->table_ref->table ==
              cur_column_ref->table_field->field->table);
}


void Field_iterator_table_ref::set_field_iterator()
{
  DBUG_ENTER("Field_iterator_table_ref::set_field_iterator");
  /*
    If the table reference we are iterating over is a natural join, or it is
    an operand of a natural join, and TABLE_LIST::join_columns contains all
    the columns of the join operand, then we pick the columns from
    TABLE_LIST::join_columns, instead of the  orginial container of the
    columns of the join operator.
  */
  if (table_ref->is_join_columns_complete)
  {
    /* Necesary, but insufficient conditions. */
    DBUG_ASSERT(table_ref->is_natural_join ||
                table_ref->nested_join ||
                (table_ref->join_columns &&
                 /* This is a merge view. */
                 ((table_ref->field_translation &&
                   table_ref->join_columns->elements ==
                   (ulong)(table_ref->field_translation_end -
                           table_ref->field_translation)) ||
                  /* This is stored table or a tmptable view. */
                  (!table_ref->field_translation &&
                   table_ref->join_columns->elements ==
                   table_ref->table->s->fields))));
    field_it= &natural_join_it;
    DBUG_PRINT("info",("field_it for '%s' is Field_iterator_natural_join",
                       table_ref->alias.str));
  }
  /* This is a merge view, so use field_translation. */
  else if (table_ref->field_translation)
  {
    DBUG_ASSERT(table_ref->is_merged_derived());
    field_it= &view_field_it;
    DBUG_PRINT("info", ("field_it for '%s' is Field_iterator_view",
                        table_ref->alias.str));
  }
  /* This is a base table or stored view. */
  else
  {
    DBUG_ASSERT(table_ref->table || table_ref->view);
    field_it= &table_field_it;
    DBUG_PRINT("info", ("field_it for '%s' is Field_iterator_table",
                        table_ref->alias.str));
  }
  field_it->set(table_ref);
  DBUG_VOID_RETURN;
}


void Field_iterator_table_ref::set(TABLE_LIST *table)
{
  DBUG_ASSERT(table);
  first_leaf= table->first_leaf_for_name_resolution();
  last_leaf=  table->last_leaf_for_name_resolution();
  DBUG_ASSERT(first_leaf && last_leaf);
  table_ref= first_leaf;
  set_field_iterator();
}


void Field_iterator_table_ref::next()
{
  /* Move to the next field in the current table reference. */
  field_it->next();
  /*
    If all fields of the current table reference are exhausted, move to
    the next leaf table reference.
  */
  if (field_it->end_of_fields() && table_ref != last_leaf)
  {
    table_ref= table_ref->next_name_resolution_table;
    DBUG_ASSERT(table_ref);
    set_field_iterator();
  }
}


const char *Field_iterator_table_ref::get_table_name()
{
  if (table_ref->view)
    return table_ref->view_name.str;
  if (table_ref->is_derived())
    return table_ref->table->s->table_name.str;
  else if (table_ref->is_natural_join)
    return natural_join_it.column_ref()->safe_table_name();

  DBUG_ASSERT(!strcmp(table_ref->table_name.str,
                      table_ref->table->s->table_name.str));
  return table_ref->table_name.str;
}


const char *Field_iterator_table_ref::get_db_name()
{
  if (table_ref->view)
    return table_ref->view_db.str;
  else if (table_ref->is_natural_join)
    return natural_join_it.column_ref()->safe_db_name();

  /*
    Test that TABLE_LIST::db is the same as TABLE_SHARE::db to
    ensure consistency. An exception are I_S schema tables, which
    are inconsistent in this respect.
  */
  DBUG_ASSERT(!cmp(&table_ref->db, &table_ref->table->s->db) ||
              (table_ref->schema_table &&
               is_infoschema_db(&table_ref->table->s->db)));

  return table_ref->db.str;
}


GRANT_INFO *Field_iterator_table_ref::grant()
{
  if (table_ref->view)
    return &(table_ref->grant);
  else if (table_ref->is_natural_join)
    return natural_join_it.column_ref()->grant();
  return &(table_ref->table->grant);
}


/*
  Create new or return existing column reference to a column of a
  natural/using join.

  SYNOPSIS
    Field_iterator_table_ref::get_or_create_column_ref()
    parent_table_ref  the parent table reference over which the
                      iterator is iterating

  DESCRIPTION
    Create a new natural join column for the current field of the
    iterator if no such column was created, or return an already
    created natural join column. The former happens for base tables or
    views, and the latter for natural/using joins. If a new field is
    created, then the field is added to 'parent_table_ref' if it is
    given, or to the original table referene of the field if
    parent_table_ref == NULL.

  NOTES
    This method is designed so that when a Field_iterator_table_ref
    walks through the fields of a table reference, all its fields
    are created and stored as follows:
    - If the table reference being iterated is a stored table, view or
      natural/using join, store all natural join columns in a list
      attached to that table reference.
    - If the table reference being iterated is a nested join that is
      not natural/using join, then do not materialize its result
      fields. This is OK because for such table references
      Field_iterator_table_ref iterates over the fields of the nested
      table references (recursively). In this way we avoid the storage
      of unnecessay copies of result columns of nested joins.

  RETURN
    #     Pointer to a column of a natural join (or its operand)
    NULL  No memory to allocate the column
*/

Natural_join_column *
Field_iterator_table_ref::get_or_create_column_ref(THD *thd, TABLE_LIST *parent_table_ref)
{
  Natural_join_column *nj_col;
  bool is_created= TRUE;
  uint UNINIT_VAR(field_count);
  TABLE_LIST *add_table_ref= parent_table_ref ?
                             parent_table_ref : table_ref;

  if (field_it == &table_field_it)
  {
    /* The field belongs to a stored table. */
    Field *tmp_field= table_field_it.field();
    Item_field *tmp_item=
      new (thd->mem_root) Item_field(thd, &thd->lex->current_select->context, tmp_field);
    if (!tmp_item)
      return NULL;
    nj_col= new Natural_join_column(tmp_item, table_ref);
    field_count= table_ref->table->s->fields;
  }
  else if (field_it == &view_field_it)
  {
    /* The field belongs to a merge view or information schema table. */
    Field_translator *translated_field= view_field_it.field_translator();
    nj_col= new Natural_join_column(translated_field, table_ref);
    field_count= (uint)(table_ref->field_translation_end -
                 table_ref->field_translation);
  }
  else
  {
    /*
      The field belongs to a NATURAL join, therefore the column reference was
      already created via one of the two constructor calls above. In this case
      we just return the already created column reference.
    */
    DBUG_ASSERT(table_ref->is_join_columns_complete);
    is_created= FALSE;
    nj_col= natural_join_it.column_ref();
    DBUG_ASSERT(nj_col);
  }
  DBUG_ASSERT(!nj_col->table_field || !nj_col->table_field->field ||
              nj_col->table_ref->table == nj_col->table_field->field->table);

  /*
    If the natural join column was just created add it to the list of
    natural join columns of either 'parent_table_ref' or to the table
    reference that directly contains the original field.
  */
  if (is_created)
  {
    /* Make sure not all columns were materialized. */
    DBUG_ASSERT(!add_table_ref->is_join_columns_complete);
    if (!add_table_ref->join_columns)
    {
      /* Create a list of natural join columns on demand. */
      if (!(add_table_ref->join_columns= new List<Natural_join_column>))
        return NULL;
      add_table_ref->is_join_columns_complete= FALSE;
    }
    add_table_ref->join_columns->push_back(nj_col);
    /*
      If new fields are added to their original table reference, mark if
      all fields were added. We do it here as the caller has no easy way
      of knowing when to do it.
      If the fields are being added to parent_table_ref, then the caller
      must take care to mark when all fields are created/added.
    */
    if (!parent_table_ref &&
        add_table_ref->join_columns->elements == field_count)
      add_table_ref->is_join_columns_complete= TRUE;
  }

  return nj_col;
}


/*
  Return an existing reference to a column of a natural/using join.

  SYNOPSIS
    Field_iterator_table_ref::get_natural_column_ref()

  DESCRIPTION
    The method should be called in contexts where it is expected that
    all natural join columns are already created, and that the column
    being retrieved is a Natural_join_column.

  RETURN
    #     Pointer to a column of a natural join (or its operand)
    NULL  We didn't originally have memory to allocate the column
*/

Natural_join_column *
Field_iterator_table_ref::get_natural_column_ref()
{
  Natural_join_column *nj_col;

  DBUG_ASSERT(field_it == &natural_join_it);
  /*
    The field belongs to a NATURAL join, therefore the column reference was
    already created via one of the two constructor calls above. In this case
    we just return the already created column reference.
  */
  nj_col= natural_join_it.column_ref();
  DBUG_ASSERT(nj_col &&
              (!nj_col->table_field || !nj_col->table_field->field ||
               nj_col->table_ref->table == nj_col->table_field->field->table));
  return nj_col;
}

/*****************************************************************************
  Functions to handle column usage bitmaps (read_set, write_set etc...)
*****************************************************************************/

/* Reset all columns bitmaps */

void TABLE::clear_column_bitmaps()
{
  /*
    Reset column read/write usage. It's identical to:
    bitmap_clear_all(&table->def_read_set);
    bitmap_clear_all(&table->def_write_set);
    The code assumes that the bitmaps are allocated after each other, as
    guaranteed by open_table_from_share()
  */
  bzero((char*) def_read_set.bitmap,
        s->column_bitmap_size * (s->virtual_fields ? 3 : 2));
  column_bitmaps_set(&def_read_set, &def_write_set);
  rpl_write_set= 0;                             // Safety
}


/*
  Tell handler we are going to call position() and rnd_pos() later.
  
  NOTES:
  This is needed for handlers that uses the primary key to find the
  row. In this case we have to extend the read bitmap with the primary
  key fields.
*/

void TABLE::prepare_for_position()
{
  DBUG_ENTER("TABLE::prepare_for_position");

  if ((file->ha_table_flags() & HA_PRIMARY_KEY_IN_READ_INDEX) &&
      s->primary_key < MAX_KEY)
  {
    mark_columns_used_by_index_no_reset(s->primary_key, read_set);
    /* signal change */
    file->column_bitmaps_signal();
  }
  DBUG_VOID_RETURN;
}


MY_BITMAP *TABLE::prepare_for_keyread(uint index, MY_BITMAP *map)
{
  MY_BITMAP *backup= read_set;
  DBUG_ENTER("TABLE::prepare_for_keyread");
  if (!no_keyread)
    file->ha_start_keyread(index);
  if (map != read_set || !(file->index_flags(index, 0, 1) & HA_CLUSTERED_INDEX))
  {
    mark_columns_used_by_index(index, map);
    column_bitmaps_set(map);
  }
  DBUG_RETURN(backup);
}


/*
  Mark that only fields from one key is used. Useful before keyread.
*/

void TABLE::mark_columns_used_by_index(uint index, MY_BITMAP *bitmap)
{
  DBUG_ENTER("TABLE::mark_columns_used_by_index");

  bitmap_clear_all(bitmap);
  mark_columns_used_by_index_no_reset(index, bitmap);
  DBUG_VOID_RETURN;
}

/*
  Restore to use normal column maps after key read

  NOTES
    This reverse the change done by mark_columns_used_by_index

  WARNING
    For this to work, one must have the normal table maps in place
    when calling mark_columns_used_by_index
*/

void TABLE::restore_column_maps_after_keyread(MY_BITMAP *backup)
{
  DBUG_ENTER("TABLE::restore_column_maps_after_mark_index");
  file->ha_end_keyread();
  read_set= backup;
  file->column_bitmaps_signal();
  DBUG_VOID_RETURN;
}


/*
  mark columns used by key, but don't reset other fields
*/

void TABLE::mark_columns_used_by_index_no_reset(uint index, MY_BITMAP *bitmap)
{
  KEY_PART_INFO *key_part= key_info[index].key_part;
  KEY_PART_INFO *key_part_end= (key_part + key_info[index].user_defined_key_parts);
  for (;key_part != key_part_end; key_part++)
    bitmap_set_bit(bitmap, key_part->fieldnr-1);
  if (file->ha_table_flags() & HA_PRIMARY_KEY_IN_READ_INDEX &&
      s->primary_key != MAX_KEY && s->primary_key != index)
    mark_columns_used_by_index_no_reset(s->primary_key, bitmap);
}


/*
  Mark auto-increment fields as used fields in both read and write maps

  NOTES
    This is needed in insert & update as the auto-increment field is
    always set and sometimes read.
*/

void TABLE::mark_auto_increment_column()
{
  DBUG_ASSERT(found_next_number_field);
  /*
    We must set bit in read set as update_auto_increment() is using the
    store() to check overflow of auto_increment values
  */
  bitmap_set_bit(read_set, found_next_number_field->field_index);
  bitmap_set_bit(write_set, found_next_number_field->field_index);
  if (s->next_number_keypart)
    mark_columns_used_by_index_no_reset(s->next_number_index, read_set);
  file->column_bitmaps_signal();
}


/*
  Mark columns needed for doing an delete of a row

  DESCRIPTON
    Some table engines don't have a cursor on the retrieve rows
    so they need either to use the primary key or all columns to
    be able to delete a row.

    If the engine needs this, the function works as follows:
    - If primary key exits, mark the primary key columns to be read.
    - If not, mark all columns to be read

    If the engine has HA_REQUIRES_KEY_COLUMNS_FOR_DELETE, we will
    mark all key columns as 'to-be-read'. This allows the engine to
    loop over the given record to find all keys and doesn't have to
    retrieve the row again.
*/

void TABLE::mark_columns_needed_for_delete()
{
  bool need_signal= false;
  mark_columns_per_binlog_row_image();

  if (triggers)
    triggers->mark_fields_used(TRG_EVENT_DELETE);
  if (file->ha_table_flags() & HA_REQUIRES_KEY_COLUMNS_FOR_DELETE)
  {
    Field **reg_field;
    for (reg_field= field ; *reg_field ; reg_field++)
    {
      if ((*reg_field)->flags & (PART_KEY_FLAG | PART_INDIRECT_KEY_FLAG))
        mark_column_with_deps(*reg_field);
    }
    need_signal= true;
  }
  if (file->ha_table_flags() & HA_PRIMARY_KEY_REQUIRED_FOR_DELETE)
  {
    /*
      If the handler has no cursor capabilites, we have to read either
      the primary key, the hidden primary key or all columns to be
      able to do an delete
    */
    if (s->primary_key == MAX_KEY)
      file->use_hidden_primary_key();
    else
    {
      mark_columns_used_by_index_no_reset(s->primary_key, read_set);
      need_signal= true;
    }
  }

  if (need_signal)
    file->column_bitmaps_signal();

  if (s->versioned)
  {
    bitmap_set_bit(read_set, s->vers_start_field()->field_index);
    bitmap_set_bit(read_set, s->vers_end_field()->field_index);
    bitmap_set_bit(write_set, s->vers_end_field()->field_index);
  }
}


/*
  Mark columns needed for doing an update of a row

  DESCRIPTON
    Some engines needs to have all columns in an update (to be able to
    build a complete row). If this is the case, we mark all not
    updated columns to be read.

    If this is no the case, we do like in the delete case and mark
    if neeed, either the primary key column or all columns to be read.
    (see mark_columns_needed_for_delete() for details)

    If the engine has HA_REQUIRES_KEY_COLUMNS_FOR_DELETE, we will
    mark all USED key columns as 'to-be-read'. This allows the engine to
    loop over the given record to find all changed keys and doesn't have to
    retrieve the row again.
*/

void TABLE::mark_columns_needed_for_update()
{
  DBUG_ENTER("TABLE::mark_columns_needed_for_update");
  bool need_signal= false;

  mark_columns_per_binlog_row_image();

  if (triggers)
    triggers->mark_fields_used(TRG_EVENT_UPDATE);
  if (default_field)
    mark_default_fields_for_write(FALSE);
  if (vfield)
    need_signal|= mark_virtual_columns_for_write(FALSE);
  if (file->ha_table_flags() & HA_REQUIRES_KEY_COLUMNS_FOR_DELETE)
  {
    KEY *end= key_info + s->keys;
    for (KEY *k= key_info; k < end; k++)
    {
      KEY_PART_INFO *kpend= k->key_part + k->ext_key_parts;
      int any_written= 0, all_read= 1;
      for (KEY_PART_INFO *kp= k->key_part; kp < kpend; kp++)
      {
        int idx= kp->fieldnr - 1;
        any_written|= bitmap_is_set(write_set, idx);
        all_read&= bitmap_is_set(read_set, idx);
      }
      if (any_written && !all_read)
      {
        for (KEY_PART_INFO *kp= k->key_part; kp < kpend; kp++)
          mark_column_with_deps(field[kp->fieldnr - 1]);
      }
    }
    need_signal= true;
  }
  if (file->ha_table_flags() & HA_PRIMARY_KEY_REQUIRED_FOR_DELETE)
  {
    /*
      If the handler has no cursor capabilites, we have to read either
      the primary key, the hidden primary key or all columns to be
      able to do an update
    */
    if (s->primary_key == MAX_KEY)
      file->use_hidden_primary_key();
    else
    {
      mark_columns_used_by_index_no_reset(s->primary_key, read_set);
      need_signal= true;
    }
  }
  /*
     For System Versioning we have to read all columns since we will store
     a copy of previous row with modified Sys_end column back to a table.
  */
  if (s->versioned)
  {
    // We will copy old columns to a new row.
    use_all_columns();
  }
  if (check_constraints)
  {
    mark_check_constraint_columns_for_read();
    need_signal= true;
  }

  /*
    If a timestamp field settable on UPDATE is present then to avoid wrong
    update force the table handler to retrieve write-only fields to be able
    to compare records and detect data change.
  */
  if ((file->ha_table_flags() & HA_PARTIAL_COLUMN_READ) &&
      default_field && s->has_update_default_function)
  {
    bitmap_union(read_set, write_set);
    need_signal= true;
  }
  if (need_signal)
    file->column_bitmaps_signal();
  DBUG_VOID_RETURN;
}


/*
  Mark columns the handler needs for doing an insert

  For now, this is used to mark fields used by the trigger
  as changed.
*/

void TABLE::mark_columns_needed_for_insert()
{
  DBUG_ENTER("mark_columns_needed_for_insert");
  mark_columns_per_binlog_row_image();

  if (triggers)
  {
    /*
      We don't need to mark columns which are used by ON DELETE and
      ON UPDATE triggers, which may be invoked in case of REPLACE or
      INSERT ... ON DUPLICATE KEY UPDATE, since before doing actual
      row replacement or update write_record() will mark all table
      fields as used.
    */
    triggers->mark_fields_used(TRG_EVENT_INSERT);
  }
  if (found_next_number_field)
    mark_auto_increment_column();
  if (default_field)
    mark_default_fields_for_write(TRUE);
  /* Mark virtual columns for insert */
  if (vfield)
    mark_virtual_columns_for_write(TRUE);
  if (check_constraints)
    mark_check_constraint_columns_for_read();
  DBUG_VOID_RETURN;
}

/*
  Mark columns according the binlog row image option.

  Columns to be written are stored in 'rpl_write_set'

  When logging in RBR, the user can select whether to
  log partial or full rows, depending on the table
  definition, and the value of binlog_row_image.

  Semantics of the binlog_row_image are the following
  (PKE - primary key equivalent, ie, PK fields if PK
  exists, all fields otherwise):

  binlog_row_image= MINIMAL
    - This marks the PKE fields in the read_set
    - This marks all fields where a value was specified
      in the rpl_write_set

  binlog_row_image= NOBLOB
    - This marks PKE + all non-blob fields in the read_set
    - This marks all fields where a value was specified
      and all non-blob fields in the rpl_write_set

  binlog_row_image= FULL
    - all columns in the read_set
    - all columns in the rpl_write_set

  This marking is done without resetting the original
  bitmaps. This means that we will strip extra fields in
  the read_set at binlogging time (for those cases that
  we only want to log a PK and we needed other fields for
  execution).
*/

void TABLE::mark_columns_per_binlog_row_image()
{
  THD *thd= in_use;
  DBUG_ENTER("mark_columns_per_binlog_row_image");
  DBUG_ASSERT(read_set->bitmap);
  DBUG_ASSERT(write_set->bitmap);

  /* If not using row format */
  rpl_write_set= write_set;

  /**
    If in RBR we may need to mark some extra columns,
    depending on the binlog-row-image command line argument.
   */
  if ((WSREP_EMULATE_BINLOG(thd) || mysql_bin_log.is_open()) &&
      thd->is_current_stmt_binlog_format_row() &&
      !ha_check_storage_engine_flag(s->db_type(), HTON_NO_BINLOG_ROW_OPT))
  {
    /* if there is no PK, then mark all columns for the BI. */
    if (s->primary_key >= MAX_KEY)
    {
      bitmap_set_all(read_set);
      rpl_write_set= read_set;
    }
    else
    {
      switch (thd->variables.binlog_row_image) {
      case BINLOG_ROW_IMAGE_FULL:
        bitmap_set_all(read_set);
        /* Set of columns that should be written (all) */
        rpl_write_set= read_set;
        break;
      case BINLOG_ROW_IMAGE_NOBLOB:
        /* Only write changed columns + not blobs */
        rpl_write_set= &def_rpl_write_set;
        bitmap_copy(rpl_write_set, write_set);

        /*
          for every field that is not set, mark it unless it is a blob or
          part of a primary key
        */
        for (Field **ptr=field ; *ptr ; ptr++)
        {
          Field *my_field= *ptr;
          /*
            bypass blob fields. These can be set or not set, we don't care.
            Later, at binlogging time, if we don't need them in the before
            image, we will discard them.

            If set in the AI, then the blob is really needed, there is
            nothing we can do about it.
          */
          if ((my_field->flags & PRI_KEY_FLAG) ||
              (my_field->type() != MYSQL_TYPE_BLOB))
          {
            bitmap_set_bit(read_set, my_field->field_index);
            bitmap_set_bit(rpl_write_set, my_field->field_index);
          }
        }
        break;
      case BINLOG_ROW_IMAGE_MINIMAL:
        /*
          mark the primary key in the read set so that we can find the row
          that is updated / deleted.
          We don't need to mark the primary key in the rpl_write_set as the
          binary log will include all columns read anyway.
        */
        mark_columns_used_by_index_no_reset(s->primary_key, read_set);
        /* Only write columns that have changed */
        rpl_write_set= write_set;
        break;

      default:
        DBUG_ASSERT(FALSE);
      }
    }
    file->column_bitmaps_signal();
  }

  DBUG_VOID_RETURN;
}


/* 
  @brief Mark virtual columns for update/insert commands

  @param insert_fl    true if virtual columns are marked for insert command
                      For the moment this is not used, may be used in future.

  @details
    The function marks virtual columns used in a update/insert commands
    in the vcol_set bitmap.
    For an insert command a virtual column is always marked in write_set if
    it is a stored column.
    If a virtual column is from write_set it is always marked in vcol_set.
    If a stored virtual column is not from write_set but it is computed
    through columns from write_set it is also marked in vcol_set, and,
    besides, it is added to write_set. 

  @return whether a bitmap was updated

  @note
    Let table t1 have columns a,b,c and let column c be a stored virtual 
    column computed through columns a and b. Then for the query
      UPDATE t1 SET a=1
    column c will be placed into vcol_set and into write_set while
    column b will be placed into read_set.
    If column c was a virtual column, but not a stored virtual column
    then it would not be added to any of the sets. Column b would not
    be added to read_set either.
*/

bool TABLE::mark_virtual_columns_for_write(bool insert_fl
                                           __attribute__((unused)))
{
  Field **vfield_ptr, *tmp_vfield;
  bool bitmap_updated= false;
  DBUG_ENTER("mark_virtual_columns_for_write");

  for (vfield_ptr= vfield; *vfield_ptr; vfield_ptr++)
  {
    tmp_vfield= *vfield_ptr;
    if (bitmap_is_set(write_set, tmp_vfield->field_index))
      bitmap_updated|= mark_virtual_column_with_deps(tmp_vfield);
    else if (tmp_vfield->vcol_info->stored_in_db ||
             (tmp_vfield->flags & (PART_KEY_FLAG | FIELD_IN_PART_FUNC_FLAG |
                                   PART_INDIRECT_KEY_FLAG)))
    {
      bitmap_set_bit(write_set, tmp_vfield->field_index);
      mark_virtual_column_with_deps(tmp_vfield);
      bitmap_updated= true;
    }
  }
  if (bitmap_updated)
    file->column_bitmaps_signal();
  DBUG_RETURN(bitmap_updated);
}


/**
   Check if a virtual not stored column field is in read set

   @retval FALSE  No virtual not stored column is used
   @retval TRUE   At least one virtual not stored column is used
*/

bool TABLE::check_virtual_columns_marked_for_read()
{
  if (vfield)
  {
    Field **vfield_ptr;
    for (vfield_ptr= vfield; *vfield_ptr; vfield_ptr++)
    {
      Field *tmp_vfield= *vfield_ptr;
      if (bitmap_is_set(read_set, tmp_vfield->field_index) &&
          !tmp_vfield->vcol_info->stored_in_db)
        return TRUE;
    }
  }
  return FALSE;
}


/**
   Check if a stored virtual column field is marked for write

   This can be used to check if any column that is part of a virtual
   stored column is changed

   @retval FALSE  No stored virtual column is used
   @retval TRUE   At least one stored virtual column is used
*/

bool TABLE::check_virtual_columns_marked_for_write()
{
  if (vfield)
  {
    Field **vfield_ptr;
    for (vfield_ptr= vfield; *vfield_ptr; vfield_ptr++)
    {
      Field *tmp_vfield= *vfield_ptr;
      if (bitmap_is_set(write_set, tmp_vfield->field_index) &&
                        tmp_vfield->vcol_info->stored_in_db)
        return TRUE;
    }
  }
  return FALSE;
}


/*
  Mark fields used by check constraints into s->check_set.
  Mark all fields used in an expression that is part of an index
  with PART_INDIRECT_KEY_FLAG

  This is done once for the TABLE_SHARE the first time the table is opened.
  The marking must be done non-destructively to handle the case when
  this could be run in parallely by two threads
*/

void TABLE::mark_columns_used_by_virtual_fields(void)
{
  MY_BITMAP *save_read_set;
  Field **vfield_ptr;
  TABLE_SHARE::enum_v_keys v_keys= TABLE_SHARE::NO_V_KEYS;

  /* If there is virtual fields are already initialized */
  if (s->check_set_initialized)
    return;

  if (s->tmp_table == NO_TMP_TABLE)
    mysql_mutex_lock(&s->LOCK_share);
  if (s->check_set)
  {
    /* Mark fields used by check constraint */
    save_read_set= read_set;
    read_set= s->check_set;

    for (Virtual_column_info **chk= check_constraints ; *chk ; chk++)
      (*chk)->expr->walk(&Item::register_field_in_read_map, 1, 0);
    read_set= save_read_set;
  }

  /*
    mark all fields that part of a virtual indexed field with
    PART_INDIRECT_KEY_FLAG. This is used to ensure that all fields
    that are part of an index exits before write/delete/update.

    As this code is only executed once per open share, it's reusing
    existing functionality instead of adding an extra argument to
    add_field_to_set_processor or adding another processor.
  */
  if (vfield)
  {
    for (vfield_ptr= vfield; *vfield_ptr; vfield_ptr++)
    {
      if ((*vfield_ptr)->flags & PART_KEY_FLAG)
        (*vfield_ptr)->vcol_info->expr->walk(&Item::add_field_to_set_processor,
                                             1, this);
    }
    for (uint i= 0 ; i < s->fields ; i++)
    {
      if (bitmap_is_set(&tmp_set, i))
      {
        s->field[i]->flags|= PART_INDIRECT_KEY_FLAG;
        v_keys= TABLE_SHARE::V_KEYS;
      }
    }
    bitmap_clear_all(&tmp_set);
  }
  s->check_set_initialized= v_keys;
  if (s->tmp_table == NO_TMP_TABLE)
    mysql_mutex_unlock(&s->LOCK_share);
}

/* Add fields used by CHECK CONSTRAINT to read map */

void TABLE::mark_check_constraint_columns_for_read(void)
{
  bitmap_union(read_set, s->check_set);
}


/**
  Add all fields that have a default function to the table write set.
*/

void TABLE::mark_default_fields_for_write(bool is_insert)
{
  DBUG_ENTER("mark_default_fields_for_write");
  Field **field_ptr, *field;
  for (field_ptr= default_field; *field_ptr; field_ptr++)
  {
    field= (*field_ptr);
    if (is_insert && field->default_value)
    {
      bitmap_set_bit(write_set, field->field_index);
      field->default_value->expr->
        walk(&Item::register_field_in_read_map, 1, 0);
    }
    else if (!is_insert && field->has_update_default_function())
      bitmap_set_bit(write_set, field->field_index);
  }
  DBUG_VOID_RETURN;
}


void TABLE::move_fields(Field **ptr, const uchar *to, const uchar *from)
{
  my_ptrdiff_t diff= to - from;
  if (diff)
  {
    do
    {
      (*ptr)->move_field_offset(diff);
    } while (*(++ptr));
  }
}


/*
  Store all allocated virtual fields blob values
  Used by InnoDB when calculating virtual fields for it's own internal
  records
*/

void TABLE::remember_blob_values(String *blob_storage)
{
  Field **vfield_ptr;
  for (vfield_ptr= vfield; *vfield_ptr; vfield_ptr++)
  {
    if ((*vfield_ptr)->type() == MYSQL_TYPE_BLOB &&
        !(*vfield_ptr)->vcol_info->stored_in_db)
    {
      Field_blob *blob= ((Field_blob*) *vfield_ptr);
      memcpy((void*) blob_storage, (void*) &blob->value, sizeof(blob->value));
      blob_storage++;
      blob->value.release();
    }
  }
}


/*
  Restore all allocated virtual fields blob values
  Used by InnoDB when calculating virtual fields for it's own internal
  records
*/

void TABLE::restore_blob_values(String *blob_storage)
{
  Field **vfield_ptr;
  for (vfield_ptr= vfield; *vfield_ptr; vfield_ptr++)
  {
    if ((*vfield_ptr)->type() == MYSQL_TYPE_BLOB &&
        !(*vfield_ptr)->vcol_info->stored_in_db)
    {
      Field_blob *blob= ((Field_blob*) *vfield_ptr);
      blob->value.free();
      memcpy((void*) &blob->value, (void*) blob_storage, sizeof(blob->value));
      blob_storage++;
    }
  }
}


/**
  @brief
  Allocate space for keys

  @param key_count  number of keys to allocate additionally

  @details
  The function allocates memory  to fit additionally 'key_count' keys 
  for this table.

  @return FALSE   space was successfully allocated
  @return TRUE    an error occur
*/

bool TABLE::alloc_keys(uint key_count)
{
  key_info= (KEY*) alloc_root(&mem_root, sizeof(KEY)*(s->keys+key_count));
  if (s->keys)
    memmove(key_info, s->key_info, sizeof(KEY)*s->keys);
  s->key_info= key_info;
  max_keys= s->keys+key_count;
  return !(key_info);
}


/**
  @brief
  Populate a KEY_PART_INFO structure with the data related to a field entry.

  @param key_part_info  The structure to fill.
  @param field          The field entry that represents the key part.
  @param fleldnr        The number of the field, count starting from 1.

  TODO: This method does not make use of any table specific fields. It
  could be refactored to act as a constructor for KEY_PART_INFO instead.
*/

void TABLE::create_key_part_by_field(KEY_PART_INFO *key_part_info,
                                     Field *field, uint fieldnr)
{
  DBUG_ASSERT(field->field_index + 1 == (int)fieldnr);
  key_part_info->null_bit= field->null_bit;
  key_part_info->null_offset= (uint) (field->null_ptr -
                                      (uchar*) record[0]);
  key_part_info->field= field;
  key_part_info->fieldnr= fieldnr;
  key_part_info->offset= field->offset(record[0]);
  /*
     field->key_length() accounts for the raw length of the field, excluding
     any metadata such as length of field or the NULL flag.
  */
  key_part_info->length= (uint16) field->key_length();
  key_part_info->key_part_flag= 0;
  /* TODO:
    The below method of computing the key format length of the
    key part is a copy/paste from opt_range.cc, and table.cc.
    This should be factored out, e.g. as a method of Field.
    In addition it is not clear if any of the Field::*_length
    methods is supposed to compute the same length. If so, it
    might be reused.
  */
  key_part_info->store_length= key_part_info->length;
  /*
    For BIT fields null_bit is not set to 0 even if the field is defined
    as NOT NULL, look at Field_bit::Field_bit
  */
  if (!field->real_maybe_null())
  {
    key_part_info->null_bit= 0;
  }

  /*
     The total store length of the key part is the raw length of the field +
     any metadata information, such as its length for strings and/or the null
     flag.
  */
  if (field->real_maybe_null())
  {
    key_part_info->store_length+= HA_KEY_NULL_LENGTH;
  }
  if (field->type() == MYSQL_TYPE_BLOB || 
      field->type() == MYSQL_TYPE_GEOMETRY ||
      field->real_type() == MYSQL_TYPE_VARCHAR)
  {
    key_part_info->store_length+= HA_KEY_BLOB_LENGTH;
    key_part_info->key_part_flag|=
      field->type() == MYSQL_TYPE_BLOB ? HA_BLOB_PART: HA_VAR_LENGTH_PART;
  }

  key_part_info->type=     (uint8) field->key_type();
  key_part_info->key_type =
    ((ha_base_keytype) key_part_info->type == HA_KEYTYPE_TEXT ||
    (ha_base_keytype) key_part_info->type == HA_KEYTYPE_VARTEXT1 ||
    (ha_base_keytype) key_part_info->type == HA_KEYTYPE_VARTEXT2) ?
    0 : FIELDFLAG_BINARY;
}


/**
  @brief
  Check validity of a possible key for the derived table

  @param key            the number of the key
  @param key_parts      number of components of the key
  @param next_field_no  the call-back function that returns the number of
                        the field used as the next component of the key
  @param arg            the argument for the above function

  @details
  The function checks whether a possible key satisfies the constraints
  imposed on the keys of any temporary table.

  We need to filter out BLOB columns here, because ref access optimizer creates
  KEYUSE objects for equalities for non-key columns for two puproses:
  1. To discover possible keys for derived_with_keys optimization
  2. To do hash joins
  For the purpose of #1, KEYUSE objects are not created for "blob_column=..." .
  However, they might be created for #2. In order to catch that case, we filter
  them out here.

  @return TRUE if the key is valid
  @return FALSE otherwise
*/

bool TABLE::check_tmp_key(uint key, uint key_parts,
                          uint (*next_field_no) (uchar *), uchar *arg)
{
  Field **reg_field;
  uint i;
  uint key_len= 0;

  for (i= 0; i < key_parts; i++)
  {
    uint fld_idx= next_field_no(arg);
    reg_field= field + fld_idx;
    if ((*reg_field)->type() == MYSQL_TYPE_BLOB)
      return FALSE;
    uint fld_store_len= (uint16) (*reg_field)->key_length();
    if ((*reg_field)->real_maybe_null())
      fld_store_len+= HA_KEY_NULL_LENGTH;
    if ((*reg_field)->real_type() == MYSQL_TYPE_VARCHAR ||
        (*reg_field)->type() == MYSQL_TYPE_GEOMETRY)
      fld_store_len+= HA_KEY_BLOB_LENGTH;
    key_len+= fld_store_len;
  }
  /*
    We use MI_MAX_KEY_LENGTH (myisam's default) below because it is
    smaller than MAX_KEY_LENGTH (heap's default) and it's unknown whether
    myisam or heap will be used for the temporary table.
  */
  return key_len <= MI_MAX_KEY_LENGTH;
}

/**
  @brief
  Add one key to a temporary table

  @param key            the number of the key
  @param key_parts      number of components of the key
  @param next_field_no  the call-back function that returns the number of
                        the field used as the next component of the key
  @param arg            the argument for the above function
  @param unique         TRUE <=> it is a unique index

  @details
  The function adds a new key to the table that is assumed to be a temporary
  table. At each its invocation the call-back function must return
  the number of the field that is used as the next component of this key.

  @return FALSE is a success
  @return TRUE if a failure

*/

bool TABLE::add_tmp_key(uint key, uint key_parts,
                        uint (*next_field_no) (uchar *), uchar *arg,
                        bool unique)
{
  DBUG_ASSERT(key < max_keys);

  char buf[NAME_CHAR_LEN];
  KEY* keyinfo;
  Field **reg_field;
  uint i;

  bool key_start= TRUE;
  KEY_PART_INFO* key_part_info=
      (KEY_PART_INFO*) alloc_root(&mem_root, sizeof(KEY_PART_INFO)*key_parts);
  if (!key_part_info)
    return TRUE;
  keyinfo= key_info + key;
  keyinfo->key_part= key_part_info;
  keyinfo->usable_key_parts= keyinfo->user_defined_key_parts = key_parts;
  keyinfo->ext_key_parts= keyinfo->user_defined_key_parts;
  keyinfo->key_length=0;
  keyinfo->algorithm= HA_KEY_ALG_UNDEF;
  keyinfo->flags= HA_GENERATED_KEY;
  keyinfo->ext_key_flags= keyinfo->flags;
  keyinfo->is_statistics_from_stat_tables= FALSE;
  if (unique)
    keyinfo->flags|= HA_NOSAME;
  sprintf(buf, "key%i", key);
  keyinfo->name.length= strlen(buf);
  if (!(keyinfo->name.str= strmake_root(&mem_root, buf, keyinfo->name.length)))
    return TRUE;
  keyinfo->rec_per_key= (ulong*) alloc_root(&mem_root,
                                            sizeof(ulong)*key_parts);
  if (!keyinfo->rec_per_key)
    return TRUE;
  bzero(keyinfo->rec_per_key, sizeof(ulong)*key_parts);
  keyinfo->read_stats= NULL;
  keyinfo->collected_stats= NULL;

  for (i= 0; i < key_parts; i++)
  {
    uint fld_idx= next_field_no(arg); 
    reg_field= field + fld_idx;
    if (key_start)
      (*reg_field)->key_start.set_bit(key);
    (*reg_field)->part_of_key.set_bit(key);
    create_key_part_by_field(key_part_info, *reg_field, fld_idx+1);
    keyinfo->key_length += key_part_info->store_length;
    (*reg_field)->flags|= PART_KEY_FLAG;
    key_start= FALSE;
    key_part_info++;
  }

  set_if_bigger(s->max_key_length, keyinfo->key_length);
  s->keys++;
  return FALSE;
}

/*
  @brief
  Drop all indexes except specified one.

  @param key_to_save the key to save

  @details
  Drop all indexes on this table except 'key_to_save'. The saved key becomes
  key #0. Memory occupied by key parts of dropped keys are freed.
  If the 'key_to_save' is negative then all keys are freed.
*/

void TABLE::use_index(int key_to_save)
{
  uint i= 1;
  DBUG_ASSERT(!created && key_to_save < (int)s->keys);
  if (key_to_save >= 0)
    /* Save the given key. */
    memmove(key_info, key_info + key_to_save, sizeof(KEY));
  else
    /* Drop all keys; */
    i= 0;

  s->keys= i;
}

/*
  Return TRUE if the table is filled at execution phase 
  
  (and so, the optimizer must not do anything that depends on the contents of
   the table, like range analysis or constant table detection)
*/

bool TABLE::is_filled_at_execution()
{ 
  /*
    pos_in_table_list == NULL for internal temporary tables because they
    do not have a corresponding table reference. Such tables are filled
    during execution.
  */
  return MY_TEST(!pos_in_table_list ||
                 pos_in_table_list->jtbm_subselect ||
                 pos_in_table_list->is_active_sjm());
}


/**
  @brief
  Get actual number of key components

  @param keyinfo

  @details
  The function calculates actual number of key components, possibly including
  components of extended keys, taken into consideration by the optimizer for the
  key described by the parameter keyinfo.

  @return number of considered key components
*/ 

uint TABLE::actual_n_key_parts(KEY *keyinfo)
{
  return optimizer_flag(in_use, OPTIMIZER_SWITCH_EXTENDED_KEYS) ?
           keyinfo->ext_key_parts : keyinfo->user_defined_key_parts;
}

 
/**
  @brief
  Get actual key flags for a table key 

  @param keyinfo

  @details
  The function finds out actual key flags taken into consideration by the
  optimizer for the key described by the parameter keyinfo.

  @return actual key flags
*/ 

ulong TABLE::actual_key_flags(KEY *keyinfo)
{
  return optimizer_flag(in_use, OPTIMIZER_SWITCH_EXTENDED_KEYS) ?
           keyinfo->ext_key_flags : keyinfo->flags;
} 


/*
  Cleanup this table for re-execution.

  SYNOPSIS
    TABLE_LIST::reinit_before_use()
*/

void TABLE_LIST::reinit_before_use(THD *thd)
{
  /*
    Reset old pointers to TABLEs: they are not valid since the tables
    were closed in the end of previous prepare or execute call.
  */
  table= 0;
  /* Reset is_schema_table_processed value(needed for I_S tables */
  schema_table_state= NOT_PROCESSED;

  TABLE_LIST *embedded; /* The table at the current level of nesting. */
  TABLE_LIST *parent_embedding= this; /* The parent nested table reference. */
  do
  {
    embedded= parent_embedding;
    if (embedded->prep_on_expr)
      embedded->on_expr= embedded->prep_on_expr->copy_andor_structure(thd);
    parent_embedding= embedded->embedding;
  }
  while (parent_embedding &&
         parent_embedding->nested_join->join_list.head() == embedded);

  mdl_request.ticket= NULL;
}


/*
  Return subselect that contains the FROM list this table is taken from

  SYNOPSIS
    TABLE_LIST::containing_subselect()
 
  RETURN
    Subselect item for the subquery that contains the FROM list
    this table is taken from if there is any
    0 - otherwise

*/

Item_subselect *TABLE_LIST::containing_subselect()
{
  return (select_lex ? select_lex->master_unit()->item : 0);
}

/*
  Compiles the tagged hints list and fills up the bitmasks.

  SYNOPSIS
    process_index_hints()
      table         the TABLE to operate on.

  DESCRIPTION
    The parser collects the index hints for each table in a "tagged list" 
    (TABLE_LIST::index_hints). Using the information in this tagged list
    this function sets the members TABLE::keys_in_use_for_query,
    TABLE::keys_in_use_for_group_by, TABLE::keys_in_use_for_order_by,
    TABLE::force_index, TABLE::force_index_order,
    TABLE::force_index_group and TABLE::covering_keys.

    Current implementation of the runtime does not allow mixing FORCE INDEX
    and USE INDEX, so this is checked here. Then the FORCE INDEX list 
    (if non-empty) is appended to the USE INDEX list and a flag is set.

    Multiple hints of the same kind are processed so that each clause 
    is applied to what is computed in the previous clause.
    For example:
        USE INDEX (i1) USE INDEX (i2)
    is equivalent to
        USE INDEX (i1,i2)
    and means "consider only i1 and i2".

    Similarly
        USE INDEX () USE INDEX (i1)
    is equivalent to
        USE INDEX (i1)
    and means "consider only the index i1"

    It is OK to have the same index several times, e.g. "USE INDEX (i1,i1)" is
    not an error.

    Different kind of hints (USE/FORCE/IGNORE) are processed in the following
    order:
      1. All indexes in USE (or FORCE) INDEX are added to the mask.
      2. All IGNORE INDEX

    e.g. "USE INDEX i1, IGNORE INDEX i1, USE INDEX i1" will not use i1 at all
    as if we had "USE INDEX i1, USE INDEX i1, IGNORE INDEX i1".

    As an optimization if there is a covering index, and we have 
    IGNORE INDEX FOR GROUP/ORDER, and this index is used for the JOIN part, 
    then we have to ignore the IGNORE INDEX FROM GROUP/ORDER.

  RETURN VALUE
    FALSE                no errors found
    TRUE                 found and reported an error.
*/
bool TABLE_LIST::process_index_hints(TABLE *tbl)
{
  /* initialize the result variables */
  tbl->keys_in_use_for_query= tbl->keys_in_use_for_group_by= 
    tbl->keys_in_use_for_order_by= tbl->s->keys_in_use;

  /* index hint list processing */
  if (index_hints)
  {
    key_map index_join[INDEX_HINT_FORCE + 1];
    key_map index_order[INDEX_HINT_FORCE + 1];
    key_map index_group[INDEX_HINT_FORCE + 1];
    Index_hint *hint;
    int type;
    bool have_empty_use_join= FALSE, have_empty_use_order= FALSE, 
         have_empty_use_group= FALSE;
    List_iterator <Index_hint> iter(*index_hints);

    /* initialize temporary variables used to collect hints of each kind */
    for (type= INDEX_HINT_IGNORE; type <= INDEX_HINT_FORCE; type++)
    {
      index_join[type].clear_all();
      index_order[type].clear_all();
      index_group[type].clear_all();
    }

    /* iterate over the hints list */
    while ((hint= iter++))
    {
      uint pos;

      /* process empty USE INDEX () */
      if (hint->type == INDEX_HINT_USE && !hint->key_name.str)
      {
        if (hint->clause & INDEX_HINT_MASK_JOIN)
        {
          index_join[hint->type].clear_all();
          have_empty_use_join= TRUE;
        }
        if (hint->clause & INDEX_HINT_MASK_ORDER)
        {
          index_order[hint->type].clear_all();
          have_empty_use_order= TRUE;
        }
        if (hint->clause & INDEX_HINT_MASK_GROUP)
        {
          index_group[hint->type].clear_all();
          have_empty_use_group= TRUE;
        }
        continue;
      }

      /* 
        Check if an index with the given name exists and get his offset in 
        the keys bitmask for the table 
      */
      if (tbl->s->keynames.type_names == 0 ||
          (pos= find_type(&tbl->s->keynames, hint->key_name.str,
                          hint->key_name.length, 1)) <= 0)
      {
        my_error(ER_KEY_DOES_NOT_EXITS, MYF(0), hint->key_name.str, alias.str);
        return 1;
      }

      pos--;

      /* add to the appropriate clause mask */
      if (hint->clause & INDEX_HINT_MASK_JOIN)
        index_join[hint->type].set_bit (pos);
      if (hint->clause & INDEX_HINT_MASK_ORDER)
        index_order[hint->type].set_bit (pos);
      if (hint->clause & INDEX_HINT_MASK_GROUP)
        index_group[hint->type].set_bit (pos);
    }

    /* cannot mix USE INDEX and FORCE INDEX */
    if ((!index_join[INDEX_HINT_FORCE].is_clear_all() ||
         !index_order[INDEX_HINT_FORCE].is_clear_all() ||
         !index_group[INDEX_HINT_FORCE].is_clear_all()) &&
        (!index_join[INDEX_HINT_USE].is_clear_all() ||  have_empty_use_join ||
         !index_order[INDEX_HINT_USE].is_clear_all() || have_empty_use_order ||
         !index_group[INDEX_HINT_USE].is_clear_all() || have_empty_use_group))
    {
      my_error(ER_WRONG_USAGE, MYF(0), index_hint_type_name[INDEX_HINT_USE],
               index_hint_type_name[INDEX_HINT_FORCE]);
      return 1;
    }

    /* process FORCE INDEX as USE INDEX with a flag */
    if (!index_order[INDEX_HINT_FORCE].is_clear_all())
    {
      tbl->force_index_order= TRUE;
      index_order[INDEX_HINT_USE].merge(index_order[INDEX_HINT_FORCE]);
    }

    if (!index_group[INDEX_HINT_FORCE].is_clear_all())
    {
      tbl->force_index_group= TRUE;
      index_group[INDEX_HINT_USE].merge(index_group[INDEX_HINT_FORCE]);
    }

    /*
      TODO: get rid of tbl->force_index (on if any FORCE INDEX is specified)
      and create tbl->force_index_join instead.
      Then use the correct force_index_XX instead of the global one.
    */
    if (!index_join[INDEX_HINT_FORCE].is_clear_all() ||
        tbl->force_index_group || tbl->force_index_order)
    {
      tbl->force_index= TRUE;
      index_join[INDEX_HINT_USE].merge(index_join[INDEX_HINT_FORCE]);
    }

    /* apply USE INDEX */
    if (!index_join[INDEX_HINT_USE].is_clear_all() || have_empty_use_join)
      tbl->keys_in_use_for_query.intersect(index_join[INDEX_HINT_USE]);
    if (!index_order[INDEX_HINT_USE].is_clear_all() || have_empty_use_order)
      tbl->keys_in_use_for_order_by.intersect (index_order[INDEX_HINT_USE]);
    if (!index_group[INDEX_HINT_USE].is_clear_all() || have_empty_use_group)
      tbl->keys_in_use_for_group_by.intersect (index_group[INDEX_HINT_USE]);

    /* apply IGNORE INDEX */
    tbl->keys_in_use_for_query.subtract (index_join[INDEX_HINT_IGNORE]);
    tbl->keys_in_use_for_order_by.subtract (index_order[INDEX_HINT_IGNORE]);
    tbl->keys_in_use_for_group_by.subtract (index_group[INDEX_HINT_IGNORE]);
  }

  /* make sure covering_keys don't include indexes disabled with a hint */
  tbl->covering_keys.intersect(tbl->keys_in_use_for_query);
  return 0;
}


size_t max_row_length(TABLE *table, MY_BITMAP const *cols, const uchar *data)
{
  TABLE_SHARE *table_s= table->s;
  size_t length= table_s->reclength + 2 * table_s->fields;
  uint *const beg= table_s->blob_field;
  uint *const end= beg + table_s->blob_fields;
  my_ptrdiff_t const rec_offset= (my_ptrdiff_t) (data - table->record[0]);
  DBUG_ENTER("max_row_length");

  for (uint *ptr= beg ; ptr != end ; ++ptr)
  {
    Field * const field= table->field[*ptr];
    if (bitmap_is_set(cols, field->field_index) &&
        !field->is_null(rec_offset))
    {
      Field_blob * const blob= (Field_blob*) field;
      length+= blob->get_length(rec_offset) + 8; /* max blob store length */
    }
  }
  DBUG_PRINT("exit", ("length: %lld", (longlong) length));
  DBUG_RETURN(length);
}


/**
   Helper function which allows to allocate metadata lock request
   objects for all elements of table list.
*/

void init_mdl_requests(TABLE_LIST *table_list)
{
  for ( ; table_list ; table_list= table_list->next_global)
    table_list->mdl_request.init(MDL_key::TABLE,
                                 table_list->db.str, table_list->table_name.str,
                                 table_list->lock_type >= TL_WRITE_ALLOW_WRITE ?
                                 MDL_SHARED_WRITE : MDL_SHARED_READ,
                                 MDL_TRANSACTION);
}


/**
  Update TABLE::const_key_parts for single table UPDATE/DELETE query

  @param conds               WHERE clause expression

  @retval TRUE   error (OOM)
  @retval FALSE  success

  @note
    Set const_key_parts bits if key fields are equal to constants in
    the WHERE expression.
*/

bool TABLE::update_const_key_parts(COND *conds)
{
  bzero((char*) const_key_parts, sizeof(key_part_map) * s->keys);

  if (conds == NULL)
    return FALSE;

  for (uint index= 0; index < s->keys; index++)
  {
    KEY_PART_INFO *keyinfo= key_info[index].key_part;
    KEY_PART_INFO *keyinfo_end= keyinfo + key_info[index].user_defined_key_parts;

    for (key_part_map part_map= (key_part_map)1; 
        keyinfo < keyinfo_end;
        keyinfo++, part_map<<= 1)
    {
      if (const_expression_in_where(conds, NULL, keyinfo->field))
        const_key_parts[index]|= part_map;
    }
  }
  return FALSE;
}

/**
  Test if the order list consists of simple field expressions

  @param order                Linked list of ORDER BY arguments

  @return TRUE if @a order is empty or consist of simple field expressions
*/

bool is_simple_order(ORDER *order)
{
  for (ORDER *ord= order; ord; ord= ord->next)
  {
    if (ord->item[0]->real_item()->type() != Item::FIELD_ITEM)
      return FALSE;
  }
  return TRUE;
}

class Turn_errors_to_warnings_handler : public Internal_error_handler
{
public:
  Turn_errors_to_warnings_handler() {}
  bool handle_condition(THD *thd,
                        uint sql_errno,
                        const char* sqlstate,
                        Sql_condition::enum_warning_level *level,
                        const char* msg,
                        Sql_condition ** cond_hdl)
  {
    *cond_hdl= NULL;
    if (*level == Sql_condition::WARN_LEVEL_ERROR)
      *level= Sql_condition::WARN_LEVEL_WARN;
    return(0);
  }
};


/*
  to satisfy ASSERT_COLUMN_MARKED_FOR_WRITE Field's assert we temporarily
  mark field for write before storing the generated value in it
*/
#ifndef DBUG_OFF
#define DBUG_FIX_WRITE_SET(f) bool _write_set_fixed= !bitmap_fast_test_and_set(write_set, (f)->field_index)
#define DBUG_RESTORE_WRITE_SET(f) if (_write_set_fixed) bitmap_clear_bit(write_set, (f)->field_index)
#else
#define DBUG_FIX_WRITE_SET(f)
#define DBUG_RESTORE_WRITE_SET(f)
#endif


/*
  @brief Compute values for virtual columns used in query

  @param  update_mode Specifies what virtual column are computed
  
  @details
    The function computes the values of the virtual columns of the table and
    stores them in the table record buffer.

  @retval
    0    Success
  @retval
    >0   Error occurred when storing a virtual field value
*/

int TABLE::update_virtual_fields(handler *h, enum_vcol_update_mode update_mode)
{
  DBUG_ENTER("TABLE::update_virtual_fields");
  DBUG_PRINT("enter", ("update_mode: %d", update_mode));
  Field **vfield_ptr, *vf;
  Query_arena backup_arena;
  Turn_errors_to_warnings_handler Suppress_errors;
  int error;
  bool handler_pushed= 0, update_all_columns= 1;
  DBUG_ASSERT(vfield);

  if (h->keyread_enabled())
    DBUG_RETURN(0);

  error= 0;
  in_use->set_n_backup_active_arena(expr_arena, &backup_arena);

  /* When reading or deleting row, ignore errors from virtual columns */
  if (update_mode == VCOL_UPDATE_FOR_READ ||
      update_mode == VCOL_UPDATE_FOR_DELETE ||
      update_mode == VCOL_UPDATE_INDEXED)
  {
    in_use->push_internal_handler(&Suppress_errors);
    handler_pushed= 1;
  }
  else if (update_mode == VCOL_UPDATE_FOR_REPLACE &&
           in_use->is_current_stmt_binlog_format_row() &&
           in_use->variables.binlog_row_image != BINLOG_ROW_IMAGE_MINIMAL)
  {
    /*
      If we are doing a replace with not minimal binary logging, we have to
      calculate all virtual columns.
    */
    update_all_columns= 1;
  }

  /* Iterate over virtual fields in the table */
  for (vfield_ptr= vfield; *vfield_ptr; vfield_ptr++)
  {
    vf= (*vfield_ptr);
    Virtual_column_info *vcol_info= vf->vcol_info;
    DBUG_ASSERT(vcol_info);
    DBUG_ASSERT(vcol_info->expr);

    bool update= 0, swap_values= 0;
    switch (update_mode) {
    case VCOL_UPDATE_FOR_READ:
      update= (!vcol_info->stored_in_db &&
               bitmap_is_set(read_set, vf->field_index));
      swap_values= 1;
      break;
    case VCOL_UPDATE_FOR_DELETE:
    case VCOL_UPDATE_FOR_WRITE:
      update= bitmap_is_set(read_set, vf->field_index);
      break;
    case VCOL_UPDATE_FOR_REPLACE:
      update= ((!vcol_info->stored_in_db &&
                (vf->flags & (PART_KEY_FLAG | PART_INDIRECT_KEY_FLAG)) &&
                bitmap_is_set(read_set, vf->field_index)) ||
               update_all_columns);
      if (update && (vf->flags & BLOB_FLAG))
      {
        /*
          The row has been read into record[1] and Field_blob::value
          contains the value for record[0].  Swap value and read_value
          to ensure that the virtual column data for the read row will
          be in read_value at the end of this function
        */
        ((Field_blob*) vf)->swap_value_and_read_value();
        /* Ensure we call swap_value_and_read_value() after update */
        swap_values= 1;
      }
      break;
    case VCOL_UPDATE_INDEXED:
    case VCOL_UPDATE_INDEXED_FOR_UPDATE:
      /* Read indexed fields that was not updated in VCOL_UPDATE_FOR_READ */
      update= (!vcol_info->stored_in_db &&
               (vf->flags & (PART_KEY_FLAG | PART_INDIRECT_KEY_FLAG)) &&
               !bitmap_is_set(read_set, vf->field_index));
      swap_values= 1;
      break;
    }

    if (update)
    {
      int field_error __attribute__((unused)) = 0;
      /* Compute the actual value of the virtual fields */
      DBUG_FIX_WRITE_SET(vf);
      if (vcol_info->expr->save_in_field(vf, 0))
        field_error= error= 1;
      DBUG_RESTORE_WRITE_SET(vf);
      DBUG_PRINT("info", ("field '%s' - updated  error: %d",
                          vf->field_name.str, field_error));
      if (swap_values && (vf->flags & BLOB_FLAG))
      {
        /*
          Remember the read value to allow other update_virtual_field() calls
          for the same blob field for the row to be updated.
          Field_blob->read_value always contains the virtual column data for
          any read row.
        */
        ((Field_blob*) vf)->swap_value_and_read_value();
      }
    }
    else
    {
      DBUG_PRINT("info", ("field '%s' - skipped", vf->field_name.str));
    }
  }
  if (handler_pushed)
    in_use->pop_internal_handler();
  in_use->restore_active_arena(expr_arena, &backup_arena);
  
  /* Return 1 only of we got a fatal error, not a warning */
  DBUG_RETURN(in_use->is_error());
}

int TABLE::update_virtual_field(Field *vf)
{
  Query_arena backup_arena;
  DBUG_ENTER("TABLE::update_virtual_field");
  in_use->set_n_backup_active_arena(expr_arena, &backup_arena);
  bitmap_clear_all(&tmp_set);
  vf->vcol_info->expr->walk(&Item::update_vcol_processor, 0, &tmp_set);
  DBUG_FIX_WRITE_SET(vf);
  vf->vcol_info->expr->save_in_field(vf, 0);
  DBUG_RESTORE_WRITE_SET(vf);
  in_use->restore_active_arena(expr_arena, &backup_arena);
  DBUG_RETURN(in_use->is_error());
}


/**
  Update all DEFAULT and/or ON INSERT fields.

  @details
    Compute and set the default value of all fields with a default function.
    There are two kinds of default functions - one is used for INSERT-like
    operations, the other for UPDATE-like operations. Depending on the field
    definition and the current operation one or the other kind of update
    function is evaluated.

  @param update_command   True if command was an update else insert
  @param ignore_errors    True if we should ignore errors

  @retval
    0    Success
  @retval
    >0   Error occurred when storing a virtual field value and
         ignore_errors == 0. If set then an error was generated.
*/

int TABLE::update_default_fields(bool update_command, bool ignore_errors)
{
  Query_arena backup_arena;
  Field **field_ptr;
  int res= 0;
  DBUG_ENTER("TABLE::update_default_fields");
  DBUG_ASSERT(default_field);

  in_use->set_n_backup_active_arena(expr_arena, &backup_arena);

  /* Iterate over fields with default functions in the table */
  for (field_ptr= default_field; *field_ptr ; field_ptr++)
  {
    Field *field= (*field_ptr);
    /*
      If an explicit default value for a field overrides the default,
      do not update the field with its automatic default value.
    */
    if (!field->has_explicit_value())
    {
      if (!update_command)
      {
        if (field->default_value &&
            (field->default_value->flags || field->flags & BLOB_FLAG))
          res|= (field->default_value->expr->save_in_field(field, 0) < 0);
      }
      else
        res|= field->evaluate_update_default_function();
      if (!ignore_errors && res)
      {
        my_error(ER_CALCULATING_DEFAULT_VALUE, MYF(0), field->field_name.str);
        break;
      }
      res= 0;
    }
  }
  in_use->restore_active_arena(expr_arena, &backup_arena);
  DBUG_RETURN(res);
}


void TABLE::vers_update_fields()
{
  bitmap_set_bit(write_set, vers_start_field()->field_index);
  bitmap_set_bit(write_set, vers_end_field()->field_index);

  if (versioned(VERS_TIMESTAMP))
  {
    if (!vers_write)
      return;
    if (vers_start_field()->store_timestamp(in_use->query_start(),
                                            in_use->query_start_sec_part()))
      DBUG_ASSERT(0);
  }
  else
  {
    if (!vers_write)
      return;
  }

  vers_end_field()->set_max();
  bitmap_set_bit(read_set, vers_end_field()->field_index);
}


void TABLE::vers_update_end()
{
  if (vers_end_field()->store_timestamp(in_use->query_start(),
                                        in_use->query_start_sec_part()))
    DBUG_ASSERT(0);
}

/**
   Reset markers that fields are being updated
*/

void TABLE::reset_default_fields()
{
  DBUG_ENTER("reset_default_fields");
  bitmap_clear_all(&has_value_set);
  DBUG_VOID_RETURN;
}

/*
  Prepare triggers  for INSERT-like statement.

  SYNOPSIS
    prepare_triggers_for_insert_stmt_or_event()

  NOTE
    Prepare triggers for INSERT-like statement by marking fields
    used by triggers and inform handlers that batching of UPDATE/DELETE 
    cannot be done if there are BEFORE UPDATE/DELETE triggers.
*/

void TABLE::prepare_triggers_for_insert_stmt_or_event()
{
  if (triggers)
  {
    if (triggers->has_triggers(TRG_EVENT_DELETE,
                               TRG_ACTION_AFTER))
    {
      /*
        The table has AFTER DELETE triggers that might access to
        subject table and therefore might need delete to be done
        immediately. So we turn-off the batching.
      */
      (void) file->extra(HA_EXTRA_DELETE_CANNOT_BATCH);
    }
    if (triggers->has_triggers(TRG_EVENT_UPDATE,
                               TRG_ACTION_AFTER))
    {
      /*
        The table has AFTER UPDATE triggers that might access to subject
        table and therefore might need update to be done immediately.
        So we turn-off the batching.
      */
      (void) file->extra(HA_EXTRA_UPDATE_CANNOT_BATCH);
    }
  }
}


bool TABLE::prepare_triggers_for_delete_stmt_or_event()
{
  if (triggers &&
      triggers->has_triggers(TRG_EVENT_DELETE,
                             TRG_ACTION_AFTER))
  {
    /*
      The table has AFTER DELETE triggers that might access to subject table
      and therefore might need delete to be done immediately. So we turn-off
      the batching.
    */
    (void) file->extra(HA_EXTRA_DELETE_CANNOT_BATCH);
    return TRUE;
  }
  return FALSE;
}


bool TABLE::prepare_triggers_for_update_stmt_or_event()
{
  if (triggers &&
      triggers->has_triggers(TRG_EVENT_UPDATE,
                             TRG_ACTION_AFTER))
  {
    /*
      The table has AFTER UPDATE triggers that might access to subject
      table and therefore might need update to be done immediately.
      So we turn-off the batching.
    */ 
    (void) file->extra(HA_EXTRA_UPDATE_CANNOT_BATCH);
    return TRUE;
  }
  return FALSE;
}


/**
  Validates default value of fields which are not specified in
  the column list of INSERT/LOAD statement.

  @Note s->default_values should be properly populated
        before calling this function.

  @param thd              thread context
  @param record           the record to check values in

  @return
    @retval false Success.
    @retval true  Failure.
*/

bool TABLE::validate_default_values_of_unset_fields(THD *thd) const
{
  DBUG_ENTER("TABLE::validate_default_values_of_unset_fields");
  for (Field **fld= field; *fld; fld++)
  {
    if (!bitmap_is_set(write_set, (*fld)->field_index) &&
        !((*fld)->flags & NO_DEFAULT_VALUE_FLAG))
    {
      if (!(*fld)->is_null_in_record(s->default_values) &&
          (*fld)->validate_value_in_record_with_warn(thd, s->default_values) &&
          thd->is_error())
      {
        /*
          We're here if:
          - validate_value_in_record_with_warn() failed and
            strict mo validate_default_values_of_unset_fieldsde converted WARN to ERROR
          - or the connection was killed, or closed unexpectedly
        */
        DBUG_RETURN(true);
      }
    }
  }
  DBUG_RETURN(false);
}


bool TABLE::insert_all_rows_into_tmp_table(THD *thd,
                                           TABLE *tmp_table,
                                           TMP_TABLE_PARAM *tmp_table_param,
                                           bool with_cleanup)
{
  int write_err= 0;

  DBUG_ENTER("TABLE::insert_all_rows_into_tmp_table");

  if (with_cleanup)
  {
   if ((write_err= tmp_table->file->ha_delete_all_rows()))
      goto err;
  }
   
  if (file->indexes_are_disabled())
    tmp_table->file->ha_disable_indexes(HA_KEY_SWITCH_ALL);
  file->ha_index_or_rnd_end();

  if (unlikely(file->ha_rnd_init_with_error(1)))
    DBUG_RETURN(1);

  if (tmp_table->no_rows)
    tmp_table->file->extra(HA_EXTRA_NO_ROWS);
  else
  {
    /* update table->file->stats.records */
    file->info(HA_STATUS_VARIABLE);
    tmp_table->file->ha_start_bulk_insert(file->stats.records);
  }

  while (likely(!file->ha_rnd_next(tmp_table->record[0])))
  {
    write_err= tmp_table->file->ha_write_tmp_row(tmp_table->record[0]);
    if (unlikely(write_err))
    {
      bool is_duplicate;
      if (tmp_table->file->is_fatal_error(write_err, HA_CHECK_DUP) &&
          create_internal_tmp_table_from_heap(thd, tmp_table,
                                              tmp_table_param->start_recinfo, 
                                              &tmp_table_param->recinfo,
                                              write_err, 1, &is_duplicate))
	DBUG_RETURN(1);
       
    }  
    if (unlikely(thd->check_killed()))
      goto err_killed;
  }
  if (!tmp_table->no_rows && tmp_table->file->ha_end_bulk_insert())
    goto err;
  DBUG_RETURN(0);

err:
  DBUG_PRINT("error",("Got error: %d",write_err));
  file->print_error(write_err, MYF(0));
err_killed:
  (void) file->ha_rnd_end();
  DBUG_RETURN(1);
}



/*
  @brief Reset const_table flag

  @detail
  Reset const_table flag for this table. If this table is a merged derived
  table/view the flag is recursively reseted for all tables of the underlying
  select.
*/

void TABLE_LIST::reset_const_table()
{
  table->const_table= 0;
  if (is_merged_derived())
  {
    SELECT_LEX *select_lex= get_unit()->first_select();
    TABLE_LIST *tl;
    List_iterator<TABLE_LIST> ti(select_lex->leaf_tables);
    while ((tl= ti++))
      tl->reset_const_table();
  }
}


/*
  @brief Run derived tables/view handling phases on underlying select_lex.

  @param lex    LEX for this thread
  @param phases derived tables/views handling phases to run
                (set of DT_XXX constants)
  @details
  This function runs this derived table through specified 'phases'.
  Underlying tables of this select are handled prior to this derived.
  'lex' is passed as an argument to called functions.

  @return TRUE on error
  @return FALSE ok
*/

bool TABLE_LIST::handle_derived(LEX *lex, uint phases)
{
  SELECT_LEX_UNIT *unit= get_unit();
  DBUG_ENTER("handle_derived");
  DBUG_PRINT("enter", ("phases: 0x%x", phases));

  if (unit)
  {
    if (!is_with_table_recursive_reference())
    {
      for (SELECT_LEX *sl= unit->first_select(); sl; sl= sl->next_select())
        if (sl->handle_derived(lex, phases))
          DBUG_RETURN(TRUE);
    }
    if (mysql_handle_single_derived(lex, this, phases))
      DBUG_RETURN(TRUE);
  }
  DBUG_RETURN(FALSE);
}

/**
  @brief
  Return unit of this derived table/view

  @return reference to a unit  if it's a derived table/view.
  @return 0                    when it's not a derived table/view.
*/

st_select_lex_unit *TABLE_LIST::get_unit()
{
  return (view ? &view->unit : derived);
}


/**
  @brief
  Return select_lex of this derived table/view

  @return select_lex of this derived table/view.
  @return 0          when it's not a derived table.
*/

st_select_lex *TABLE_LIST::get_single_select()
{
  SELECT_LEX_UNIT *unit= get_unit();
  return (unit ? unit->first_select() : 0);
}


/**
  @brief
  Attach a join table list as a nested join to this TABLE_LIST.

  @param join_list join table list to attach

  @details
  This function wraps 'join_list' into a nested_join of this table, thus
  turning it to a nested join leaf.
*/

void TABLE_LIST::wrap_into_nested_join(List<TABLE_LIST> &join_list)
{
  TABLE_LIST *tl;
  /*
    Walk through derived table top list and set 'embedding' to point to
    the nesting table.
  */
  nested_join->join_list.empty();
  List_iterator_fast<TABLE_LIST> li(join_list);
  nested_join->join_list= join_list;
  while ((tl= li++))
  {
    tl->embedding= this;
    tl->join_list= &nested_join->join_list;
  }
}


/**
  @brief
  Initialize this derived table/view

  @param thd  Thread handle

  @details
  This function makes initial preparations of this derived table/view for
  further processing:
    if it's a derived table this function marks it either as mergeable or
      materializable
    creates temporary table for name resolution purposes
    creates field translation for mergeable derived table/view

  @return TRUE  an error occur
  @return FALSE ok
*/

bool TABLE_LIST::init_derived(THD *thd, bool init_view)
{
  SELECT_LEX *first_select= get_single_select();
  SELECT_LEX_UNIT *unit= get_unit();

  if (!unit)
    return FALSE;
  /*
    Check whether we can merge this derived table into main select.
    Depending on the result field translation will or will not
    be created.
  */
  TABLE_LIST *first_table= (TABLE_LIST *) first_select->table_list.first;
  if (first_select->table_list.elements > 1 ||
      (first_table && first_table->is_multitable()))
    set_multitable();

  if (!unit->derived)
    unit->derived= this;
  else if (!is_with_table_recursive_reference() && unit->derived != this)
  {
    if (unit->derived->is_with_table_recursive_reference())
      unit->derived= this;
    else if (vers_conditions.eq(unit->derived->vers_conditions))
      vers_conditions.empty();
    else
    {
      my_error(ER_CONFLICTING_FOR_SYSTEM_TIME, MYF(0));
      return TRUE;
    }
  }

  if (init_view && !view)
  {
    /* This is all what we can do for a derived table for now. */
    set_derived();
  }

  if (!is_view())
  {
    /* A subquery might be forced to be materialized due to a side-effect. */
    if (!is_materialized_derived() && first_select->is_mergeable() &&
        optimizer_flag(thd, OPTIMIZER_SWITCH_DERIVED_MERGE) &&
        !thd->lex->can_not_use_merged() &&
        !(thd->lex->sql_command == SQLCOM_UPDATE_MULTI ||
          thd->lex->sql_command == SQLCOM_DELETE_MULTI) &&
        !is_recursive_with_table())
      set_merged_derived();
    else
      set_materialized_derived();
  }
  /*
    Derived tables/view are materialized prior to UPDATE, thus we can skip
    them from table uniqueness check
  */
  if (is_materialized_derived())
  {
    set_check_materialized();
  }

  /*
    Create field translation for mergeable derived tables/views.
    For derived tables field translation can be created only after
    unit is prepared so all '*' are get unrolled.
  */
  if (is_merged_derived())
  {
    if (is_view() ||
        (unit->prepared &&
	!(thd->lex->context_analysis_only & CONTEXT_ANALYSIS_ONLY_VIEW)))
      create_field_translation(thd);
  }

  return FALSE;
}


/**
  @brief
  Retrieve number of rows in the table

  @details
  Retrieve number of rows in the table referred by this TABLE_LIST and
  store it in the table's stats.records variable. If this TABLE_LIST refers
  to a materialized derived table/view then the estimated number of rows of
  the derived table/view is used instead.

  @return 0          ok
  @return non zero   error
*/

int TABLE_LIST::fetch_number_of_rows()
{
  int error= 0;
  if (jtbm_subselect)
  {
    if (jtbm_subselect->is_jtbm_merged)
    {
      table->file->stats.records= (ha_rows)jtbm_subselect->jtbm_record_count;
      set_if_bigger(table->file->stats.records, 2);
      table->used_stat_records= table->file->stats.records;
    }
    return 0;
  }
  if (is_materialized_derived() && !fill_me)
  {
    table->file->stats.records= get_unit()->result->est_records;
    set_if_bigger(table->file->stats.records, 2);
    table->used_stat_records= table->file->stats.records;
  }
  else
    error= table->file->info(HA_STATUS_VARIABLE | HA_STATUS_NO_LOCK);
  return error;
}

/*
  Procedure of keys generation for result tables of materialized derived
  tables/views.

  A key is generated for each equi-join pair derived table-another table.
  Each generated key consists of fields of derived table used in equi-join.
  Example:

    SELECT * FROM (SELECT * FROM t1 GROUP BY 1) tt JOIN
                  t1 ON tt.f1=t1.f3 and tt.f2.=t1.f4;
  In this case for the derived table tt one key will be generated. It will
  consist of two parts f1 and f2.
  Example:

    SELECT * FROM (SELECT * FROM t1 GROUP BY 1) tt JOIN
                  t1 ON tt.f1=t1.f3 JOIN
                  t2 ON tt.f2=t2.f4;
  In this case for the derived table tt two keys will be generated.
  One key over f1 field, and another key over f2 field.
  Currently optimizer may choose to use only one such key, thus the second
  one will be dropped after range optimizer is finished.
  See also JOIN::drop_unused_derived_keys function.
  Example:

    SELECT * FROM (SELECT * FROM t1 GROUP BY 1) tt JOIN
                  t1 ON tt.f1=a_function(t1.f3);
  In this case for the derived table tt one key will be generated. It will
  consist of one field - f1.
*/



/*
  @brief
  Change references to underlying items of a merged derived table/view
  for fields in derived table's result table.

  @return FALSE ok
  @return TRUE  Out of memory
*/
bool TABLE_LIST::change_refs_to_fields()
{
  List_iterator<Item> li(used_items);
  Item_direct_ref *ref;
  Field_iterator_view field_it;
  THD *thd= table->in_use;
  DBUG_ASSERT(is_merged_derived());

  if (!used_items.elements)
    return FALSE;

  Item **materialized_items=
      (Item **)thd->calloc(sizeof(void *) * table->s->fields);
  if (!materialized_items)
    return TRUE;

  while ((ref= (Item_direct_ref*)li++))
  {
    uint idx;
    Item *orig_item= *ref->ref;
    field_it.set(this);
    for (idx= 0; !field_it.end_of_fields(); field_it.next(), idx++)
    {
      if (field_it.item() == orig_item)
        break;
    }
    DBUG_ASSERT(!field_it.end_of_fields());
    if (!materialized_items[idx])
    {
      materialized_items[idx]= new (thd->mem_root) Item_field(thd, table->field[idx]);
      if (!materialized_items[idx])
        return TRUE;
    }
    /*
      We need to restore the pointers after the execution of the
      prepared statement.
    */
    thd->change_item_tree((Item **)&ref->ref,
                          (Item*)(materialized_items + idx));
  }

  return FALSE;
}


void TABLE_LIST::set_lock_type(THD *thd, enum thr_lock_type lock)
{
  if (check_stack_overrun(thd, STACK_MIN_SIZE, (uchar *)&lock))
    return;
  /* we call it only when table is opened and it is "leaf" table*/
  DBUG_ASSERT(table);
  lock_type= lock;
  /* table->file->get_table() can be 0 for derived tables */
  if (table->file && table->file->get_table())
    table->file->set_lock_type(lock);
  if (is_merged_derived())
  {
    for (TABLE_LIST *table= get_single_select()->get_table_list();
         table;
         table= table->next_local)
    {
      table->set_lock_type(thd, lock);
    }
  }
}

bool TABLE_LIST::is_with_table()
{
  return derived && derived->with_element;
}

uint TABLE_SHARE::actual_n_key_parts(THD *thd)
{
  return use_ext_keys &&
         optimizer_flag(thd, OPTIMIZER_SWITCH_EXTENDED_KEYS) ?
           ext_key_parts : key_parts;
}  


double KEY::actual_rec_per_key(uint i)
{ 
  if (rec_per_key == 0)
    return 0;
  return (is_statistics_from_stat_tables ?
          read_stats->get_avg_frequency(i) : (double) rec_per_key[i]);
}


LEX_CSTRING *fk_option_name(enum_fk_option opt)
{
  static LEX_CSTRING names[]=
  {
    { STRING_WITH_LEN("???") },
    { STRING_WITH_LEN("RESTRICT") },
    { STRING_WITH_LEN("CASCADE") },
    { STRING_WITH_LEN("SET NULL") },
    { STRING_WITH_LEN("NO ACTION") },
    { STRING_WITH_LEN("SET DEFAULT") }
  };
  return names + opt;
}

bool fk_modifies_child(enum_fk_option opt)
{
  static bool can_write[]= { false, false, true, true, false, true };
  return can_write[opt];
}

enum TR_table::enabled TR_table::use_transaction_registry= TR_table::MAYBE;

TR_table::TR_table(THD* _thd, bool rw) :
  thd(_thd), open_tables_backup(NULL)
{
  init_one_table(&MYSQL_SCHEMA_NAME, &TRANSACTION_REG_NAME,
                 NULL, rw ? TL_WRITE : TL_READ);
}

bool TR_table::open()
{
  DBUG_ASSERT(!table);
  open_tables_backup= new Open_tables_backup;
  if (!open_tables_backup)
  {
    my_error(ER_OUT_OF_RESOURCES, MYF(0));
    return true;
  }

  All_tmp_tables_list *temporary_tables= thd->temporary_tables;
  bool error= !open_log_table(thd, this, open_tables_backup);
  thd->temporary_tables= temporary_tables;

  if (use_transaction_registry == MAYBE)
    error= check(error);

  use_transaction_registry= error ? NO : YES;

  return error;
}

TR_table::~TR_table()
{
  if (table)
  {
    thd->temporary_tables= NULL;
    close_log_table(thd, open_tables_backup);
  }
  delete open_tables_backup;
}

void TR_table::store(uint field_id, ulonglong val)
{
  table->field[field_id]->store(val, true);
  table->field[field_id]->set_notnull();
}

void TR_table::store(uint field_id, timeval ts)
{
  table->field[field_id]->store_timestamp(ts.tv_sec, ts.tv_usec);
  table->field[field_id]->set_notnull();
}

enum_tx_isolation TR_table::iso_level() const
{
  enum_tx_isolation res= (enum_tx_isolation) ((*this)[FLD_ISO_LEVEL]->val_int() - 1);
  DBUG_ASSERT(res <= ISO_SERIALIZABLE);
  return res;
}

bool TR_table::update(ulonglong start_id, ulonglong end_id)
{
  if (!table && open())
    return true;

  store(FLD_BEGIN_TS, thd->transaction_time());
  thd->set_time();
  timeval end_time= {thd->query_start(), int(thd->query_start_sec_part())};
  store(FLD_TRX_ID, start_id);
  store(FLD_COMMIT_ID, end_id);
  store(FLD_COMMIT_TS, end_time);
  store_iso_level(thd->tx_isolation);

  int error= table->file->ha_write_row(table->record[0]);
  if (unlikely(error))
    table->file->print_error(error, MYF(0));
  return error;
}

#define newx new (thd->mem_root)
bool TR_table::query(ulonglong trx_id)
{
  if (!table && open())
    return false;
  SQL_SELECT_auto select;
  READ_RECORD info;
  int error;
  List<TABLE_LIST> dummy;
  SELECT_LEX &slex= *(thd->lex->first_select_lex());
  Name_resolution_context_backup backup(slex.context, *this);
  Item *field= newx Item_field(thd, &slex.context, (*this)[FLD_TRX_ID]);
  Item *value= newx Item_int(thd, trx_id);
  COND *conds= newx Item_func_eq(thd, field, value);
  if (unlikely((error= setup_conds(thd, this, dummy, &conds))))
    return false;
  select= make_select(table, 0, 0, conds, NULL, 0, &error);
  if (unlikely(error || !select))
    return false;
  // FIXME: (performance) force index 'transaction_id'
  error= init_read_record(&info, thd, table, select, NULL,
                          1 /* use_record_cache */, true /* print_error */,
                          false /* disable_rr_cache */);
  while (!(error= info.read_record()) && !thd->killed && !thd->is_error())
  {
    if (select->skip_record(thd) > 0)
      return true;
  }
  return false;
}

bool TR_table::query(MYSQL_TIME &commit_time, bool backwards)
{
  if (!table && open())
    return false;
  SQL_SELECT_auto select;
  READ_RECORD info;
  int error;
  List<TABLE_LIST> dummy;
  SELECT_LEX &slex= *(thd->lex->first_select_lex());
  Name_resolution_context_backup backup(slex.context, *this);
  Item *field= newx Item_field(thd, &slex.context, (*this)[FLD_COMMIT_TS]);
  Item *value= newx Item_datetime_literal(thd, &commit_time, 6);
  COND *conds;
  if (backwards)
    conds= newx Item_func_ge(thd, field, value);
  else
    conds= newx Item_func_le(thd, field, value);
  if (unlikely((error= setup_conds(thd, this, dummy, &conds))))
    return false;
  // FIXME: (performance) force index 'commit_timestamp'
  select= make_select(table, 0, 0, conds, NULL, 0, &error);
  if (unlikely(error || !select))
    return false;
  error= init_read_record(&info, thd, table, select, NULL,
                          1 /* use_record_cache */, true /* print_error */,
                          false /* disable_rr_cache */);

  // With PK by transaction_id the records are ordered by PK, so we have to
  // scan TRT fully and collect min (backwards == true)
  // or max (backwards == false) stats.
  bool found= false;
  MYSQL_TIME found_ts;
  while (!(error= info.read_record()) && !thd->killed && !thd->is_error())
  {
    int res= select->skip_record(thd);
    if (res > 0)
    {
      MYSQL_TIME commit_ts;
      if ((*this)[FLD_COMMIT_TS]->get_date(&commit_ts, date_mode_t(0)))
      {
        found= false;
        break;
      }
      int c;
      if (!found || ((c= my_time_compare(&commit_ts, &found_ts)) &&
        (backwards ? c < 0 : c > 0)))
      {
        found_ts= commit_ts;
        found= true;
        // TODO: (performance) make ORDER DESC and break after first found.
        // Otherwise it is O(n) scan (+copy)!
        store_record(table, record[1]);
      }
    }
    else if (res < 0)
    {
      found= false;
      break;
    }
 }
  if (found)
    restore_record(table, record[1]);
  return found;
}
#undef newx

bool TR_table::query_sees(bool &result, ulonglong trx_id1, ulonglong trx_id0,
                          ulonglong commit_id1, enum_tx_isolation iso_level1,
                          ulonglong commit_id0)
{
  if (trx_id1 == trx_id0)
  {
    return false;
  }

  if (trx_id1 == ULONGLONG_MAX || trx_id0 == 0)
  {
    result= true;
    return false;
  }

  if (trx_id0 == ULONGLONG_MAX || trx_id1 == 0)
  {
    result= false;
    return false;
  }

  if (!commit_id1)
  {
    if (!query(trx_id1))
      return true;

    commit_id1= (*this)[FLD_COMMIT_ID]->val_int();
    iso_level1= iso_level();
  }

  if (!commit_id0)
  {
    if (!query(trx_id0))
      return true;

    commit_id0= (*this)[FLD_COMMIT_ID]->val_int();
  }

  // Trivial case: TX1 started after TX0 committed
  if (trx_id1 > commit_id0
      // Concurrent transactions: TX1 committed after TX0 and TX1 is read (un)committed
      || (commit_id1 > commit_id0 && iso_level1 < ISO_REPEATABLE_READ))
  {
    result= true;
  }
  else // All other cases: TX1 does not see TX0
  {
    result= false;
  }

  return false;
}

void TR_table::warn_schema_incorrect(const char *reason)
{
  if (MYSQL_VERSION_ID == table->s->mysql_version)
  {
    sql_print_error("%`s.%`s schema is incorrect: %s.",
                    db.str, table_name.str, reason);
  }
  else
  {
    sql_print_error("%`s.%`s schema is incorrect: %s. Created with MariaDB %d, "
                    "now running %d.",
                    db.str, table_name.str, reason, MYSQL_VERSION_ID,
                    static_cast<int>(table->s->mysql_version));
  }
}

bool TR_table::check(bool error)
{
  if (error)
  {
    sql_print_warning("%`s.%`s does not exist (open failed).", db.str,
                      table_name.str);
    return true;
  }

  if (table->file->ht->db_type != DB_TYPE_INNODB)
  {
    warn_schema_incorrect("Wrong table engine (expected InnoDB)");
    return true;
  }

#define WARN_SCHEMA(...) \
  char reason[128]; \
  snprintf(reason, 128, __VA_ARGS__); \
  warn_schema_incorrect(reason);

  if (table->s->fields != FIELD_COUNT)
  {
    WARN_SCHEMA("Wrong field count (expected %d)", FIELD_COUNT);
    return true;
  }

  if (table->field[FLD_TRX_ID]->type() != MYSQL_TYPE_LONGLONG)
  {
    WARN_SCHEMA("Wrong field %d type (expected BIGINT UNSIGNED)", FLD_TRX_ID);
    return true;
  }

  if (table->field[FLD_COMMIT_ID]->type() != MYSQL_TYPE_LONGLONG)
  {
    WARN_SCHEMA("Wrong field %d type (expected BIGINT UNSIGNED)", FLD_COMMIT_ID);
    return true;
  }

  if (table->field[FLD_BEGIN_TS]->type() != MYSQL_TYPE_TIMESTAMP)
  {
    WARN_SCHEMA("Wrong field %d type (expected TIMESTAMP(6))", FLD_BEGIN_TS);
    return true;
  }

  if (table->field[FLD_COMMIT_TS]->type() != MYSQL_TYPE_TIMESTAMP)
  {
    WARN_SCHEMA("Wrong field %d type (expected TIMESTAMP(6))", FLD_COMMIT_TS);
    return true;
  }

  if (table->field[FLD_ISO_LEVEL]->type() != MYSQL_TYPE_STRING ||
      !(table->field[FLD_ISO_LEVEL]->flags & ENUM_FLAG))
  {
  wrong_enum:
    WARN_SCHEMA("Wrong field %d type (expected ENUM('READ-UNCOMMITTED', "
                "'READ-COMMITTED', 'REPEATABLE-READ', 'SERIALIZABLE'))",
                FLD_ISO_LEVEL);
    return true;
  }

  Field_enum *iso_level= static_cast<Field_enum *>(table->field[FLD_ISO_LEVEL]);
  st_typelib *typelib= iso_level->typelib;

  if (typelib->count != 4)
    goto wrong_enum;

  if (strcmp(typelib->type_names[0], "READ-UNCOMMITTED") ||
      strcmp(typelib->type_names[1], "READ-COMMITTED") ||
      strcmp(typelib->type_names[2], "REPEATABLE-READ") ||
      strcmp(typelib->type_names[3], "SERIALIZABLE"))
  {
    goto wrong_enum;
  }

  if (!table->key_info || !table->key_info->key_part)
    goto wrong_pk;

  if (strcmp(table->key_info->key_part->field->field_name.str, "transaction_id"))
  {
  wrong_pk:
    WARN_SCHEMA("Wrong PRIMARY KEY (expected `transaction_id`)");
    return true;
  }

  return false;
}

bool vers_select_conds_t::resolve_units(THD *thd)
{
  DBUG_ASSERT(type != SYSTEM_TIME_UNSPECIFIED);
  DBUG_ASSERT(start.item);
  return start.resolve_unit(thd) ||
         end.resolve_unit(thd);
}

bool vers_select_conds_t::eq(const vers_select_conds_t &conds) const
{
  if (type != conds.type)
    return false;
  switch (type) {
  case SYSTEM_TIME_UNSPECIFIED:
  case SYSTEM_TIME_ALL:
    return true;
  case SYSTEM_TIME_BEFORE:
    DBUG_ASSERT(0);
  case SYSTEM_TIME_AS_OF:
    return start.eq(conds.start);
  case SYSTEM_TIME_FROM_TO:
  case SYSTEM_TIME_BETWEEN:
    return start.eq(conds.start) && end.eq(conds.end);
  }
  DBUG_ASSERT(0);
  return false;
}


bool Vers_history_point::resolve_unit(THD *thd)
{
  if (!item)
    return false;
  if (item->fix_fields_if_needed(thd, &item))
    return true;
  return item->this_item()->real_type_handler()->
           type_handler_for_system_time()->
           Vers_history_point_resolve_unit(thd, this);
}


void Vers_history_point::bad_expression_data_type_error(const char *type) const
{
  my_error(ER_ILLEGAL_PARAMETER_DATA_TYPE_FOR_OPERATION, MYF(0),
           type, "FOR SYSTEM_TIME");
}


void Vers_history_point::fix_item()
{
  if (item && item->decimals == 0 && item->type() == Item::FUNC_ITEM &&
      ((Item_func*)item)->functype() == Item_func::NOW_FUNC)
    item->decimals= 6;
}


bool Vers_history_point::eq(const vers_history_point_t &point) const
{
  return unit == point.unit && item->eq(point.item, false);
}

void Vers_history_point::print(String *str, enum_query_type query_type,
                               const char *prefix, size_t plen) const
{
  const static LEX_CSTRING unit_type[]=
  {
    { STRING_WITH_LEN("") },
    { STRING_WITH_LEN("TIMESTAMP ") },
    { STRING_WITH_LEN("TRANSACTION ") }
  };
  str->append(prefix, plen);
  str->append(unit_type + unit);
  item->print(str, query_type);
}

Field *TABLE::find_field_by_name(LEX_CSTRING *str) const
{
  Field **tmp;
  size_t length= str->length;
  if (s->name_hash.records)
  {
    tmp= (Field**) my_hash_search(&s->name_hash, (uchar*) str->str, length);
    return tmp ? field[tmp - s->field] : NULL;
  }
  else
  {
    for (tmp= field; *tmp; tmp++)
    {
      if ((*tmp)->field_name.length == length &&
          !lex_string_cmp(system_charset_info, &(*tmp)->field_name, str))
        return *tmp;
    }
  }
  return NULL;
}


bool TABLE::export_structure(THD *thd, Row_definition_list *defs)
{
  for (Field **src= field; *src; src++)
  {
    uint offs;
    if (defs->find_row_field_by_name(&src[0]->field_name, &offs))
    {
      my_error(ER_DUP_FIELDNAME, MYF(0), src[0]->field_name.str);
      return true;
    }
    Spvar_definition *def= new (thd->mem_root) Spvar_definition(thd, *src);
    if (!def)
      return true;
    def->flags&= (uint) ~NOT_NULL_FLAG;
    if ((def->sp_prepare_create_field(thd, thd->mem_root)) ||
        (defs->push_back(def, thd->mem_root)))
      return true;
  }
  return false;
}<|MERGE_RESOLUTION|>--- conflicted
+++ resolved
@@ -352,16 +352,10 @@
     */
     do
     {
-<<<<<<< HEAD
       share->table_map_id=
         last_table_id.fetch_add(1, std::memory_order_relaxed);
-    } while (unlikely(share->table_map_id == ~0UL));
-=======
-      share->table_map_id=(ulong) my_atomic_add64_explicit(&last_table_id, 1,
-                                                    MY_MEMORY_ORDER_RELAXED);
     } while (unlikely(share->table_map_id == ~0UL ||
                       share->table_map_id == 0));
->>>>>>> 947b6b84
   }
   DBUG_RETURN(share);
 }
