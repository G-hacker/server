--- conflicted
+++ resolved
@@ -5770,7 +5770,7 @@
 /**
   update ACL_DB for given database and a given role with merged privileges
 
-  @param merged ACL_DB of the role in question (or NULL if it wasn't found)
+  @param merged ACL_DB of the role in question (or -1 if it wasn't found)
   @param first  first ACL_DB in an array for the database in question
   @param access new privileges for the given role on the gived database
   @param role   the name of the given role
@@ -5780,12 +5780,8 @@
           2 - ACL_DB was added
           4 - ACL_DB was deleted
 */
-<<<<<<< HEAD
-static int update_role_db(ACL_DB *merged, ACL_DB **first, ulong access,
+static int update_role_db(int merged, int first, ulong access,
                           const char *role)
-=======
-static int update_role_db(int merged, int first, ulong access, char *role)
->>>>>>> 53440e2d
 {
   if (first < 0)
     return 0;
