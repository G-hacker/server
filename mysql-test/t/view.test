--disable_warnings
drop table if exists t1,t2,t3,t4,t9,`t1a``b`,v1,v2,v3,v4,v5,v6;
drop view if exists t1,t2,`t1a``b`,v1,v2,v3,v4,v5,v6;
drop database if exists mysqltest;
--enable_warnings
use test;

#
# some basic test of views and its functionality
#

# create view on nonexistent table
-- error 1146
create view v1 (c,d) as select a,b from t1;

create temporary table t1 (a int, b int);
# view on temporary table
-- error 1352
create view v1 (c) as select b+1 from t1;
drop table t1;

create table t1 (a int, b int);
insert into t1 values (1,2), (1,3), (2,4), (2,5), (3,10);

# view with variable
-- error ER_VIEW_SELECT_VARIABLE
create view v1 (c,d) as select a,b+@@global.max_user_connections from t1;
-- error ER_VIEW_SELECT_VARIABLE
create view v1 (c,d) as select a,b from t1
  where a = @@global.max_user_connections;

# simple view
create view v1 (c) as select b+1 from t1;
select c from v1;
select is_updatable from information_schema.views where table_name='v1';

# temporary table should not hide table of view
create temporary table t1 (a int, b int);
# this is empty
select * from t1;
# but this based on normal t1
select c from v1;
show create table v1;
show create view v1;
-- error 1347
show create view t1;
drop table t1;

# try to use fields from underlying table
-- error 1054
select a from v1;
-- error 1054
select v1.a from v1;
-- error 1054
select b from v1;
-- error 1054
select v1.b from v1;

# view with different algorithms (explain output differs)
explain extended select c from v1;
create algorithm=temptable view v2 (c) as select b+1 from t1;
show create view v2;
select c from v2;
explain extended select c from v2;

# try to use underlying table fields in VIEW creation process
-- error 1054
create view v3 (c) as select a+1 from v1;
-- error 1054
create view v3 (c) as select b+1 from v1;


# VIEW on VIEW test with mixing different algorithms on different order
create view v3 (c) as select c+1 from v1;
select c from v3;
explain extended select c from v3;
create algorithm=temptable view v4 (c) as select c+1 from v2;
select c from v4;
explain extended select c from v4;
create view v5 (c) as select c+1 from v2;
select c from v5;
explain extended select c from v5;
create algorithm=temptable view v6 (c) as select c+1 from v1;
select c from v6;
explain extended select c from v6;

# show table/table status test
show tables;
show full tables;
--replace_column 8 # 12 # 13 #
show table status;

drop view v1,v2,v3,v4,v5,v6;

#
# alter/create view test
#

# view with subqueries of different types
create view v1 (c,d,e,f) as select a,b,
a in (select a+2 from t1), a = all (select a from t1) from t1;
create view v2 as select c, d from v1;
select * from v1;
select * from v2;

# try to create VIEW with name of existing VIEW
-- error 1050
create view v1 (c,d,e,f) as select a,b, a in (select a+2 from t1), a = all (select a from t1) from t1;

# 'or replace' should work in this case
create or replace view v1 (c,d,e,f) as select a,b, a in (select a+2 from t1), a = all (select a from t1) from t1;

# try to ALTER unexisting VIEW
drop view v2;
-- error 1146
alter view v2 as select c, d from v1;

# 'or replace' on unexisting view
create or replace view v2 as select c, d from v1;

# alter view on existing view
alter view v1 (c,d) as select a,max(b) from t1 group by a;

# check that created view works
select * from v1;
select * from v2;

# try to drop nonexistent VIEW
-- error 1051
drop view v100;

# try to drop table with DROP VIEW
-- error 1347
drop view t1;

# try to drop VIEW with DROP TABLE
-- error 1051
drop table v1;

# try to drop table with DROP VIEW

drop view v1,v2;
drop table t1;

#
# outer left join with merged views
#
create table t1 (a int);
insert into t1 values (1), (2), (3);

create view v1 (a) as select a+1 from t1;
create view v2 (a) as select a-1 from t1;

select * from t1 natural left join v1;
select * from v2 natural left join t1;
select * from v2 natural left join v1;

drop view v1, v2;
drop table t1;


#
# DISTINCT option for VIEW
#
create table t1 (a int);
insert into t1 values (1), (2), (3), (1), (2), (3);
create view v1 as select distinct a from t1;
select * from v1;
explain select * from v1;
select * from t1;
drop view v1;
drop table t1;

#
# syntax compatibility
#
create table t1 (a int);
-- error 1368
create view v1 as select distinct a from t1 WITH CHECK OPTION;
create view v1 as select a from t1 WITH CHECK OPTION;
create view v2 as select a from t1 WITH CASCADED CHECK OPTION;
create view v3 as select a from t1 WITH LOCAL CHECK OPTION;
drop view v3 RESTRICT;
drop view v2 CASCADE;
drop view v1;
drop table t1;

#
# aliases
#
create table t1 (a int, b int);
insert into t1 values (1,2), (1,3), (2,4), (2,5), (3,10);
create view v1 (c) as select b+1 from t1;
select test.c from v1 test;
create algorithm=temptable view v2 (c) as select b+1 from t1;
select test.c from v2 test;
select test1.* from v1 test1, v2 test2 where test1.c=test2.c;
select test2.* from v1 test1, v2 test2 where test1.c=test2.c;
drop table t1;
drop view v1,v2;

#
# LIMIT clause test
#
create table t1 (a int);
insert into t1 values (1), (2), (3), (4);
create view v1 as select a+1 from t1 order by 1 desc limit 2;
select * from v1;
explain select * from v1;
drop view v1;
drop table t1;

#
# CREATE ... SELECT view test
#
create table t1 (a int);
insert into t1 values (1), (2), (3), (4);
create view v1 as select a+1 from t1;
create table t2 select * from v1;
show columns from t2;
select * from t2;
drop view v1;
drop table t1,t2;

#
# simple view + simple update
#
create table t1 (a int, b int, primary key(a));
insert into t1 values (10,2), (20,3), (30,4), (40,5), (50,10);
create view v1 (a,c) as select a, b+1 from t1;
create algorithm=temptable view v2 (a,c) as select a, b+1 from t1;
select is_updatable from information_schema.views where table_name='v2';
select is_updatable from information_schema.views where table_name='v1';
# try to update expression
-- error 1348
update v1 set c=a+c;
# try to update VIEW with forced TEMPORARY TABLE algorithm
-- error 1288
update v2 set a=a+c;
# updatable field of updateable view
update v1 set a=a+c;
select * from v1;
select * from t1;
drop table t1;
drop view v1,v2;

#
# simple view + simple multi-update
#
create table t1 (a int, b int, primary key(a));
insert into t1 values (10,2), (20,3), (30,4), (40,5), (50,10);
create table t2 (x int);
insert into t2 values (10), (20);
create view v1 (a,c) as select a, b+1 from t1;
create algorithm=temptable view v2 (a,c) as select a, b+1 from t1;
# try to update expression
-- error 1348
update t2,v1 set v1.c=v1.a+v1.c where t2.x=v1.a;
# try to update VIEW with forced TEMPORARY TABLE algorithm
-- error 1288
update t2,v2 set v2.a=v2.v2.a+c where t2.x=v2.a;
# updatable field of updateable view
update t2,v1 set v1.a=v1.a+v1.c where t2.x=v1.a;
select * from v1;
select * from t1;
drop table t1,t2;
drop view v1,v2;

#
# MERGE VIEW with WHERE clause
#
create table t1 (a int, b int, primary key(b));
insert into t1 values (1,20), (2,30), (3,40), (4,50), (5,100);
create view v1 (c) as select b from t1 where a<3;
# simple select and explaint to be sure that it is MERGE
select * from v1;
explain extended select * from v1;
# update test
update v1 set c=c+1;
select * from t1;
# join of such VIEWs test
create view v2 (c) as select b from t1 where a>=3;
select * from v1, v2;
drop view v1, v2;
drop table t1;

#
# simple view + simple delete
#
create table t1 (a int, b int, primary key(a));
insert into t1 values (1,2), (2,3), (3,4), (4,5), (5,10);
create view v1 (a,c) as select a, b+1 from t1;
create algorithm=temptable view v2 (a,c) as select a, b+1 from t1;
# try to update VIEW with forced TEMPORARY TABLE algorithm
-- error 1288
delete from v2 where c < 4;
# updatable field of updateable view
delete from v1 where c < 4;
select * from v1;
select * from t1;
drop table t1;
drop view v1,v2;

#
# simple view + simple multi-delete
#
create table t1 (a int, b int, primary key(a));
insert into t1 values (1,2), (2,3), (3,4), (4,5), (5,10);
create table t2 (x int);
insert into t2 values (1), (2), (3), (4);
create view v1 (a,c) as select a, b+1 from t1;
create algorithm=temptable view v2 (a,c) as select a, b+1 from t1;
# try to update VIEW with forced TEMPORARY TABLE algorithm
-- error 1288
delete v2 from t2,v2 where t2.x=v2.a;
# updatable field of updateable view
delete v1 from t2,v1 where t2.x=v1.a;
select * from v1;
select * from t1;
drop table t1,t2;
drop view v1,v2;

#
# key presence check
#
create table t1 (a int, b int, c int, primary key(a,b));
insert into t1 values (10,2,-1), (20,3,-2), (30,4,-3), (40,5,-4), (50,10,-5);
create view v1 (x,y) as select a, b from t1;
create view v2 (x,y) as select a, c from t1;
set updatable_views_with_limit=NO;
update v1 set x=x+1;
update v2 set x=x+1;
update v1 set x=x+1 limit 1;
-- error 1288
update v2 set x=x+1 limit 1;
set updatable_views_with_limit=YES;
update v1 set x=x+1 limit 1;
update v2 set x=x+1 limit 1;
set updatable_views_with_limit=DEFAULT;
show variables like "updatable_views_with_limit";
select * from t1;
drop table t1;
drop view v1,v2;

#
# simple insert
#
create table t1 (a int, b int, c int, primary key(a,b));
insert into t1 values (10,2,-1), (20,3,-2);
create view v1 (x,y,z) as select c, b, a from t1;
create view v2 (x,y) as select b, a from t1;
create view v3 (x,y,z) as select b, a, b from t1;
create view v4 (x,y,z) as select c+1, b, a from t1;
create algorithm=temptable view v5 (x,y,z) as select c, b, a from t1;
# try insert to VIEW with fields duplicate
-- error ER_NON_INSERTABLE_TABLE
insert into v3 values (-60,4,30);
# try insert to VIEW with expression in SELECT list
-- error ER_NON_INSERTABLE_TABLE
insert into v4 values (-60,4,30);
# try insert to VIEW using temporary table algorithm
-- error ER_NON_INSERTABLE_TABLE
insert into v5 values (-60,4,30);
insert into v1 values (-60,4,30);
insert into v1 (z,y,x) values (50,6,-100);
insert into v2 values (5,40);
select * from t1;
drop table t1;
drop view v1,v2,v3,v4,v5;

#
# insert ... select
#
create table t1 (a int, b int, c int, primary key(a,b));
insert into t1 values (10,2,-1), (20,3,-2);
create table t2 (a int, b int, c int, primary key(a,b));
insert into t2 values (30,4,-60);
create view v1 (x,y,z) as select c, b, a from t1;
create view v2 (x,y) as select b, a from t1;
create view v3 (x,y,z) as select b, a, b from t1;
create view v4 (x,y,z) as select c+1, b, a from t1;
create algorithm=temptable view v5 (x,y,z) as select c, b, a from t1;
# try insert to VIEW with fields duplicate
-- error ER_NON_INSERTABLE_TABLE
insert into v3 select c, b, a from t2;
# try insert to VIEW with expression in SELECT list
-- error ER_NON_INSERTABLE_TABLE
insert into v4 select c, b, a from t2;
# try insert to VIEW using temporary table algorithm
-- error ER_NON_INSERTABLE_TABLE
insert into v5 select c, b, a from t2;
insert into v1 select c, b, a from t2;
insert into v1 (z,y,x) select a+20,b+2,-100 from t2;
insert into v2 select b+1, a+10 from t2;
select * from t1;
drop table t1, t2;
drop view v1,v2,v3,v4,v5;

#
# outer join based on VIEW with WHERE clause
#
create table t1 (a int, primary key(a));
insert into t1 values (1), (2), (3);
create view v1 (x) as select a from t1 where a > 1;
select t1.a, v1.x from t1 left join v1 on (t1.a= v1.x);
drop table t1;
drop view v1;

#
# merging WHERE condition on VIEW on VIEW
#
create table t1 (a int, primary key(a));
insert into t1 values (1), (2), (3), (200);
create view v1 (x) as select a from t1 where a > 1;
create view v2 (y) as select x from v1 where x < 100;
select * from v2;
drop table t1;
drop view v1,v2;

#
# VIEW on non-updatable view
#
create table t1 (a int, primary key(a));
insert into t1 values (1), (2), (3), (200);
create ALGORITHM=TEMPTABLE view v1 (x) as select a from t1;
create view v2 (y) as select x from v1;
-- error 1288
update v2 set y=10 where y=2;
drop table t1;
drop view v1,v2;

#
# auto_increment field out of VIEW
#
create table t1 (a int not null auto_increment, b int not null, primary key(a), unique(b));
create view v1 (x) as select b from t1;
insert into v1 values (1);
select last_insert_id();
insert into t1 (b) values (2);
select last_insert_id();
select * from t1;
drop view v1;
drop table t1;

#
# VIEW fields quoting
#
set sql_mode='ansi';
create table t1 ("a*b" int);
create view v1 as select "a*b" from t1;
show create view v1;
drop view v1;
drop table t1;
set sql_mode=default;

#
# VIEW without tables
#
create table t1 (t_column int);
create view v1 as select 'a';
select * from v1, t1;
drop view v1;
drop table t1;

#
# quote mark inside table name
#
create table `t1a``b` (col1 char(2));
create view v1 as select * from `t1a``b`;
select * from v1;
describe v1;
drop view v1;
drop table `t1a``b`;

#
# Changing of underlying table
#
create table t1 (col1 char(5),col2 char(5));
create view v1 as select * from t1;
drop table t1;
create table t1 (col1 char(5),newcol2 char(5));
-- error 1356
insert into v1 values('a','aa');
drop table t1;
-- error 1356
select * from v1;
drop view v1;

#
# check of duplication of column names
#
-- error 1060
create view v1 (a,a) as select 'a','a';

#
# updatablity should be transitive
#
create table t1 (col1 int,col2 char(22));
insert into t1 values(5,'Hello, world of views');
create view v1 as select * from t1;
create view v2 as select * from v1;
update v2 set col2='Hello, view world';
select is_updatable from information_schema.views;
select * from t1;
drop view v2, v1;
drop table t1;

#
# check 'use index' on view with temporary table
#
create table t1 (a int, b int);
create view v1 as select a, sum(b) from t1 group by a;
--error ER_WRONG_USAGE
select b from v1 use index (some_index) where b=1;
drop view v1;
drop table t1;

#
# using VIEW fields several times in query resolved via temporary tables
#
create table t1 (col1 char(5),col2 char(5));
create view v1 (col1,col2) as select col1,col2 from t1;
insert into v1 values('s1','p1'),('s1','p2'),('s1','p3'),('s1','p4'),('s2','p1'),('s3','p2'),('s4','p4');
select distinct first.col2 from t1 first where first.col2 in (select second.col2 from t1 second where second.col1<>first.col1);
select distinct first.col2 from v1 first where first.col2 in (select second.col2 from t1 second where second.col1<>first.col1);
drop view v1;
drop table t1;

#
# Test of view updatability in prepared statement
#
create table t1 (a int);
create view v1 as select a from t1;
insert into t1 values (1);

#update
SET @v0 = '2';
PREPARE stmt FROM 'UPDATE v1 SET a = ?';
EXECUTE stmt USING @v0;
DEALLOCATE PREPARE stmt;

#insert without field list
SET @v0 = '3';
PREPARE stmt FROM 'insert into v1 values (?)';
EXECUTE stmt USING @v0;
DEALLOCATE PREPARE stmt;

#insert with field list
SET @v0 = '4';
PREPARE stmt FROM 'insert into v1 (a) values (?)';
EXECUTE stmt USING @v0;
DEALLOCATE PREPARE stmt;

select * from t1;

drop view v1;
drop table t1;

#
# error on preparation
#
-- error 1096
CREATE VIEW v02 AS SELECT * FROM DUAL;
SHOW TABLES;

#
# EXISTS with UNION VIEW
#
CREATE VIEW v1 AS SELECT EXISTS (SELECT 1 UNION SELECT 2);
select * from v1;
drop view v1;

#
# using VIEW where table is required
#
create table t1 (col1 int,col2 char(22));
create view v1 as select * from t1;
-- error 1347
create index i1 on v1 (col1);
drop view v1;
drop table t1;

#
# connection_id(), pi(), current_user(), version() representation test
#
CREATE VIEW v1 (f1,f2,f3,f4) AS SELECT connection_id(), pi(), current_user(), version();
SHOW CREATE VIEW v1;
drop view v1;

#
# VIEW built over UNION
#
create table t1 (s1 int);
create table t2 (s2 int);
insert into t1 values (1), (2);
insert into t2 values (2), (3);
create view v1 as select * from t1,t2 union all select * from t1,t2;
select * from v1;
drop view v1;
drop tables t1, t2;

#
# Aggregate functions in view list
#
create table t1 (col1 int);
insert into t1 values (1);
create view v1 as select count(*) from t1;
insert into t1 values (null);
select * from v1;
drop view v1;
drop table t1;

#
# Showing VIEW with VIEWs in subquery
#
create table t1 (a int);
create table t2 (a int);
create view v1 as select a from t1;
create view v2 as select a from t2 where a in (select a from v1);
show create view v2;
drop view v2, v1;
drop table t1, t2;

#
# SHOW VIEW view with name with spaces
#
CREATE VIEW `v 1` AS select 5 AS `5`;
show create view `v 1`;
drop view `v 1`;

#
# Removing database with .frm archives
#
create database mysqltest;
create table mysqltest.t1 (a int, b int);
create view mysqltest.v1 as select a from mysqltest.t1;
alter view mysqltest.v1 as select b from mysqltest.t1;
alter view mysqltest.v1 as select a from mysqltest.t1;
drop database mysqltest;

#
# VIEW with full text
#
CREATE TABLE t1 (c1 int not null auto_increment primary key, c2 varchar(20), fulltext(c2));
insert into t1 (c2) VALUES ('real Beer'),('Water'),('Kossu'),('Coca-Cola'),('Vodka'),('Wine'),('almost real Beer');
select * from t1 WHERE match (c2) against ('Beer');
CREATE VIEW v1 AS SELECT  * from t1 WHERE match (c2) against ('Beer');
select * from v1;
drop view v1;
drop table t1;

#
# distinct in temporary table with a VIEW
#
create table t1 (a int);
insert into t1 values (1),(1),(2),(2),(3),(3);
create view v1 as select a from t1;
select distinct a from v1;
select distinct a from v1 limit 2;
select distinct a from t1 limit 2;
prepare stmt1 from "select distinct a from v1 limit 2";
execute stmt1;
execute stmt1;
deallocate prepare stmt1;
drop view v1;
drop table t1;

#
# aggregate function of aggregate function
#
create table t1 (tg_column bigint);
create view v1 as select count(tg_column) as vg_column from t1;
select avg(vg_column) from v1;
drop view v1;
drop table t1;

#
# VIEW of VIEW with column renaming
#
create table t1 (col1 bigint not null, primary key (col1));
create table t2 (col1 bigint not null, key (col1));
create view v1 as select * from t1;
create view v2 as select * from t2;
insert into v1 values (1);
insert into v2 values (1);
create view v3 (a,b) as select v1.col1 as a, v2.col1 as b from v1, v2 where v1.col1 = v2.col1;
select * from v3;
show create view v3;
drop view v3, v2, v1;
drop table t2, t1;

#
# VIEW based on functions with  complex names
#
create function `f``1` () returns int return 5;
create view v1 as select test.`f``1` ();
show create view v1;
select * from v1;
drop view v1;
drop function `f``1`;

#
# tested problem when function name length close to ALIGN_SIZE
#
create function a() returns int return 5;
create view v1 as select a();
select * from v1;
drop view v1;
drop function a;

#
# VIEW with collation
#
create table t2 (col1 char collate latin1_german2_ci);
create view v2 as select col1 collate latin1_german1_ci from t2;
show create view v2;
show create view v2;
drop view v2;
drop table t2;

#
# order by refers on integer field
#
create table t1 (a int);
insert into t1 values (1), (2);
create view v1 as select 5 from t1 order by 1;
select * from v1;
drop view v1;
drop table t1;

#
# VIEW over dropped function
#
create function x1 () returns int return 5;
create table t1 (s1 int);
create view v1 as select x1() from t1;
drop function x1;
-- error 1356
select * from v1;
--replace_column 8 # 12 # 13 #
show table status;
drop view v1;
drop table t1;

#
# VIEW with floating point (long number) as column
#
create view v1 as select 99999999999999999999999999999999999999999999999999999 as col1;
show create view v1;
drop view v1;

#
# VIEWs with national characters
#

SET @old_cs_client = @@character_set_client;
SET @old_cs_results = @@character_set_results;
SET @old_cs_connection = @@character_set_connection;

set names utf8;
create table tü (cü char);
create view vü as select cü from tü;
insert into vü values ('ü');
select * from vü;
drop view vü;
drop table tü;

SET character_set_client = @old_cs_client;
SET character_set_results = @old_cs_results;
SET character_set_connection = @old_cs_connection;

#
# problem with used_tables() of outer reference resolved in VIEW
#
create table t1 (a int, b int);
insert into t1 values (1,2), (1,3), (2,4), (2,5), (3,10);
create view v1(c) as select a+1 from t1 where b >= 4;
select c from v1 where exists (select * from t1 where a=2 and b=c);
drop view v1;
drop table t1;

#
# view with cast operation
#
create view v1 as select cast(1 as char(3));
show create view v1;
select * from v1;
drop view v1;

#
# renaming views
#
create table t1 (a int);
create view v1 as select a from t1;
create view v3 as select a from t1;
create database mysqltest;
-- error 1450
rename table v1 to mysqltest.v1;
rename table v1 to v2;
--error 1050
rename table v3 to v1, v2 to t1;
drop table t1;
drop view v2,v3;
drop database mysqltest;

#
# bug handling from VIEWs
#
create view v1 as select 'a',1;
create view v2 as select * from v1 union all select * from v1;
create view v3 as select * from v2 where 1 = (select `1` from v2);
create view v4 as select * from v3;
-- error 1242
select * from v4;
drop view v4, v3, v2, v1;

#
# VIEW over SELECT with prohibited clauses
#
-- error 1350
create view v1 as select 5 into @w;
-- error 1350
create view v1 as select 5 into outfile 'ttt';
create table t1 (a int);
-- error 1350
create view v1 as select a from t1 procedure analyse();
-- error ER_VIEW_SELECT_DERIVED
create view v1 as select 1 from (select 1) as d1;
drop table t1;

#
# INSERT into VIEW with ON DUPLICATE
#
create table t1 (s1 int, primary key (s1));
create view v1 as select * from t1;
insert into v1 values (1) on duplicate key update s1 = 7;
insert into v1 values (1) on duplicate key update s1 = 7;
select * from t1;
drop view v1;
drop table t1;

#
# test of updating and fetching from the same table check
#
create table t1 (col1 int);
create table t2 (col1 int);
create table t3 (col1 datetime not null);
create view v1 as select * from t1;
create view v2 as select * from v1;
create view v3 as select v2.col1 from v2,t2 where v2.col1 = t2.col1;
-- error 1443
update v2 set col1 = (select max(col1) from v1);
-- error 1443
update v2 set col1 = (select max(col1) from t1);
-- error 1093
update v2 set col1 = (select max(col1) from v2);
-- error 1443
update v2,t2 set v2.col1 = (select max(col1) from v1) where v2.col1 = t2.col1;
-- error 1443
update t1,t2 set t1.col1 = (select max(col1) from v1) where t1.col1 = t2.col1;
-- error 1093
update v1,t2 set v1.col1 = (select max(col1) from v1) where v1.col1 = t2.col1;
-- error 1443
update t2,v2 set v2.col1 = (select max(col1) from v1) where v2.col1 = t2.col1;
-- error 1443
update t2,t1 set t1.col1 = (select max(col1) from v1) where t1.col1 = t2.col1;
-- error 1443
update t2,v1 set v1.col1 = (select max(col1) from v1) where v1.col1 = t2.col1;
-- error 1443
update v2,t2 set v2.col1 = (select max(col1) from t1) where v2.col1 = t2.col1;
-- error 1093
update t1,t2 set t1.col1 = (select max(col1) from t1) where t1.col1 = t2.col1;
-- error 1443
update v1,t2 set v1.col1 = (select max(col1) from t1) where v1.col1 = t2.col1;
-- error 1093
update t2,v2 set v2.col1 = (select max(col1) from t1) where v2.col1 = t2.col1;
-- error 1093
update t2,t1 set t1.col1 = (select max(col1) from t1) where t1.col1 = t2.col1;
-- error 1093
update t2,v1 set v1.col1 = (select max(col1) from t1) where v1.col1 = t2.col1;
-- error 1093
update v2,t2 set v2.col1 = (select max(col1) from v2) where v2.col1 = t2.col1;
-- error 1443
update t1,t2 set t1.col1 = (select max(col1) from v2) where t1.col1 = t2.col1;
-- error 1443
update v1,t2 set v1.col1 = (select max(col1) from v2) where v1.col1 = t2.col1;
-- error 1443
update t2,v2 set v2.col1 = (select max(col1) from v2) where v2.col1 = t2.col1;
-- error 1443
update t2,t1 set t1.col1 = (select max(col1) from v2) where t1.col1 = t2.col1;
-- error 1443
update t2,v1 set v1.col1 = (select max(col1) from v2) where v1.col1 = t2.col1;
-- error 1443
update v3 set v3.col1 = (select max(col1) from v1);
-- error 1443
update v3 set v3.col1 = (select max(col1) from t1);
-- error 1443
update v3 set v3.col1 = (select max(col1) from v2);
-- error 1093
update v3 set v3.col1 = (select max(col1) from v3);
-- error 1443
delete from v2 where col1 = (select max(col1) from v1);
-- error 1443
delete from v2 where col1 = (select max(col1) from t1);
-- error 1093
delete from v2 where col1 = (select max(col1) from v2);
-- error 1443
delete v2 from v2,t2 where (select max(col1) from v1) > 0 and v2.col1 = t2.col1;
-- error 1443
delete t1 from t1,t2 where (select max(col1) from v1) > 0 and t1.col1 = t2.col1;
-- error 1093
delete v1 from v1,t2 where (select max(col1) from v1) > 0 and v1.col1 = t2.col1;
-- error 1443
delete v2 from v2,t2 where (select max(col1) from t1) > 0 and v2.col1 = t2.col1;
-- error 1093
delete t1 from t1,t2 where (select max(col1) from t1) > 0 and t1.col1 = t2.col1;
-- error 1443
delete v1 from v1,t2 where (select max(col1) from t1) > 0 and v1.col1 = t2.col1;
-- error 1093
delete v2 from v2,t2 where (select max(col1) from v2) > 0 and v2.col1 = t2.col1;
-- error 1443
delete t1 from t1,t2 where (select max(col1) from v2) > 0 and t1.col1 = t2.col1;
-- error 1443
delete v1 from v1,t2 where (select max(col1) from v2) > 0 and v1.col1 = t2.col1;
-- error 1443
insert into v2 values ((select max(col1) from v1));
-- error 1443
insert into t1 values ((select max(col1) from v1));
-- error 1443
insert into v2 values ((select max(col1) from v1));
-- error 1443
insert into v2 values ((select max(col1) from t1));
-- error 1093
insert into t1 values ((select max(col1) from t1));
-- error 1443
insert into v2 values ((select max(col1) from t1));
-- error 1093
insert into v2 values ((select max(col1) from v2));
-- error 1443
insert into t1 values ((select max(col1) from v2));
-- error 1093
insert into v2 values ((select max(col1) from v2));
-- error 1443
insert into v3 (col1) values ((select max(col1) from v1));
-- error 1443
insert into v3 (col1) values ((select max(col1) from t1));
-- error 1443
insert into v3 (col1) values ((select max(col1) from v2));
#check with TZ tables in list
-- error 1443
insert into v3 (col1) values ((select CONVERT_TZ('20050101000000','UTC','MET') from v2));
insert into v3 (col1) values ((select CONVERT_TZ('20050101000000','UTC','MET') from t2));
-- error 1048
insert into t3 values ((select CONVERT_TZ('20050101000000','UTC','MET') from t2));
# temporary table algorithm view should be equal to subquery in the from clause
create algorithm=temptable view v4 as select * from t1;
insert into t1 values (1),(2),(3);
insert into t1 (col1) values ((select max(col1) from v4));
select * from t1;

drop view v4,v3,v2,v1;
drop table t1,t2,t3;

#
# HANDLER with VIEW
#
create table t1 (s1 int);
create view v1 as select * from t1;
-- error 1347
handler v1 open as xx;
drop view v1;
drop table t1;

#
# view with WHERE in nested join
#
create table t1(a int);
insert into t1 values (0), (1), (2), (3);
create table t2 (a int);
insert into t2 select a from t1 where a > 1;
create view v1 as select a from t1 where a > 1;
select * from t1 left join (t2 as t, v1) on v1.a=t1.a;
select * from t1 left join (t2 as t, t2) on t2.a=t1.a;
drop view v1;
drop table t1, t2;

#
# Collation with view update
#
create table t1 (s1 char);
create view v1 as select s1 collate latin1_german1_ci as s1 from t1;
insert into v1 values ('a');
select * from v1;
update v1 set s1='b';
select * from v1;
update v1,t1 set v1.s1='c' where t1.s1=v1.s1;
select * from v1;
prepare stmt1 from "update v1,t1 set v1.s1=? where t1.s1=v1.s1";
set @arg='d';
execute stmt1 using @arg;
select * from v1;
set @arg='e';
execute stmt1 using @arg;
select * from v1;
deallocate prepare stmt1;
drop view v1;
drop table t1;

#
# test view with LOCK TABLES (work around)
#
create table t1 (a int);
create table t2 (a int);
create view v1 as select * from t1;
lock tables t1 read, v1 read;
select * from v1;
-- error 1100
select * from t2;
drop view v1;
drop table t1, t2;

#
# WITH CHECK OPTION insert/update test
#
create table t1 (a int);
create view v1 as select * from t1 where a < 2 with check option;
# simple insert
insert into v1 values(1);
-- error 1369
insert into v1 values(3);
# simple insert with ignore
insert ignore into v1 values (2),(3),(0);
select * from t1;
# prepare data for next check
delete from t1;
# INSERT SELECT test
insert into v1 SELECT 1;
-- error 1369
insert into v1 SELECT 3;
# prepare data for next check
create table t2 (a int);
insert into t2 values (2),(3),(0);
# INSERT SELECT with ignore test
insert ignore into v1 SELECT a from t2;
select * from t1 order by a desc;
#simple UPDATE test
update v1 set a=-1 where a=0;
-- error 1369
update v1 set a=2 where a=1;
select * from t1 order by a desc;
# prepare data for next check
update v1 set a=0 where a=0;
insert into t2 values (1);
# multiupdate test
update v1,t2 set v1.a=v1.a-1 where v1.a=t2.a;
select * from t1 order by a desc;
# prepare data for next check
update v1 set a=a+1;
# multiupdate with ignore test
update ignore v1,t2 set v1.a=v1.a+1 where v1.a=t2.a;
select * from t1;

drop view v1;
drop table t1, t2;

#
# CASCADED/LOCAL CHECK OPTION test
#
create table t1 (a int);
create view v1 as select * from t1 where a < 2 with check option;
create view v2 as select * from v1 where a > 0 with local check option;
create view v3 as select * from v1 where a > 0 with cascaded check option;
insert into v2 values (1);
insert into v3 values (1);
-- error 1369
insert into v2 values (0);
-- error 1369
insert into v3 values (0);
insert into v2 values (2);
-- error 1369
insert into v3 values (2);
select * from t1;
drop view v3,v2,v1;
drop table t1;

#
# CHECK OPTION with INSERT ... ON DUPLICATE KEY UPDATE
#
create table t1 (a int, primary key (a));
create view v1 as select * from t1 where a < 2 with check option;
insert into v1 values (1) on duplicate key update a=2;
-- error 1369
insert into v1 values (1) on duplicate key update a=2;
insert ignore into v1 values (1) on duplicate key update a=2;
select * from t1;
drop view v1;
drop table t1;

#
# check cyclic referencing protection on altering view
#
create table t1 (s1 int);
create view v1 as select * from t1;
create view v2 as select * from v1;
-- error 1146
alter view v1 as select * from v2;
-- error 1146
alter view v1 as select * from v1;
-- error 1146
create or replace view v1 as select * from v2;
-- error 1146
create or replace view v1 as select * from v1;
drop view v2,v1;
drop table t1;

#
# check altering differ options
#
create table t1 (a int);
create view v1 as select * from t1;
show create view v1;
alter algorithm=undefined view v1 as select * from t1 with check option;
show create view v1;
alter algorithm=merge view v1 as select * from t1 with cascaded check option;
show create view v1;
alter algorithm=temptable view v1 as select * from t1;
show create view v1;
drop view v1;
drop table t1;

#
# updating view with subquery in the WHERE clause
#
create table t1 (s1 int);
create table t2 (s1 int);
create view v2 as select * from t2 where s1 in (select s1 from t1);
insert into v2 values (5);
insert into t1 values (5);
select * from v2;
update v2 set s1 = 0;
select * from v2;
select * from t2;
# check it with check option
alter view v2 as select * from t2 where s1 in (select s1 from t1) with check option;
insert into v2 values (5);
-- error 1369
update v2 set s1 = 1;
insert into t1 values (1);
update v2 set s1 = 1;
select * from v2;
select * from t2;
# scheck how VIEWs with subqueries work with prepared statements
prepare stmt1 from "select * from v2;";
execute stmt1;
insert into t1 values (0);
execute stmt1;
deallocate prepare stmt1;
drop view v2;
drop table t1, t2;

#
# test of substring_index with view
#
create table t1 (t time);
create view v1 as select substring_index(t,':',2) as t from t1;
insert into t1 (t) values ('12:24:10');
select substring_index(t,':',2) from t1;
select substring_index(t,':',2) from v1;
drop view v1;
drop table t1;

#
# test of cascaded check option for whiew without WHERE clause
#
create table t1 (s1 tinyint);
create view v1 as select * from t1 where s1 <> 0 with local check option;
create view v2 as select * from v1 with cascaded check option;
-- error 1369
insert into v2 values (0);
drop view v2, v1;
drop table t1;

#
# inserting single value with check option failed always get error
#
create table t1 (s1 int);
create view v1 as select * from t1 where s1 < 5 with check option;
#single value
-- error 1369
insert ignore into v1 values (6);
#several values
insert ignore into v1 values (6),(3);
select * from t1;
drop view v1;
drop table t1;

#
# changing value by trigger and CHECK OPTION
#
create table t1 (s1 tinyint);
create trigger t1_bi before insert on t1 for each row set new.s1 = 500;
create view v1 as select * from t1 where s1 <> 127 with check option;
-- error 1369
insert into v1 values (0);
select * from v1;
select * from t1;
drop trigger t1_bi;
drop view v1;
drop table t1;

#
# CASCADED should be used for all underlaying VIEWs
#
create table t1 (s1 tinyint);
create view v1 as select * from t1 where s1 <> 0;
create view v2 as select * from v1 where s1 <> 1 with cascaded check option;
-- error 1369
insert into v2 values (0);
select * from v2;
select * from t1;
drop view v2, v1;
drop table t1;

#
# LOAD DATA with view and CHECK OPTION
#
# fixed length fields
create table t1 (a int, b char(10));
create view v1 as select * from t1 where a != 0 with check option;
-- error 1369
load data infile '../std_data_ln/loaddata3.dat' into table v1 fields terminated by '' enclosed by '' ignore 1 lines;
select * from t1;
select * from v1;
delete from t1;
load data infile '../std_data_ln/loaddata3.dat' ignore into table v1 fields terminated by '' enclosed by '' ignore 1 lines;
select * from t1 order by a,b;
select * from v1 order by a,b;
drop view v1;
drop table t1;
# variable length fields
create table t1 (a text, b text);
create view v1 as select * from t1 where a <> 'Field A' with check option;
-- error 1369
load data infile '../std_data_ln/loaddata2.dat' into table v1 fields terminated by ',' enclosed by '''';
select concat('|',a,'|'), concat('|',b,'|') from t1;
select concat('|',a,'|'), concat('|',b,'|') from v1;
delete from t1;
load data infile '../std_data_ln/loaddata2.dat' ignore into table v1 fields terminated by ',' enclosed by '''';
select concat('|',a,'|'), concat('|',b,'|') from t1;
select concat('|',a,'|'), concat('|',b,'|') from v1;
drop view v1;
drop table t1;

#
# Trys update table from which we select using views and subqueries
#
create table t1 (s1 smallint);
create view v1 as select * from t1 where 20 < (select (s1) from t1);
-- error ER_NON_INSERTABLE_TABLE
insert into v1 values (30);
create view v2 as select * from t1;
create view v3 as select * from t1 where 20 < (select (s1) from v2);
-- error ER_NON_INSERTABLE_TABLE
insert into v3 values (30);
create view v4 as select * from v2 where 20 < (select (s1) from t1);
-- error ER_NON_INSERTABLE_TABLE
insert into v4 values (30);
drop view v4, v3, v2, v1;
drop table t1;

#
# CHECK TABLE with VIEW
#
create table t1 (a int);
create view v1 as select * from t1;
check table t1,v1;
check table v1,t1;
drop table t1;
check table v1;
drop view v1;

#
# merge of VIEW with several tables
#
create table t1 (a int);
create table t2 (a int);
create table t3 (a int);
insert into t1 values (1), (2), (3);
insert into t2 values (1), (3);
insert into t3 values (1), (2), (4);
# view over tables
create view v3 (a,b) as select t1.a as a, t2.a as b from t1 left join t2 on (t1.a=t2.a);
select * from t3 left join v3 on (t3.a = v3.a);
explain extended select * from t3 left join v3 on (t3.a = v3.a);
# view over views
create view v1 (a) as select a from t1;
create view v2 (a) as select a from t2;
create view v4 (a,b) as select v1.a as a, v2.a as b from v1 left join v2 on (v1.a=v2.a);
select * from t3 left join v4 on (t3.a = v4.a);
explain extended select * from t3 left join v4 on (t3.a = v4.a);
# PS with view over views
prepare stmt1 from "select * from t3 left join v4 on (t3.a = v4.a);";
execute stmt1;
execute stmt1;
deallocate prepare stmt1;
drop view v4,v3,v2,v1;
drop tables t1,t2,t3;

#
# updating of join view
#
create table t1 (a int, primary key (a), b int);
create table t2 (a int, primary key (a));
insert into t1 values (1,100), (2,200);
insert into t2 values (1), (3);
# legal view for update
create view v3 (a,b) as select t1.a as a, t2.a as b from t1, t2;
update v3 set a= 10 where a=1;
select * from t1;
select * from t2;
# view without primary key
create view v2 (a,b) as select t1.b as a, t2.a as b from t1, t2;
set updatable_views_with_limit=NO;
-- error 1288
update v2 set a= 10 where a=200 limit 1;
set updatable_views_with_limit=DEFAULT;
# just view selects
select * from v3;
select * from v2;
# prepare statement with updating join view
set @a= 10;
set @b= 100;
prepare stmt1 from "update v3 set a= ? where a=?";
execute stmt1 using @a,@b;
select * from v3;
set @a= 300;
set @b= 10;
execute stmt1 using @a,@b;
select * from v3;
deallocate prepare stmt1;
drop view v3,v2;
drop tables t1,t2;

#
# inserting/deleting join view
#
create table t1 (a int, primary key (a), b int);
create table t2 (a int, primary key (a), b int);
insert into t2 values (1000, 2000);
create view v3 (a,b) as select t1.a as a, t2.a as b from t1, t2;
# inserting into join view without field list
-- error 1394
insert into v3 values (1,2);
-- error 1394
insert into v3 select * from t2;
# inserting in several tables of join view
-- error 1393
insert into v3(a,b) values (1,2);
-- error 1393
insert into v3(a,b) select * from t2;
# correct inserts into join view
insert into v3(a) values (1);
insert into v3(b) values (10);
insert into v3(a) select a from t2;
insert into v3(b) select b from t2;
insert into v3(a) values (1) on duplicate key update a=a+10000+VALUES(a);
select * from t1;
select * from t2;
# try delete from join view
-- error 1395
delete from v3;
-- error 1395
delete v3,t1 from v3,t1;
-- error 1395
delete t1,v3 from t1,v3;
# delete from t1 just to reduce result set size
delete from t1;
# prepare statement with insert join view
prepare stmt1 from "insert into v3(a) values (?);";
set @a= 100;
execute stmt1 using @a;
set @a= 300;
execute stmt1 using @a;
deallocate prepare stmt1;
prepare stmt1 from "insert into v3(a) select ?;";
set @a= 101;
execute stmt1 using @a;
set @a= 301;
execute stmt1 using @a;
deallocate prepare stmt1;
select * from v3;

drop view v3;
drop tables t1,t2;

#
# View field names should be case insensitive 
#
create table t1(f1 int);
create view v1 as select f1 from t1;
select * from v1 where F1 = 1;
drop view v1;
drop table t1;

#
# Resolving view fields in subqueries in VIEW (Bug #6394)
#
create table t1(c1 int);
create table t2(c2 int);
insert into t1 values (1),(2),(3);
insert into t2 values (1);
SELECT c1 FROM t1 WHERE c1 IN (SELECT c2 FROM t2);
SELECT c1 FROM t1 WHERE EXISTS (SELECT c2 FROM t2 WHERE c2 = c1);
create view v1 as SELECT c1 FROM t1 WHERE c1 IN (SELECT c2 FROM t2);
create view v2 as SELECT c1 FROM t1 WHERE EXISTS (SELECT c2 FROM t2 WHERE c2 = c1);
select * from v1;
select * from v2;
select * from (select c1 from v2) X;
drop view v2, v1;
drop table t1, t2;

#
# view over other view setup (BUG#7433)
#
CREATE TABLE t1 (C1 INT, C2 INT);
CREATE TABLE t2 (C2 INT);
CREATE VIEW v1 AS SELECT C2 FROM t2;
CREATE VIEW v2 AS SELECT C1 FROM t1 LEFT OUTER JOIN v1 USING (C2);
SELECT * FROM v2;
drop view v2, v1;
drop table t1, t2;

#
# view and group_concat() (BUG#7116)
#
create table t1 (col1 char(5),col2 int,col3 int); 
insert into t1 values ('one',10,25), ('two',10,50), ('two',10,50), ('one',20,25), ('one',30,25); 
create view v1 as select * from t1;
select col1,group_concat(col2,col3) from t1 group by col1;
select col1,group_concat(col2,col3) from v1 group by col1;
drop view v1;
drop table t1;

#
# Item_ref resolved as view field (BUG#6894)
#
create table t1 (s1 int, s2 char);
create view v1 as select s1, s2 from t1;
-- error 1054
select s2 from v1 vq1 where 2 = (select count(*) from v1 vq2 having vq1.s2 = vq2.s2);
select s2 from v1 vq1 where 2 = (select count(*) aa from v1 vq2 having vq1.s2 = aa);
drop view v1;
drop table t1;

#
# Test case for bug #9398 CREATE TABLE with SELECT from a multi-table view
#
CREATE TABLE t1 (a1 int);
CREATE TABLE t2 (a2 int);
INSERT INTO t1 VALUES (1), (2), (3), (4);
INSERT INTO t2 VALUES (1), (2), (3);
CREATE VIEW v1(a,b) AS SELECT a1,a2 FROM t1 JOIN t2 ON a1=a2 WHERE a1>1;

SELECT * FROM v1;
CREATE TABLE t3 SELECT * FROM v1;
SELECT * FROM t3;

DROP VIEW v1;
DROP TABLE t1,t2,t3;

#
# Test for BUG#8703 "insert into table select from view crashes"
#
create table t1 (a int);
create table t2 like t1;
create table t3 like t1;
create view v1 as select t1.a x, t2.a y from t1 join t2 where t1.a=t2.a;
insert into t3 select x from v1;
insert into t2 select x from v1;
drop view v1;
drop table t1,t2,t3;

#
# Test for BUG #6106: query over a view using subquery for the underlying table
#

CREATE TABLE t1 (col1 int PRIMARY KEY, col2 varchar(10)); 
INSERT INTO t1 VALUES(1,'trudy'); 
INSERT INTO t1 VALUES(2,'peter'); 
INSERT INTO t1 VALUES(3,'sanja'); 
INSERT INTO t1 VALUES(4,'monty'); 
INSERT INTO t1 VALUES(5,'david'); 
INSERT INTO t1 VALUES(6,'kent'); 
INSERT INTO t1 VALUES(7,'carsten'); 
INSERT INTO t1 VALUES(8,'ranger'); 
INSERT INTO t1 VALUES(10,'matt'); 
CREATE TABLE t2 (col1 int, col2 int, col3 char(1)); 
INSERT INTO t2 VALUES (1,1,'y'); 
INSERT INTO t2 VALUES (1,2,'y'); 
INSERT INTO t2 VALUES (2,1,'n'); 
INSERT INTO t2 VALUES (3,1,'n'); 
INSERT INTO t2 VALUES (4,1,'y'); 
INSERT INTO t2 VALUES (4,2,'n'); 
INSERT INTO t2 VALUES (4,3,'n'); 
INSERT INTO t2 VALUES (6,1,'n'); 
INSERT INTO t2 VALUES (8,1,'y');
 
CREATE VIEW v1 AS SELECT * FROM t1; 

SELECT a.col1,a.col2,b.col2,b.col3 
  FROM t1 a LEFT JOIN t2 b ON a.col1=b.col1
    WHERE b.col2 IS NULL OR 
          b.col2=(SELECT MAX(col2) FROM t2 b WHERE b.col1=a.col1);

SELECT a.col1,a.col2,b.col2,b.col3 
  FROM v1 a LEFT JOIN t2 b ON a.col1=b.col1
    WHERE b.col2 IS NULL OR 
          b.col2=(SELECT MAX(col2) FROM t2 b WHERE b.col1=a.col1);

CREATE VIEW v2 AS SELECT * FROM t2; 

SELECT a.col1,a.col2,b.col2,b.col3
  FROM v2 b RIGHT JOIN v1 a ON a.col1=b.col1
    WHERE b.col2 IS NULL OR
          b.col2=(SELECT MAX(col2) FROM v2 b WHERE b.col1=a.col1); 

# Tests from the report for bug #6107

SELECT a.col1,a.col2,b.col2,b.col3
  FROM v2 b RIGHT JOIN v1 a ON a.col1=b.col1
    WHERE a.col1 IN (1,5,9) AND
         (b.col2 IS NULL OR
          b.col2=(SELECT MAX(col2) FROM v2 b WHERE b.col1=a.col1)); 

CREATE VIEW v3 AS SELECT * FROM t1 WHERE col1 IN (1,5,9);

SELECT a.col1,a.col2,b.col2,b.col3
  FROM v2 b RIGHT JOIN v3 a ON a.col1=b.col1
    WHERE b.col2 IS NULL OR
          b.col2=(SELECT MAX(col2) FROM v2 b WHERE b.col1=a.col1); 
 
DROP VIEW v1,v2,v3;
DROP TABLE t1,t2;

#
# BUG#8490 Select from views containing subqueries causes server to hang 
# forever.
#
create table t1 as select 1 A union select 2 union select 3;
create table t2 as select * from t1;
create view v1 as select * from t1 where a in (select * from t2);
select * from v1 A, v1 B where A.a = B.a;
create table t3 as select a a,a b from t2;
create view v2 as select * from t3 where 
  a in (select * from t1) or b in (select * from t2);
select * from v2 A, v2 B where A.a = B.b;
drop view v1, v2;
drop table t1, t2, t3;

#
# Test case for bug #8528: select from view over multi-table view
#
CREATE TABLE t1 (a int);
CREATE TABLE t2 (b int);
INSERT INTO t1 VALUES (1), (2), (3), (4);
INSERT INTO t2 VALUES (4), (2);

CREATE VIEW v1 AS SELECT * FROM t1,t2 WHERE t1.a=t2.b;
SELECT * FROM v1;
CREATE VIEW v2 AS SELECT * FROM v1;
SELECT * FROM v2;

DROP VIEW v2,v1;

DROP TABLE t1, t2;
#
# Correct restoring view name in SP table locking BUG#9758
#
create table t1 (a int);
create view v1 as select sum(a) from t1 group by a;
delimiter //;
create procedure p1()
begin
select * from v1;
end//
delimiter ;//
call p1();
call p1();
drop procedure p1;
drop view v1;
drop table t1;

#
# Bug#7422 "order by" doesn't work
#
CREATE TABLE t1(a char(2) primary key, b char(2));
CREATE TABLE t2(a char(2), b char(2), index i(a));
INSERT INTO t1 VALUES ('a','1'), ('b','2');
INSERT INTO t2 VALUES ('a','5'), ('a','6'), ('b','5'), ('b','6');
CREATE VIEW v1 AS
  SELECT t1.b as c, t2.b as d FROM t1,t2 WHERE t1.a=t2.a;
SELECT d, c FROM v1 ORDER BY d,c;
DROP VIEW v1;
DROP TABLE t1, t2;
#
# using sum(distinct ) & avg(distinct ) in views (BUG#7015)
#
create table t1 (s1 int);
create view  v1 as select sum(distinct s1) from t1;
select * from v1;
drop view v1;
create view  v1 as select avg(distinct s1) from t1;
select * from v1;
drop view v1;
drop table t1;

#
# using cast(... as decimal) in views (BUG#11387);
#
create view v1 as select cast(1 as decimal);
select * from v1;
drop view v1;

#
# Bug#11298 insert into select from VIEW produces incorrect result when 
#           using ORDER BY
create table t1(f1 int);
create table t2(f2 int);
insert into t1 values(1),(2),(3);
insert into t2 values(1),(2),(3);
create view v1 as select * from t1,t2 where f1=f2;
create table t3 (f1 int, f2 int);
insert into t3 select * from v1 order by 1;
select * from t3;
drop view v1;
drop table t1,t2,t3;

#
# Generation unique names for columns, and correct names check (BUG#7448)
#
# names with ' and \
create view v1 as select '\\','\\shazam';
select * from v1;
drop view v1;
create view v1 as select '\'','\shazam';
select * from v1;
drop view v1;
# autogenerated names differ by case only
create view v1 as select 'k','K';
select * from v1;
drop view v1;
create table t1 (s1 int);
# same autogenerated names
create view v1 as select s1, 's1' from t1;
select * from v1;
drop view v1;
create view v1 as select 's1', s1 from t1;
select * from v1;
drop view v1;
# set name as one of expected autogenerated
create view v1 as select 's1', s1, 1 as My_exp_s1 from t1;
select * from v1;
drop view v1;
create view v1 as select 1 as My_exp_s1, 's1', s1  from t1;
select * from v1;
drop view v1;
# set name conflict with autogenerated names
create view v1 as select 1 as s1, 's1', 's1' from t1;
select * from v1;
drop view v1;
create view v1 as select 's1', 's1', 1 as s1 from t1;
select * from v1;
drop view v1;
# underlying field name conflict with autogenerated names
create view v1 as select s1, 's1', 's1' from t1;
select * from v1;
drop view v1;
create view v1 as select 's1', 's1', s1 from t1;
select * from v1;
drop view v1;
# underlying field name conflict with set name
-- error 1060
create view v1 as select 1 as s1, 's1', s1 from t1;
-- error 1060
create view v1 as select 's1', s1, 1 as s1 from t1;
drop table t1;
# set names differ by case only
-- error 1060
create view v1(k, K) as select 1,2;

#
# using time_format in view (BUG#7521)
#
create view v1 as SELECT TIME_FORMAT(SEC_TO_TIME(3600),'%H:%i') as t;
select * from v1;
drop view v1;

#
# evaluation constant functions in WHERE (BUG#4663)
#
create table t1 (a timestamp default now());
create table t2 (b timestamp default now());
create view v1 as select a,b,t1.a < now() from t1,t2 where t1.a < now();
SHOW CREATE VIEW v1;
drop view v1;
drop table t1, t2;
CREATE TABLE t1 ( a varchar(50) );
CREATE VIEW v1 AS SELECT * FROM t1 WHERE a = CURRENT_USER();
SHOW CREATE VIEW v1;
DROP VIEW v1;
CREATE VIEW v1 AS SELECT * FROM t1 WHERE a = VERSION();
SHOW CREATE VIEW v1;
DROP VIEW v1;
CREATE VIEW v1 AS SELECT * FROM t1 WHERE a = DATABASE();
SHOW CREATE VIEW v1;
DROP VIEW v1;
DROP TABLE t1;

#
# checking views after some view with error (BUG#11337)
#
CREATE TABLE t1 (col1 time);
CREATE TABLE t2 (col1 time);
CREATE VIEW v1 AS SELECT CONVERT_TZ(col1,'GMT','MET') FROM t1;
CREATE VIEW v2 AS SELECT CONVERT_TZ(col1,'GMT','MET') FROM t2;
CREATE VIEW v3 AS SELECT CONVERT_TZ(col1,'GMT','MET') FROM t1;
CREATE VIEW v4 AS SELECT CONVERT_TZ(col1,'GMT','MET') FROM t2;
CREATE VIEW v5 AS SELECT CONVERT_TZ(col1,'GMT','MET') FROM t1;
CREATE VIEW v6 AS SELECT CONVERT_TZ(col1,'GMT','MET') FROM t2;
DROP TABLE t1;
CHECK TABLE v1, v2, v3, v4, v5, v6;
drop view v1, v2, v3, v4, v5, v6;
drop table t2;

--disable_warnings
drop function if exists f1;
drop function if exists f2;
--enable_warnings
CREATE TABLE t1 (col1 time);
CREATE TABLE t2 (col1 time);
CREATE TABLE t3 (col1 time);
create function f1 () returns int return (select max(col1) from t1);
create function f2 () returns int return (select max(col1) from t2);
CREATE VIEW v1 AS SELECT f1() FROM t3;
CREATE VIEW v2 AS SELECT f2() FROM t3;
CREATE VIEW v3 AS SELECT f1() FROM t3;
CREATE VIEW v4 AS SELECT f2() FROM t3;
CREATE VIEW v5 AS SELECT f1() FROM t3;
CREATE VIEW v6 AS SELECT f2() FROM t3;
drop function f1;
CHECK TABLE v1, v2, v3, v4, v5, v6;
create function f1 () returns int return (select max(col1) from t1);
DROP TABLE t1;
CHECK TABLE v1, v2, v3, v4, v5, v6;
drop function f1;
drop function f2;
drop view v1, v2, v3, v4, v5, v6;
drop table t2,t3;

#
# bug #11325 Wrong date comparison in views
#
create table t1 (f1 date);
insert into t1 values ('2005-01-01'),('2005-02-02');
create view v1 as select * from t1;
select * from v1 where f1='2005.02.02';
select * from v1 where '2005.02.02'=f1;
drop view v1;
drop table t1;

#
# using encrypt & substring_index in view (BUG#7024)
#
CREATE VIEW v1 AS SELECT ENCRYPT("dhgdhgd");
disable_result_log;
SELECT * FROM v1;
enable_result_log;
drop view v1;
CREATE VIEW v1 AS SELECT SUBSTRING_INDEX("dkjhgd:kjhdjh", ":", 1);
SELECT * FROM v1;
drop view v1;

#
# hide underlying tables names in case of imposibility to update (BUG#10773)
#
create table t1 (f59 int, f60 int, f61 int);
insert into t1 values (19,41,32);
create view v1 as select f59, f60 from t1 where f59 in  
         (select f59 from t1);
-- error 1288
update v1 set f60=2345;
-- error 1443
update t1 set f60=(select max(f60) from v1);
drop view v1;
drop table t1;

#
# Using var_samp with view (BUG#10651)
#
create table t1 (s1 int);
create view v1 as select var_samp(s1) from t1;
show create view v1;
drop view v1;
drop table t1;

#
# Correct inserting data check (absence of default value) for view
# underlying tables (BUG#6443)
#
set sql_mode='strict_all_tables';
CREATE TABLE t1 (col1 INT NOT NULL, col2 INT NOT NULL);
CREATE VIEW v1 (vcol1) AS SELECT col1 FROM t1;
CREATE VIEW v2 (vcol1) AS SELECT col1 FROM t1 WHERE col2 > 2;
-- error 1364
INSERT INTO t1 (col1) VALUES(12);
-- error 1423
INSERT INTO v1 (vcol1) VALUES(12);
-- error 1423
INSERT INTO v2 (vcol1) VALUES(12);
set sql_mode=default;
drop view v2,v1;
drop table t1;

#
# Bug#11399 Use an alias in a select statement on a view
#
create table t1 (f1 int);
insert into t1 values (1);
create view v1 as select f1 from t1;
select f1 as alias from v1;
drop view v1;
drop table t1;

#
# Test for bug #6120: SP cache to be invalidated when altering a view
#

CREATE TABLE t1 (s1 int, s2 int);
INSERT  INTO t1 VALUES (1,2);
CREATE VIEW v1 AS SELECT s2 AS s1, s1 AS s2 FROM t1;
SELECT * FROM v1;
CREATE PROCEDURE p1 () SELECT * FROM v1;
CALL p1();
ALTER VIEW v1 AS SELECT s1 AS s1, s2 AS s2 FROM t1;
CALL p1();
DROP VIEW v1;
CREATE VIEW v1 AS SELECT s2 AS s1, s1 AS s2 FROM t1;
CALL p1();

DROP PROCEDURE p1;
DROP VIEW v1;
DROP TABLE t1;

#
# Test for bug #11709 View was ordered by wrong column
#
create table t1 (f1 int, f2 int);
create view v1 as select f1 as f3, f2 as f1 from t1;
insert into t1 values (1,3),(2,1),(3,2);
select * from v1 order by f1;
drop view v1;
drop table t1;

#
# Test for bug #11771: wrong query_id in SELECT * FROM <view>
#
CREATE TABLE t1 (f1 char);
INSERT INTO t1 VALUES ('A');
CREATE VIEW  v1 AS SELECT * FROM t1;

INSERT INTO t1 VALUES('B');
SELECT * FROM v1;
SELECT * FROM t1;

DROP VIEW v1;
DROP TABLE t1;

#
# opening table in correct locking mode (BUG#9597)
#
CREATE TABLE t1 ( bug_table_seq   INTEGER NOT NULL);
CREATE OR REPLACE VIEW v1 AS SELECT * from t1;
DROP PROCEDURE IF EXISTS p1;
delimiter //;
CREATE PROCEDURE p1 ( )
BEGIN
        DO (SELECT  @next := IFNULL(max(bug_table_seq),0) + 1 FROM v1);
        INSERT INTO t1 VALUES (1);
END //
delimiter ;//
CALL p1();
DROP PROCEDURE p1;
DROP VIEW v1;
DROP TABLE t1;

#
# Bug #11760 Typo in Item_func_add_time::print() results in NULLs returned
#             subtime() in view
create table t1(f1 datetime);
insert into t1 values('2005.01.01 12:0:0');
create view v1 as select f1, subtime(f1, '1:1:1') as sb from t1;
select * from v1;
drop view v1;
drop table t1;

#
# Test for bug #11412: query over a multitable view with GROUP_CONCAT
#
CREATE TABLE t1 (
  aid int PRIMARY KEY,
  fn varchar(20) NOT NULL,
  ln varchar(20) NOT NULL
);
CREATE TABLE t2 (
  aid int NOT NULL,
  pid int NOT NULL
);
INSERT INTO t1 VALUES(1,'a','b'), (2,'c','d');
INSERT INTO t2 values (1,1), (2,1), (2,2);

CREATE VIEW v1 AS SELECT t1.*,t2.pid FROM t1,t2 WHERE t1.aid = t2.aid;

SELECT pid,GROUP_CONCAT(CONCAT(fn,' ',ln) ORDER BY 1) FROM t1,t2 
  WHERE t1.aid = t2.aid GROUP BY pid;
SELECT pid,GROUP_CONCAT(CONCAT(fn,' ',ln) ORDER BY 1) FROM v1 GROUP BY pid;

DROP VIEW v1;
DROP TABLE t1,t2;

#
# Test for bug #12382: SELECT * FROM view after INSERT command
#

CREATE TABLE t1 (id int PRIMARY KEY, f varchar(255));
CREATE VIEW v1 AS SELECT id, f FROM t1 WHERE id <= 2;
INSERT INTO t1 VALUES (2, 'foo2');
INSERT INTO t1 VALUES (1, 'foo1');

SELECT * FROM v1;
SELECT * FROM v1;

DROP VIEW v1;
DROP TABLE t1;

#
# Test for bug #12470: crash for a simple select from a view defined
#                      as a join over 5 tables

CREATE TABLE t1 (pk int PRIMARY KEY, b int);
CREATE TABLE t2 (pk int PRIMARY KEY, fk int, INDEX idx(fk));
CREATE TABLE t3 (pk int PRIMARY KEY, fk int, INDEX idx(fk));
CREATE TABLE t4 (pk int PRIMARY KEY, fk int, INDEX idx(fk));
CREATE TABLE t5 (pk int PRIMARY KEY, fk int, INDEX idx(fk));
CREATE VIEW v1 AS
  SELECT t1.pk as a FROM t1,t2,t3,t4,t5
    WHERE t1.b IS NULL AND
          t1.pk=t2.fk AND t2.pk=t3.fk AND t3.pk=t4.fk AND t4.pk=t5.fk;

SELECT a FROM v1;

DROP VIEW v1;
DROP TABLE t1,t2,t3,t4,t5;

#
# Bug #12298 Typo in  function name results in erroneous view being created.
#
create view v1 as select timestampdiff(day,'1997-01-01 00:00:00','1997-01-02 00:00:00') as f1;
select * from v1;
drop view v1;

#
# repeatable CREATE VIEW statement BUG#12468
#
create table t1(a int);
create procedure p1() create view v1 as select * from t1;
drop table t1;
-- error 1146
call p1();
-- error 1146
call p1();
drop procedure p1;

#
# Bug #10624 Views with multiple UNION and UNION ALL produce incorrect results
#
create table t1 (f1 int);
create table t2 (f1 int);
insert into t1 values (1);
insert into t2 values (2);
create view v1 as select * from t1 union select * from t2 union all select * from t2;
select * from v1;
drop view v1;
drop table t1,t2;
#
# Test for bug #10970: view referring a temporary table indirectly
#                     

CREATE TEMPORARY TABLE t1 (a int);
CREATE FUNCTION f1 () RETURNS int RETURN (SELECT COUNT(*) FROM t1);
-- error 1352
CREATE VIEW v1 AS SELECT f1();

DROP FUNCTION f1;
DROP TABLE t1;

#
# BUG #12533 (crash on DESCRIBE <view> after renaming base table column)
#
--disable_warnings
DROP TABLE IF EXISTS t1;
DROP VIEW  IF EXISTS v1;
--enable_warnings

CREATE TABLE t1 (f4 CHAR(5));
CREATE VIEW v1 AS SELECT * FROM t1;
DESCRIBE v1;

ALTER TABLE t1 CHANGE COLUMN f4 f4x CHAR(5);
--error 1356
DESCRIBE v1;
DROP TABLE t1;
DROP VIEW v1;

# 
# Bug #12489 wrongly printed strcmp() function results in creation of broken
#            view
create table t1 (f1 char);
create view v1 as select strcmp(f1,'a') from t1;
select * from v1;
drop view v1;
drop table t1;

#
# Bug #12922 if(sum(),...) with group from view returns wrong results 
#
create table t1 (f1 int, f2 int,f3 int);
insert into t1 values (1,10,20),(2,0,0);
create view v1 as select * from t1;
select if(sum(f1)>1,f2,f3) from v1 group by f1;
drop view v1;
drop table t1;
# BUG#12941
#
--disable_warnings
create table t1 (
  r_object_id char(16) NOT NULL,
  group_name varchar(32) NOT NULL
) engine = InnoDB;

create table t2 (
  r_object_id char(16) NOT NULL,
  i_position int(11) NOT NULL, 
  users_names varchar(32) default NULL
) Engine = InnoDB;
--enable_warnings

create view v1 as select r_object_id, group_name from t1;
create view v2 as select r_object_id, i_position, users_names from t2;

create unique index r_object_id on t1(r_object_id);
create index group_name on t1(group_name);
create unique index r_object_id_i_position on t2(r_object_id,i_position);
create index users_names on t2(users_names);

insert into t1 values('120001a080000542','tstgroup1');
insert into t2 values('120001a080000542',-1, 'guser01');
insert into t2 values('120001a080000542',-2, 'guser02');

select v1.r_object_id, v2.users_names from v1, v2
where (v1.group_name='tstgroup1') and v2.r_object_id=v1.r_object_id 
order by users_names;

drop view v1, v2;
drop table t1, t2;

#
# Bug #6808 - Views: CREATE VIEW v ... FROM t AS v fails
#

create table t1 (s1 int); 
create view abc as select * from t1 as abc;
drop table t1;
drop view abc;

#
# Bug #12993 View column rename broken in subselect
#
create table t1(f1 char(1));
create view v1 as select * from t1;
select * from (select f1 as f2 from v1) v where v.f2='a';
drop view v1;
drop table t1;

#
# Bug #11416 Server crash if using a view that uses function convert_tz
#
create view v1 as SELECT CONVERT_TZ('2004-01-01 12:00:00','GMT','MET');
select * from v1;
drop view v1;

#
# Bugs #12963, #13000: wrong creation of VIEW with DAYNAME, DAYOFWEEK, and WEEKDAY
#

CREATE TABLE t1 (date DATE NOT NULL);
INSERT INTO  t1 VALUES ('2005-09-06');

CREATE VIEW v1 AS SELECT DAYNAME(date) FROM t1;
SHOW CREATE VIEW v1;

CREATE VIEW v2 AS SELECT DAYOFWEEK(date) FROM t1;
SHOW CREATE VIEW v2;

CREATE VIEW v3 AS SELECT WEEKDAY(date) FROM t1;
SHOW CREATE VIEW v3;

SELECT DAYNAME('2005-09-06');
SELECT DAYNAME(date) FROM t1;
SELECT * FROM v1;

SELECT DAYOFWEEK('2005-09-06');
SELECT DAYOFWEEK(date) FROM t1;
SELECT * FROM v2;

SELECT WEEKDAY('2005-09-06');
SELECT WEEKDAY(date) FROM t1;
SELECT * FROM v3;

DROP TABLE t1;
DROP VIEW  v1, v2, v3;

#
# Bug #13411: crash when using non-qualified view column in HAVING clause 
#

CREATE TABLE t1 ( a int, b int );
INSERT INTO t1 VALUES (1,1),(2,2),(3,3);
CREATE VIEW v1 AS SELECT a,b FROM t1;
SELECT t1.a FROM t1 GROUP BY t1.a HAVING a > 1;
SELECT v1.a FROM v1 GROUP BY v1.a HAVING a > 1;

DROP VIEW v1;
DROP TABLE t1;

#
# Bug #13410: failed name resolution for qualified view column in HAVING 
#

CREATE TABLE t1 ( a int, b int );
INSERT INTO t1 VALUES (1,1),(2,2),(3,3);
CREATE VIEW v1 AS SELECT a,b FROM t1;
SELECT t1.a FROM t1 GROUP BY t1.a HAVING t1.a > 1;
SELECT v1.a FROM v1 GROUP BY v1.a HAVING v1.a > 1;
SELECT t_1.a FROM t1 AS t_1 GROUP BY t_1.a HAVING t_1.a IN (1,2,3);
SELECT v_1.a FROM v1 AS v_1 GROUP BY v_1.a HAVING v_1.a IN (1,2,3);

DROP VIEW v1;
DROP TABLE t1;

#
# Bug #13327 view wasn't using index for const condition
#

CREATE TABLE t1 (a INT, b INT, INDEX(a,b));
CREATE TABLE t2 LIKE t1;
CREATE TABLE t3 (a INT);
INSERT INTO t1 VALUES (1,1),(2,2),(3,3);
INSERT INTO t2 VALUES (1,1),(2,2),(3,3);
INSERT INTO t3 VALUES (1),(2),(3);
CREATE VIEW v1 AS SELECT t1.* FROM t1,t2 WHERE t1.a=t2.a AND t1.b=t2.b;
CREATE VIEW v2 AS SELECT t3.* FROM t1,t3 WHERE t1.a=t3.a;
EXPLAIN SELECT t1.* FROM t1 JOIN t2 WHERE t1.a=t2.a AND t1.b=t2.b AND t1.a=1;
EXPLAIN SELECT * FROM v1 WHERE a=1;
EXPLAIN SELECT * FROM v2 WHERE a=1;
DROP VIEW v1,v2;
DROP TABLE t1,t2,t3;

#
# Bug #13622 Wrong view .frm created if some field's alias contain \n
#
create table t1 (f1 int);
create view v1 as select t1.f1 as '123
456' from t1;
select * from v1;
drop view v1;
drop table t1;

# Bug #14466 lost sort order in GROUP_CONCAT() in a view
#
create table t1 (f1 int, f2 int);
insert into t1 values(1,1),(1,2),(1,3);
create view v1 as select f1 ,group_concat(f2 order by f2 asc) from t1 group by f1;
create view v2 as select f1 ,group_concat(f2 order by f2 desc) from t1 group by f1;
select * from v1;
select * from v2;
drop view v1,v2;
drop table t1;

#
# BUG#14026 Crash on second PS execution when using views
#
create table t1 (x int, y int);
create table t2 (x int, y int, z int);
create table t3 (x int, y int, z int);
create table t4 (x int, y int, z int);

create view v1 as
select t1.x
from (
  (t1 join t2 on ((t1.y = t2.y))) 
  join 
  (t3 left join t4 on (t3.y = t4.y) and (t3.z = t4.z))
);

prepare stmt1 from "select count(*) from v1 where x = ?";
set @parm1=1;

execute stmt1 using @parm1;
execute stmt1 using @parm1;
drop view v1;
drop table t1,t2,t3,t4;

#
# Bug #14540: OPTIMIZE, ANALYZE, REPAIR applied to not a view
#

CREATE TABLE t1(id INT);
CREATE VIEW v1 AS SELECT id FROM t1;

OPTIMIZE TABLE v1;
ANALYZE TABLE v1;
REPAIR TABLE v1;

DROP TABLE t1;
OPTIMIZE TABLE v1;
ANALYZE TABLE v1;
REPAIR TABLE v1;

DROP VIEW v1;


#
# BUG#14719: Views DEFINER grammar is incorrect
#

create definer = current_user() sql security invoker view v1 as select 1;
show create view v1;
drop view v1;

create definer = current_user sql security invoker view v1 as select 1;
show create view v1;
drop view v1;

#
# Bug #14816 test_if_order_by_key() expected only Item_fields.
#
create table t1 (id INT, primary key(id));
insert into t1 values (1),(2);
create view v1 as select * from t1;
explain select id from v1 order by id;
drop view v1;
drop table t1;

#
# Bug #14850 Item_ref's values wasn't updated
#
create table t1(f1 int, f2 int);
insert into t1 values (null, 10), (null,2);
select f1, sum(f2) from t1 group by f1;
create view v1 as select * from t1;
select f1, sum(f2) from v1 group by f1;
drop view v1;
drop table t1;

#
# BUG#14885: incorrect SOURCE in view created in a procedure
# TODO: here SOURCE string must be shown when it will be possible
#
--disable_warnings
drop procedure if exists p1;
--enable_warnings
delimiter //;
create procedure p1 () deterministic
begin
create view v1 as select 1;
end;
//
delimiter ;//
call p1();
show create view v1;
drop view v1;
drop procedure p1;

#
# BUG#15096: using function with view for view creation
#
CREATE VIEW v1 AS SELECT 42 AS Meaning;
--disable_warnings
DROP FUNCTION IF EXISTS f1;
--enable_warnings
DELIMITER //;
CREATE FUNCTION f1() RETURNS INTEGER
BEGIN
  DECLARE retn INTEGER;
  SELECT Meaning FROM v1 INTO retn;
  RETURN retn;
END
//
DELIMITER ;//
CREATE VIEW v2 AS SELECT f1();
select * from v2;
drop view v2,v1;
drop function f1;

#
# Bug#14861: aliased column names are not preserved.
#
create table t1 (id numeric, warehouse_id numeric);
create view v1 as select id from t1;
create view v2 as
select t1.warehouse_id, v1.id as receipt_id
from t1, v1 where t1.id = v1.id;

insert into t1 (id, warehouse_id) values(3, 2);
insert into t1 (id, warehouse_id) values(4, 2);
insert into t1 (id, warehouse_id) values(5, 1);

select v2.receipt_id as alias1, v2.receipt_id as alias2 from v2
order by v2.receipt_id;

drop view v2, v1;
drop table t1;

#
# Bug#16016: MIN/MAX optimization for views
#

CREATE TABLE t1 (a int PRIMARY KEY, b int);
INSERT INTO t1 VALUES (2,20), (3,10), (1,10), (0,30), (5,10);

CREATE VIEW v1 AS SELECT * FROM t1;

SELECT MAX(a) FROM t1;
SELECT MAX(a) FROM v1;

EXPLAIN SELECT MAX(a) FROM t1;
EXPLAIN SELECT MAX(a) FROM v1;

SELECT MIN(a) FROM t1;
SELECT MIN(a) FROM v1;

EXPLAIN SELECT MIN(a) FROM t1;
EXPLAIN SELECT MIN(a) FROM v1;

DROP VIEW v1;
DROP TABLE t1;

#
# Bug#16382: grouping name is resolved against a view column name
#            which coincides with a select column name

CREATE TABLE t1 (x varchar(10));
INSERT INTO t1 VALUES (null), ('foo'), ('bar'), (null);
CREATE VIEW v1 AS SELECT * FROM t1;

SELECT IF(x IS NULL, 'blank', 'not blank') FROM v1 GROUP BY x;
SELECT IF(x IS NULL, 'blank', 'not blank') AS x FROM t1 GROUP BY x;
SELECT IF(x IS NULL, 'blank', 'not blank') AS x FROM v1;
SELECT IF(x IS NULL, 'blank', 'not blank') AS y FROM v1 GROUP BY y;
SELECT IF(x IS NULL, 'blank', 'not blank') AS x FROM v1 GROUP BY x;

DROP VIEW v1;
DROP TABLE t1;

#
# BUG#15943: mysql_next_result hangs on invalid SHOW CREATE VIEW
#

delimiter //;
drop table if exists t1; 
drop view if exists v1; 
create table t1 (id int); 
create view v1 as select * from t1; 
drop table t1; 
show create view v1; 
drop view v1;
//
delimiter ;//

#
# Bug#17726 Not checked empty list caused endless loop
#
create table t1(f1 int, f2 int);
create view v1 as select ta.f1 as a, tb.f1 as b from t1 ta, t1 tb where ta.f1=tb
.f1 and ta.f2=tb.f2;
insert into t1 values(1,1),(2,2);
create view v2 as select * from v1 where a > 1 with local check option;
select * from v2;
update v2 set b=3 where a=2;
select * from v2;
drop view v2, v1;
drop table t1;

#
# Bug #18386: select from view over a table with ORDER BY view_col clause 
#             given view_col is not an image of any column from the base table

CREATE TABLE t1 (a int);
INSERT INTO t1 VALUES (1), (2);

CREATE VIEW v1 AS SELECT SQRT(a) my_sqrt FROM t1;

SELECT my_sqrt FROM v1 ORDER BY my_sqrt;

DROP VIEW v1;
DROP TABLE t1;

#
# Bug #18237: invalid count optimization applied to an outer join with a view 
#             

CREATE TABLE t1 (id int PRIMARY KEY);
CREATE TABLE t2 (id int PRIMARY KEY);

INSERT INTO t1 VALUES (1), (3);
INSERT INTO t2 VALUES (1), (2), (3);

CREATE VIEW v2 AS SELECT * FROM t2;

SELECT COUNT(*) FROM t1 LEFT JOIN t2 ON t1.id=t2.id;
SELECT * FROM t1 LEFT JOIN t2 ON t1.id=t2.id;

SELECT COUNT(*) FROM t1 LEFT JOIN v2 ON t1.id=v2.id;

DROP VIEW v2;

DROP TABLE t1, t2;

#
# Bug #16069: VIEW does return the same results as underlying SELECT
#             with WHERE condition containing BETWEEN over dates 
# Dates as strings should be casted to date type
CREATE TABLE t1 (id int NOT NULL PRIMARY KEY,
                 td date DEFAULT NULL, KEY idx(td));

INSERT INTO t1 VALUES 
 (1, '2005-01-01'), (2, '2005-01-02'), (3, '2005-01-02'),
 (4, '2005-01-03'), (5, '2005-01-04'), (6, '2005-01-05'),
 (7, '2005-01-05'), (8, '2005-01-05'), (9, '2005-01-06');

CREATE VIEW v1 AS SELECT * FROM t1;

SELECT * FROM t1 WHERE td BETWEEN CAST('2005.01.02' AS DATE) AND CAST('2005.01.04' AS DATE);
SELECT * FROM v1 WHERE td BETWEEN CAST('2005.01.02' AS DATE) AND CAST('2005.01.04' AS DATE);

DROP VIEW v1;
DROP TABLE t1;

#
# BUG#14308: Recursive view definitions
#
# using view only
create table t1 (a int);
create view v1 as select * from t1;
create view v2 as select * from v1;
drop table t1;
rename table v2 to t1;
-- error ER_VIEW_RECURSIVE
select * from v1;
drop view t1, v1;
# using SP function
create table t1 (a int);
delimiter //;
create function f1() returns int
begin
  declare mx int;
  select max(a) from t1 into mx;
  return mx;
end//
delimiter ;//
create view v1 as select f1() as a;
create view v2 as select * from v1;
drop table t1;
rename table v2 to t1;
-- error ER_SP_NO_RECURSION
select * from v1;
drop function f1;
drop view t1, v1;

#
# Bug #15153: CONVERT_TZ() is not allowed in all places in VIEWs
#
# Error was reported when one tried to use CONVERT_TZ() function
# select list of view which was processed using MERGE algorithm.
# (Also see additional test in timezone_grant.test)
create table t1 (dt datetime);
insert into t1 values (20040101000000), (20050101000000), (20060101000000);
# Let us test that convert_tz() can be used in view's select list
create view v1 as select convert_tz(dt, 'UTC', 'Europe/Moscow') as ldt from t1;
select * from v1;
drop view v1;
# And in its where part 
create view v1 as select * from t1 where convert_tz(dt, 'UTC', 'Europe/Moscow') >= 20050101000000;
select * from v1;
# Other interesting case - a view which uses convert_tz() function
# through other view.
create view v2 as select * from v1 where dt < 20060101000000;
select * from v2;
drop view v2;
# And even more interesting case when view uses convert_tz() both
# directly and indirectly
create view v2 as select convert_tz(dt, 'UTC', 'Europe/Moscow') as ldt from v1;
select * from v2;
drop view v1, v2;
drop table t1;

#
# Bug #19490: usage of view specified by a query with GROUP BY
#             an expression containing non-constant interval

CREATE TABLE t1 (id int NOT NULL PRIMARY KEY, d datetime);

CREATE VIEW v1 AS
SELECT id, date(d) + INTERVAL TIME_TO_SEC(d) SECOND AS t, COUNT(*)
  FROM t1 GROUP BY id, t;

SHOW CREATE VIEW v1;
SELECT * FROM v1;

DROP VIEW v1;
DROP TABLE t1;

#
# Bug#19077: A nested materialized view is used before being populated.
#
CREATE TABLE t1 (i INT, j BIGINT);
INSERT INTO t1 VALUES (1, 2), (2, 2), (3, 2);
CREATE VIEW v1 AS SELECT MIN(j) AS j FROM t1;
CREATE VIEW v2 AS SELECT MIN(i) FROM t1 WHERE j = ( SELECT * FROM v1 );
SELECT * FROM v2;
DROP VIEW v2, v1;
DROP TABLE t1;

#
# Bug #19573: VIEW with HAVING that refers an alias name
# 

CREATE TABLE t1(
  fName varchar(25) NOT NULL,
  lName varchar(25) NOT NULL,
  DOB date NOT NULL,
  test_date date NOT NULL,
  uID int unsigned NOT NULL AUTO_INCREMENT PRIMARY KEY);
 
INSERT INTO t1(fName, lName, DOB, test_date) VALUES
  ('Hank', 'Hill', '1964-09-29', '2007-01-01'),
  ('Tom', 'Adams', '1908-02-14', '2007-01-01'),
  ('Homer', 'Simpson', '1968-03-05', '2007-01-01');

CREATE VIEW v1 AS
  SELECT (year(test_date)-year(DOB)) AS Age
    FROM t1 HAVING Age < 75; 
SHOW CREATE VIEW v1;           

SELECT (year(test_date)-year(DOB)) AS Age FROM t1 HAVING Age < 75;
SELECT * FROM v1;

DROP VIEW v1;
DROP TABLE t1;

#
# Bug #19089: wrong inherited dafault values in temp table views
#

CREATE TABLE t1 (id int NOT NULL PRIMARY KEY, a char(6) DEFAULT 'xxx');
INSERT INTO t1(id) VALUES (1), (2), (3), (4);
INSERT INTO t1 VALUES (5,'yyy'), (6,'yyy');
SELECT * FROM t1;

CREATE VIEW v1(a, m) AS SELECT a, MIN(id) FROM t1 GROUP BY a;
SELECT * FROM v1;

CREATE TABLE t2 SELECT * FROM v1;
INSERT INTO t2(m) VALUES (0);
SELECT * FROM t2;

DROP VIEW v1;
DROP TABLE t1,t2;

CREATE TABLE t1 (id int PRIMARY KEY, e ENUM('a','b') NOT NULL DEFAULT 'b');
INSERT INTO t1(id) VALUES (1), (2), (3);
INSERT INTO t1 VALUES (4,'a');
SELECT * FROM t1;

CREATE VIEW v1(m, e) AS SELECT MIN(id), e FROM t1 GROUP BY e;
CREATE TABLE t2 SELECT * FROM v1;
SELECT * FROM t2;

DROP VIEW v1;
DROP TABLE t1,t2;

#
# Bug#16110: insert permitted into view col w/o default value
#
CREATE TABLE t1 (a INT NOT NULL, b INT NULL DEFAULT NULL);
CREATE VIEW v1 AS SELECT a, b FROM t1;

INSERT INTO v1 (b) VALUES (2);

SET SQL_MODE = STRICT_ALL_TABLES;
--error 1423
INSERT INTO v1 (b) VALUES (4);
SET SQL_MODE = '';

SELECT * FROM t1;

DROP VIEW v1;
DROP TABLE t1;

#
# Bug #18243: expression over a view column that with the REVERSE function
#

CREATE TABLE t1 (firstname text, surname text);
INSERT INTO t1 VALUES
  ("Bart","Simpson"),("Milhouse","van Houten"),("Montgomery","Burns");

CREATE VIEW v1 AS SELECT CONCAT(firstname," ",surname) AS name FROM t1;
SELECT CONCAT(LEFT(name,LENGTH(name)-INSTR(REVERSE(name)," ")),
              LEFT(name,LENGTH(name)-INSTR(REVERSE(name)," "))) AS f1
 FROM v1;

DROP VIEW v1;
DROP TABLE t1;

#
# Bug #19714: wrong type of a view column specified by an expressions over ints
#

CREATE TABLE t1 (i int, j int);
CREATE VIEW v1 AS SELECT COALESCE(i,j) FROM t1;
DESCRIBE v1;
CREATE TABLE t2 SELECT COALESCE(i,j) FROM t1;  
DESCRIBE t2;

DROP VIEW v1;
DROP TABLE t1,t2;

#
# Bug #17526: views with TRIM functions
#

CREATE TABLE t1 (s varchar(10));
INSERT INTO t1 VALUES ('yadda'), ('yady');

SELECT TRIM(BOTH 'y' FROM s) FROM t1;
CREATE VIEW v1 AS SELECT TRIM(BOTH 'y' FROM s) FROM t1;
SELECT * FROM v1;
DROP VIEW v1;

SELECT TRIM(LEADING 'y' FROM s) FROM t1; 
CREATE VIEW v1 AS SELECT TRIM(LEADING 'y' FROM s) FROM t1;
SELECT * FROM v1;
DROP VIEW v1;

SELECT TRIM(TRAILING 'y' FROM s) FROM t1; 
CREATE VIEW v1 AS SELECT TRIM(TRAILING 'y' FROM s) FROM t1;
SELECT * FROM v1;
DROP VIEW v1;

DROP TABLE t1;

#
#Bug #21080: ALTER VIEW makes user restate SQL SECURITY mode, and ALGORITHM
#
CREATE TABLE t1 (x INT, y INT);
CREATE ALGORITHM=TEMPTABLE SQL SECURITY INVOKER VIEW v1 AS SELECT x FROM t1;
SHOW CREATE VIEW v1;

ALTER VIEW v1 AS SELECT x, y FROM t1;
SHOW CREATE VIEW v1;

DROP VIEW v1;
DROP TABLE t1;
# Bug #21086: server crashes when VIEW defined with a SELECT with COLLATE 
# clause is called
#
CREATE TABLE t1 (s1 char);
INSERT INTO t1 VALUES ('Z');

CREATE VIEW v1 AS SELECT s1 collate latin1_german1_ci AS col FROM t1;

CREATE VIEW v2 (col) AS SELECT s1 collate latin1_german1_ci FROM t1;

# either of these statements will cause crash
INSERT INTO v1 (col) VALUES ('b');
INSERT INTO v2 (col) VALUES ('c');

SELECT s1 FROM t1;
DROP VIEW v1, v2;
DROP TABLE t1;

#
# Bug #11551: Asymmetric + undocumented behaviour of DROP VIEW and DROP TABLE
#
CREATE TABLE t1 (id INT);
CREATE VIEW v1 AS SELECT id FROM t1;
SHOW TABLES;

--error 1051
DROP VIEW v2,v1;
SHOW TABLES;

CREATE VIEW v1 AS SELECT id FROM t1;
--error 1347
DROP VIEW t1,v1;
SHOW TABLES;

DROP TABLE t1;
--disable_warnings
DROP VIEW IF EXISTS v1;
--enable_warnings

#
# Bug #21261: Wrong access rights was required for an insert to a view
#
CREATE DATABASE bug21261DB;
USE bug21261DB;
CONNECT (root,localhost,root,,bug21261DB);
CONNECTION root;

CREATE TABLE t1 (x INT);
CREATE SQL SECURITY INVOKER VIEW v1 AS SELECT x FROM t1;
GRANT INSERT, UPDATE ON v1 TO 'user21261'@'localhost';
GRANT INSERT, UPDATE ON t1 TO 'user21261'@'localhost';
CREATE TABLE t2 (y INT);
GRANT SELECT ON t2 TO 'user21261'@'localhost';

CONNECT (user21261, localhost, user21261,, bug21261DB);
CONNECTION user21261;
INSERT INTO v1 (x) VALUES (5);
UPDATE v1 SET x=1;
CONNECTION root;
GRANT SELECT ON v1 TO 'user21261'@'localhost';
GRANT SELECT ON t1 TO 'user21261'@'localhost';
CONNECTION user21261;
UPDATE v1,t2 SET x=1 WHERE x=y;
CONNECTION root;
SELECT * FROM t1;
REVOKE ALL PRIVILEGES, GRANT OPTION FROM 'user21261'@'localhost';
DROP USER 'user21261'@'localhost';
DROP VIEW v1;
DROP TABLE t1;
DROP DATABASE bug21261DB;
USE test;

#
# Bug #15950: NOW() optimized away in VIEWs
#
create table t1 (f1 datetime);
create view v1 as select * from t1 where f1 between now() and now() + interval 1 minute;
show create view v1;
drop view v1;
drop table t1;
#
# Test for BUG#16899: Possible buffer overflow in handling of DEFINER-clause.
#

# Prepare.

--disable_warnings
DROP TABLE IF EXISTS t1;
DROP VIEW IF EXISTS v1;
DROP VIEW IF EXISTS v2;
--enable_warnings

CREATE TABLE t1(a INT, b INT);

--error ER_WRONG_STRING_LENGTH
CREATE DEFINER=1234567890abcdefGHIKL@localhost
  VIEW v1 AS SELECT a FROM t1;

--error ER_WRONG_STRING_LENGTH
CREATE DEFINER=some_user_name@1234567890abcdefghij1234567890abcdefghij1234567890abcdefghijQWERTY
  VIEW v2 AS SELECT b FROM t1;

# Cleanup.

DROP TABLE t1;


#
# BUG#17591: Updatable view not possible with trigger or stored
# function 
#
# During prelocking phase we didn't update lock type of view tables,
# hence READ lock was always requested.
#
--disable_warnings
DROP FUNCTION IF EXISTS f1;
DROP FUNCTION IF EXISTS f2;
DROP VIEW IF EXISTS v1, v2;
DROP TABLE IF EXISTS t1;
--enable_warnings

CREATE TABLE t1 (i INT);

CREATE VIEW v1 AS SELECT * FROM t1;

delimiter |;
CREATE FUNCTION f1() RETURNS INT
BEGIN
  INSERT INTO v1 VALUES (0);
  RETURN 0;
END |
delimiter ;|

SELECT f1();

CREATE ALGORITHM=TEMPTABLE VIEW v2 AS SELECT * FROM t1;

delimiter |;
CREATE FUNCTION f2() RETURNS INT
BEGIN
  INSERT INTO v2 VALUES (0);
  RETURN 0;
END |
delimiter ;|

--error ER_NON_INSERTABLE_TABLE
SELECT f2();

DROP FUNCTION f1;
DROP FUNCTION f2;
DROP VIEW v1, v2;
DROP TABLE t1;

#
# Bug #5500: wrong select_type in EXPLAIN output for queries over views
#

CREATE TABLE t1 (s1 int); 
CREATE VIEW v1 AS SELECT * FROM t1;

EXPLAIN SELECT * FROM t1;
EXPLAIN SELECT * FROM v1;

INSERT INTO t1 VALUES (1), (3), (2);

EXPLAIN SELECT * FROM t1 t WHERE t.s1+1 < (SELECT MAX(t1.s1) FROM t1); 
EXPLAIN SELECT * FROM v1 t WHERE t.s1+1 < (SELECT MAX(t1.s1) FROM t1); 

DROP VIEW v1;
DROP TABLE t1;

#
# Bug #5505: Wrong error message on INSERT into a view
#
create table t1 (s1 int);
create view v1 as select s1 as a, s1 as b from t1;
--error ER_NON_INSERTABLE_TABLE
insert into v1 values (1,1); 
update v1 set a = 5;
drop view v1;
drop table t1;

#
# Bug #21646: view qith a subquery in ON expression 
#

CREATE TABLE t1(pk int PRIMARY KEY); 
CREATE TABLE t2(pk int PRIMARY KEY, fk int, ver int, org int);

CREATE ALGORITHM=MERGE VIEW v1 AS 
SELECT t1.*
  FROM t1 JOIN t2 
       ON t2.fk = t1.pk AND 
          t2.ver = (SELECT MAX(t.ver) FROM t2 t WHERE t.org = t2.org);
SHOW WARNINGS;
SHOW CREATE VIEW v1;

DROP VIEW v1;
DROP TABLE t1, t2;

#
# Bug#19111: TRIGGERs selecting from a VIEW on the firing base table
# fail
#
# Allow to select from a view on a table being modified in a trigger
# and stored function, since plain select is allowed there.
#
--disable_warnings
DROP FUNCTION IF EXISTS f1;
DROP VIEW IF EXISTS v1;
DROP TABLE IF EXISTS t1;
--enable_warnings

CREATE TABLE t1 (i INT);
INSERT INTO t1 VALUES (1);

CREATE VIEW v1 AS SELECT MAX(i) FROM t1;

# Plain 'SET NEW.i = (SELECT MAX(i) FROM t1) + 1' works, so select
# from a view should work too.
CREATE TRIGGER t1_bi BEFORE INSERT ON t1 FOR EACH ROW
  SET NEW.i = (SELECT * FROM v1) + 1;
INSERT INTO t1 VALUES (1);

# Plain 'RETURN (SELECT MAX(i) FROM t1)' works in INSERT, so select
# from a view should work too.
CREATE FUNCTION f1() RETURNS INT RETURN (SELECT * FROM v1);
UPDATE t1 SET i= f1();

DROP FUNCTION f1;
DROP VIEW v1;
DROP TABLE t1;

#
# Bug #16813 (WITH CHECK OPTION doesn't work with UPDATE)
#
CREATE TABLE t1(id INT UNSIGNED NOT NULL AUTO_INCREMENT PRIMARY KEY, val INT UNSIGNED NOT NULL);
CREATE VIEW v1 AS SELECT id, val FROM t1 WHERE val >= 1 AND val <= 5 WITH CHECK OPTION;
INSERT INTO v1 (val) VALUES (2);
INSERT INTO v1 (val) VALUES (4);
-- error 1369
INSERT INTO v1 (val) VALUES (6);
-- error 1369
UPDATE v1 SET val=6 WHERE id=2;
DROP VIEW v1;
DROP TABLE t1;

#
# BUG#22584: last_insert_id not updated after inserting a record
# through a updatable view
#
# We still do not update LAST_INSERT_ID if AUTO_INCREMENT column is
# not accessible through a view.  However, we do not reset the value
# of LAST_INSERT_ID, but keep it unchanged.
#
--disable_warnings
DROP VIEW IF EXISTS v1, v2;
DROP TABLE IF EXISTS t1;
--enable_warnings

CREATE TABLE t1 (i INT AUTO_INCREMENT PRIMARY KEY, j INT);
CREATE VIEW v1 AS SELECT j FROM t1;
CREATE VIEW v2 AS SELECT * FROM t1;

INSERT INTO t1 (j) VALUES (1);
SELECT LAST_INSERT_ID();

INSERT INTO v1 (j) VALUES (2);
--echo # LAST_INSERT_ID() should not change.
SELECT LAST_INSERT_ID();

INSERT INTO v2 (j) VALUES (3);
--echo # LAST_INSERT_ID() should be updated.
SELECT LAST_INSERT_ID();

INSERT INTO v1 (j) SELECT j FROM t1;
--echo # LAST_INSERT_ID() should not change.
SELECT LAST_INSERT_ID();

SELECT * FROM t1;

DROP VIEW v1, v2;
DROP TABLE t1;

#
# Bug #25580: !0 as an operand in a select expression of a view
#

CREATE VIEW v AS SELECT !0 * 5 AS x FROM DUAL;
SHOW CREATE VIEW v;

SELECT !0 * 5 AS x FROM DUAL;
SELECT * FROM v;

DROP VIEW v;

#
# BUG#24293: '\Z' token is not handled correctly in views
#

--disable_warnings
DROP VIEW IF EXISTS v1;
--enable_warnings

CREATE VIEW v1 AS SELECT 'The\ZEnd';
SELECT * FROM v1;

SHOW CREATE VIEW v1;

DROP VIEW v1;

#
# Bug #26124: BETWEEN over a view column of the DATETIME type
#

CREATE TABLE t1 (mydate DATETIME);
INSERT INTO t1 VALUES
  ('2007-01-01'), ('2007-01-02'), ('2007-01-30'), ('2007-01-31');

CREATE VIEW v1 AS SELECT mydate from t1;

SELECT * FROM t1 WHERE mydate BETWEEN '2007-01-01' AND '2007-01-31';
SELECT * FROM v1 WHERE mydate BETWEEN '2007-01-01' AND '2007-01-31';

DROP VIEW v1;
DROP TABLE t1;

#
# Bug #25931: update of a multi-table view with check option
#

CREATE TABLE t1 (a int);
CREATE TABLE t2 (b int);
INSERT INTO t1 VALUES (1), (2);
INSERT INTO t2 VALUES (1), (2);

CREATE VIEW v1 AS
  SELECT t2.b FROM t1,t2 WHERE t1.a = t2.b WITH CHECK OPTION;

SELECT * FROM v1;
--error 1369
UPDATE v1 SET b=3;
SELECT * FROM v1;
SELECT * FROM t1;
SELECT * FROM t2;

DROP VIEW v1;
DROP TABLE t1,t2;

#
# Bug#12122: Views with ORDER BY can't be resolved using MERGE algorithm.
#
create table t1(f1 int, f2 int);
insert into t1 values(1,2),(1,3),(1,1),(2,3),(2,1),(2,2);
select * from t1;
create view v1 as select * from t1 order by f2;
select * from v1;
explain extended select * from v1;
select * from v1 order by f1;
explain extended select * from v1 order by f1;
drop view v1;
drop table t1;

#
# Bug#26209: queries with GROUP BY and ORDER BY using views
#

CREATE TABLE t1 (
  id int(11) NOT NULL PRIMARY KEY,
  country varchar(32),
  code int(11) default NULL
);
INSERT INTO t1 VALUES
  (1,'ITALY',100),(2,'ITALY',200),(3,'FRANCE',100), (4,'ITALY',100);

CREATE VIEW v1 AS SELECT * FROM t1;

SELECT code, COUNT(DISTINCT country) FROM t1 GROUP BY code ORDER BY MAX(id);
SELECT code, COUNT(DISTINCT country) FROM v1 GROUP BY code ORDER BY MAX(id);

DROP VIEW v1;
DROP TABLE t1;

#
# BUG#25897: Some queries are no longer possible after a CREATE VIEW
# fails 
#
--disable_warnings
DROP VIEW IF EXISTS v1;
--enable_warnings

let $query = SELECT * FROM (SELECT 1) AS t;

eval $query;
--error ER_VIEW_SELECT_DERIVED
eval CREATE VIEW v1 AS $query;
--echo # Previously the following would fail.
eval $query;

#
# Bug#24532: The return data type of IS TRUE is different from similar
# operations
#

--disable_warnings
drop view if exists view_24532_a;
drop view if exists view_24532_b;
drop table if exists table_24532;
--enable_warnings

create table table_24532 (
  a int,
  b bigint,
  c int(4),
  d bigint(48)
);

create view view_24532_a as
select
  a IS TRUE,
  a IS NOT TRUE,
  a IS FALSE,
  a IS NOT FALSE,
  a IS UNKNOWN,
  a IS NOT UNKNOWN,
  a is NULL,
  a IS NOT NULL,
  ISNULL(a),
  b IS TRUE,
  b IS NOT TRUE,
  b IS FALSE,
  b IS NOT FALSE,
  b IS UNKNOWN,
  b IS NOT UNKNOWN,
  b is NULL,
  b IS NOT NULL,
  ISNULL(b),
  c IS TRUE,
  c IS NOT TRUE,
  c IS FALSE,
  c IS NOT FALSE,
  c IS UNKNOWN,
  c IS NOT UNKNOWN,
  c is NULL,
  c IS NOT NULL,
  ISNULL(c),
  d IS TRUE,
  d IS NOT TRUE,
  d IS FALSE,
  d IS NOT FALSE,
  d IS UNKNOWN,
  d IS NOT UNKNOWN,
  d is NULL,
  d IS NOT NULL,
  ISNULL(d)
from table_24532;

describe view_24532_a;

create view view_24532_b as
select
  a IS TRUE,
  if(ifnull(a, 0), 1, 0) as old_istrue,
  a IS NOT TRUE,
  if(ifnull(a, 0), 0, 1) as old_isnottrue,
  a IS FALSE,
  if(ifnull(a, 1), 0, 1) as old_isfalse,
  a IS NOT FALSE,
  if(ifnull(a, 1), 1, 0) as old_isnotfalse
from table_24532;

describe view_24532_b;

show create view view_24532_b;

insert into table_24532 values (0, 0, 0, 0);
select * from view_24532_b;
update table_24532 set a=1;
select * from view_24532_b;
update table_24532 set a=NULL;
select * from view_24532_b;

drop view view_24532_a;
drop view view_24532_b;
drop table table_24532;

#
# Bug#26560: view using subquery with a reference to an outer alias 
#

CREATE TABLE t1 (
  lid int NOT NULL PRIMARY KEY,
  name char(10) NOT NULL
);
INSERT INTO t1 (lid, name) VALUES
  (1, 'YES'), (2, 'NO');

CREATE TABLE t2 (
  id int NOT NULL PRIMARY KEY, 
  gid int NOT NULL,
  lid int NOT NULL,
  dt date
);
INSERT INTO t2 (id, gid, lid, dt) VALUES
 (1, 1, 1, '2007-01-01'),(2, 1, 2, '2007-01-02'),
 (3, 2, 2, '2007-02-01'),(4, 2, 1, '2007-02-02');

SELECT DISTINCT t2.gid AS lgid,
                (SELECT t1.name FROM t1, t2
                   WHERE t1.lid  = t2.lid AND t2.gid = lgid
                     ORDER BY t2.dt DESC LIMIT 1
                ) as clid
  FROM t2;

CREATE VIEW v1 AS
SELECT DISTINCT t2.gid AS lgid,
                (SELECT t1.name FROM t1, t2
                   WHERE t1.lid  = t2.lid AND t2.gid = lgid
                     ORDER BY t2.dt DESC LIMIT 1
                ) as clid
  FROM t2;
SELECT * FROM v1;

DROP VIEW v1;
DROP table t1,t2;

#
# Bug#27786: Inconsistent Operation Performing UNION On View With ORDER BY 
#
CREATE TABLE t1 (a INT); INSERT INTO t1 VALUES (1),(2),(3);
CREATE VIEW v1 AS SELECT a FROM t1 ORDER BY a;

SELECT * FROM t1 UNION SELECT * FROM v1;
EXPLAIN SELECT * FROM t1 UNION SELECT * FROM v1;
SELECT * FROM v1 UNION SELECT * FROM t1;
EXPLAIN SELECT * FROM v1 UNION SELECT * FROM t1;
SELECT * FROM t1 UNION SELECT * FROM v1 ORDER BY a;
EXPLAIN SELECT * FROM t1 UNION SELECT * FROM v1 ORDER BY a;

DROP VIEW v1;
DROP TABLE t1;

#
# Bug #27921 View ignores precision for CAST()
#
CREATE VIEW v1 AS SELECT CAST( 1.23456789 AS DECIMAL( 7,5 ) ) AS col;
SELECT * FROM v1;
DESCRIBE v1;
DROP VIEW v1;

CREATE VIEW v1 AS SELECT CAST(1.23456789 AS DECIMAL(8,0)) AS col;
SHOW CREATE VIEW v1;
DROP VIEW v1;

#
# Bug #28716: CHECK OPTION expression is evaluated over expired record buffers
# when VIEW is updated via temporary tables
#
CREATE TABLE t1 (a INT);
CREATE TABLE t2 (b INT, c INT DEFAULT 0);
INSERT INTO t1 (a) VALUES (1), (2);
INSERT INTO t2 (b) VALUES (1), (2);
CREATE VIEW v1 AS SELECT t2.b,t2.c FROM t1, t2
  WHERE t1.a=t2.b AND t2.b < 3 WITH CHECK OPTION;
SELECT * FROM v1;
UPDATE v1 SET c=1 WHERE b=1;
SELECT * FROM v1;
DROP VIEW v1;
DROP TABLE t1,t2;

#
# Bug #28561: update on multi-table view with CHECK OPTION and
#             a subquery in WHERE condition
#

CREATE TABLE t1 (id int);
CREATE TABLE t2 (id int, c int DEFAULT 0);
INSERT INTO t1 (id) VALUES (1);
INSERT INTO t2 (id) VALUES (1);

CREATE VIEW v1 AS 
  SELECT t2.c FROM t1, t2 
    WHERE t1.id=t2.id AND 1 IN (SELECT id FROM t1) WITH CHECK OPTION;

UPDATE v1 SET c=1;

DROP VIEW v1;
DROP TABLE t1,t2;

#
# Bug #27827: CHECK OPTION ignores ON conditions when updating
#             a multi-table view with CHECK OPTION.
#

CREATE TABLE t1 (a1 INT, c INT DEFAULT 0);
CREATE TABLE t2 (a2 INT);
CREATE TABLE t3 (a3 INT);
CREATE TABLE t4 (a4 INT);
INSERT INTO t1 (a1) VALUES (1),(2);
INSERT INTO t2 (a2) VALUES (1),(2);
INSERT INTO t3 (a3) VALUES (1),(2);
INSERT INTO t4 (a4) VALUES (1),(2);

CREATE VIEW v1 AS
  SELECT t1.a1, t1.c FROM t1 JOIN t2 ON t1.a1=t2.a2 AND t1.c < 3
    WITH CHECK OPTION;
SELECT * FROM v1;
--error 1369
UPDATE v1 SET c=3;
PREPARE t FROM 'UPDATE v1 SET c=3';
--error 1369
EXECUTE t;
--error 1369
EXECUTE t;
--error 1369
INSERT INTO v1(a1, c) VALUES (3, 3);
UPDATE v1 SET c=1 WHERE a1=1;
SELECT * FROM v1;
SELECT * FROM t1;

CREATE VIEW v2 AS SELECT t1.a1, t1.c
  FROM (t1 JOIN t2 ON t1.a1=t2.a2 AND t1.c < 3)
  JOIN (t3 JOIN t4 ON t3.a3=t4.a4)
    ON t2.a2=t3.a3 WITH CHECK OPTION;
SELECT * FROM v2;
--error 1369
UPDATE v2 SET c=3;
PREPARE t FROM 'UPDATE v2 SET c=3';
--error 1369
EXECUTE t;
--error 1369
EXECUTE t;
--error 1369
INSERT INTO v2(a1, c) VALUES (3, 3);
UPDATE v2 SET c=2 WHERE a1=1;
SELECT * FROM v2;
SELECT * FROM t1;

DROP VIEW v1,v2;
DROP TABLE t1,t2,t3,t4;

#
# Bug #29104: assertion abort for a query with a view column reference
#             in the GROUP BY list and a condition requiring the value  
#             of another view column to be equal to a constant
#

CREATE TABLE t1 (a int, b int);
INSERT INTO t1 VALUES (1,2), (2,2), (1,3), (1,2);

CREATE VIEW v1 AS SELECT a, b+1 as b FROM t1;


SELECT b, SUM(a) FROM v1 WHERE b=3 GROUP BY b;
EXPLAIN SELECT b, SUM(a) FROM v1 WHERE b=3 GROUP BY b;

SELECT a, SUM(b) FROM v1 WHERE b=3 GROUP BY a;
EXPLAIN SELECT a, SUM(b) FROM v1 WHERE b=3 GROUP BY a;

SELECT a, SUM(b) FROM v1 WHERE a=1 GROUP BY a;
EXPLAIN SELECT a, SUM(b) FROM v1 WHERE a=1 GROUP BY a;

DROP VIEW v1;
DROP TABLE t1;

#
# Bug #29392: SELECT over a multi-table view with ORDER BY  
#             selecting the same view column with two different aliases  
#

CREATE TABLE t1 (
  person_id int NOT NULL PRIMARY KEY,
  username varchar(40) default NULL,
  status_flg char(1) NOT NULL default 'A'
);

CREATE TABLE t2 (
  person_role_id int NOT NULL auto_increment PRIMARY KEY,
  role_id int NOT NULL,
  person_id int NOT NULL,
  INDEX idx_person_id (person_id),
  INDEX idx_role_id (role_id)
);

CREATE TABLE t3 (
  role_id int NOT NULL auto_increment PRIMARY KEY,
  role_name varchar(100) default NULL,
  app_name varchar(40) NOT NULL,
  INDEX idx_app_name(app_name)
);

CREATE VIEW v1 AS 
SELECT profile.person_id AS person_id
  FROM t1 profile, t2 userrole, t3 role
    WHERE userrole.person_id = profile.person_id AND
          role.role_id = userrole.role_id AND
          profile.status_flg = 'A'
  ORDER BY profile.person_id,role.app_name,role.role_name;

INSERT INTO  t1 VALUES
 (6,'Sw','A'), (-1136332546,'ols','e'), (0,'    *\n','0'),
 (-717462680,'ENTS Ta','0'), (-904346964,'ndard SQL\n','0');

INSERT INTO t2 VALUES
  (1,3,6),(2,4,7),(3,5,8),(4,6,9),(5,1,6),(6,1,7),(7,1,8),(8,1,9),(9,1,10);

INSERT INTO t3 VALUES 
  (1,'NUCANS_APP_USER','NUCANSAPP'),(2,'NUCANS_TRGAPP_USER','NUCANSAPP'),
  (3,'IA_INTAKE_COORDINATOR','IACANS'),(4,'IA_SCREENER','IACANS'),
  (5,'IA_SUPERVISOR','IACANS'),(6,'IA_READONLY','IACANS'),
  (7,'SOC_USER','SOCCANS'),(8,'CAYIT_USER','CAYITCANS'),
  (9,'RTOS_DCFSPOS_SUPERVISOR','RTOS');
 
EXPLAIN SELECT t.person_id AS a, t.person_id AS b FROM v1 t WHERE t.person_id=6;
SELECT t.person_id AS a, t.person_id AS b FROM v1 t WHERE t.person_id=6;

DROP VIEW v1;
DROP TABLE t1,t2,t3;

#
# Bug#30020: Insufficient check led to a wrong info provided by the
#            information schema table.
#
create table t1 (i int);
insert into t1 values (1), (2), (1), (3), (2), (4);
create view v1 as select distinct i from t1;
select * from v1;
select table_name, is_updatable from information_schema.views 
   where table_name = 'v1';
drop view v1;
drop table t1;

#
# Bug #28701: SELECTs from VIEWs completely ignore USE/FORCE KEY, allowing
# invalid statements
#

CREATE TABLE t1 (a INT);
INSERT INTO t1 VALUES (1),(2);
CREATE VIEW v1 AS SELECT * FROM t1;
--error ER_WRONG_USAGE
SELECT * FROM v1 USE KEY(non_existant);
--error ER_WRONG_USAGE
SELECT * FROM v1 FORCE KEY(non_existant);
--error ER_WRONG_USAGE
SELECT * FROM v1 IGNORE KEY(non_existant);

DROP VIEW v1;
DROP TABLE t1;

#
# Bug #28702: VIEWs defined with USE/FORCE KEY ignore that request
#
CREATE TABLE t1 (a INT NOT NULL AUTO_INCREMENT, b INT NOT NULL DEFAULT 0,
                 PRIMARY KEY(a), KEY (b));
INSERT INTO t1 VALUES (),(),(),(),(),(),(),(),(),(),(),(),(),(),();
CREATE VIEW v1 AS SELECT * FROM t1 FORCE KEY (PRIMARY,b) ORDER BY a;
SHOW CREATE VIEW v1;
EXPLAIN SELECT * FROM v1;
CREATE VIEW v2 AS SELECT * FROM t1 USE KEY () ORDER BY a;
SHOW CREATE VIEW v2;
EXPLAIN SELECT * FROM v2;
CREATE VIEW v3 AS SELECT * FROM t1 IGNORE KEY (b) ORDER BY a;
SHOW CREATE VIEW v3;
EXPLAIN SELECT * FROM v3;

DROP VIEW v1;
DROP VIEW v2;
DROP VIEW v3;
DROP TABLE t1;

--echo #
--echo # Bug#29477: Not all fields of the target table were checked to have
--echo #            a default value when inserting into a view.
--echo #
create table t1(f1 int, f2 int not null);
create view v1 as select f1 from t1;
insert into v1 values(1);
set @old_mode=@@sql_mode;
set @@sql_mode=traditional;
--error ER_NO_DEFAULT_FOR_VIEW_FIELD
insert into v1 values(1);
set @@sql_mode=@old_mode;
drop view v1;
drop table t1;

<<<<<<< HEAD
--echo # -----------------------------------------------------------------
--echo # -- End of 5.0 tests.
--echo # -----------------------------------------------------------------

#
# Bug#21370 View renaming lacks tablename_to_filename encoding
#
--disable_warnings
DROP DATABASE IF EXISTS `d-1`;
--enable_warnings
CREATE DATABASE `d-1`;
USE `d-1`;
CREATE TABLE `t-1` (c1 INT);
CREATE VIEW  `v-1` AS SELECT c1 FROM `t-1`;
SHOW TABLES;
RENAME TABLE `t-1` TO `t-2`;
RENAME TABLE `v-1` TO `v-2`;
SHOW TABLES;
DROP TABLE `t-2`;
DROP VIEW  `v-2`;
DROP DATABASE `d-1`;
USE test;

--echo
--echo #
--echo # Bug#26676: VIEW using old table schema in a session.
--echo #
--echo

--disable_warnings
DROP VIEW IF EXISTS v1;
DROP TABLE IF EXISTS t1;
--enable_warnings

CREATE TABLE t1(c1 INT, c2 INT);
INSERT INTO t1 VALUES (1, 2), (3, 4);

--echo

SELECT * FROM t1;

--echo

CREATE VIEW v1 AS SELECT * FROM t1;

--echo

SELECT * FROM v1;

--echo

ALTER TABLE t1 ADD COLUMN c3 INT AFTER c2;

--echo

SELECT * FROM t1;

--echo

SELECT * FROM v1;

--echo

SHOW CREATE VIEW v1;

--echo

DROP VIEW v1;
DROP TABLE t1;

--echo
--echo # End of test case for Bug#26676.
--echo

###########################################################################

--echo # -----------------------------------------------------------------
--echo # -- Bug#32538: View definition picks up character set, but not collation
--echo # -----------------------------------------------------------------
--echo

--disable_warnings
DROP VIEW IF EXISTS v1;
--enable_warnings

--echo

SET collation_connection = latin1_general_ci;
CREATE VIEW v1 AS SELECT _latin1 'text1' AS c1, 'text2' AS c2;

--echo

SELECT COLLATION(c1), COLLATION(c2) FROM v1;

--echo

SHOW CREATE VIEW v1;

--echo

--error ER_CANT_AGGREGATE_2COLLATIONS
SELECT * FROM v1 WHERE c1 = 'text1';

--echo

SELECT * FROM v1 WHERE c2 = 'text2';

--echo

use test;
SET names latin1;

--echo

SELECT COLLATION(c1), COLLATION(c2) FROM v1;

--echo

SELECT * FROM v1 WHERE c1 = 'text1';

--echo

--error ER_CANT_AGGREGATE_2COLLATIONS
SELECT * FROM v1 WHERE c2 = 'text2';

--echo

DROP VIEW v1;

--echo
--echo # -- End of test case for Bug#32538.
--echo

#
# Bug#34587 Creating a view inside a stored procedure leads to a server crash
#

--disable_warnings
drop view if exists a;
drop procedure if exists p;
--enable_warnings

delimiter |;
create procedure p()
begin
  declare continue handler for sqlexception begin end;
  create view a as select 1;
end|
delimiter ;|
call p();
call p();
drop view a;
drop procedure p;

=======
>>>>>>> fa08b280
###########################################################################

--echo # -----------------------------------------------------------------
--echo # -- Bug#34337: Server crash when Altering a view using a table name.
--echo # -----------------------------------------------------------------
--echo

--disable_warnings
DROP TABLE IF EXISTS t1;
--enable_warnings

--echo

CREATE TABLE t1(c1 INT);

--echo

<<<<<<< HEAD
=======
SELECT * FROM t1;

>>>>>>> fa08b280
--error ER_WRONG_OBJECT
ALTER ALGORITHM=TEMPTABLE SQL SECURITY INVOKER VIEW t1 (c2) AS SELECT (1);

--echo

DROP TABLE t1;

--echo
--echo # -- End of test case for Bug#34337.
--echo

###########################################################################

--echo # -----------------------------------------------------------------
<<<<<<< HEAD
--echo # -- End of 5.1 tests.
=======
--echo # -- End of 5.0 tests.
>>>>>>> fa08b280
--echo # -----------------------------------------------------------------<|MERGE_RESOLUTION|>--- conflicted
+++ resolved
@@ -3468,7 +3468,38 @@
 drop view v1;
 drop table t1;
 
-<<<<<<< HEAD
+###########################################################################
+
+--echo # -----------------------------------------------------------------
+--echo # -- Bug#34337: Server crash when Altering a view using a table name.
+--echo # -----------------------------------------------------------------
+--echo
+
+--disable_warnings
+DROP TABLE IF EXISTS t1;
+--enable_warnings
+
+--echo
+
+CREATE TABLE t1(c1 INT);
+
+--echo
+
+SELECT * FROM t1;
+
+--error ER_WRONG_OBJECT
+ALTER ALGORITHM=TEMPTABLE SQL SECURITY INVOKER VIEW t1 (c2) AS SELECT (1);
+
+--echo
+
+DROP TABLE t1;
+
+--echo
+--echo # -- End of test case for Bug#34337.
+--echo
+
+###########################################################################
+
 --echo # -----------------------------------------------------------------
 --echo # -- End of 5.0 tests.
 --echo # -----------------------------------------------------------------
@@ -3623,47 +3654,8 @@
 drop view a;
 drop procedure p;
 
-=======
->>>>>>> fa08b280
 ###########################################################################
 
 --echo # -----------------------------------------------------------------
---echo # -- Bug#34337: Server crash when Altering a view using a table name.
---echo # -----------------------------------------------------------------
---echo
-
---disable_warnings
-DROP TABLE IF EXISTS t1;
---enable_warnings
-
---echo
-
-CREATE TABLE t1(c1 INT);
-
---echo
-
-<<<<<<< HEAD
-=======
-SELECT * FROM t1;
-
->>>>>>> fa08b280
---error ER_WRONG_OBJECT
-ALTER ALGORITHM=TEMPTABLE SQL SECURITY INVOKER VIEW t1 (c2) AS SELECT (1);
-
---echo
-
-DROP TABLE t1;
-
---echo
---echo # -- End of test case for Bug#34337.
---echo
-
-###########################################################################
-
---echo # -----------------------------------------------------------------
-<<<<<<< HEAD
 --echo # -- End of 5.1 tests.
-=======
---echo # -- End of 5.0 tests.
->>>>>>> fa08b280
 --echo # -----------------------------------------------------------------