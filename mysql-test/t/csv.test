--- conflicted
+++ resolved
@@ -1608,7 +1608,6 @@
 drop tables bug22080_1,bug22080_2,bug22080_3;
 
 #
-<<<<<<< HEAD
 # Testing float type
 #
 create table float_test (id float,string varchar(64)) Engine=CSV;
@@ -1621,7 +1620,7 @@
 select * from float_test;
 
 drop table float_test;
-=======
+#
 # Bug #21328 mysqld issues warnings on ALTER CSV table to MyISAM
 #
 
@@ -1633,5 +1632,4 @@
 
 insert into bug21328 values (1,NULL,NULL);
 alter table bug21328 engine=myisam;
-drop table bug21328;
->>>>>>> 5ed3d05e
+drop table bug21328;