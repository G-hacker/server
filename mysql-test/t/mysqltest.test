--- conflicted
+++ resolved
@@ -314,46 +314,6 @@
 #select 3 from t1 ;
 #
 #select 3 from t1 ;
-<<<<<<< HEAD
-
-
-#
-# Bug #10251: Identifiers containing quotes not handled correctly
-#
-select 1 as `a'b`, 2 as `a"b`;
-
-# Test escaping of quotes
-select 'aaa\\','aa''a',"aa""a";
-
-
-
-#
-# Check of include/show_msg.inc and include/show_msg80.inc
-#
-
-# The message contains in most cases a string with the default character set
-let $message= Here comes a message;
---source include/show_msg.inc
-
-# The message could also contain a string with character set utf8
-let $message= `SELECT USER()`;
---source include/show_msg.inc
-
-# The message contains more then 80 characters on multiple lines
-# and is kept between double quotes.
-let $message= 
-"Here comes a very very long message that
-    - is longer then 80 characters    and
-    - consists of several lines";
---source include/show_msg80.inc
-
-# The message contains more then 80 characters on multiple lines
-# and uses the auxiliary character "." at the beginning of the message lines.
-let $message= . Here comes a very very long message that
-              .      - is longer then 80 characters    and
-              .      - consists of several lines;
---source include/show_msg80.inc
-=======
 --error 1
 --exec echo "disable_abort_on_error; enable_abort_on_error; error 1064; select 3 from t1; select 3 from t1;" | $MYSQL_TEST  2>&1
 
@@ -848,4 +808,41 @@
 }
 
 SELECT 1 as a;
->>>>>>> db05b23c
+
+
+#
+# Bug #10251: Identifiers containing quotes not handled correctly
+#
+select 1 as `a'b`, 2 as `a"b`;
+
+# Test escaping of quotes
+select 'aaa\\','aa''a',"aa""a";
+
+
+
+#
+# Check of include/show_msg.inc and include/show_msg80.inc
+#
+
+# The message contains in most cases a string with the default character set
+let $message= Here comes a message;
+--source include/show_msg.inc
+
+# The message could also contain a string with character set utf8
+let $message= `SELECT USER()`;
+--source include/show_msg.inc
+
+# The message contains more then 80 characters on multiple lines
+# and is kept between double quotes.
+let $message= 
+"Here comes a very very long message that
+    - is longer then 80 characters    and
+    - consists of several lines";
+--source include/show_msg80.inc
+
+# The message contains more then 80 characters on multiple lines
+# and uses the auxiliary character "." at the beginning of the message lines.
+let $message= . Here comes a very very long message that
+              .      - is longer then 80 characters    and
+              .      - consists of several lines;
+--source include/show_msg80.inc
