--- conflicted
+++ resolved
@@ -730,7 +730,25 @@
 drop table t1;
 
 --echo #
-<<<<<<< HEAD
+--echo # MDEB-9744: session optimizer_use_condition_selectivity=5 causing SQL Error (1918):
+--echo # Encountered illegal value '' when converting to DECIMAL
+--echo #
+
+set @save_optimizer_use_condition_selectivity= @@optimizer_use_condition_selectivity;
+set optimizer_use_condition_selectivity=3, use_stat_tables=preferably;
+
+create table t1 (id int(10),cost decimal(9,2)) engine=innodb;
+ANALYZE TABLE t1 PERSISTENT FOR ALL;
+
+create temporary table t2  (id int);
+insert into t2 (id) select id from t1 where cost > 0;
+select * from t2;
+
+set use_stat_tables=@save_use_stat_tables;
+set optimizer_use_condition_selectivity= @save_optimizer_use_condition_selectivity;
+drop table t1,t2;
+
+--echo #
 --echo # MDEV-9590: Always print "Engine-independent statistic" warnings and
 --echo # might be filtering columns unintentionally from engines
 --echo #
@@ -765,23 +783,4 @@
 drop table t1, mysql.table_stats;
 rename table test.table_stats to mysql.table_stats;
 
-set use_stat_tables=@save_use_stat_tables;
-=======
---echo # MDEB-9744: session optimizer_use_condition_selectivity=5 causing SQL Error (1918):
---echo # Encountered illegal value '' when converting to DECIMAL
---echo #
-
-set @save_optimizer_use_condition_selectivity= @@optimizer_use_condition_selectivity;
-set optimizer_use_condition_selectivity=3, use_stat_tables=preferably;
-
-create table t1 (id int(10),cost decimal(9,2)) engine=innodb;
-ANALYZE TABLE t1 PERSISTENT FOR ALL;
-
-create temporary table t2  (id int);
-insert into t2 (id) select id from t1 where cost > 0;
-select * from t2;
-
-set use_stat_tables=@save_use_stat_tables;
-set optimizer_use_condition_selectivity= @save_optimizer_use_condition_selectivity;
-drop table t1,t2;
->>>>>>> 400a8eb6
+set use_stat_tables=@save_use_stat_tables;