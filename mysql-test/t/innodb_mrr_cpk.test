--- conflicted
+++ resolved
@@ -224,42 +224,6 @@
 --echo # This must be at the end:
 --echo #
 
-<<<<<<< HEAD
-drop table t0,t1,t2;
-
---echo #
---echo # MDEV-6878: Use of uninitialized saved_primary_key in Mrr_ordered_index_reader::resume_read()
---echo #
-create table t0(a int);
-insert into t0 values (0),(1),(2),(3),(4),(5),(6),(7),(8),(9);
-
-create table t1 (
-  pk varchar(32) character set utf8 primary key,
-  kp1 char(32) not null,
-  col1 varchar(32),
-  key (kp1)
-) engine=innodb;
-
-insert into t1 
-select 
-  concat('pk-', 1000 +A.a),
-  concat('kp1-', 1000 +A.a),
-  concat('val-', 1000 +A.a)
-from test.t0 A ;
-
-create table t2 as select kp1 as a from t1;
-
-set join_cache_level=8;
-set optimizer_switch='mrr=on,mrr_sort_keys=on';
-explain 
-select * from t2 straight_join t1 force index(kp1) where t1.kp1=t2.a;
-select * from t2 straight_join t1 force index(kp1) where t1.kp1=t2.a;
-
-drop table t0,t1,t2;
-
-  
-=======
 set @@join_cache_level= @save_join_cache_level;
 set storage_engine=@save_storage_engine;
-set optimizer_switch=@innodb_mrr_cpk_tmp;
->>>>>>> 35f69fc4
+set optimizer_switch=@innodb_mrr_cpk_tmp;