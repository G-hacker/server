--- conflicted
+++ resolved
@@ -942,7 +942,24 @@
 drop table t2,t1;
 
 #
-<<<<<<< HEAD
+# Test of multi updated and foreign keys
+#
+
+create table `t1` (`id` int( 11 ) not null  ,primary key ( `id` )) engine = innodb;
+insert into `t1`values ( 1 ) ;
+create table `t2` (`id` int( 11 ) not null default '0',unique key `id` ( `id` ) ,constraint `t1_id_fk` foreign key ( `id` ) references `t1` (`id` )) engine = innodb;
+insert into `t2`values ( 1 ) ;
+create table `t3` (`id` int( 11 ) not null default '0',key `id` ( `id` ) ,constraint `t2_id_fk` foreign key ( `id` ) references `t2` (`id` )) engine = innodb;
+insert into `t3`values ( 1 ) ;
+--error 1217
+delete t3,t2,t1 from t1,t2,t3 where t1.id =1 and t2.id = t1.id and t3.id = t2.id;
+--error 1217
+update t1,t2,t3 set t3.id=5, t2.id=6, t1.id=7  where t1.id =1 and t2.id = t1.id and t3.id = t2.id;
+--error 1109
+update t3 set  t3.id=7  where t1.id =1 and t2.id = t1.id and t3.id = t2.id;
+drop table t3,t2,t1;
+
+#
 # Test timestamps
 #
 
@@ -1019,22 +1036,4 @@
 create table t1 (id int,  name char(10) not null,  name2 char(10) not null) engine=innodb;
 insert into t1 values(1,'first','fff'),(2,'second','sss'),(3,'third','ttt');
 select name2 from t1  union all  select name from t1 union all select id from t1;
-drop table t1;
-=======
-# Test of multi updated and foreign keys
-#
-
-create table `t1` (`id` int( 11 ) not null  ,primary key ( `id` )) type = innodb;
-insert into `t1`values ( 1 ) ;
-create table `t2` (`id` int( 11 ) not null default '0',unique key `id` ( `id` ) ,constraint `t1_id_fk` foreign key ( `id` ) references `t1` (`id` )) type = innodb;
-insert into `t2`values ( 1 ) ;
-create table `t3` (`id` int( 11 ) not null default '0',key `id` ( `id` ) ,constraint `t2_id_fk` foreign key ( `id` ) references `t2` (`id` )) type = innodb;
-insert into `t3`values ( 1 ) ;
---error 1217
-delete t3,t2,t1 from t1,t2,t3 where t1.id =1 and t2.id = t1.id and t3.id = t2.id;
---error 1217
-update t1,t2,t3 set t3.id=5, t2.id=6, t1.id=7  where t1.id =1 and t2.id = t1.id and t3.id = t2.id;
---error 1109
-update t3 set  t3.id=7  where t1.id =1 and t2.id = t1.id and t3.id = t2.id;
-drop table t3,t2,t1;
->>>>>>> 2100d85c
+drop table t1;