--- conflicted
+++ resolved
@@ -1950,8 +1950,6 @@
 
 DROP TABLE t1, t2;
 
-<<<<<<< HEAD
-
 #
 # Test case for bug 7098: substitution of a constant for a string field 
 #
@@ -1994,10 +1992,9 @@
 select distinct all * from t1;
 drop table t1;
 
-
-#
-=======
+#
 # Test for BUG#10095
+#
 CREATE TABLE t1 (
   kunde_intern_id int(10) unsigned NOT NULL default '0',
   kunde_id int(10) unsigned NOT NULL default '0',
@@ -2053,5 +2050,4 @@
 ( 0 OR (vorname LIKE '%Vorname1%' AND nachname LIKE '%1Nachname%' AND 1)) 
 AND FK_firma_id = 2;
 
-drop table t1;
->>>>>>> 75cd72f7
+drop table t1;