# t/innodb_mysql.test
#
# Last update:
# 2006-07-26 ML test refactored (MySQL 5.1)
#               main testing code t/innodb_mysql.test -> include/mix1.inc              
#

-- source include/have_innodb.inc
let $engine_type= InnoDB;
let $other_engine_type= MEMORY;
# InnoDB does support FOREIGN KEYFOREIGN KEYs
let $test_foreign_keys= 1;
set global innodb_support_xa=default;
set session innodb_support_xa=default;
--source include/mix1.inc

--disable_warnings
drop table if exists t1, t2, t3;
--enable_warnings
#
# BUG#35850: Performance regression in 5.1.23/5.1.24
#
create table t1(a int);
insert into t1 values (0),(1),(2),(3),(4),(5),(6),(7),(8),(9);
create table t2 (a int, b int, pk int, key(a,b), primary key(pk)) engine=innodb;
insert into t2 select @a:=A.a+10*(B.a + 10*C.a),@a, @a from t1 A, t1 B, t1 C;
--echo this must use key 'a', not PRIMARY:
--replace_column 9 #
explain select a from t2 where a=b;
drop table t1, t2;

#
# Bug #40360: Binlog related errors with binlog off
#
# This bug is triggered when the binlog format is STATEMENT and the
# binary log is turned off. In this case, no error should be shown for
# the statement since there are no replication issues.

SET SESSION BINLOG_FORMAT=STATEMENT;
SET SESSION TRANSACTION ISOLATION LEVEL READ COMMITTED;
query_vertical select @@session.sql_log_bin, @@session.binlog_format, @@session.tx_isolation;
CREATE TABLE t1 ( a INT ) ENGINE=InnoDB;
INSERT INTO t1 VALUES(1);
DROP TABLE t1;

#
# Bug#37284 Crash in Field_string::type()
#
--disable_warnings
DROP TABLE IF EXISTS t1;
--enable_warnings
CREATE TABLE t1 (a char(50)) ENGINE=InnoDB;
CREATE INDEX i1 on t1 (a(3));
SELECT * FROM t1 WHERE a = 'abcde';
DROP TABLE t1;

#
# Bug #37742: HA_EXTRA_KEYREAD flag is set when key contains only prefix of
# requested column
#

CREATE TABLE foo (a int, b int, c char(10),
                  PRIMARY KEY (c(3)),
                  KEY b (b)
) engine=innodb;

CREATE TABLE foo2 (a int, b int, c char(10),
                  PRIMARY KEY (c),
                  KEY b (b)
) engine=innodb;

CREATE TABLE bar (a int, b int, c char(10),
                  PRIMARY KEY (c(3)),
                  KEY b (b)
) engine=myisam;

INSERT INTO foo VALUES
   (1,2,'abcdefghij'), (2,3,''), (3,4,'klmnopqrst'),
   (4,5,'uvwxyz'), (5,6,'meotnsyglt'), (4,5,'asfdewe');

INSERT INTO bar SELECT * FROM foo;
INSERT INTO foo2 SELECT * FROM foo;

--query_vertical EXPLAIN SELECT c FROM bar WHERE b>2;
--query_vertical EXPLAIN SELECT c FROM foo WHERE b>2;
--query_vertical EXPLAIN SELECT c FROM foo2 WHERE b>2;

--query_vertical EXPLAIN SELECT c FROM bar WHERE c>2;
--query_vertical EXPLAIN SELECT c FROM foo WHERE c>2;
--query_vertical EXPLAIN SELECT c FROM foo2 WHERE c>2;

DROP TABLE foo, bar, foo2;


#
# Bug#41348: INSERT INTO tbl SELECT * FROM temp_tbl overwrites locking type of temp table
#

--disable_warnings
DROP TABLE IF EXISTS t1,t3,t2;
DROP FUNCTION IF EXISTS f1;
--enable_warnings

DELIMITER |;
CREATE FUNCTION f1() RETURNS VARCHAR(250)
 BEGIN
     return 'hhhhhhh' ;
 END|
DELIMITER ;|

CREATE TABLE t1 (a VARCHAR(20), b VARCHAR(20), c VARCHAR(20)) ENGINE=INNODB;

BEGIN WORK;

CREATE TEMPORARY TABLE t2 (a VARCHAR(20), b VARCHAR(20), c varchar(20)) ENGINE=INNODB;
CREATE TEMPORARY TABLE t3 LIKE t2;

INSERT INTO t1 VALUES ('a','b',NULL),('c','d',NULL),('e','f',NULL);

SET @stmt := CONCAT('INSERT INTO t2 SELECT tbl.a, tbl.b, f1()',' FROM t1 tbl');
PREPARE stmt1 FROM @stmt;

SET @stmt := CONCAT('INSERT INTO t3', ' SELECT * FROM t2');
PREPARE stmt3 FROM @stmt;

EXECUTE stmt1;

COMMIT;

DEALLOCATE PREPARE stmt1;
DEALLOCATE PREPARE stmt3;

DROP TABLE t1,t3,t2;
DROP FUNCTION f1;

#
# Bug#37016: TRUNCATE TABLE removes some rows but not all
#

--disable_warnings
DROP TABLE IF EXISTS t1,t2;
--enable_warnings

CREATE TABLE t1 (id INT NOT NULL, PRIMARY KEY (id)) ENGINE=INNODB;
CREATE TABLE t2 (id INT PRIMARY KEY,
                 t1_id INT, INDEX par_ind (t1_id),
                 FOREIGN KEY (t1_id) REFERENCES t1(id)) ENGINE=INNODB;
INSERT INTO t1 VALUES (1),(2);
INSERT INTO t2 VALUES (3,2);

SET AUTOCOMMIT = 0;

START TRANSACTION;
--error ER_ROW_IS_REFERENCED_2
TRUNCATE TABLE t1;
SELECT * FROM t1;
COMMIT;
SELECT * FROM t1;

START TRANSACTION;
--error ER_ROW_IS_REFERENCED_2
TRUNCATE TABLE t1;
SELECT * FROM t1;
ROLLBACK;
SELECT * FROM t1;

SET AUTOCOMMIT = 1;

START TRANSACTION;
SELECT * FROM t1;
COMMIT;

--error ER_ROW_IS_REFERENCED_2
TRUNCATE TABLE t1;
SELECT * FROM t1;
DELETE FROM t2 WHERE id = 3;

START TRANSACTION;
SELECT * FROM t1;
TRUNCATE TABLE t1;
ROLLBACK;
SELECT * FROM t1;
TRUNCATE TABLE t2;

DROP TABLE t2;
DROP TABLE t1;

--echo #
--echo # Bug#40127 Multiple table DELETE IGNORE hangs on foreign key constraint violation on 5.0
--echo #
CREATE TABLE t1 (
        id INT UNSIGNED NOT NULL AUTO_INCREMENT,
        PRIMARY KEY (id)
) ENGINE=InnoDB;

CREATE TABLE t2 (
        id INT UNSIGNED NOT NULL AUTO_INCREMENT,
        aid INT UNSIGNED NOT NULL,
        PRIMARY KEY (id),
        FOREIGN KEY (aid) REFERENCES t1 (id)
) ENGINE=InnoDB;

CREATE TABLE t3 (
        bid INT UNSIGNED NOT NULL,
        FOREIGN KEY (bid) REFERENCES t2 (id)
) ENGINE=InnoDB;

CREATE TABLE t4 (
  a INT
) ENGINE=InnoDB;

CREATE TABLE t5 (
  a INT
) ENGINE=InnoDB;

INSERT INTO t1 (id) VALUES (1);
INSERT INTO t2 (id, aid) VALUES (1, 1),(2,1),(3,1),(4,1);
INSERT INTO t3 (bid) VALUES (1);

INSERT INTO t4 VALUES (1),(2),(3),(4),(5);
INSERT INTO t5 VALUES (1);

DELETE t5 FROM t4 LEFT JOIN t5 ON t4.a= t5.a;

--error ER_ROW_IS_REFERENCED_2
DELETE t2, t1 FROM t2 INNER JOIN t1 ON (t2.aid = t1.id) WHERE t2.id = 1;
--error ER_ROW_IS_REFERENCED_2
DELETE t2, t1 FROM t2 INNER JOIN t1 ON (t2.aid = t1.id) WHERE t2.id = 1;

DELETE IGNORE t2, t1 FROM t2 INNER JOIN t1 ON (t2.aid = t1.id) WHERE t2.id = 1;

DROP TABLE t3;
DROP TABLE t2;
DROP TABLE t1;
DROP TABLES t4,t5;

--echo # Bug#40127 Multiple table DELETE IGNORE hangs on foreign key constraint violation on 5.0
--echo # Testing for any side effects of IGNORE on AFTER DELETE triggers used with
--echo # transactional tables.
--echo #
CREATE TABLE t1 (i INT NOT NULL PRIMARY KEY) ENGINE=InnoDB;
CREATE TABLE t2 (a VARCHAR(100)) ENGINE=InnoDB;
CREATE TABLE t3 (i INT NOT NULL PRIMARY KEY) ENGINE=InnoDB;
CREATE TABLE t4 (i INT NOT NULL PRIMARY KEY, t1i INT, 
  FOREIGN KEY (t1i) REFERENCES t1(i))
  ENGINE=InnoDB;
delimiter ||;
CREATE TRIGGER trg AFTER DELETE ON t1 FOR EACH ROW
BEGIN
  SET @b:='EXECUTED TRIGGER';
  INSERT INTO t2 VALUES (@b);
  SET @a:= error_happens_here;
END||
delimiter ;||

SET @b:="";
SET @a:="";
INSERT INTO t1 VALUES (1),(2),(3),(4);
INSERT INTO t3 SELECT * FROM t1;
--echo ** An error in a trigger causes rollback of the statement.
--error ER_BAD_FIELD_ERROR
DELETE t1 FROM t3 LEFT JOIN t1 ON t1.i=t3.i;
SELECT @a,@b;
SELECT * FROM t2;
SELECT * FROM t1 LEFT JOIN t3 ON t1.i=t3.i;

--echo ** Same happens with the IGNORE option
--error ER_BAD_FIELD_ERROR
DELETE IGNORE t1 FROM t3 LEFT JOIN t1 ON t1.i=t3.i;
SELECT * FROM t2;
SELECT * FROM t1 LEFT JOIN t3 ON t1.i=t3.i;

--echo **
--echo ** The following is an attempt to demonstrate
--echo ** error handling inside a row iteration.
--echo **
DROP TRIGGER trg;
TRUNCATE TABLE t1;
TRUNCATE TABLE t2;
TRUNCATE TABLE t3;

INSERT INTO t1 VALUES (1),(2),(3),(4);
INSERT INTO t3 VALUES (1),(2),(3),(4);
INSERT INTO t4 VALUES (3,3),(4,4);

delimiter ||;
CREATE TRIGGER trg AFTER DELETE ON t1 FOR EACH ROW
BEGIN
  SET @b:= CONCAT('EXECUTED TRIGGER FOR ROW ',CAST(OLD.i AS CHAR));
  INSERT INTO t2 VALUES (@b);
END||
delimiter ;||

--echo ** DELETE is prevented by foreign key constrains but errors are silenced.
--echo ** The AFTER trigger isn't fired.
DELETE IGNORE t1 FROM t3 LEFT JOIN t1 ON t1.i=t3.i;
--echo ** Tables are modified by best effort:
SELECT * FROM t1 LEFT JOIN t3 ON t1.i=t3.i;
--echo ** The AFTER trigger was only executed on successful rows:
SELECT * FROM t2;

DROP TRIGGER trg;

--echo **
--echo ** Induce an error midway through an AFTER-trigger
--echo **
TRUNCATE TABLE t4;
TRUNCATE TABLE t1;
TRUNCATE TABLE t3;
INSERT INTO t1 VALUES (1),(2),(3),(4);
INSERT INTO t3 VALUES (1),(2),(3),(4);
delimiter ||;
CREATE TRIGGER trg AFTER DELETE ON t1 FOR EACH ROW
BEGIN
  SET @a:= @a+1;
  IF @a > 2 THEN
    INSERT INTO t4 VALUES (5,5);
  END IF;
END||
delimiter ;||

SET @a:=0;
--echo ** Errors in the trigger causes the statement to abort.
--error ER_NO_REFERENCED_ROW_2
DELETE IGNORE t1 FROM t3 LEFT JOIN t1 ON t1.i=t3.i;
SELECT * FROM t1 LEFT JOIN t3 ON t1.i=t3.i;
SELECT * FROM t4;

DROP TRIGGER trg;
DROP TABLE t4;
DROP TABLE t1;
DROP TABLE t2;
DROP TABLE t3;

#
# Bug#43580: Issue with Innodb on multi-table update
#
CREATE TABLE t1 (a INT, b INT, KEY (a)) ENGINE = INNODB;
CREATE TABLE t2 (a INT KEY, b INT, KEY (b)) ENGINE = INNODB;

CREATE TABLE t3 (a INT, b INT KEY, KEY (a)) ENGINE = INNODB;
CREATE TABLE t4 (a INT KEY, b INT, KEY (b)) ENGINE = INNODB;

INSERT INTO t1 VALUES (1, 1), (2, 2), (3, 3), (4, 4), (5, 5), (6, 6);
INSERT INTO t2 VALUES (1, 1), (2, 2), (3, 3), (4, 4), (5, 5);

INSERT INTO t3 VALUES (1, 101), (2, 102), (3, 103), (4, 104), (5, 105), (6, 106);
INSERT INTO t4 VALUES (1, 1), (2, 2), (3, 3), (4, 4), (5, 5);

UPDATE t1, t2 SET t1.a = t1.a + 100, t2.b = t1.a + 10 
WHERE t1.a BETWEEN 2 AND 4 AND t2.a = t1.b;
--sorted_result
SELECT * FROM t2;

UPDATE t3, t4 SET t3.a = t3.a + 100, t4.b = t3.a + 10 
WHERE t3.a BETWEEN 2 AND 4 AND t4.a = t3.b - 100;
--sorted_result
SELECT * FROM t4;

DROP TABLE t1, t2, t3, t4;

--echo #
--echo # Bug#44886: SIGSEGV in test_if_skip_sort_order() -
--echo #            uninitialized variable used as subscript 
--echo #

CREATE TABLE t1 (a INT, b INT, c INT, d INT, PRIMARY KEY (b), KEY (a,c))
  ENGINE=InnoDB;
INSERT INTO t1 VALUES (1,1,1,0);

CREATE TABLE t2 (a INT, b INT, e INT, KEY (e)) ENGINE=InnoDB;
INSERT INTO t2 VALUES (1,1,2);

CREATE TABLE t3 (a INT, b INT) ENGINE=MyISAM;
INSERT INTO t3 VALUES (1, 1);

SELECT * FROM t1, t2, t3
  WHERE t1.a = t3.a AND (t1.b = t3.b OR t1.d) AND t2.b = t1.b AND t2.e = 2
  GROUP BY t1.b;

DROP TABLE t1, t2, t3;

--echo #
--echo # Bug #45828: Optimizer won't use partial primary key if another 
--echo # index can prevent filesort
--echo #

# Create the table
CREATE TABLE `t1` (
  c1 int NOT NULL,
  c2 int NOT NULL,
  c3 int NOT NULL,
  PRIMARY KEY (c1,c2),
  KEY  (c3)
) ENGINE=InnoDB;

# populate with data
INSERT INTO t1 VALUES (5,2,1246276747);
INSERT INTO t1 VALUES (2,1,1246281721);
INSERT INTO t1 VALUES (7,3,1246281756);
INSERT INTO t1 VALUES (4,2,1246282139);
INSERT INTO t1 VALUES (3,1,1246282230);
INSERT INTO t1 VALUES (1,0,1246282712);
INSERT INTO t1 VALUES (8,3,1246282765);
INSERT INTO t1 SELECT c1+10,c2+10,c3+10 FROM t1;
INSERT INTO t1 SELECT c1+100,c2+100,c3+100 from t1;
INSERT INTO t1 SELECT c1+1000,c2+1000,c3+1000 from t1;
INSERT INTO t1 SELECT c1+10000,c2+10000,c3+10000 from t1;
INSERT INTO t1 SELECT c1+100000,c2+100000,c3+100000 from t1;
INSERT INTO t1 SELECT c1+1000000,c2+1000000,c3+1000000 from t1;

# query and no rows will match the c1 condition, whereas all will match c3
SELECT * FROM t1 WHERE c1 = 99999999 AND c3 > 1 ORDER BY c3;

# SHOULD use the pk.
# index on c3 will be used instead of primary key
EXPLAIN SELECT * FROM t1 WHERE c1 = 99999999 AND c3 > 1 ORDER BY c3;

# if we force the primary key, we can see the estimate is 1 
EXPLAIN SELECT * FROM t1 FORCE INDEX (PRIMARY) WHERE c1 = 99999999 AND c3 > 1 ORDER BY c3;


CREATE TABLE t2 (
  c1 int NOT NULL,
  c2 int NOT NULL,
  c3 int NOT NULL,
  KEY (c1,c2),
  KEY (c3)
) ENGINE=InnoDB;

# SHOULD use the pk.
# if we switch it from a primary key to a regular index, it works correctly as well
explain SELECT * FROM t2 WHERE c1 = 99999999 AND c3 > 1 ORDER BY c3;

DROP TABLE t1,t2;


--echo #
--echo # 36259: Optimizing with ORDER BY
--echo #

CREATE TABLE t1 (
  a INT NOT NULL AUTO_INCREMENT,
  b INT NOT NULL,
  c INT NOT NULL,
  d VARCHAR(5),
  e INT NOT NULL,
  PRIMARY KEY (a), KEY i2 (b,c,d)
) ENGINE=InnoDB;

INSERT INTO t1 (b,c,d,e) VALUES (1,1,'a',1), (2,2,'b',2);
INSERT INTO t1 (b,c,d,e) SELECT RAND()*10000, RAND()*10000, d, e FROM t1;
INSERT INTO t1 (b,c,d,e) SELECT RAND()*10000, RAND()*10000, d, e FROM t1;
INSERT INTO t1 (b,c,d,e) SELECT RAND()*10000, RAND()*10000, d, e FROM t1;
INSERT INTO t1 (b,c,d,e) SELECT RAND()*10000, RAND()*10000, d, e FROM t1;
INSERT INTO t1 (b,c,d,e) SELECT RAND()*10000, RAND()*10000, d, e FROM t1;
INSERT INTO t1 (b,c,d,e) SELECT RAND()*10000, RAND()*10000, d, e FROM t1;
EXPLAIN SELECT * FROM t1 WHERE b=1 AND c=1 ORDER BY a;
EXPLAIN SELECT * FROM t1 FORCE INDEX(i2) WHERE b=1 and c=1 ORDER BY a;
EXPLAIN SELECT * FROM t1 FORCE INDEX(PRIMARY) WHERE b=1 AND c=1 ORDER BY a;

DROP TABLE t1;

--echo #
--echo # Bug #47963: Wrong results when index is used
--echo #
CREATE TABLE t1(
  a VARCHAR(5) NOT NULL, 
  b VARCHAR(5) NOT NULL,
  c DATETIME NOT NULL,
  KEY (c) 
) ENGINE=InnoDB;
INSERT INTO t1 VALUES('TEST', 'TEST', '2009-10-09 00:00:00');
SELECT * FROM t1 WHERE a = 'TEST' AND 
  c >= '2009-10-09 00:00:00' AND c <= '2009-10-09 00:00:00';
SELECT * FROM t1 WHERE a = 'TEST' AND 
  c >= '2009-10-09 00:00:00.0' AND c <= '2009-10-09 00:00:00.0';
SELECT * FROM t1 WHERE a = 'TEST' AND 
  c >= '2009-10-09 00:00:00.0' AND c <= '2009-10-09 00:00:00';
SELECT * FROM t1 WHERE a = 'TEST' AND 
  c >= '2009-10-09 00:00:00' AND c <= '2009-10-09 00:00:00.0';
SELECT * FROM t1 WHERE a = 'TEST' AND 
  c >= '2009-10-09 00:00:00.000' AND c <= '2009-10-09 00:00:00.000';
SELECT * FROM t1 WHERE a = 'TEST' AND 
  c >= '2009-10-09 00:00:00.00' AND c <= '2009-10-09 00:00:00.001';
SELECT * FROM t1 WHERE a = 'TEST' AND 
  c >= '2009-10-09 00:00:00.001' AND c <= '2009-10-09 00:00:00.00';
EXPLAIN SELECT * FROM t1 WHERE a = 'TEST' AND 
  c >= '2009-10-09 00:00:00.001' AND c <= '2009-10-09 00:00:00.00';
DROP TABLE t1;

--echo #
--echo # Bug #46175: NULL read_view and consistent read assertion
--echo #

CREATE TABLE t1(a CHAR(13),KEY(a)) ENGINE=innodb;
CREATE TABLE t2(b DATETIME,KEY(b)) ENGINE=innodb;
INSERT INTO t1 VALUES (),();
INSERT INTO t2 VALUES (),();
CREATE OR REPLACE VIEW v1 AS SELECT 1 FROM t2 
  WHERE b =(SELECT a FROM t1 LIMIT 1);

--disable_query_log
--disable_result_log
CONNECT (con1, localhost, root,,);
--enable_query_log
--enable_result_log
CONNECTION default;

DELIMITER |;
CREATE PROCEDURE p1(num INT)
BEGIN
  DECLARE i INT DEFAULT 0;
  REPEAT
    SHOW CREATE VIEW v1;
    SET i:=i+1;
  UNTIL i>num END REPEAT;
END|
DELIMITER ;|

--echo # Should not crash
--disable_query_log
--disable_result_log
--send CALL p1(1000)
CONNECTION con1;
--echo # Should not crash
CALL p1(1000);

CONNECTION default;
--reap
--enable_query_log
--enable_result_log

DISCONNECT con1;
DROP PROCEDURE p1;
DROP VIEW v1;
DROP TABLE t1,t2;

<<<<<<< HEAD
--echo End of 5.1 tests


--echo #
--echo # Test for bug #39932 "create table fails if column for FK is in different
--echo #                      case than in corr index".
--echo #
--disable_warnings
drop tables if exists t1, t2;
--enable_warnings
create table t1 (pk int primary key) engine=InnoDB;
--echo # Even although the below statement uses uppercased field names in
--echo # foreign key definition it still should be able to find explicitly
--echo # created supporting index. So it should succeed and should not
--echo # create any additional supporting indexes.
create table t2 (fk int, key x (fk),
                 constraint x foreign key (FK) references t1 (PK)) engine=InnoDB;
show create table t2;
drop table t2, t1;
=======

--echo #
--echo # Bug #49324: more valgrind errors in test_if_skip_sort_order
--echo #
CREATE TABLE t1 (a INT PRIMARY KEY) ENGINE=innodb ;
--echo #should not cause valgrind warnings
SELECT 1 FROM t1 JOIN t1 a USING(a) GROUP BY t1.a,t1.a;
DROP TABLE t1;


--echo End of 5.1 tests
>>>>>>> 6124451d
<|MERGE_RESOLUTION|>--- conflicted
+++ resolved
@@ -536,7 +536,16 @@
 DROP VIEW v1;
 DROP TABLE t1,t2;
 
-<<<<<<< HEAD
+
+--echo #
+--echo # Bug #49324: more valgrind errors in test_if_skip_sort_order
+--echo #
+CREATE TABLE t1 (a INT PRIMARY KEY) ENGINE=innodb ;
+--echo #should not cause valgrind warnings
+SELECT 1 FROM t1 JOIN t1 a USING(a) GROUP BY t1.a,t1.a;
+DROP TABLE t1;
+
+
 --echo End of 5.1 tests
 
 
@@ -555,17 +564,4 @@
 create table t2 (fk int, key x (fk),
                  constraint x foreign key (FK) references t1 (PK)) engine=InnoDB;
 show create table t2;
-drop table t2, t1;
-=======
-
---echo #
---echo # Bug #49324: more valgrind errors in test_if_skip_sort_order
---echo #
-CREATE TABLE t1 (a INT PRIMARY KEY) ENGINE=innodb ;
---echo #should not cause valgrind warnings
-SELECT 1 FROM t1 JOIN t1 a USING(a) GROUP BY t1.a,t1.a;
-DROP TABLE t1;
-
-
---echo End of 5.1 tests
->>>>>>> 6124451d
+drop table t2, t1;