--- conflicted
+++ resolved
@@ -133,9 +133,6 @@
 show create table t1;
 drop table t1;
 
-<<<<<<< HEAD
-# End of 4.1 tests
-=======
 #
 # Bug#8706 - temporary table with data directory option fails
 #
@@ -173,5 +170,4 @@
 select * from t1;
 drop table t1;
 
---echo End of 4.1 tests
->>>>>>> b31d1b9f
+--echo End of 4.1 tests