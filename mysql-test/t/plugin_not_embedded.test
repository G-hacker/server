--source include/not_embedded.inc
--source include/have_example_plugin.inc

--echo #
--echo # Bug#51770: UNINSTALL PLUGIN requires no privileges
--echo #

CREATE USER bug51770@localhost;
GRANT INSERT ON mysql.plugin TO bug51770@localhost;
connect(con1,localhost,bug51770,,);
--replace_regex /\.dll/.so/
eval INSTALL PLUGIN example SONAME '$HA_EXAMPLE_SO';
--error ER_TABLEACCESS_DENIED_ERROR
UNINSTALL PLUGIN example;
connection default;
GRANT DELETE ON mysql.plugin TO bug51770@localhost;
connection con1;
UNINSTALL PLUGIN example;
disconnect con1;
connection default;
DROP USER bug51770@localhost;

# 
# BUG#58246: INSTALL PLUGIN not secure & crashable
#
# The bug consisted of not recognizing / on Windows, so checking / on
# all platforms should cover this case.

let $path = `select CONCAT_WS('/', '..', '$HA_EXAMPLE_SO')`;
--replace_regex /\.dll/.so/
--error ER_UDF_NO_PATHS
<<<<<<< HEAD
eval INSTALL PLUGIN example SONAME '$path';
=======
eval INSTALL PLUGIN example SONAME '$path';

#
# Bug#27302459: EMPTY VALUE IN MYSQL.PLUGIN TABLE CAUSES SERVER TO EXIT ON STARTUP
#
insert mysql.plugin values ();
source include/restart_mysqld.inc;
delete from mysql.plugin where name = '';

--echo # End of 5.5 tests
>>>>>>> f8a1a262
<|MERGE_RESOLUTION|>--- conflicted
+++ resolved
@@ -29,9 +29,6 @@
 let $path = `select CONCAT_WS('/', '..', '$HA_EXAMPLE_SO')`;
 --replace_regex /\.dll/.so/
 --error ER_UDF_NO_PATHS
-<<<<<<< HEAD
-eval INSTALL PLUGIN example SONAME '$path';
-=======
 eval INSTALL PLUGIN example SONAME '$path';
 
 #
@@ -41,5 +38,4 @@
 source include/restart_mysqld.inc;
 delete from mysql.plugin where name = '';
 
---echo # End of 5.5 tests
->>>>>>> f8a1a262
+--echo # End of 5.5 tests