drop table if exists t1;
CREATE TABLE `t1` (
a int not null auto_increment,
`pseudo` varchar(35) character set latin2 NOT NULL default '',
`email` varchar(60) character set latin2 NOT NULL default '',
PRIMARY KEY  (a),
UNIQUE KEY `email` USING BTREE (`email`) 
) ENGINE=HEAP CHARSET=latin1 ROW_FORMAT DYNAMIC;
set @@sql_mode="";
show variables like 'sql_mode';
Variable_name	Value
sql_mode	
show create table t1;
Table	Create Table
t1	CREATE TABLE `t1` (
  `a` int(11) NOT NULL auto_increment,
  `pseudo` varchar(35) character set latin2 NOT NULL default '',
  `email` varchar(60) character set latin2 NOT NULL default '',
  PRIMARY KEY  (`a`),
  UNIQUE KEY `email` USING BTREE (`email`)
) ENGINE=MEMORY DEFAULT CHARSET=latin1 ROW_FORMAT=DYNAMIC
set @@sql_mode="ansi_quotes";
show variables like 'sql_mode';
Variable_name	Value
sql_mode	ANSI_QUOTES
show create table t1;
Table	Create Table
t1	CREATE TABLE "t1" (
  "a" int(11) NOT NULL auto_increment,
  "pseudo" varchar(35) character set latin2 NOT NULL default '',
  "email" varchar(60) character set latin2 NOT NULL default '',
  PRIMARY KEY  ("a"),
  UNIQUE KEY "email" USING BTREE ("email")
) ENGINE=MEMORY DEFAULT CHARSET=latin1 ROW_FORMAT=DYNAMIC
set @@sql_mode="no_table_options";
show variables like 'sql_mode';
Variable_name	Value
sql_mode	NO_TABLE_OPTIONS
show create table t1;
Table	Create Table
t1	CREATE TABLE `t1` (
  `a` int(11) NOT NULL auto_increment,
  `pseudo` varchar(35) character set latin2 NOT NULL default '',
  `email` varchar(60) character set latin2 NOT NULL default '',
  PRIMARY KEY  (`a`),
  UNIQUE KEY `email` USING BTREE (`email`)
)
set @@sql_mode="no_key_options";
show variables like 'sql_mode';
Variable_name	Value
sql_mode	NO_KEY_OPTIONS
show create table t1;
Table	Create Table
t1	CREATE TABLE `t1` (
  `a` int(11) NOT NULL auto_increment,
  `pseudo` varchar(35) character set latin2 NOT NULL default '',
  `email` varchar(60) character set latin2 NOT NULL default '',
  PRIMARY KEY  (`a`),
  UNIQUE KEY `email` (`email`)
) ENGINE=MEMORY DEFAULT CHARSET=latin1 ROW_FORMAT=DYNAMIC
set @@sql_mode="no_field_options,mysql323,mysql40";
show variables like 'sql_mode';
Variable_name	Value
sql_mode	NO_FIELD_OPTIONS,MYSQL323,MYSQL40,HIGH_NOT_PRECEDENCE
show create table t1;
Table	Create Table
t1	CREATE TABLE `t1` (
  `a` int(11) NOT NULL,
  `pseudo` varchar(35) NOT NULL default '',
  `email` varchar(60) NOT NULL default '',
  PRIMARY KEY  (`a`),
  UNIQUE KEY `email` (`email`)
) TYPE=HEAP ROW_FORMAT=DYNAMIC
set sql_mode="postgresql,oracle,mssql,db2,maxdb";
select @@sql_mode;
@@sql_mode
PIPES_AS_CONCAT,ANSI_QUOTES,IGNORE_SPACE,POSTGRESQL,ORACLE,MSSQL,DB2,MAXDB,NO_KEY_OPTIONS,NO_TABLE_OPTIONS,NO_FIELD_OPTIONS,NO_AUTO_CREATE_USER
show create table t1;
Table	Create Table
t1	CREATE TABLE "t1" (
  "a" int(11) NOT NULL,
  "pseudo" varchar(35) character set latin2 NOT NULL default '',
  "email" varchar(60) character set latin2 NOT NULL default '',
  PRIMARY KEY  ("a"),
  UNIQUE KEY "email" ("email")
)
drop table t1;
CREATE TABLE t1 (
a char(10),
b char(10) collate latin1_bin,
c binary(10)
) character set latin1;
set @@sql_mode="";
show create table t1;
Table	Create Table
t1	CREATE TABLE `t1` (
  `a` char(10) default NULL,
  `b` char(10) character set latin1 collate latin1_bin default NULL,
  `c` binary(10) default NULL
) ENGINE=MyISAM DEFAULT CHARSET=latin1
set @@sql_mode="mysql323";
show create table t1;
Table	Create Table
t1	CREATE TABLE `t1` (
  `a` char(10) default NULL,
  `b` char(10) binary default NULL,
  `c` binary(10) default NULL
) TYPE=MyISAM
set @@sql_mode="mysql40";
show create table t1;
Table	Create Table
t1	CREATE TABLE `t1` (
  `a` char(10) default NULL,
  `b` char(10) binary default NULL,
  `c` binary(10) default NULL
) TYPE=MyISAM
drop table t1;
set session sql_mode = '';
create table t1 ( min_num   dec(6,6)     default .000001);
show create table t1;
Table	Create Table
t1	CREATE TABLE `t1` (
  `min_num` decimal(6,6) default '0.000001'
) ENGINE=MyISAM DEFAULT CHARSET=latin1
drop table t1 ;
set session sql_mode = 'IGNORE_SPACE';
create table t1 ( min_num   dec(6,6)     default 0.000001);
show create table t1;
Table	Create Table
t1	CREATE TABLE `t1` (
  `min_num` decimal(6,6) default '0.000001'
) ENGINE=MyISAM DEFAULT CHARSET=latin1
drop table t1 ;
create table t1 ( min_num   dec(6,6)     default .000001);
show create table t1;
Table	Create Table
t1	CREATE TABLE `t1` (
  `min_num` decimal(6,6) default '0.000001'
) ENGINE=MyISAM DEFAULT CHARSET=latin1
drop table t1 ;
set @@SQL_MODE=NULL;
ERROR 42000: Variable 'sql_mode' can't be set to the value of 'NULL'
<<<<<<< HEAD
SET @OLD_SQL_MODE=@@SQL_MODE, @@SQL_MODE='';
show local variables like 'SQL_MODE';
Variable_name	Value
sql_mode	
CREATE TABLE t1 (p int not null auto_increment, a varchar(20), primary key(p));
INSERT t1 (a) VALUES 
('\\'),
('\n'),
('\b'),
('\r'),
('\t'),
('\x'),
('\a'),
('\aa'),
('\\a'),
('\\aa'),
('_'),
('\_'),
('\\_'),
('\\\_'),
('\\\\_'),
('%'),
('\%'),
('\\%'),
('\\\%'),
('\\\\%')
;
SELECT p, hex(a) FROM t1;
p	hex(a)
1	5C
2	0A
3	08
4	0D
5	09
6	78
7	61
8	6161
9	5C61
10	5C6161
11	5F
12	5C5F
13	5C5F
14	5C5C5F
15	5C5C5F
16	25
17	5C25
18	5C25
19	5C5C25
20	5C5C25
delete from t1 where a in ('\n','\r','\t', '\b');
select
masks.p,
masks.a as mask,
examples.a as example
from
t1 as masks
left join t1 as examples on examples.a LIKE masks.a
order by masks.p, example;
p	mask	example
1	\	\
6	x	x
7	a	a
8	aa	aa
9	\a	a
10	\aa	aa
11	_	%
11	_	a
11	_	x
11	_	\
11	_	_
12	\_	_
13	\_	_
14	\\_	\%
14	\\_	\%
14	\\_	\a
14	\\_	\_
14	\\_	\_
15	\\_	\%
15	\\_	\%
15	\\_	\a
15	\\_	\_
15	\\_	\_
16	%	%
16	%	a
16	%	aa
16	%	x
16	%	\
16	%	\%
16	%	\%
16	%	\a
16	%	\aa
16	%	\\%
16	%	\\%
16	%	\\_
16	%	\\_
16	%	\_
16	%	\_
16	%	_
17	\%	%
18	\%	%
19	\\%	\
19	\\%	\%
19	\\%	\%
19	\\%	\a
19	\\%	\aa
19	\\%	\\%
19	\\%	\\%
19	\\%	\\_
19	\\%	\\_
19	\\%	\_
19	\\%	\_
20	\\%	\
20	\\%	\%
20	\\%	\%
20	\\%	\a
20	\\%	\aa
20	\\%	\\%
20	\\%	\\%
20	\\%	\\_
20	\\%	\\_
20	\\%	\_
20	\\%	\_
DROP TABLE t1;
SET @@SQL_MODE='NO_BACKSLASH_ESCAPES';
show local variables like 'SQL_MODE';
Variable_name	Value
sql_mode	NO_BACKSLASH_ESCAPES
CREATE TABLE t1 (p int not null auto_increment, a varchar(20), primary key(p));
INSERT t1 (a) VALUES 
('\\'),
('\n'),
('\b'),
('\r'),
('\t'),
('\x'),
('\a'),
('\aa'),
('\\a'),
('\\aa'),
('_'),
('\_'),
('\\_'),
('\\\_'),
('\\\\_'),
('%'),
('\%'),
('\\%'),
('\\\%'),
('\\\\%')
;
SELECT p, hex(a) FROM t1;
p	hex(a)
1	5C5C
2	5C6E
3	5C62
4	5C72
5	5C74
6	5C78
7	5C61
8	5C6161
9	5C5C61
10	5C5C6161
11	5F
12	5C5F
13	5C5C5F
14	5C5C5C5F
15	5C5C5C5C5F
16	25
17	5C25
18	5C5C25
19	5C5C5C25
20	5C5C5C5C25
delete from t1 where a in ('\n','\r','\t', '\b');
select 
masks.p,
masks.a as mask,
examples.a as example
from
t1 as masks
left join t1 as examples on examples.a LIKE masks.a
order by masks.p, example;
p	mask	example
1	\\	\\
6	\x	\x
7	\a	\a
8	\aa	\aa
9	\\a	\\a
10	\\aa	\\aa
11	_	%
11	_	_
12	\_	\%
12	\_	\a
12	\_	\x
12	\_	\\
12	\_	\_
13	\\_	\\%
13	\\_	\\a
13	\\_	\\_
14	\\\_	\\\%
14	\\\_	\\\_
15	\\\\_	\\\\%
15	\\\\_	\\\\_
16	%	%
16	%	\%
16	%	\a
16	%	\aa
16	%	\x
16	%	\\
16	%	\\%
16	%	\\a
16	%	\\aa
16	%	\\\%
16	%	\\\\%
16	%	\\\\_
16	%	\\\_
16	%	\\_
16	%	\_
16	%	_
17	\%	\%
17	\%	\a
17	\%	\aa
17	\%	\x
17	\%	\\
17	\%	\\%
17	\%	\\a
17	\%	\\aa
17	\%	\\\%
17	\%	\\\\%
17	\%	\\\\_
17	\%	\\\_
17	\%	\\_
17	\%	\_
18	\\%	\\
18	\\%	\\%
18	\\%	\\a
18	\\%	\\aa
18	\\%	\\\%
18	\\%	\\\\%
18	\\%	\\\\_
18	\\%	\\\_
18	\\%	\\_
19	\\\%	\\\%
19	\\\%	\\\\%
19	\\\%	\\\\_
19	\\\%	\\\_
20	\\\\%	\\\\%
20	\\\\%	\\\\_
DROP TABLE t1;
SET @@SQL_MODE='NO_BACKSLASH_ESCAPES';
SELECT 'a\\b', 'a\\\"b', 'a''\\b', 'a''\\\"b';
a\\b	a\\\"b	a'\\b	a'\\\"b
a\\b	a\\\"b	a'\\b	a'\\\"b
SELECT "a\\b", "a\\\'b", "a""\\b", "a""\\\'b";
a\\b	a\\\'b	a"\\b	a"\\\'b
a\\b	a\\\'b	a"\\b	a"\\\'b
SET @@SQL_MODE='';
SELECT 'a\\b', 'a\\\"b', 'a''\\b', 'a''\\\"b';
a\b	a\"b	a'\b	a'\"b
a\b	a\"b	a'\b	a'\"b
SELECT "a\\b", "a\\\'b", "a""\\b", "a""\\\'b";
a\b	a\'b	a"\b	a"\'b
a\b	a\'b	a"\b	a"\'b
set session sql_mode = 'NO_ENGINE_SUBSTITUTION';
create table t1 (a int) engine=isam;
ERROR HY000: The 'ISAM' feature is disabled; you need MySQL built with 'ISAM' to have it working
show create table t1;
ERROR 42S02: Table 'test.t1' doesn't exist
drop table if exists t1;
Warnings:
Note	1051	Unknown table 't1'
set session sql_mode = '';
create table t1 (a int) engine=isam;
Warnings:
Warning	1266	Using storage engine MyISAM for table 't1'
show create table t1;
Table	Create Table
t1	CREATE TABLE `t1` (
  `a` int(11) default NULL
) ENGINE=MyISAM DEFAULT CHARSET=latin1
drop table t1;
SET @@SQL_MODE='';
create function `foo` () returns int return 5;
show create function `foo`;
Function	sql_mode	Create Function
foo		CREATE FUNCTION `foo`() RETURNS int(11)
return 5
SET @@SQL_MODE='ANSI_QUOTES';
show create function `foo`;
Function	sql_mode	Create Function
foo		CREATE FUNCTION `foo`() RETURNS int(11)
return 5
drop function `foo`;
create function `foo` () returns int return 5;
show create function `foo`;
Function	sql_mode	Create Function
foo	ANSI_QUOTES	CREATE FUNCTION "foo"() RETURNS int(11)
return 5
SET @@SQL_MODE='';
show create function `foo`;
Function	sql_mode	Create Function
foo	ANSI_QUOTES	CREATE FUNCTION "foo"() RETURNS int(11)
return 5
drop function `foo`;
SET @@SQL_MODE='';
create table t1 (a int);
create table t2 (a int);
create view v1 as select a from t1;
show create view v1;
View	Create View
v1	CREATE ALGORITHM=UNDEFINED DEFINER=`root`@`localhost` SQL SECURITY DEFINER VIEW `v1` AS select `t1`.`a` AS `a` from `t1`
SET @@SQL_MODE='ANSI_QUOTES';
show create view v1;
View	Create View
v1	CREATE ALGORITHM=UNDEFINED DEFINER="root"@"localhost" SQL SECURITY DEFINER VIEW "v1" AS select "t1"."a" AS "a" from "t1"
create view v2 as select a from t2 where a in (select a from v1);
drop view v2, v1;
drop table t1, t2;
SET @@SQL_MODE=@OLD_SQL_MODE;
=======
set session sql_mode=ansi;
create table t1
(f1 integer auto_increment primary key,
f2 timestamp default current_timestamp on update current_timestamp);
show create table t1;
Table	Create Table
t1	CREATE TABLE "t1" (
  "f1" int(11) NOT NULL auto_increment,
  "f2" timestamp NOT NULL default CURRENT_TIMESTAMP on update CURRENT_TIMESTAMP,
  PRIMARY KEY  ("f1")
)
set session sql_mode=no_field_options;
show create table t1;
Table	Create Table
t1	CREATE TABLE `t1` (
  `f1` int(11) NOT NULL,
  `f2` timestamp NOT NULL default CURRENT_TIMESTAMP,
  PRIMARY KEY  (`f1`)
) ENGINE=MyISAM DEFAULT CHARSET=latin1
drop table t1;
>>>>>>> 48838170
<|MERGE_RESOLUTION|>--- conflicted
+++ resolved
@@ -140,7 +140,26 @@
 drop table t1 ;
 set @@SQL_MODE=NULL;
 ERROR 42000: Variable 'sql_mode' can't be set to the value of 'NULL'
-<<<<<<< HEAD
+set session sql_mode=ansi;
+create table t1
+(f1 integer auto_increment primary key,
+f2 timestamp default current_timestamp on update current_timestamp);
+show create table t1;
+Table	Create Table
+t1	CREATE TABLE "t1" (
+  "f1" int(11) NOT NULL auto_increment,
+  "f2" timestamp NOT NULL default CURRENT_TIMESTAMP on update CURRENT_TIMESTAMP,
+  PRIMARY KEY  ("f1")
+)
+set session sql_mode=no_field_options;
+show create table t1;
+Table	Create Table
+t1	CREATE TABLE `t1` (
+  `f1` int(11) NOT NULL,
+  `f2` timestamp NOT NULL default CURRENT_TIMESTAMP,
+  PRIMARY KEY  (`f1`)
+) ENGINE=MyISAM DEFAULT CHARSET=latin1
+drop table t1;
 SET @OLD_SQL_MODE=@@SQL_MODE, @@SQL_MODE='';
 show local variables like 'SQL_MODE';
 Variable_name	Value
@@ -458,26 +477,4 @@
 create view v2 as select a from t2 where a in (select a from v1);
 drop view v2, v1;
 drop table t1, t2;
-SET @@SQL_MODE=@OLD_SQL_MODE;
-=======
-set session sql_mode=ansi;
-create table t1
-(f1 integer auto_increment primary key,
-f2 timestamp default current_timestamp on update current_timestamp);
-show create table t1;
-Table	Create Table
-t1	CREATE TABLE "t1" (
-  "f1" int(11) NOT NULL auto_increment,
-  "f2" timestamp NOT NULL default CURRENT_TIMESTAMP on update CURRENT_TIMESTAMP,
-  PRIMARY KEY  ("f1")
-)
-set session sql_mode=no_field_options;
-show create table t1;
-Table	Create Table
-t1	CREATE TABLE `t1` (
-  `f1` int(11) NOT NULL,
-  `f2` timestamp NOT NULL default CURRENT_TIMESTAMP,
-  PRIMARY KEY  (`f1`)
-) ENGINE=MyISAM DEFAULT CHARSET=latin1
-drop table t1;
->>>>>>> 48838170
+SET @@SQL_MODE=@OLD_SQL_MODE;