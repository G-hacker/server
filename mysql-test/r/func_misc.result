DROP TABLE IF EXISTS t1, t2;
select format(1.5555,0),format(123.5555,1),format(1234.5555,2),format(12345.55555,3),format(123456.5555,4),format(1234567.5555,5),format("12345.2399",2);
format(1.5555,0)	format(123.5555,1)	format(1234.5555,2)	format(12345.55555,3)	format(123456.5555,4)	format(1234567.5555,5)	format("12345.2399",2)
2	123.6	1,234.56	12,345.556	123,456.5555	1,234,567.55550	12,345.24
select inet_ntoa(inet_aton("255.255.255.255.255.255.255.255"));
inet_ntoa(inet_aton("255.255.255.255.255.255.255.255"))
NULL
select inet_aton("255.255.255.255.255"),inet_aton("255.255.1.255"),inet_aton("0.1.255");
inet_aton("255.255.255.255.255")	inet_aton("255.255.1.255")	inet_aton("0.1.255")
1099511627775	4294902271	65791
select inet_ntoa(1099511627775),inet_ntoa(4294902271),inet_ntoa(511);
inet_ntoa(1099511627775)	inet_ntoa(4294902271)	inet_ntoa(511)
NULL	255.255.1.255	0.0.1.255
select hex(inet_aton('127'));
hex(inet_aton('127'))
7F
select hex(inet_aton('127.1'));
hex(inet_aton('127.1'))
7F000001
select hex(inet_aton('127.1.1'));
hex(inet_aton('127.1.1'))
7F010001
select length(uuid()), charset(uuid()), length(unhex(replace(uuid(),_utf8'-',_utf8'')));
length(uuid())	charset(uuid())	length(unhex(replace(uuid(),_utf8'-',_utf8'')))
36	utf8	16
set @a= uuid_short();
set @b= uuid_short();
select @b - @a;
@b - @a
1
select length(format('nan', 2)) > 0;
length(format('nan', 2)) > 0
1
Warnings:
Warning	1292	Truncated incorrect DOUBLE value: 'nan'
select concat("$",format(2500,2));
concat("$",format(2500,2))
$2,500.00
create table t1 ( a timestamp );
insert into t1 values ( '2004-01-06 12:34' );
select a from t1 where left(a+0,6) in ( left(20040106,6) );
a
2004-01-06 12:34:00
select a from t1 where left(a+0,6) = ( left(20040106,6) );
a
2004-01-06 12:34:00
select a from t1 where right(a+0,6) in ( right(20040106123400,6) );
a
2004-01-06 12:34:00
select a from t1 where right(a+0,6) = ( right(20040106123400,6) );
a
2004-01-06 12:34:00
select a from t1 where mid(a+0,6,3) in ( mid(20040106123400,6,3) );
a
2004-01-06 12:34:00
select a from t1 where mid(a+0,6,3) = ( mid(20040106123400,6,3) );
a
2004-01-06 12:34:00
drop table t1;
CREATE TABLE t1 (conn CHAR(7), connection_id INT);
INSERT INTO t1 VALUES ('default', CONNECTION_ID());
SELECT GET_LOCK('bug16501',600);
GET_LOCK('bug16501',600)
1
INSERT INTO t1 VALUES ('con1', CONNECTION_ID());
SELECT IS_USED_LOCK('bug16501') = connection_id
FROM t1
WHERE conn = 'default';
IS_USED_LOCK('bug16501') = connection_id
1
SELECT GET_LOCK('bug16501',600);
SELECT IS_USED_LOCK('bug16501') = CONNECTION_ID();
IS_USED_LOCK('bug16501') = CONNECTION_ID()
1
SELECT RELEASE_LOCK('bug16501');
RELEASE_LOCK('bug16501')
1
GET_LOCK('bug16501',600)
1
SELECT IS_USED_LOCK('bug16501') = connection_id
FROM t1
WHERE conn = 'con1';
IS_USED_LOCK('bug16501') = connection_id
1
SELECT IS_USED_LOCK('bug16501') = CONNECTION_ID();
IS_USED_LOCK('bug16501') = CONNECTION_ID()
1
SELECT RELEASE_LOCK('bug16501');
RELEASE_LOCK('bug16501')
1
SELECT IS_USED_LOCK('bug16501');
IS_USED_LOCK('bug16501')
NULL
DROP TABLE t1;
select export_set(3, _latin1'foo', _utf8'bar', ',', 4);
export_set(3, _latin1'foo', _utf8'bar', ',', 4)
foo,foo,bar,bar
End of 4.1 tests
create table t1 as select uuid(), length(uuid());
show create table t1;
Table	Create Table
t1	CREATE TABLE `t1` (
  `uuid()` varchar(36) CHARACTER SET utf8 NOT NULL DEFAULT '',
  `length(uuid())` int(10) NOT NULL DEFAULT '0'
) ENGINE=MyISAM DEFAULT CHARSET=latin1
drop table t1;
create table t1 select INET_ATON('255.255.0.1') as `a`;
show create table t1;
Table	Create Table
t1	CREATE TABLE `t1` (
  `a` bigint(21) unsigned DEFAULT NULL
) ENGINE=MyISAM DEFAULT CHARSET=latin1
drop table t1;
drop table if exists table_26093;
drop function if exists func_26093_a;
drop function if exists func_26093_b;
create table table_26093(a int);
insert into table_26093 values
(1), (2), (3), (4), (5),
(6), (7), (8), (9), (10);
create function func_26093_a(x int) returns int
begin
set @invoked := @invoked + 1;
return x;
end//
create function func_26093_b(x int, y int) returns int
begin
set @invoked := @invoked + 1;
return x;
end//
select avg(a) from table_26093;
avg(a)
5.5000
select benchmark(100, (select avg(a) from table_26093));
benchmark(100, (select avg(a) from table_26093))
0
set @invoked := 0;
select benchmark(100, (select avg(func_26093_a(a)) from table_26093));
benchmark(100, (select avg(func_26093_a(a)) from table_26093))
0
select @invoked;
@invoked
10
set @invoked := 0;
select benchmark(100, (select avg(func_26093_b(a, rand())) from table_26093));
benchmark(100, (select avg(func_26093_b(a, rand())) from table_26093))
0
select @invoked;
@invoked
1000
select benchmark(100, (select (a) from table_26093));
ERROR 21000: Subquery returns more than 1 row
select benchmark(100, (select 1, 1));
ERROR 21000: Operand should contain 1 column(s)
drop table table_26093;
drop function func_26093_a;
drop function func_26093_b;
SELECT NAME_CONST('test', NOW());
ERROR HY000: Incorrect arguments to NAME_CONST
SELECT NAME_CONST('test', UPPER('test'));
ERROR HY000: Incorrect arguments to NAME_CONST
SELECT NAME_CONST('test', NULL);
test
NULL
SELECT NAME_CONST('test', 1);
test
1
SELECT NAME_CONST('test', -1);
test
-1
SELECT NAME_CONST('test', 1.0);
test
1.0
SELECT NAME_CONST('test', -1.0);
test
-1.0
SELECT NAME_CONST('test', 'test');
test
test
CREATE TABLE t1 (a INT);
INSERT INTO t1 VALUES (1),(2),(3);
SELECT NAME_CONST('flag',1)    * MAX(a) FROM t1;
NAME_CONST('flag',1)    * MAX(a)
3
SELECT NAME_CONST('flag',1.5)  * MAX(a) FROM t1;
NAME_CONST('flag',1.5)  * MAX(a)
4.5
SELECT NAME_CONST('flag',-1)   * MAX(a) FROM t1;
NAME_CONST('flag',-1)   * MAX(a)
-3
SELECT NAME_CONST('flag',-1.5) * MAX(a) FROM t1;
NAME_CONST('flag',-1.5) * MAX(a)
-4.5
SELECT NAME_CONST('flag', SQRT(4)) * MAX(a) FROM t1;
ERROR HY000: Incorrect arguments to NAME_CONST
SELECT NAME_CONST('flag',-SQRT(4)) * MAX(a) FROM t1;
ERROR HY000: Incorrect arguments to NAME_CONST
DROP TABLE t1;
CREATE TABLE t1 (a int);
INSERT INTO t1 VALUES (5), (2);
SELECT NAME_CONST(x,2) FROM (SELECT a x FROM t1) t;
ERROR HY000: Incorrect arguments to NAME_CONST
DROP TABLE t1;
CREATE TABLE t1(a INT);
INSERT INTO t1 VALUES (), (), ();
SELECT NAME_CONST(a, '1') FROM t1;
ERROR HY000: Incorrect arguments to NAME_CONST
SET INSERT_ID= NAME_CONST(a, a);
ERROR HY000: Incorrect arguments to NAME_CONST
DROP TABLE t1;
create table t1 (a int not null);
insert into t1 values (-1), (-2);
select min(a) from t1 group by inet_ntoa(a);
min(a)
-2
drop table t1;
SELECT NAME_CONST('var', 'value') COLLATE latin1_general_cs;
NAME_CONST('var', 'value') COLLATE latin1_general_cs
value
select @@session.time_zone into @save_tz;
set @@session.time_zone='UTC';
select uuid() into @my_uuid;
select mid(@my_uuid,15,1);
mid(@my_uuid,15,1)
1
select 24 * 60 * 60 * 1000 * 1000 * 10 into @my_uuid_one_day;
select concat('0',mid(@my_uuid,16,3),mid(@my_uuid,10,4),left(@my_uuid,8)) into @my_uuidate;
select floor(conv(@my_uuidate,16,10)/@my_uuid_one_day) into @my_uuid_date;
select 141427 + datediff(curdate(),'1970-01-01') into @my_uuid_synthetic;
select @my_uuid_date - @my_uuid_synthetic;
@my_uuid_date - @my_uuid_synthetic
0
set @@session.time_zone=@save_tz;
CREATE TABLE t1 (a DATE);
SELECT * FROM t1 WHERE a = NAME_CONST('reportDate',
_binary'2009-01-09' COLLATE 'binary');
a
DROP TABLE t1;
select NAME_CONST('_id',1234) as id;
id
1234
End of 5.0 tests
select connection_id() > 0;
connection_id() > 0
1
#
# Bug #54461: crash with longblob and union or update with subquery
#
CREATE TABLE t1 (a INT, b LONGBLOB);
INSERT INTO t1 VALUES (1, '2'), (2, '3'), (3, '2');
SELECT DISTINCT LEAST(a, (SELECT b FROM t1 LIMIT 1)) FROM t1 UNION SELECT 1;
LEAST(a, (SELECT b FROM t1 LIMIT 1))
1
2
SELECT DISTINCT GREATEST(a, (SELECT b FROM t1 LIMIT 1)) FROM t1 UNION SELECT 1;
GREATEST(a, (SELECT b FROM t1 LIMIT 1))
2
3
1
DROP TABLE t1;
SELECT INET_NTOA(0);
INET_NTOA(0)
0.0.0.0
SELECT '1' IN ('1', INET_NTOA(0));
'1' IN ('1', INET_NTOA(0))
1
<<<<<<< HEAD
#
# Bug #52165: Assertion failed: file .\dtoa.c, line 465
# 
CREATE TABLE t1 (a SET('a'), b INT);
INSERT INTO t1 VALUES ('', 0);
SELECT COALESCE(a) = COALESCE(b) FROM t1;
COALESCE(a) = COALESCE(b)
1
DROP TABLE t1;
#
# Bug #54461: crash with longblob and union or update with subquery
#
CREATE TABLE t1 (a INT, b LONGBLOB);
INSERT INTO t1 VALUES (1, '2'), (2, '3'), (3, '2');
SELECT DISTINCT LEAST(a, (SELECT b FROM t1 LIMIT 1)) FROM t1 UNION SELECT 1;
LEAST(a, (SELECT b FROM t1 LIMIT 1))
1
2
SELECT DISTINCT GREATEST(a, (SELECT b FROM t1 LIMIT 1)) FROM t1 UNION SELECT 1;
GREATEST(a, (SELECT b FROM t1 LIMIT 1))
2
3
1
DROP TABLE t1;
SELECT INET_NTOA(0);
INET_NTOA(0)
0.0.0.0
SELECT '1' IN ('1', INET_NTOA(0));
'1' IN ('1', INET_NTOA(0))
1
#
# End of 5.1 tests
#
#
# Bug #58199: name_const in the having clause crashes
#
CREATE TABLE t1 (a INT);
SELECT 1 from t1 HAVING NAME_CONST('', a);
ERROR HY000: Incorrect arguments to NAME_CONST
DROP TABLE t1;
#
# Test or correct maybe_null of last_value
#
CREATE TABLE t1 (a char(2) not null );
INSERT INTO t1 VALUES (4),(7),(1);
set @optimizer_switch_save= @@optimizer_switch;
set optimizer_switch='materialization=off';
CREATE TABLE tv (e char(2) not null ) engine=mysql;
Warnings:
Warning	1286	Unknown storage engine 'mysql'
Warning	1266	Using storage engine MyISAM for table 'tv'
INSERT INTO tv VALUES (1);
CREATE ALGORITHM=MERGE VIEW v_merge AS SELECT * FROM tv;
CREATE ALGORITHM=MERGE VIEW vm AS SELECT * FROM tv;
explain extended
select a from t1 left join v_merge on (a=e) where last_value(NULL,e) not in (select last_value(NULL,e) from vm);
id	select_type	table	type	possible_keys	key	key_len	ref	rows	filtered	Extra
1	PRIMARY	t1	ALL	NULL	NULL	NULL	NULL	3	100.00	
1	PRIMARY	tv	ALL	NULL	NULL	NULL	NULL	1	100.00	Using where; Using join buffer (flat, BNL join)
2	DEPENDENT SUBQUERY	tv	system	NULL	NULL	NULL	NULL	1	100.00	
Warnings:
Note	1003	select `test`.`t1`.`a` AS `a` from `test`.`t1` left join (`test`.`tv`) on((`test`.`tv`.`e` = `test`.`t1`.`a`)) where (not(<expr_cache><last_value(NULL,`test`.`tv`.`e`)>(<in_optimizer>(last_value(NULL,`test`.`tv`.`e`),<exists>(select last_value(NULL,'1') from dual where trigcond((<cache>(last_value(NULL,`test`.`tv`.`e`)) = last_value(NULL,'1'))))))))
explain extended
select a from t1 left join v_merge on (a=e) where e not in (select last_value(NULL,e) from vm);
id	select_type	table	type	possible_keys	key	key_len	ref	rows	filtered	Extra
1	PRIMARY	t1	ALL	NULL	NULL	NULL	NULL	3	100.00	
1	PRIMARY	tv	ALL	NULL	NULL	NULL	NULL	1	100.00	Using where; Using join buffer (flat, BNL join)
2	DEPENDENT SUBQUERY	tv	system	NULL	NULL	NULL	NULL	1	100.00	
Warnings:
Note	1003	select `test`.`t1`.`a` AS `a` from `test`.`t1` left join (`test`.`tv`) on((`test`.`tv`.`e` = `test`.`t1`.`a`)) where (not(<expr_cache><`test`.`tv`.`e`>(<in_optimizer>(`test`.`tv`.`e`,<exists>(select last_value(NULL,'1') from dual where trigcond((<cache>(`test`.`tv`.`e`) = last_value(NULL,'1'))))))))
set optimizer_switch=@optimizer_switch_save;
drop view  v_merge, vm;
drop table t1,tv;
#
# End of 5.5 tests
#
#
# End of tests
#
=======
End of tests
SELECT NAME_CONST('a', -(1 OR 2)) OR 1;
ERROR HY000: Incorrect arguments to NAME_CONST
SELECT NAME_CONST('a', -(1 AND 2)) AND 1;
ERROR HY000: Incorrect arguments to NAME_CONST
SELECT NAME_CONST('a', -(1)) OR 1;
NAME_CONST('a', -(1)) OR 1
1
>>>>>>> 5a21dc7d
<|MERGE_RESOLUTION|>--- conflicted
+++ resolved
@@ -264,7 +264,13 @@
 SELECT '1' IN ('1', INET_NTOA(0));
 '1' IN ('1', INET_NTOA(0))
 1
-<<<<<<< HEAD
+SELECT NAME_CONST('a', -(1 OR 2)) OR 1;
+ERROR HY000: Incorrect arguments to NAME_CONST
+SELECT NAME_CONST('a', -(1 AND 2)) AND 1;
+ERROR HY000: Incorrect arguments to NAME_CONST
+SELECT NAME_CONST('a', -(1)) OR 1;
+NAME_CONST('a', -(1)) OR 1
+1
 #
 # Bug #52165: Assertion failed: file .\dtoa.c, line 465
 # 
@@ -340,17 +346,4 @@
 drop table t1,tv;
 #
 # End of 5.5 tests
-#
-#
-# End of tests
-#
-=======
-End of tests
-SELECT NAME_CONST('a', -(1 OR 2)) OR 1;
-ERROR HY000: Incorrect arguments to NAME_CONST
-SELECT NAME_CONST('a', -(1 AND 2)) AND 1;
-ERROR HY000: Incorrect arguments to NAME_CONST
-SELECT NAME_CONST('a', -(1)) OR 1;
-NAME_CONST('a', -(1)) OR 1
-1
->>>>>>> 5a21dc7d
+#