drop table if exists t1;
create table t1 (a int not null,b int not null, primary key using BTREE (a)) engine=heap comment="testing heaps" avg_row_length=100 min_rows=1 max_rows=100;
insert into t1 values(1,1),(2,2),(3,3),(4,4);
delete from t1 where a=1 or a=0;
show keys from t1;
Table	Non_unique	Key_name	Seq_in_index	Column_name	Collation	Cardinality	Sub_part	Packed	Null	Index_type	Comment
t1	0	PRIMARY	1	a	A	NULL	NULL	NULL		BTREE	
select * from t1;
a	b
2	2
3	3
4	4
select * from t1 where a=4;
a	b
4	4
update t1 set b=5 where a=4;
update t1 set b=b+1 where a>=3;
replace t1 values (3,3);
select * from t1;
a	b
2	2
3	3
4	6
alter table t1 add c int not null, add key using BTREE (c,a);
drop table t1;
create table t1 (a int not null,b int not null, primary key using BTREE (a)) engine=heap comment="testing heaps";
insert into t1 values(-2,-2),(-1,-1),(0,0),(1,1),(2,2),(3,3),(4,4);
delete from t1 where a > -3;
select * from t1;
a	b
drop table t1;
create table t1 (a int not null,b int not null, primary key using BTREE (a)) engine=heap comment="testing heaps";
insert into t1 values(1,1),(2,2),(3,3),(4,4);
alter table t1 modify a int not null auto_increment, engine=myisam, comment="new myisam table";
select * from t1;
a	b
1	1
2	2
3	3
4	4
drop table t1;
create table t1 (a int not null) engine=heap;
insert into t1 values (869751),(736494),(226312),(802616),(728912);
select * from t1 where a > 736494;
a
869751
802616
alter table t1 add unique uniq_id using BTREE (a);
select * from t1 where a > 736494;
a
802616
869751
select * from t1 where a = 736494;
a
736494
select * from t1 where a=869751 or a=736494;
a
736494
869751
select * from t1 where a in (869751,736494,226312,802616);
a
226312
736494
802616
869751
alter table t1 engine=myisam;
explain select * from t1 where a in (869751,736494,226312,802616);
id	select_type	table	type	possible_keys	key	key_len	ref	rows	Extra
1	SIMPLE	t1	range	uniq_id	uniq_id	4	NULL	4	Using where; Using index
drop table t1;
create table t1 (x int not null, y int not null, key x  using BTREE (x,y), unique y  using BTREE (y))
engine=heap;
insert into t1 values (1,1),(2,2),(1,3),(2,4),(2,5),(2,6);
explain select * from t1 where x=1;
id	select_type	table	type	possible_keys	key	key_len	ref	rows	Extra
1	SIMPLE	t1	ref	x	x	4	const	1	
select * from t1 where x=1;
x	y
1	1
1	3
select * from t1,t1 as t2 where t1.x=t2.y;
x	y	x	y
1	1	1	1
2	2	2	2
1	3	1	1
2	4	2	2
2	5	2	2
2	6	2	2
explain select * from t1,t1 as t2 where t1.x=t2.y;
id	select_type	table	type	possible_keys	key	key_len	ref	rows	Extra
1	SIMPLE	t1	ALL	x	NULL	NULL	NULL	6	
1	SIMPLE	t2	eq_ref	y	y	4	test.t1.x	1	
drop table t1;
create table t1 (a int) engine=heap;
insert into t1 values(1);
select max(a) from t1;
max(a)
1
drop table t1;
CREATE TABLE t1 ( a int not null default 0, b int not null default 0,  key  using BTREE (a,b),  key  using BTREE (b)  ) ENGINE=HEAP;
insert into t1 values(1,1),(1,2),(2,3),(1,3),(1,4),(1,5),(1,6);
select * from t1 where a=1;
a	b
1	1
1	2
1	3
1	4
1	5
1	6
insert into t1 values(1,1),(1,2),(2,3),(1,3),(1,4),(1,5),(1,6);
select * from t1 where a=1;
a	b
1	1
1	1
1	2
1	2
1	3
1	3
1	4
1	4
1	5
1	5
1	6
1	6
explain select * from tx where a=x order by a,b;
id	select_type	table	type	possible_keys	key	key_len	ref	rows	Extra
x	SIMPLE	tx	ref	a	a	x	const	x	Using where
explain select * from tx where a=x order by b;
id	select_type	table	type	possible_keys	key	key_len	ref	rows	Extra
x	SIMPLE	tx	ref	a	a	x	const	x	Using where
select * from t1 where b=1;
a	b
1	1
1	1
explain select * from tx where b=x;
id	select_type	table	type	possible_keys	key	key_len	ref	rows	Extra
x	SIMPLE	tx	ref	b	b	x	const	x	
drop table t1;
create table t1 (id int unsigned not null, primary key  using BTREE (id)) engine=HEAP;
insert into t1 values(1);
select max(id) from t1;
max(id)
1
insert into t1 values(2);
select max(id) from t1;
max(id)
2
replace into t1 values(1);
drop table t1;
create table t1 (n int) engine=heap;
drop table t1;
create table t1 (n int) engine=heap;
drop table if exists t1;
CREATE table t1(f1 int not null,f2 char(20) not 
null,index(f2)) engine=heap;
INSERT into t1 set f1=12,f2="bill";
INSERT into t1 set f1=13,f2="bill";
INSERT into t1 set f1=14,f2="bill";
INSERT into t1 set f1=15,f2="bill";
INSERT into t1 set f1=16,f2="ted";
INSERT into t1 set f1=12,f2="ted";
INSERT into t1 set f1=12,f2="ted";
INSERT into t1 set f1=12,f2="ted";
INSERT into t1 set f1=12,f2="ted";
delete from t1 where f2="bill";
select * from t1;
f1	f2
16	ted
12	ted
12	ted
12	ted
12	ted
drop table t1;
create table t1 (btn char(10) not null, key using BTREE (btn)) engine=heap;
insert into t1 values ("hello"),("hello"),("hello"),("hello"),("hello"),("a"),("b"),("c"),("d"),("e"),("f"),("g"),("h"),("i");
explain select * from t1 where btn like "i%";
id	select_type	table	type	possible_keys	key	key_len	ref	rows	Extra
1	SIMPLE	t1	range	btn	btn	10	NULL	1	Using where
explain select * from t1 where btn like "h%";
id	select_type	table	type	possible_keys	key	key_len	ref	rows	Extra
1	SIMPLE	t1	range	btn	btn	10	NULL	#	Using where
explain select * from t1 where btn like "a%";
id	select_type	table	type	possible_keys	key	key_len	ref	rows	Extra
1	SIMPLE	t1	range	btn	btn	10	NULL	1	Using where
explain select * from t1 where btn like "b%";
id	select_type	table	type	possible_keys	key	key_len	ref	rows	Extra
1	SIMPLE	t1	range	btn	btn	10	NULL	1	Using where
select * from t1 where btn like "ff%";
btn
select * from t1 where btn like " %";
btn
select * from t1 where btn like "q%";
btn
alter table t1 add column new_col char(1) not null, add key using BTREE (btn,new_col), drop key btn;
update t1 set new_col=left(btn,1);
explain select * from t1 where btn="a";
id	select_type	table	type	possible_keys	key	key_len	ref	rows	Extra
1	SIMPLE	t1	ref	btn	btn	10	const	1	Using where
explain select * from t1 where btn="a" and new_col="a";
id	select_type	table	type	possible_keys	key	key_len	ref	rows	Extra
1	SIMPLE	t1	ref	btn	btn	11	const,const	1	Using where
drop table t1;
CREATE TABLE t1 (
a int default NULL,
b int default NULL,
KEY a using BTREE (a),
UNIQUE b using BTREE (b)
) engine=heap;
INSERT INTO t1 VALUES (NULL,99),(99,NULL),(1,1),(2,2),(1,3);
SELECT * FROM t1 WHERE a=NULL;
a	b
explain SELECT * FROM t1 WHERE a IS NULL;
id	select_type	table	type	possible_keys	key	key_len	ref	rows	Extra
1	SIMPLE	t1	ref	a	a	5	const	1	Using where
SELECT * FROM t1 WHERE a<=>NULL;
a	b
NULL	99
SELECT * FROM t1 WHERE b=NULL;
a	b
explain SELECT * FROM t1 WHERE b IS NULL;
id	select_type	table	type	possible_keys	key	key_len	ref	rows	Extra
1	SIMPLE	t1	ref	b	b	5	const	1	Using where
SELECT * FROM t1 WHERE b<=>NULL;
a	b
99	NULL
INSERT INTO t1 VALUES (1,3);
ERROR 23000: Duplicate entry '3' for key 1
DROP TABLE t1;
CREATE TABLE t1 (a int, b int, c int, key using BTREE (a, b, c)) engine=heap;
INSERT INTO t1 VALUES (1, NULL, NULL), (1, 1, NULL), (1, NULL, 1);
SELECT * FROM t1 WHERE a=1 and b IS NULL;
a	b	c
1	NULL	NULL
1	NULL	1
SELECT * FROM t1 WHERE a=1 and c IS NULL;
a	b	c
1	NULL	NULL
1	1	NULL
SELECT * FROM t1 WHERE a=1 and b IS NULL and c IS NULL;
a	b	c
1	NULL	NULL
DROP TABLE t1;
CREATE TABLE t1 (a int not null, primary key using BTREE (a)) engine=heap;
INSERT into t1 values (1),(2),(3),(4),(5),(6),(7),(8),(9),(10),(11);
DELETE from t1 where a < 100;
SELECT * from t1;
a
DROP TABLE t1;
create table t1(a int not null, key using btree(a)) engine=heap;
insert into t1 values (2), (2), (2), (1), (1), (3), (3), (3), (3);
select a from t1 where a > 2 order by a;
a
3
3
3
3
delete from t1 where a < 4;
select a from t1 order by a;
a
insert into t1 values (2), (2), (2), (1), (1), (3), (3), (3), (3);
select a from t1 where a > 4 order by a;
a
delete from t1 where a > 4;
select a from t1 order by a;
a
1
1
2
2
2
3
3
3
3
select a from t1 where a > 3 order by a;
a
delete from t1 where a >= 2;
select a from t1 order by a;
a
1
1
drop table t1;
CREATE TABLE t1 (
c1 CHAR(3),
c2 INTEGER,
KEY USING BTREE(c1),
KEY USING BTREE(c2)
) ENGINE= MEMORY;
INSERT INTO t1 VALUES ('ABC',0), ('A',0), ('B',0), ('C',0);
UPDATE t1 SET c2= c2 + 1 WHERE c1 = 'A';
SELECT * FROM t1;
c1	c2
ABC	0
A	1
B	0
C	0
DROP TABLE t1;
CREATE TABLE t1 (
c1 ENUM('1', '2'),
UNIQUE USING BTREE(c1)
) ENGINE= MEMORY DEFAULT CHARSET= utf8;
INSERT INTO t1 VALUES('1'), ('2');
DROP TABLE t1;
CREATE TABLE t1 (
c1 SET('1', '2'),
UNIQUE USING BTREE(c1)
) ENGINE= MEMORY DEFAULT CHARSET= utf8;
INSERT INTO t1 VALUES('1'), ('2');
DROP TABLE t1;
<<<<<<< HEAD
End of 4.1 tests
CREATE TABLE t1(val INT, KEY USING BTREE(val)) ENGINE=memory;
INSERT INTO t1 VALUES(0);
SELECT INDEX_LENGTH FROM INFORMATION_SCHEMA.TABLES WHERE TABLE_SCHEMA=DATABASE() AND TABLE_NAME='t1';
INDEX_LENGTH
21
UPDATE t1 SET val=1;
SELECT INDEX_LENGTH FROM INFORMATION_SCHEMA.TABLES WHERE TABLE_SCHEMA=DATABASE() AND TABLE_NAME='t1';
INDEX_LENGTH
21
DROP TABLE t1;
CREATE TABLE t1 (a INT, UNIQUE USING BTREE(a)) ENGINE=MEMORY;
INSERT INTO t1 VALUES(NULL),(NULL);
DROP TABLE t1;
End of 5.0 tests
=======
CREATE TABLE t1 (a INT, KEY USING BTREE(a)) ENGINE=MEMORY;
INSERT INTO t1 VALUES(1),(2),(2);
DELETE FROM t1 WHERE a=2;
SELECT * FROM t1;
a
1
DROP TABLE t1;
End of 4.1 tests
>>>>>>> 84a9e656
<|MERGE_RESOLUTION|>--- conflicted
+++ resolved
@@ -307,7 +307,13 @@
 ) ENGINE= MEMORY DEFAULT CHARSET= utf8;
 INSERT INTO t1 VALUES('1'), ('2');
 DROP TABLE t1;
-<<<<<<< HEAD
+CREATE TABLE t1 (a INT, KEY USING BTREE(a)) ENGINE=MEMORY;
+INSERT INTO t1 VALUES(1),(2),(2);
+DELETE FROM t1 WHERE a=2;
+SELECT * FROM t1;
+a
+1
+DROP TABLE t1;
 End of 4.1 tests
 CREATE TABLE t1(val INT, KEY USING BTREE(val)) ENGINE=memory;
 INSERT INTO t1 VALUES(0);
@@ -322,14 +328,4 @@
 CREATE TABLE t1 (a INT, UNIQUE USING BTREE(a)) ENGINE=MEMORY;
 INSERT INTO t1 VALUES(NULL),(NULL);
 DROP TABLE t1;
-End of 5.0 tests
-=======
-CREATE TABLE t1 (a INT, KEY USING BTREE(a)) ENGINE=MEMORY;
-INSERT INTO t1 VALUES(1),(2),(2);
-DELETE FROM t1 WHERE a=2;
-SELECT * FROM t1;
-a
-1
-DROP TABLE t1;
-End of 4.1 tests
->>>>>>> 84a9e656
+End of 5.0 tests