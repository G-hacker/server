drop table if exists t1, t2;
CREATE TABLE t1 (
event_date date DEFAULT '0000-00-00' NOT NULL,
type int(11) DEFAULT '0' NOT NULL,
event_id int(11) DEFAULT '0' NOT NULL,
PRIMARY KEY (event_date,type,event_id)
);
INSERT INTO t1 VALUES ('1999-07-10',100100,24), ('1999-07-11',100100,25),
('1999-07-13',100600,0), ('1999-07-13',100600,4), ('1999-07-13',100600,26),
('1999-07-14',100600,10), ('1999-07-15',100600,16), ('1999-07-15',100800,45),
('1999-07-15',101000,47), ('1999-07-16',100800,46), ('1999-07-20',100600,5),
('1999-07-20',100600,27), ('1999-07-21',100600,11), ('1999-07-22',100600,17),
('1999-07-23',100100,39), ('1999-07-24',100100,39), ('1999-07-24',100500,40),
('1999-07-25',100100,39), ('1999-07-27',100600,1), ('1999-07-27',100600,6),
('1999-07-27',100600,28), ('1999-07-28',100600,12), ('1999-07-29',100500,41),
('1999-07-29',100600,18), ('1999-07-30',100500,41), ('1999-07-31',100500,41),
('1999-08-01',100700,34), ('1999-08-03',100600,7), ('1999-08-03',100600,29),
('1999-08-04',100600,13), ('1999-08-05',100500,42), ('1999-08-05',100600,19),
('1999-08-06',100500,42), ('1999-08-07',100500,42), ('1999-08-08',100500,42),
('1999-08-10',100600,2), ('1999-08-10',100600,9), ('1999-08-10',100600,30),
('1999-08-11',100600,14), ('1999-08-12',100600,20), ('1999-08-17',100500,8),
('1999-08-17',100600,31), ('1999-08-18',100600,15), ('1999-08-19',100600,22),
('1999-08-24',100600,3), ('1999-08-24',100600,32), ('1999-08-27',100500,43),
('1999-08-31',100600,33), ('1999-09-17',100100,37), ('1999-09-18',100100,37),
('1999-09-19',100100,37), ('2000-12-18',100700,38);
select event_date,type,event_id from t1 WHERE event_date >= "1999-07-01" AND event_date < "1999-07-15" AND (type=100600 OR type=100100) ORDER BY event_date;
event_date	type	event_id
1999-07-10	100100	24
1999-07-11	100100	25
1999-07-13	100600	0
1999-07-13	100600	4
1999-07-13	100600	26
1999-07-14	100600	10
explain select event_date,type,event_id from t1 WHERE type = 100601 and event_date >= "1999-07-01" AND event_date < "1999-07-15" AND (type=100600 OR type=100100) ORDER BY event_date;
id	select_type	table	type	possible_keys	key	key_len	ref	rows	Extra
1	SIMPLE	NULL	NULL	NULL	NULL	NULL	NULL	NULL	Impossible WHERE
select event_date,type,event_id from t1 WHERE event_date >= "1999-07-01" AND event_date <= "1999-07-15" AND (type=100600 OR type=100100) or event_date >= "1999-07-01" AND event_date <= "1999-07-15" AND type=100099;
event_date	type	event_id
1999-07-10	100100	24
1999-07-11	100100	25
1999-07-13	100600	0
1999-07-13	100600	4
1999-07-13	100600	26
1999-07-14	100600	10
1999-07-15	100600	16
drop table t1;
CREATE TABLE t1 (
PAPER_ID smallint(6) DEFAULT '0' NOT NULL,
YEAR smallint(6) DEFAULT '0' NOT NULL,
ISSUE smallint(6) DEFAULT '0' NOT NULL,
CLOSED tinyint(4) DEFAULT '0' NOT NULL,
ISS_DATE date DEFAULT '0000-00-00' NOT NULL,
PRIMARY KEY (PAPER_ID,YEAR,ISSUE)
);
INSERT INTO t1 VALUES (3,1999,34,0,'1999-07-12'), (1,1999,111,0,'1999-03-23'),
(1,1999,222,0,'1999-03-23'), (3,1999,33,0,'1999-07-12'),
(3,1999,32,0,'1999-07-12'), (3,1999,31,0,'1999-07-12'),
(3,1999,30,0,'1999-07-12'), (3,1999,29,0,'1999-07-12'),
(3,1999,28,0,'1999-07-12'), (1,1999,40,1,'1999-05-01'),
(1,1999,41,1,'1999-05-01'), (1,1999,42,1,'1999-05-01'),
(1,1999,46,1,'1999-05-01'), (1,1999,47,1,'1999-05-01'),
(1,1999,48,1,'1999-05-01'), (1,1999,49,1,'1999-05-01'),
(1,1999,50,0,'1999-05-01'), (1,1999,51,0,'1999-05-01'),
(1,1999,200,0,'1999-06-28'), (1,1999,52,0,'1999-06-28'),
(1,1999,53,0,'1999-06-28'), (1,1999,54,0,'1999-06-28'),
(1,1999,55,0,'1999-06-28'), (1,1999,56,0,'1999-07-01'),
(1,1999,57,0,'1999-07-01'), (1,1999,58,0,'1999-07-01'),
(1,1999,59,0,'1999-07-01'), (1,1999,60,0,'1999-07-01'),
(3,1999,35,0,'1999-07-12');
select YEAR,ISSUE from t1 where PAPER_ID=3 and (YEAR>1999 or (YEAR=1999 and ISSUE>28))  order by YEAR,ISSUE;
YEAR	ISSUE
1999	29
1999	30
1999	31
1999	32
1999	33
1999	34
1999	35
check table t1;
Table	Op	Msg_type	Msg_text
test.t1	check	status	OK
repair table t1;
Table	Op	Msg_type	Msg_text
test.t1	repair	status	OK
drop table t1;
CREATE TABLE t1 (
id int(11) NOT NULL auto_increment,
parent_id int(11) DEFAULT '0' NOT NULL,
level tinyint(4) DEFAULT '0' NOT NULL,
PRIMARY KEY (id),
KEY parent_id (parent_id),
KEY level (level)
);
INSERT INTO t1 VALUES (1,0,0), (3,1,1), (4,1,1), (8,2,2), (9,2,2), (17,3,2),
(22,4,2), (24,4,2), (28,5,2), (29,5,2), (30,5,2), (31,6,2), (32,6,2), (33,6,2),
(203,7,2), (202,7,2), (20,3,2), (157,0,0), (193,5,2), (40,7,2), (2,1,1),
(15,2,2), (6,1,1), (34,6,2), (35,6,2), (16,3,2), (7,1,1), (36,7,2), (18,3,2),
(26,5,2), (27,5,2), (183,4,2), (38,7,2), (25,5,2), (37,7,2), (21,4,2),
(19,3,2), (5,1,1), (179,5,2);
SELECT * FROM t1 WHERE level = 1 AND parent_id = 1;
id	parent_id	level
3	1	1
4	1	1
2	1	1
6	1	1
7	1	1
5	1	1
SELECT * FROM t1 WHERE level = 1 AND parent_id = 1 order by id;
id	parent_id	level
2	1	1
3	1	1
4	1	1
5	1	1
6	1	1
7	1	1
drop table t1;
create table t1(
Satellite		varchar(25)	not null,
SensorMode		varchar(25)	not null,
FullImageCornersUpperLeftLongitude	double	not null,
FullImageCornersUpperRightLongitude	double	not null,
FullImageCornersUpperRightLatitude	double	not null,
FullImageCornersLowerRightLatitude	double	not null,
index two (Satellite, SensorMode, FullImageCornersUpperLeftLongitude, FullImageCornersUpperRightLongitude, FullImageCornersUpperRightLatitude, FullImageCornersLowerRightLatitude));
insert into t1 values("OV-3","PAN1",91,-92,40,50);
insert into t1 values("OV-4","PAN1",91,-92,40,50);
select * from t1 where t1.Satellite = "OV-3" and t1.SensorMode = "PAN1" and t1.FullImageCornersUpperLeftLongitude > -90.000000 and t1.FullImageCornersUpperRightLongitude < -82.000000;
Satellite	SensorMode	FullImageCornersUpperLeftLongitude	FullImageCornersUpperRightLongitude	FullImageCornersUpperRightLatitude	FullImageCornersLowerRightLatitude
OV-3	PAN1	91	-92	40	50
drop table t1;
create table t1 ( aString char(100) not null default "", key aString (aString(10)) );
insert t1 (aString) values ( "believe in myself" ), ( "believe" ), ("baaa" ), ( "believe in love");
select * from t1 where aString < "believe in myself" order by aString;
aString
baaa
believe
believe in love
select * from t1 where aString > "believe in love" order by aString;
aString
believe in myself
alter table t1 drop key aString;
select * from t1 where aString < "believe in myself" order by aString;
aString
baaa
believe
believe in love
select * from t1 where aString > "believe in love" order by aString;
aString
believe in myself
drop table t1;
CREATE TABLE t1 (
t1ID int(10) unsigned NOT NULL auto_increment,
art char(1) binary NOT NULL default '',
KNR char(5) NOT NULL default '',
RECHNR char(6) NOT NULL default '',
POSNR char(2) NOT NULL default '',
ARTNR char(10) NOT NULL default '',
TEX char(70) NOT NULL default '',
PRIMARY KEY  (t1ID),
KEY IdxArt (art),
KEY IdxKnr (KNR),
KEY IdxArtnr (ARTNR)
) TYPE=MyISAM;
INSERT INTO t1 (art) VALUES ('j'),('J'),('j'),('J'),('j'),('J'),('j'),('J'),('j'),('J'),
('j'),('J'),('j'),('J'),('j'),('J'),('j'),('J'),('j'),('J'),('j'),('J'),('j'),('J'),('j'),('J'),
('j'),('J'),('j'),('J'),('j'),('J'),('j'),('J'),('j'),('J'),('j'),('J'),('j'),('J'),('j'),('J'),
('j'),('J'),('j'),('J'),('j'),('J'),('j'),('J'),('j'),('J'),('j'),('J'),('j'),('J'),('j'),('J'),
('j'),('J'),('j'),('J'),('j'),('J'),('j'),('J'),('j'),('J'),('j'),('J'),('j'),('J'),('j'),('J'),
('j'),('J'),('j'),('J'),('j'),('J'),('j'),('J'),('j'),('J'),('j'),('J'),('j'),('J'),('j'),('J'),
('j'),('J'),('j'),('J'),('j'),('J'),('j'),('J'),('j'),('J'),('j'),('J'),('j'),('J'),('j'),('J'),
('j'),('J'),('j'),('J'),('j'),('J'),('j'),('J'),('j'),('J'),('j'),('J'),('j'),('J'),('j'),('J'),
('j'),('J'),('j'),('J'),('j'),('J'),('j'),('J'),('j'),('J'),('j'),('J'),('j'),('J'),('j'),('J'),
('j'),('J'),('j'),('J'),('j'),('J'),('j'),('J'),('j'),('J'),('j'),('J'),('j'),('J'),('j'),('J'),
('j'),('J'),('j'),('J'),('j'),('J'),('j'),('J'),('j'),('J'),('j'),('J'),('j'),('J'),('j'),('J'),
('j'),('J'),('j'),('J'),('j'),('J'),('j'),('J'),('j'),('J'),('j'),('J'),('j'),('J'),('j'),('J'),
('j'),('J'),('j'),('J'),('j'),('J'),('j'),('J'),('j'),('J'),('j'),('J'),('j'),('J'),('j'),('J'),
('j'),('J'),('j'),('J'),('j'),('J'),('j'),('J'),('j'),('J'),('j'),('J'),('j'),('J'),('j'),('J'),
('j'),('J'),('j'),('J'),('j'),('J'),('j'),('J'),('j'),('J'),('j'),('J'),('j'),('J'),('j'),('J'),
('j'),('J'),('j'),('J'),('j'),('J'),('j'),('J'),('j'),('J'),('j'),('J'),('j'),('J'),('j'),('J'),
('j'),('J'),('j'),('J'),('j'),('J'),('j'),('J'),('j'),('J'),('j'),('J'),('j'),('J'),('j'),('J'),
('j'),('J'),('j'),('J'),('j'),('J'),('j'),('J'),('j'),('J'),('j'),('J'),('j'),('J'),('j'),('J'),
('j'),('J'),('j'),('J'),('j'),('J'),('j'),('J'),('j'),('J'),('j'),('J'),('j'),('J'),('j'),('J'),
('j'),('J'),('j'),('J'),('j'),('J'),('j'),('J'),('j'),('J'),('j'),('J'),('j'),('J'),('j'),('J'),
('j'),('J'),('j'),('J'),('j'),('J'),('j'),('J'),('j'),('J'),('j'),('J'),('j'),('J'),('j'),('J'),
('j'),('J'),('j'),('J'),('j'),('J'),('j'),('J'),('j'),('J'),('j'),('J'),('j'),('J'),('j'),('J'),
('j'),('J'),('j'),('J'),('j'),('J'),('j'),('J'),('j'),('J'),('j'),('J'),('j'),('J'),('j'),('J'),
('j'),('J'),('j'),('J'),('j'),('J'),('j'),('J'),('j'),('J'),('j'),('J'),('j'),('J'),('j'),('J'),
('j'),('J'),('j'),('J'),('j'),('J'),('j'),('J'),('j'),('J'),('j'),('J'),('j'),('J'),('j'),('J'),
('j'),('J'),('j'),('J'),('j'),('J'),('j'),('J'),('j'),('J'),('j'),('J'),('j'),('J'),('j'),('J'),
('j'),('J'),('j'),('J'),('j'),('J'),('j'),('J'),('j'),('J'),('j'),('J'),('j'),('J'),('j'),('J'),
('j'),('j'),('j'),('j'),('j'),('j'),('j'),('j'),('j'),('j'),('j'),('j'),('j'),('j'),('j'),('j'),
('j'),('j'),('j'),('j'),('j'),('j'),('j'),('j'),('j'),('j'),('j'),('j'),('j'),('j'),('j'),('j'),
('j'),('j'),('j'),('j'),('j'),('j'),('j'),('j'),('j'),('j'),('j'),('j'),('j'),('j'),('j'),('j'),
('j'),('j'),('j'),('j'),('j'),('j'),('j'),('j'),('j'),('j'),('j'),('j'),('j'),('j'),('j'),('j'),
('j'),('j'),('j'),('j'),('j'),('j'),('j'),('j'),('j'),('j'),('j'),('j'),('j'),('j'),('j'),('j'),
('j'),('j'),('j'),('j'),('j'),('j'),('j'),('j'),('j'),('j'),('j'),('j'),('j'),('j'),('j'),('j'),
('j'),('j'),('j'),('j'),('j'),('j'),('j'),('j'),('j'),('j'),('j'),('j'),('j'),('j'),('j'),('j'),
('j'),('j'),('j'),('j'),('j'),('j'),('j'),('j'),('j'),('j'),('j'),('j'),('j'),('j'),('j'),('j'),
('j'),('j'),('j'),('j'),('j'),('j'),('j'),('j'),('j'),('j'),('j'),('j'),('j'),('j'),('j'),('j'),
('j'),('j'),('j'),('j'),('j'),('j'),('j'),('j'),('j'),('j'),('j'),('j'),('j'),('j'),('j'),('j'),
('j'),('j'),('j'),('j'),('j'),('j'),('j'),('j'),('j'),('j'),('j'),('j'),('j'),('j'),('j'),('j');
select count(*) from t1 where upper(art) = 'J';
count(*)
213
select count(*) from t1 where art = 'J' or art = 'j';
count(*)
602
select count(*) from t1 where art = 'j' or art = 'J';
count(*)
602
select count(*) from t1 where art = 'j';
count(*)
389
select count(*) from t1 where art = 'J';
count(*)
213
drop table t1;
<<<<<<< HEAD
create table t1 ( id1 int not null, id2 int not null, idnull int null, c char(20), primary key (id1,id2));
insert into t1 values (0,1,NULL,"aaa"), (1,1,NULL,"aaa"), (2,1,NULL,"aaa"),
(3,1,NULL,"aaa"), (4,1,NULL,"aaa"), (5,1,NULL,"aaa"),
(6,1,NULL,"aaa"), (7,1,NULL,"aaa"), (8,1,NULL,"aaa"),
(9,1,NULL,"aaa"), (10,1,NULL,"aaa"), (11,1,NULL,"aaa"),
(12,1,NULL,"aaa"), (13,1,NULL,"aaa"), (14,1,NULL,"aaa"),
(15,1,NULL,"aaa"), (16,1,NULL,"aaa"), (17,1,NULL,"aaa"),
(18,1,NULL,"aaa"), (19,1,NULL,"aaa"), (20,1,NULL,"aaa");
select a.id1, b.idnull from t1 as a, t1 as b where a.id2=1 and a.id1=1 and b.id1=a.idnull order by b.id2 desc limit 1;
id1	idnull
drop table t1;
=======
create table t1 (
id int not null auto_increment,
name char(1) not null,
uid int not null,
primary key (id),
index uid_index (uid));
create table t2 (
id int not null auto_increment,
name char(1) not null,
uid int not null,
primary key (id),
index uid_index (uid));
insert into t1(id, uid, name) values(1, 0, ' ');
insert into t1(uid, name) values(0, ' ');
insert into t2(uid, name) select uid, name from t1;
insert into t1(uid, name) select uid, name from t2;
insert into t2(uid, name) select uid, name from t1;
insert into t1(uid, name) select uid, name from t2;
insert into t2(uid, name) select uid, name from t1;
insert into t1(uid, name) select uid, name from t2;
insert into t2(uid, name) select uid, name from t1;
insert into t1(uid, name) select uid, name from t2;
insert into t2(uid, name) select uid, name from t1;
insert into t1(uid, name) select uid, name from t2;
insert into t2(uid, name) select uid, name from t1;
insert into t2(uid, name) select uid, name from t1;
insert into t2(uid, name) select uid, name from t1;
insert into t2(uid, name) select uid, name from t1;
insert into t1(uid, name) select uid, name from t2;
delete from t2;
insert into t2(uid, name) values 
(1, CHAR(64+1)),
(2, CHAR(64+2)),
(3, CHAR(64+3)),
(4, CHAR(64+4)),
(5, CHAR(64+5)),
(6, CHAR(64+6)),
(7, CHAR(64+7)),
(8, CHAR(64+8)),
(9, CHAR(64+9)),
(10, CHAR(64+10)),
(11, CHAR(64+11)),
(12, CHAR(64+12)),
(13, CHAR(64+13)),
(14, CHAR(64+14)),
(15, CHAR(64+15)),
(16, CHAR(64+16)),
(17, CHAR(64+17)),
(18, CHAR(64+18)),
(19, CHAR(64+19)),
(20, CHAR(64+20)),
(21, CHAR(64+21)),
(22, CHAR(64+22)),
(23, CHAR(64+23)),
(24, CHAR(64+24)),
(25, CHAR(64+25)),
(26, CHAR(64+26));
insert into t1(uid, name) select uid, name from t2;
delete from t2;
insert into t2(id, uid, name) select id, uid, name from t1;
select count(*) from t1;
count(*)
1026
select count(*) from t2;
count(*)
1026
explain select * from t1, t2  where t1.uid=t2.uid AND t1.uid > 0;
id	select_type	table	type	possible_keys	key	key_len	ref	rows	Extra
1	SIMPLE	t1	range	uid_index	uid_index	4	NULL	128	Using where
1	SIMPLE	t2	ref	uid_index	uid_index	4	test.t1.uid	38	
explain select * from t1, t2  where t1.uid=t2.uid AND t1.uid != 0;
id	select_type	table	type	possible_keys	key	key_len	ref	rows	Extra
1	SIMPLE	t1	range	uid_index	uid_index	4	NULL	129	Using where
1	SIMPLE	t2	ref	uid_index	uid_index	4	test.t1.uid	38	
select * from t1, t2  where t1.uid=t2.uid AND t1.uid > 0;
id	name	uid	id	name	uid
1001	A	1	1001	A	1
1002	B	2	1002	B	2
1003	C	3	1003	C	3
1004	D	4	1004	D	4
1005	E	5	1005	E	5
1006	F	6	1006	F	6
1007	G	7	1007	G	7
1008	H	8	1008	H	8
1009	I	9	1009	I	9
1010	J	10	1010	J	10
1011	K	11	1011	K	11
1012	L	12	1012	L	12
1013	M	13	1013	M	13
1014	N	14	1014	N	14
1015	O	15	1015	O	15
1016	P	16	1016	P	16
1017	Q	17	1017	Q	17
1018	R	18	1018	R	18
1019	S	19	1019	S	19
1020	T	20	1020	T	20
1021	U	21	1021	U	21
1022	V	22	1022	V	22
1023	W	23	1023	W	23
1024	X	24	1024	X	24
1025	Y	25	1025	Y	25
1026	Z	26	1026	Z	26
select * from t1, t2  where t1.uid=t2.uid AND t1.uid != 0;
id	name	uid	id	name	uid
1001	A	1	1001	A	1
1002	B	2	1002	B	2
1003	C	3	1003	C	3
1004	D	4	1004	D	4
1005	E	5	1005	E	5
1006	F	6	1006	F	6
1007	G	7	1007	G	7
1008	H	8	1008	H	8
1009	I	9	1009	I	9
1010	J	10	1010	J	10
1011	K	11	1011	K	11
1012	L	12	1012	L	12
1013	M	13	1013	M	13
1014	N	14	1014	N	14
1015	O	15	1015	O	15
1016	P	16	1016	P	16
1017	Q	17	1017	Q	17
1018	R	18	1018	R	18
1019	S	19	1019	S	19
1020	T	20	1020	T	20
1021	U	21	1021	U	21
1022	V	22	1022	V	22
1023	W	23	1023	W	23
1024	X	24	1024	X	24
1025	Y	25	1025	Y	25
1026	Z	26	1026	Z	26
drop table t1,t2;
>>>>>>> 994a1ea3
<|MERGE_RESOLUTION|>--- conflicted
+++ resolved
@@ -215,7 +215,6 @@
 count(*)
 213
 drop table t1;
-<<<<<<< HEAD
 create table t1 ( id1 int not null, id2 int not null, idnull int null, c char(20), primary key (id1,id2));
 insert into t1 values (0,1,NULL,"aaa"), (1,1,NULL,"aaa"), (2,1,NULL,"aaa"),
 (3,1,NULL,"aaa"), (4,1,NULL,"aaa"), (5,1,NULL,"aaa"),
@@ -227,7 +226,6 @@
 select a.id1, b.idnull from t1 as a, t1 as b where a.id2=1 and a.id1=1 and b.id1=a.idnull order by b.id2 desc limit 1;
 id1	idnull
 drop table t1;
-=======
 create table t1 (
 id int not null auto_increment,
 name char(1) not null,
@@ -358,5 +356,4 @@
 1024	X	24	1024	X	24
 1025	Y	25	1025	Y	25
 1026	Z	26	1026	Z	26
-drop table t1,t2;
->>>>>>> 994a1ea3
+drop table t1,t2;