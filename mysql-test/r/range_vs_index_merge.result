--- conflicted
+++ resolved
@@ -1326,7 +1326,6 @@
 5
 NULL
 DROP TABLE t1;
-<<<<<<< HEAD
 CREATE TABLE t1 (
 f1 int, f2 int, f3 int, f4 int,
 PRIMARY KEY (f1), KEY (f3), KEY (f4)
@@ -1389,6 +1388,4 @@
 9	0	2	6
 SET SESSION optimizer_switch=DEFAULT;
 DROP TABLE t1;
-=======
-set session optimizer_switch='index_merge_sort_intersection=default';
->>>>>>> 79dacdad
+set session optimizer_switch='index_merge_sort_intersection=default';