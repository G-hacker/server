--- conflicted
+++ resolved
@@ -25,12 +25,8 @@
 0	1	BCDEF
 1	0	CD
 0	0	DEFGHIJKL
-<<<<<<< HEAD
-CREATE TEMPORARY TABLE cluster_replication.backup_info (id INT, backup_id INT) ENGINE=HEAP;
-=======
 CREATE TEMPORARY TABLE IF NOT EXISTS cluster_replication.backup_info (id INT, backup_id INT)ENGINE=HEAP;
 DELETE FROM cluster_replication.backup_info;
->>>>>>> 545ac7f3
 LOAD DATA INFILE '../../var/tmp.dat' INTO TABLE cluster_replication.backup_info FIELDS TERMINATED BY ',';
 SELECT @the_backup_id:=backup_id FROM cluster_replication.backup_info;
 @the_backup_id:=backup_id
