--- conflicted
+++ resolved
@@ -227,7 +227,6 @@
 
 #----------------------------------------------------------------
 
-<<<<<<< HEAD
 encryption.corrupted_during_recovery             : Added in 10.2.24
 encryption.create_or_replace                     : MDEV-12694 - Timeout; MDEV-16115 - Trying to access tablespace
 encryption.debug_key_management                  : MDEV-13841 - Timeout
@@ -250,7 +249,6 @@
 encryption.innodb-first-page-read                : MDEV-14356 - Timeout in wait condition
 encryption.innodb-force-corrupt                  : MDEV-17286 - SSL error; modified in 10.2.24
 encryption.innodb-key-rotation-disable           : Modified in 10.2.24
-encryption.innodb_lotoftables                    : MDEV-16111 - Wrong result
 encryption.innodb-missing-key                    : Modified in 10.2.24
 encryption.innodb_onlinealter_encryption         : MDEV-17287 - SIGABRT on server restart
 encryption.innodb-page_encryption                : MDEV-10641 - mutex problem
@@ -261,28 +259,6 @@
 encryption.innodb_scrub_background               : MDEV-8139 - scrubbing tests need fixing
 encryption.innodb_scrub_compressed               : MDEV-8139 - scrubbing tests need fixing
 encryption.innodb-spatial-index                  : MDEV-13746 - Wrong result
-=======
-encryption.create_or_replace                : MDEV-16115 - Trying to access tablespace
-encryption.debug_key_management             : MDEV-13841 - Timeout on wait condition
-encryption.encrypt_and_grep                 : MDEV-13765 - Wrong result
-encryption.innodb-bad-key-change2           : MDEV-19118 - Can't connect through socket
-encryption.innodb-checksum-algorithm        : Modified in 10.1.38
-encryption.innodb-compressed-blob           : MDEV-14728 - Unable to get certificate
-encryption.innodb-encryption-alter          : Modified in 10.1.39
-encryption.innodb_encryption_discard_import : MDEV-16116 - Wrong result
-encryption.innodb_encryption-page-compression : MDEV-12630 - crash or assertion failure
-encryption.innodb_encryption_row_compressed : MDEV-16113 - Crash
-encryption.innodb_first_page                : MDEV-10689 - Crash
-encryption.innodb-first-page-read           : MDEV-14356 - Timeout on wait condition
-encryption.innodb-force-corrupt             : Modified in 10.1.38
-encryption.innodb-page_encryption           : MDEV-10641 - mutex problem
-encryption.innodb-read-only                 : MDEV-14728 - Unable to get certificate; MDEV-16563 - Crash on startup
-encryption.innodb-redo-badkey               : MDEV-12898 - Server hang on startup
-encryption.innodb-remove-encryption         : MDEV-16493 - Timeout in wait condition
-encryption.innodb_scrub                     : MDEV-8139 - scrubbing tests need fixing
-encryption.innodb_scrub_background          : MDEV-8139 - scrubbing tests need fixing
-encryption.innodb_scrub_compressed          : MDEV-8139 - scrubbing tests need fixing
->>>>>>> 56c60b2f
 
 #----------------------------------------------------------------
 
