--- conflicted
+++ resolved
@@ -523,11 +523,8 @@
 # Cleanup
 DROP TABLE IF EXISTS tm, t;
 
-<<<<<<< HEAD
---echo # End of 10.4 tests
-=======
-
 --echo #
 --echo # End of 10.3 tests
 --echo #
->>>>>>> 89e3815b
+
+--echo # End of 10.4 tests