--- conflicted
+++ resolved
@@ -966,7 +966,40 @@
 drop function agg_sum;
 drop table t1;
 
-<<<<<<< HEAD
+--echo #
+--echo # User defined aggregate functions not working correctly when the schema is changed
+--echo #
+
+CREATE SCHEMA IF NOT EXISTS common_schema;
+CREATE SCHEMA IF NOT EXISTS another_schema;
+DELIMITER |;
+DROP FUNCTION IF EXISTS common_schema.add_ints |
+CREATE FUNCTION common_schema.add_ints(int_1 INT, int_2 INT) RETURNS INT NO SQL
+BEGIN
+    RETURN int_1 + int_2;
+END |
+DROP FUNCTION IF EXISTS common_schema.sum_ints |
+CREATE AGGREGATE FUNCTION common_schema.sum_ints(int_val INT) RETURNS INT
+BEGIN
+    DECLARE result INT DEFAULT 0;
+    DECLARE CONTINUE HANDLER FOR NOT FOUND RETURN result;
+    LOOP FETCH GROUP NEXT ROW;
+        SET result = common_schema.add_ints(result, int_val);
+    END LOOP;
+END |
+
+DELIMITER ;|
+
+use common_schema;
+SELECT common_schema.sum_ints(seq) FROM (SELECT 1 seq UNION ALL SELECT 2) t;
+
+USE another_schema;
+SELECT common_schema.sum_ints(seq) FROM (SELECT 1 seq UNION ALL SELECT 2) t;
+
+drop database common_schema;
+drop database another_schema;
+
+USE test;
 
 --echo #
 --echo # MDEV-18813 PROCEDURE and anonymous blocks silently ignore FETCH GROUP NEXT ROW
@@ -1017,37 +1050,5 @@
   STARTS CURRENT_TIMESTAMP + INTERVAL 1 MONTH
   ENDS CURRENT_TIMESTAMP + INTERVAL 1 MONTH + INTERVAL 1 WEEK
 DO FETCH GROUP NEXT ROW;
-=======
---echo #
---echo # User defined aggregate functions not working correctly when the schema is changed
---echo #
-
-CREATE SCHEMA IF NOT EXISTS common_schema;
-CREATE SCHEMA IF NOT EXISTS another_schema;
-DELIMITER |;
-DROP FUNCTION IF EXISTS common_schema.add_ints |
-CREATE FUNCTION common_schema.add_ints(int_1 INT, int_2 INT) RETURNS INT NO SQL
-BEGIN
-    RETURN int_1 + int_2;
-END |
-DROP FUNCTION IF EXISTS common_schema.sum_ints |
-CREATE AGGREGATE FUNCTION common_schema.sum_ints(int_val INT) RETURNS INT
-BEGIN
-    DECLARE result INT DEFAULT 0;
-    DECLARE CONTINUE HANDLER FOR NOT FOUND RETURN result;
-    LOOP FETCH GROUP NEXT ROW;
-        SET result = common_schema.add_ints(result, int_val);
-    END LOOP;
-END |
-
-DELIMITER ;|
-
-use common_schema;
-SELECT common_schema.sum_ints(seq) FROM (SELECT 1 seq UNION ALL SELECT 2) t;
-
-USE another_schema;
-SELECT common_schema.sum_ints(seq) FROM (SELECT 1 seq UNION ALL SELECT 2) t;
-
-drop database common_schema;
-drop database another_schema;
->>>>>>> 3eadb135
+
+--echo # End of 10.4 tests