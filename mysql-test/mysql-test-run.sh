--- conflicted
+++ resolved
@@ -972,7 +972,6 @@
   if [ x$this_master_running = x1 ] || [ x$LOCAL_MASTER = x1 ] ; then
     return
   fi
-
   # Remove stale binary logs except for 2 tests which need them
   if [ "$tname" != "rpl_crash_binlog_ib_1b" ] && [ "$tname" != "rpl_crash_binlog_ib_2b" ] && [ "$tname" != "rpl_crash_binlog_ib_3b" ] 
   then
@@ -1627,31 +1626,6 @@
   $ECHO "Installing Test Databases"
   mysql_install_db
 
-<<<<<<< HEAD
-  if [ ! -z "$USE_NDBCLUSTER" ]
-  then
-  if [ -z "$USE_RUNNING_NDBCLUSTER" ]
-  then
-    echo "Starting ndbcluster"
-    if [ "$DO_BENCH" = 1  -a ! "$DO_SMALL_BENCH" = 1 ]
-    then
-      NDBCLUSTER_OPTS=""
-    else
-      NDBCLUSTER_OPTS="--small"
-    fi
-    ./ndb/ndbcluster --port-base=$NDBCLUSTER_PORT $NDBCLUSTER_OPTS --diskless --initial --data-dir=$MYSQL_TEST_DIR/var || exit 1
-    USE_NDBCLUSTER="$USE_NDBCLUSTER --ndb-connectstring=\"host=localhost:$NDBCLUSTER_PORT\""
-     NDB_CONNECTSTRING="localhost:$NDBCLUSTER_PORT"
-  else
-    USE_NDBCLUSTER="$USE_NDBCLUSTER --ndb-connectstring=\"$USE_RUNNING_NDBCLUSTER\""
-    NDB_CONNECTSTRING="$USE_RUNNING_NDBCLUSTER"
-    echo "Using ndbcluster at $USE_NDBCLUSTER"
-  fi
-  export NDB_CONNECTSTRING
-  fi
-
-=======
->>>>>>> 5d437966
   start_manager
 
 # Do not automagically start daemons if we are in gdb or running only one test
