--- conflicted
+++ resolved
@@ -278,7 +278,47 @@
 ALTER TABLE t1 DROP index fidx, ADD FULLTEXT INDEX(f1);
 DROP TABLE t1;
 
-<<<<<<< HEAD
+--echo #
+--echo # MDEV-21478 Inplace alter fails to report error when
+--echo #	FTS_DOC_ID is added
+
+SET NAMES utf8;
+
+CREATE TABLE t1(f1 INT NOT NULL)ENGINE=InnoDB;
+ALTER TABLE t1 ADD FTS_DOC_ıD BIGINT UNSIGNED NOT NULL, ALGORITHM=COPY;
+ALTER TABLE t1 DROP COLUMN FTS_DOC_ıD;
+ALTER TABLE t1 ADD FTS_DOC_ıD BIGINT UNSIGNED NOT NULL, ALGORITHM=INPLACE;
+DROP TABLE t1;
+
+CREATE TABLE t1 (f1 INT NOT NULL)ENGINE=InnoDB;
+
+--error ER_WRONG_COLUMN_NAME
+ALTER TABLE t1 ADD FTS_DOC_İD BIGINT UNSIGNED NOT NULL, ALGORITHM=INPLACE;
+
+--error ER_WRONG_COLUMN_NAME
+ALTER TABLE t1 ADD FTS_DOC_İD BIGINT UNSIGNED NOT NULL, ALGORITHM=COPY;
+
+--error ER_WRONG_COLUMN_NAME
+ALTER TABLE t1 ADD fts_doc_id INT, ALGORITHM=COPY;
+
+--error ER_WRONG_COLUMN_NAME
+ALTER TABLE t1 ADD fts_doc_id INT, ALGORITHM=INPLACE;
+
+--error ER_WRONG_COLUMN_NAME
+ALTER TABLE t1 ADD fts_doc_id BIGINT UNSIGNED NOT NULL, ALGORITHM=COPY;
+
+--error ER_WRONG_COLUMN_NAME
+ALTER TABLE t1 ADD fts_doc_id BIGINT UNSIGNED NOT NULL, ALGORITHM=INPLACE;
+
+--error ER_WRONG_COLUMN_NAME
+ALTER TABLE t1 ADD FTS_DOC_ID INT UNSIGNED NOT NULL, ALGORITHM=COPY;
+
+--error ER_WRONG_COLUMN_NAME
+ALTER TABLE t1 ADD FTS_DOC_ID INT UNSIGNED NOT NULL, ALGORITHM=INPLACE;
+
+SHOW CREATE TABLE t1;
+DROP TABLE t1;
+
 # Add more than one FTS index
 CREATE TABLE t1 (a VARCHAR(3)) ENGINE=InnoDB;
 ALTER TABLE t1 ADD FULLTEXT KEY(a), ADD COLUMN b VARCHAR(3), ADD FULLTEXT KEY(b);
@@ -294,45 +334,6 @@
 (a VARCHAR(128), b VARCHAR(128), FULLTEXT INDEX(a), FULLTEXT INDEX(b))
 ENGINE=InnoDB;
 ALTER TABLE t1 ADD c SERIAL;
-=======
---echo #
---echo # MDEV-21478 Inplace alter fails to report error when
---echo #	FTS_DOC_ID is added
-
-SET NAMES utf8;
-
-CREATE TABLE t1(f1 INT NOT NULL)ENGINE=InnoDB;
-ALTER TABLE t1 ADD FTS_DOC_ıD BIGINT UNSIGNED NOT NULL, ALGORITHM=COPY;
-ALTER TABLE t1 DROP COLUMN FTS_DOC_ıD;
-ALTER TABLE t1 ADD FTS_DOC_ıD BIGINT UNSIGNED NOT NULL, ALGORITHM=INPLACE;
-DROP TABLE t1;
-
-CREATE TABLE t1 (f1 INT NOT NULL)ENGINE=InnoDB;
-
---error ER_WRONG_COLUMN_NAME
-ALTER TABLE t1 ADD FTS_DOC_İD BIGINT UNSIGNED NOT NULL, ALGORITHM=INPLACE;
-
---error ER_WRONG_COLUMN_NAME
-ALTER TABLE t1 ADD FTS_DOC_İD BIGINT UNSIGNED NOT NULL, ALGORITHM=COPY;
-
---error ER_WRONG_COLUMN_NAME
-ALTER TABLE t1 ADD fts_doc_id INT, ALGORITHM=COPY;
-
---error ER_WRONG_COLUMN_NAME
-ALTER TABLE t1 ADD fts_doc_id INT, ALGORITHM=INPLACE;
-
---error ER_WRONG_COLUMN_NAME
-ALTER TABLE t1 ADD fts_doc_id BIGINT UNSIGNED NOT NULL, ALGORITHM=COPY;
-
---error ER_WRONG_COLUMN_NAME
-ALTER TABLE t1 ADD fts_doc_id BIGINT UNSIGNED NOT NULL, ALGORITHM=INPLACE;
-
---error ER_WRONG_COLUMN_NAME
-ALTER TABLE t1 ADD FTS_DOC_ID INT UNSIGNED NOT NULL, ALGORITHM=COPY;
-
---error ER_WRONG_COLUMN_NAME
-ALTER TABLE t1 ADD FTS_DOC_ID INT UNSIGNED NOT NULL, ALGORITHM=INPLACE;
-
-SHOW CREATE TABLE t1;
->>>>>>> fdc4b7a6
-DROP TABLE t1;+DROP TABLE t1;
+
+--echo # End of 10.3 tests