--- conflicted
+++ resolved
@@ -1144,8 +1144,6 @@
 100
 drop table t1;
 #
-<<<<<<< HEAD
-=======
 # MDEV-28552 Assertion `inited==RND' failed in handler::ha_rnd_end
 #
 create table tcount (c int unsigned);
@@ -1157,7 +1155,7 @@
 create trigger tr before insert on t for each row update tcount set c = c + 1;
 insert into t select * from t;
 drop table tcount, t;
->>>>>>> a0d4f0f3
+#
 # End of 10.3 tests
 #
 #
