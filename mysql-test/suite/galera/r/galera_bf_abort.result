--- conflicted
+++ resolved
@@ -9,11 +9,7 @@
 connection node_2a;
 connection node_2;
 INSERT INTO t1 VALUES (2, 'node_2');
-<<<<<<< HEAD
-ERROR 40001: wsrep aborted transaction
-=======
 ERROR 40001: Deadlock: wsrep aborted transaction
->>>>>>> 287d1053
 wsrep_local_aborts_increment
 1
 DROP TABLE t1;