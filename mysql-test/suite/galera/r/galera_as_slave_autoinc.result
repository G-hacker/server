--- conflicted
+++ resolved
@@ -41,12 +41,7 @@
 show variables like 'auto_increment_increment';
 Variable_name	Value
 auto_increment_increment	7
-<<<<<<< HEAD
-auto_increment_offset	5
-wsrep_auto_increment_control	ON
 connection node_2;
-=======
->>>>>>> b29f26d7
 select * from t1;
 i	c
 1	dummy_text
