--echo Killing server ...

if (!$kill_signal)
{
<<<<<<< HEAD
--let $kill_signal = 9
=======
--let $kill_signal = KILL
>>>>>>> 088b37b5
}

# Write file to make mysql-test-run.pl expect the crash, but don't start it
--let $_server_id= `SELECT @@server_id`
--let $_expect_file_name= $MYSQLTEST_VARDIR/tmp/mysqld.$_server_id.expect
--exec echo "wait" > $_expect_file_name

# Kill the connected server
--disable_reconnect
--let KILL_SIGNAL_VALUE = $kill_signal
--let KILL_NODE_PIDFILE = `SELECT @@pid_file`

--perl
        my $kill_sig = $ENV{'KILL_SIGNAL_VALUE'};
        my $pid_filename = $ENV{'KILL_NODE_PIDFILE'};
        my $mysqld_pid = `cat $pid_filename`;
        chomp($mysqld_pid);
        system("kill -s $kill_sig $mysqld_pid");
        exit(0);
EOF

--source include/wait_until_disconnected.inc<|MERGE_RESOLUTION|>--- conflicted
+++ resolved
@@ -2,11 +2,7 @@
 
 if (!$kill_signal)
 {
-<<<<<<< HEAD
---let $kill_signal = 9
-=======
 --let $kill_signal = KILL
->>>>>>> 088b37b5
 }
 
 # Write file to make mysql-test-run.pl expect the crash, but don't start it
