--- conflicted
+++ resolved
@@ -71,50 +71,6 @@
 # Sync to the same position saved by the 'sync_slave_with_master' above.
 sync_with_master;
 
-<<<<<<< HEAD
-# End of 4.1 tests
-
-#
-# BUG#12190 CHANGE MASTER has differ path requiremts on MASTER_LOG_FILE and RELAY_LOG_FILE
-#
-
-source include/master-slave-reset.inc;
-
-connection master;
-create table t1 (a int);
-insert into t1 values (1);
-flush logs;
-insert into t1 values (2);
-
-# Note: the master positon saved by this will also be used by the
-# 'sync_with_master' below.
-sync_slave_with_master;
-
-# Check if the table t1 and t2 are identical on master and slave;
-let $diff_table_1= master:test.t1
-let $diff_table_2= slave:test.t1
-source include/diff_tables.inc;
-
-connection slave;
-source include/stop_slave.inc;
-delete from t1 where a=2;
-
-# start replication from the second insert, after fix of BUG#12190,
-# relay_log_file does not use absolute path, only the filename is
-# required
-#
-# Note: the follow change master will automatically reset
-# relay_log_purge to false, save the old value to restore
-let $relay_log_purge= `select @@global.relay_log_purge`;
-CHANGE MASTER TO relay_log_file='slave-relay-bin.000005', relay_log_pos=4;
-start slave sql_thread;
-source include/wait_for_slave_sql_to_start.inc;
-
-# Sync to the same position saved by the 'sync_slave_with_master' above.
-sync_with_master;
-
-=======
->>>>>>> ae715642
 # Check if the table t1 and t2 are identical on master and slave;
 let $diff_table_1= master:test.t1
 let $diff_table_2= slave:test.t1
