# ==== Purpose ====
#
# Verify that START SLAVE UNTIL replicates until the given binlog
# position but not longer.  Verify that START SLAVE UNTIL with various
# incorrect arguments gives an error.
#
# ==== Method ====
#
# On master, create a table and insert some rows.  On slave, START
# SLAVE UNTIL so that it reads one event at a time, and check the
# table and the slave status each time.
#
# Then, on slave, run START SLAVE UNTIL with incorrect arguments and
# verify that it gives an error.
#
# ==== Related bugs ====
#
# Bug in this test: BUG#37717: rpl.rpl_stm_until 'stmt' fails sporadically on pushbuild

-- source include/have_binlog_format_mixed_or_statement.inc
-- source include/master-slave.inc

# Test is dependent on binlog positions

# prepare version for substitutions
let $VERSION=`select version()`;

# Stop slave before it starts replication.  Also sync with master
# to avoid nondeterministic behaviour.
--echo [on slave]
sync_slave_with_master;
--source include/stop_slave.inc

--echo ==== Create some events on master ====

--echo [on master]
connection master;
create table t1(n int not null auto_increment primary key);
insert into t1 values (1),(2),(3),(4);
let $master_log_pos_1= query_get_value(SHOW MASTER STATUS, Position, 1);
let $master_log_file= query_get_value(SHOW MASTER STATUS, File, 1);
drop table t1;
create table t2(n int not null auto_increment primary key);
insert into t2 values (1),(2);
let $master_log_pos_2= query_get_value(SHOW MASTER STATUS, Position, 1);
insert into t2 values (3),(4);
drop table t2;

--echo ==== Replicate one event at a time on slave ====

# try to replicate all queries until drop of t1
--echo [on slave]
connection slave;
--replace_result $master_log_file MASTER_LOG_FILE $master_log_pos_1 MASTER_LOG_POS
eval start slave until master_log_file='$master_log_file', master_log_pos=$master_log_pos_1;
--source include/wait_for_slave_io_to_start.inc
--source include/wait_for_slave_sql_to_stop.inc
# here table should be still not deleted
select * from t1;
--let $slave_param= Exec_Master_Log_Pos
--let $slave_param_value= $master_log_pos_1
--source include/check_slave_param.inc

# this should fail right after start
--replace_result 291 MASTER_LOG_POS
start slave until master_log_file='master-no-such-bin.000001', master_log_pos=291;
--source include/wait_for_slave_io_to_start.inc
--source include/wait_for_slave_sql_to_stop.inc
# again this table should be still not deleted
select * from t1;
--let $slave_param= Exec_Master_Log_Pos
--let $slave_param_value= $master_log_pos_1
--source include/check_slave_param.inc

let $relay_log_file= slave-relay-bin.000003;
let $master_log_pos= $master_log_pos_2;
source include/get_relay_log_pos.inc;
# try replicate all up to and not including the second insert to t2;
--replace_result $relay_log_pos RELAY_LOG_POS
eval start slave until relay_log_file='$relay_log_file', relay_log_pos=$relay_log_pos;
--source include/wait_for_slave_io_to_start.inc
--source include/wait_for_slave_sql_to_stop.inc
select * from t2;
--let $slave_param= Exec_Master_Log_Pos
--let $slave_param_value= $master_log_pos
--source include/check_slave_param.inc

# clean up
start slave;
--echo [on master]
connection master;
--echo [on slave]
sync_slave_with_master;
--source include/stop_slave.inc

--let $exec_log_pos_1= query_get_value(SHOW SLAVE STATUS, Exec_Master_Log_Pos, 1)
# this should stop immediately as we are already there
--replace_result $master_log_file MASTER_LOG_FILE $master_log_pos_2 MASTER_LOG_POS
eval start slave until master_log_file='$master_log_file', master_log_pos=$master_log_pos_2;
--source include/wait_for_slave_io_to_start.inc
--source include/wait_for_slave_sql_to_stop.inc
--let $slave_param= Exec_Master_Log_Pos
--let $slave_param_value= $exec_log_pos_1
--source include/check_slave_param.inc

--echo ==== Test various error conditions ====

--replace_result 561 MASTER_LOG_POS
--error 1277
start slave until master_log_file='master-bin', master_log_pos=561;
--replace_result 561 MASTER_LOG_POS 12 RELAY_LOG_POS
--error 1277
start slave until master_log_file='master-bin.000001', master_log_pos=561, relay_log_pos=12;
--error 1277
start slave until master_log_file='master-bin.000001';
--error 1277
start slave until relay_log_file='slave-relay-bin.000002';
--replace_result 561 MASTER_LOG_POS
--error 1277
start slave until relay_log_file='slave-relay-bin.000002', master_log_pos=561;
# Warning should be given for second command
start slave sql_thread;
--replace_result 776 MASTER_LOG_POS
start slave until master_log_file='master-bin.000001', master_log_pos=776;

#
# bug#47210  first execution of "start slave until" stops too early  
#
# testing that a slave rotate event that is caused by stopping the slave
# does not intervene anymore in UNTIL condition.
#

connection slave;
source include/stop_slave.inc;
--disable_warnings
drop table if exists t1;
--enable_warnings
reset slave;
--replace_result $MASTER_MYPORT MASTER_PORT
eval change master to master_host='127.0.0.1',master_port=$MASTER_MYPORT, master_user='root'; 

connection master;
--disable_warnings
drop table if exists t1;
--enable_warnings
reset master;
create table t1 (a int primary key auto_increment);
save_master_pos;
let $master_pos= query_get_value(SHOW MASTER STATUS, Position, 1);

connection slave;
start slave;
sync_with_master;

# at this point slave will close the relay log stamping it with its own
# Rotate log event. This event won't be examined on matter of the master 
# UNTIL pos anymore.
source include/stop_slave.inc;
let $slave_exec_pos= query_get_value(SHOW SLAVE STATUS, Exec_Master_Log_Pos, 1);

--echo master and slave are in sync now
let $diff_pos= `select $master_pos - $slave_exec_pos`;
eval select $diff_pos as zero;

connection master;
insert into t1 set a=null;
let $until_pos= query_get_value(SHOW MASTER STATUS, Position, 1);
insert into t1 set a=null;
select count(*) as two from t1;

connection slave;
--replace_result $master_log_file MASTER_LOG_FILE $until_pos UNTIL_POS;
eval start slave until master_log_file='$master_log_file', master_log_pos= $until_pos;
source include/wait_for_slave_sql_to_stop.inc;
let $slave_exec_pos= query_get_value(SHOW SLAVE STATUS, Exec_Master_Log_Pos, 1);
--echo slave stopped at the prescribed position
let $diff_pos= `select $until_pos - $slave_exec_pos`;
eval select $diff_pos as zero;
select count(*) as one from t1;


connection master;
drop table t1;

connection slave;
start slave;
sync_with_master;

<<<<<<< HEAD
 # Bug #47142  	"slave start until" stops 1 event too late in 4.1 to 5.0 replication
#
# testing fixes that refine the start position of prior-5.0 master's event
# and by that provide correct execution of 
# START SLAVE UNTIL ... master_log_pos= x;
# Keep the test at the end of the file because it manipulates with binlog files 
# to substitute the genuine one with a prepared on 4.1 server.
#

--source include/rpl_reset.inc

connection master;
flush logs;
let $MYSQLD_DATADIR= `select @@datadir`;
--remove_file $MYSQLD_DATADIR/master-bin.000001
--copy_file $MYSQL_TEST_DIR/std_data/bug47142_master-bin.000001 $MYSQLD_DATADIR/master-bin.000001
# this a constant bound to the bug47142_master-bin.000001 binlog file
--let $binlog_before_drop=294;

connection slave;
stop slave;
reset slave;
--replace_regex /master_log_pos=[0-9]+/master_log_pos=MASTER_LOG_POS/
eval start slave until master_log_file='master-bin.000001', master_log_pos=$binlog_before_drop  /* to stop right before DROP */;
--source include/wait_for_slave_sql_to_stop.inc

show tables /* t1 must exist */;

# clean-up of Bug #47142 testing

drop table t1; # drop on slave only, master does not have t1. 
stop slave;

=======
>>>>>>> eb3814b0
# End of tests
--let $rpl_only_running_threads= 1
--source include/rpl_end.inc<|MERGE_RESOLUTION|>--- conflicted
+++ resolved
@@ -21,6 +21,8 @@
 -- source include/master-slave.inc
 
 # Test is dependent on binlog positions
+
+call mtr.add_suppression("Unsafe statement written to the binary log using statement format since BINLOG_FORMAT = STATEMENT");
 
 # prepare version for substitutions
 let $VERSION=`select version()`;
@@ -186,42 +188,6 @@
 start slave;
 sync_with_master;
 
-<<<<<<< HEAD
- # Bug #47142  	"slave start until" stops 1 event too late in 4.1 to 5.0 replication
-#
-# testing fixes that refine the start position of prior-5.0 master's event
-# and by that provide correct execution of 
-# START SLAVE UNTIL ... master_log_pos= x;
-# Keep the test at the end of the file because it manipulates with binlog files 
-# to substitute the genuine one with a prepared on 4.1 server.
-#
-
---source include/rpl_reset.inc
-
-connection master;
-flush logs;
-let $MYSQLD_DATADIR= `select @@datadir`;
---remove_file $MYSQLD_DATADIR/master-bin.000001
---copy_file $MYSQL_TEST_DIR/std_data/bug47142_master-bin.000001 $MYSQLD_DATADIR/master-bin.000001
-# this a constant bound to the bug47142_master-bin.000001 binlog file
---let $binlog_before_drop=294;
-
-connection slave;
-stop slave;
-reset slave;
---replace_regex /master_log_pos=[0-9]+/master_log_pos=MASTER_LOG_POS/
-eval start slave until master_log_file='master-bin.000001', master_log_pos=$binlog_before_drop  /* to stop right before DROP */;
---source include/wait_for_slave_sql_to_stop.inc
-
-show tables /* t1 must exist */;
-
-# clean-up of Bug #47142 testing
-
-drop table t1; # drop on slave only, master does not have t1. 
-stop slave;
-
-=======
->>>>>>> eb3814b0
 # End of tests
 --let $rpl_only_running_threads= 1
 --source include/rpl_end.inc