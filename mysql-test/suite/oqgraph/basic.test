--- conflicted
+++ resolved
@@ -1,11 +1,8 @@
 --disable_warnings
 DROP TABLE IF EXISTS graph_base;
 DROP TABLE IF EXISTS graph;
-<<<<<<< HEAD
 DROP TABLE IF EXISTS graph2;
-=======
 --enable_warnings
->>>>>>> 699e3924
 
 CREATE TABLE graph_base (
     from_id INT UNSIGNED NOT NULL,
