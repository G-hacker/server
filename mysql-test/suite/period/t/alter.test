--source include/have_partition.inc

set @s= '1992-01-01';
set @e= '1999-12-31';

create table t (s date, e date);

--echo # period start/end columns are implicit NOT NULL
alter table t add period for a(s, e);
show create table t;

create or replace table t (s date, e date);
alter table t change s s date, add period for a(s, e);
show create table t;

alter table t add id int;
show create table t;
alter table t drop id;
show create table t;

--error ER_CONSTRAINT_FAILED
insert t values(@e, @s);

--error ER_PERIOD_CONSTRAINT_DROP
alter table t drop constraint a;

--echo # no-op
alter table t drop period if exists for b;
--echo # no-op
alter table t add period if not exists for a(e, s);

alter table t drop period if exists for a;
--echo # no-op
alter table t drop period if exists for a;

alter table t add period for a(s, e), add period if not exists for a(e, s);
show create table t;

alter table t drop period for a;
--echo # Constraint is dropped
insert t values(@e, @s);

--error ER_CANT_DROP_FIELD_OR_KEY
alter table t drop period for a;
--error ER_CANT_DROP_FIELD_OR_KEY
alter table t add period for a(s, e), drop period for a;

truncate t;
alter table t add period for a(s, e);
--error ER_CONSTRAINT_FAILED
insert t values(@e, @s);
alter table t add period for a(s, e), drop period for a;
--error ER_CONSTRAINT_FAILED
insert t values(@e, @s);
alter table t add s1 date not null, add period for b(s1, e), drop period for a;
show create table t;
insert t(s, s1, e) values(@e, @s, @e);
--error ER_CONSTRAINT_FAILED
insert t(s, s1, e) values(@e, @e, @s);

create table t1 like t;
show create table t1;
drop table t1;

--error ER_CONSTRAINT_FAILED
create table t2 (period for b(s,e)) select * from t;

create table t2 (period for b(s1,e)) select * from t;
drop table t2;

--echo # SQL16 11.27 <add table period definition>, Syntax Rules, 5)g)
--echo # The declared type of BC1 shall be either DATE or a timestamp type
--echo # and shall be equivalent to the declared type of BC2.
create or replace table t (s timestamp not null, e timestamp(6) not null);
--error ER_PERIOD_TYPES_MISMATCH
alter table t add period for a(s, e);

--echo # SQL16 11.27 <add table period definition>, Syntax Rules, 5)c)
--echo # No column of T shall have a column name that is equivalent to ATPN.
create or replace table t (a int, s date, e date);
--error ER_DUP_FIELDNAME
alter table t add period for a(s, e);

--echo # SQL16 11.27 <add table period definition>, Syntax Rules, 5)i)
--echo # Neither BC1 nor BC2 shall be an identity column, a generated column,
--echo # a system-time period start column, or a system-time period end column.
create or replace table t (id int primary key,
                           s date,
                           e date generated always as (s+1));
--error ER_PERIOD_FIELD_WRONG_ATTRIBUTES
alter table t add period for a(s, e);

create or replace table t (id int primary key,
                           s date,
                           e date as (s+1) VIRTUAL);
--error ER_PERIOD_FIELD_WRONG_ATTRIBUTES
alter table t add period for a(s, e);

create or replace table t (id int primary key, s timestamp(6), e timestamp(6),
                           st timestamp(6) as row start,
                           en timestamp(6) as row end,
                           period for system_time (st, en)) with system versioning;
--error ER_PERIOD_FIELD_WRONG_ATTRIBUTES
alter table t add period for a(s, en);

--echo # SQL16 11.27 <add table period definition>, Syntax Rules, 5)b)
--echo # The table descriptor of T shall not include a period descriptor other
--echo # than a system-time period descriptor.
alter table t add period for a(s, e);
--error ER_MORE_THAN_ONE_PERIOD
alter table t add period for b(s, e);

--echo # SQL16, Part 2, 11.3 <table definition>, Syntax Rules, 2)e)v)2)B)
--echo # Let S be the schema identified by the explicit or implicit
--echo # <schema name> of TN. Let IDCN be an implementation-dependent
--echo # <constraint name> that is not equivalent to the <constraint name> of
--echo # any table constraint descriptor included in S. The following
--echo # <table constraint definition> is implicit:
--echo # CONSTRAINT IDCN CHECK ( CN1 < CN2 )
--echo #
--echo # Due to the above standard limitation, the constraint name can't always
--echo # match the period name. So it matches when possible; and when not, it
--echo # is unique not taken name prefixed with period name.
create or replace table t (x int, s date, e date,
                           period for mytime(s, e));
show create table t;
alter table t add constraint mytime check (x > 1);
show create table t;
--error ER_CONSTRAINT_FAILED
insert t values (2, @e, @s);
alter table t add constraint mytime_1 check (x > 2);
--error ER_CONSTRAINT_FAILED
insert t values (3, @e, @s);

drop table t;

--echo #
--echo # MDEV-20494 ER_NOT_FORM_FILE or assertion upon adding partition to period table
--echo #
create table t1 (f date, t date, period for app(f,t)) with system versioning partition by system_time ( partition p1 history, partition pn current );
lock table t1 write;
alter table t1 add partition (partition p2 history);
unlock tables;

create or replace table t1 (x int, s date, e date, period for app(s,e));
insert into t1 values(1, '2020-03-01', '2020-03-02');
insert into t1 values(1, '2020-03-01', '2020-03-02');
--error ER_DUP_ENTRY
alter table t1 add primary key(x, s, e);
alter table t1 add system versioning;

# cleanup
drop table t1;

--echo #
<<<<<<< HEAD
--echo # MDEV-21941 RENAME doesn't work for system time or period fields
--echo #
create or replace table t1 (
  a int, s date, e date,
  period for mytime(s, e));

alter table t1 rename column s to x;
alter table t1 rename column e to y;

show create table t1;
# cleanup
drop table t1;

--echo # End of 10.5 tests
=======
--echo # MDEV-18873 Server crashes in Compare_identifiers::operator or in 
--echo # my_strcasecmp_utf8 upon ADD PERIOD IF NOT EXISTS with empty name
--echo #

# When there is no table defined.
--error ER_WRONG_COLUMN_NAME
alter table t add period if not exists for `` (s,e);

# When there is an actual table.
create table t(s DATE, e DATE);
--error ER_WRONG_COLUMN_NAME
alter table t add period if not exists for `` (s,e);

# When the last character is space
--error ER_WRONG_COLUMN_NAME
alter table t add period if not exists for ` ` (s,e);

# Create table with an empty period name
--error ER_WRONG_COLUMN_NAME
create table t2 (period for `` (s,e)) select * from t;
drop table t;
>>>>>>> 7e574eb5
<|MERGE_RESOLUTION|>--- conflicted
+++ resolved
@@ -153,22 +153,6 @@
 drop table t1;
 
 --echo #
-<<<<<<< HEAD
---echo # MDEV-21941 RENAME doesn't work for system time or period fields
---echo #
-create or replace table t1 (
-  a int, s date, e date,
-  period for mytime(s, e));
-
-alter table t1 rename column s to x;
-alter table t1 rename column e to y;
-
-show create table t1;
-# cleanup
-drop table t1;
-
---echo # End of 10.5 tests
-=======
 --echo # MDEV-18873 Server crashes in Compare_identifiers::operator or in 
 --echo # my_strcasecmp_utf8 upon ADD PERIOD IF NOT EXISTS with empty name
 --echo #
@@ -190,4 +174,19 @@
 --error ER_WRONG_COLUMN_NAME
 create table t2 (period for `` (s,e)) select * from t;
 drop table t;
->>>>>>> 7e574eb5
+
+--echo #
+--echo # MDEV-21941 RENAME doesn't work for system time or period fields
+--echo #
+create or replace table t1 (
+  a int, s date, e date,
+  period for mytime(s, e));
+
+alter table t1 rename column s to x;
+alter table t1 rename column e to y;
+
+show create table t1;
+# cleanup
+drop table t1;
+
+--echo # End of 10.5 tests