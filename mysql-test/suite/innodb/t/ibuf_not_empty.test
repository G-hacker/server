--- conflicted
+++ resolved
@@ -6,6 +6,7 @@
 # The test is not big enough to use change buffering with larger page size.
 --source include/have_innodb_max_16k.inc
 
+SET GLOBAL innodb_purge_rseg_truncate_frequency=1;
 --disable_query_log
 call mtr.add_suppression("InnoDB: Failed to find tablespace for table `test`\\.`t1` in the cache\\. Attempting to load the tablespace with space id");
 call mtr.add_suppression("InnoDB: Allocated tablespace ID \\d+ for test.t1, old maximum was");
@@ -29,6 +30,7 @@
 # Create enough rows for the table, so that the change buffer will be
 # used for modifying the secondary index page. There must be multiple
 # index pages, because changes to the root page are never buffered.
+BEGIN;
 INSERT INTO t1 VALUES(0,'x',1);
 INSERT INTO t1 SELECT 0,b,c FROM t1;
 INSERT INTO t1 SELECT 0,b,c FROM t1;
@@ -42,8 +44,12 @@
 INSERT INTO t1 SELECT 0,b,c FROM t1;
 INSERT INTO t1 SELECT 0,b,c FROM t1;
 INSERT INTO t1 SELECT 0,b,c FROM t1;
+COMMIT;
 let MYSQLD_DATADIR=`select @@datadir`;
 let PAGE_SIZE=`select @@innodb_page_size`;
+
+# Ensure that purge will not access the truncated .ibd file
+--source include/wait_all_purged.inc
 
 --source include/shutdown_mysqld.inc
 
@@ -100,17 +106,7 @@
 EOF
 
 --let $restart_parameters=
-<<<<<<< HEAD
---source include/restart_mysqld.inc
-
-# Ensure that the slow shutdown will not time out due to running purge.
-SET GLOBAL innodb_purge_rseg_truncate_frequency=1;
---source include/wait_all_purged.inc
-# The change buffer merge for the injected corruption must complete
-# without exceeding the 60-second shutdown_server timeout.
-=======
 --source include/start_mysqld.inc
->>>>>>> b80df9eb
 SET GLOBAL innodb_fast_shutdown=0;
 --source include/restart_mysqld.inc
 
