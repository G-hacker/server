--- conflicted
+++ resolved
@@ -106,15 +106,9 @@
   `i1` int(10) unsigned NOT NULL,
   `d1` timestamp NOT NULL DEFAULT current_timestamp(),
   `u1` varchar(30) DEFAULT substr(user(),1),
-<<<<<<< HEAD
   `d2` timestamp NULL DEFAULT '2017-05-08 16:23:45',
   `d3` timestamp NULL DEFAULT `d1`
-) ENGINE=InnoDB DEFAULT CHARSET=latin1
-=======
-  `d2` timestamp NOT NULL DEFAULT '2017-05-08 16:23:45',
-  `d3` timestamp NOT NULL DEFAULT `d1`
 ) ENGINE=InnoDB DEFAULT CHARSET=latin1 COLLATE=latin1_swedish_ci
->>>>>>> a8e45404
 ALTER TABLE t1 ADD COLUMN d4 TIMESTAMP DEFAULT CURRENT_TIMESTAMP;
 affected rows: 0
 info: Records: 0  Duplicates: 0  Warnings: 0
