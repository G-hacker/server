# -*- cperl -*-

# This is a library file used by the Perl version of mysql-test-run,
# and is part of the translation of the Bourne shell script with the
# same name.

use File::Basename;
use IO::File();
use strict;

sub collect_test_cases ($);
sub collect_one_test_case ($$$$$$$);

sub mtr_options_from_test_file($$);

##############################################################################
#
#  Collect information about test cases we are to run
#
##############################################################################

sub collect_test_cases ($) {
  my $suite= shift;             # Test suite name

  my $testdir;
  my $resdir;

  if ( $suite eq "main" )
  {
    $testdir= "$::glob_mysql_test_dir/t";
    $resdir=  "$::glob_mysql_test_dir/r";
  }
  else
  {
    $testdir= "$::glob_mysql_test_dir/suite/$suite/t";
    $resdir=  "$::glob_mysql_test_dir/suite/$suite/r";
  }

  my $cases = [];           # Array of hash, will be array of C struct

  opendir(TESTDIR, $testdir) or mtr_error("Can't open dir \"$testdir\": $!");

  # ----------------------------------------------------------------------
  # Disable some tests listed in disabled.def
  # ----------------------------------------------------------------------
  my %disabled;
  if ( open(DISABLED, "$testdir/disabled.def" ) )
  {
    while ( <DISABLED> )
      {
        chomp;
        if ( /^\s*(\S+)\s*:\s*(.*?)\s*$/ )
          {
            $disabled{$1}= $2;
          }
      }
    close DISABLED;
  }

  if ( @::opt_cases )
  {
    foreach my $tname ( @::opt_cases )
    {
      # Run in specified order, no sort
      my $elem= undef;
      my $component_id= undef;

      # Get rid of directory part (path). Leave the extension since it is used
      # to understand type of the test.

      $tname = basename($tname);

      # Check if the extenstion has been specified.

      if ( mtr_match_extension($tname, "test") )
      {
        $elem= $tname;
        $tname=~ s/\.test$//;
        $component_id= 'mysqld';
      }
      elsif ( mtr_match_extension($tname, "imtest") )
      {
        $elem= $tname;
        $tname =~ s/\.imtest$//;
        $component_id= 'im';
      }

      # If target component is known, check that the specified test case
      # exists.
      #
      # Otherwise, try to guess the target component.

      if ( $component_id )
      {
        if ( ! -f "$testdir/$elem")
        {
          mtr_error("Test case $tname ($testdir/$elem) is not found");
        }
      }
      else
      {
        my $mysqld_test_exists = -f "$testdir/$tname.test";
        my $im_test_exists = -f "$testdir/$tname.imtest";

        if ( $mysqld_test_exists and $im_test_exists )
        {
          mtr_error("Ambiguous test case name ($tname)");
        }
        elsif ( ! $mysqld_test_exists and ! $im_test_exists )
        {
          mtr_error("Test case $tname is not found");
        }
        elsif ( $mysqld_test_exists )
        {
          $elem= "$tname.test";
          $component_id= 'mysqld';
        }
        elsif ( $im_test_exists )
        {
          $elem= "$tname.imtest";
          $component_id= 'im';
        }
      }

      collect_one_test_case($testdir,$resdir,$tname,$elem,$cases,\%disabled,
        $component_id);
    }
    closedir TESTDIR;
  }
  else
  {
    foreach my $elem ( sort readdir(TESTDIR) )
    {
      my $component_id= undef;
      my $tname= undef;

      if ($tname= mtr_match_extension($elem, 'test'))
      {
        $component_id = 'mysqld';
      }
      elsif ($tname= mtr_match_extension($elem, 'imtest'))
      {
        $component_id = 'im';
      }
      else
      {
        next;
      }

      # Skip tests that does not match the --do-test= filter
      next if $::opt_do_test and
	! defined mtr_match_prefix($elem,$::opt_do_test);

      collect_one_test_case($testdir,$resdir,$tname,$elem,$cases,\%disabled,
        $component_id);
    }
    closedir TESTDIR;
  }

  # Reorder the test cases in an order that will make them faster to run
  if ( $::opt_reorder )
  {

    my %sort_criteria;

    # Make a mapping of test name to a string that represents how that test
    # should be sorted among the other tests.  Put the most important criterion
    # first, then a sub-criterion, then sub-sub-criterion, et c.
    foreach my $tinfo (@$cases)
    {
      my @criteria = ();

      # Look for tests that muct be in run in a defined order
      # that is defined by test having the same name except for
      # the ending digit

      # Put variables into hash
      my $test_name= $tinfo->{'name'};
      my $depend_on_test_name;
      if ( $test_name =~ /^([\D]+)([0-9]{1})$/ )
      {
	my $base_name= $1;
	my $idx= $2;
	mtr_verbose("$test_name =>  $base_name idx=$idx");
	if ( $idx > 1 )
	{
	  $idx-= 1;
	  $base_name= "$base_name$idx";
	  mtr_verbose("New basename $base_name");
	}

	foreach my $tinfo2 (@$cases)
	{
	  if ( $tinfo2->{'name'} eq $base_name )
	  {
	    mtr_verbose("found dependent test $tinfo2->{'name'}");
	    $depend_on_test_name=$base_name;
	  }
	}
      }

      if ( defined $depend_on_test_name )
      {
	mtr_verbose("Giving $test_name same critera as $depend_on_test_name");
	$sort_criteria{$test_name} = $sort_criteria{$depend_on_test_name};
      }
      else
      {
	#
	# Append the criteria for sorting, in order of importance.
	#
	push(@criteria, "ndb=" . ($tinfo->{'ndb_test'} ? "1" : "0"));
	# Group test with equal options together.
	# Ending with "~" makes empty sort later than filled
	push(@criteria, join("!", sort @{$tinfo->{'master_opt'}}) . "~");

	$sort_criteria{$test_name} = join(" ", @criteria);
      }
    }

    @$cases = sort {
      $sort_criteria{$a->{'name'}} . $a->{'name'} cmp
	$sort_criteria{$b->{'name'}} . $b->{'name'}; } @$cases;

    if ( $::opt_script_debug )
    {
      # For debugging the sort-order
      foreach my $tinfo (@$cases)
      {
	print("$sort_criteria{$tinfo->{'name'}} -> \t$tinfo->{'name'}\n");
      }
    }
  }

  return $cases;
}


##############################################################################
#
#  Collect information about a single test case
#
##############################################################################


sub collect_one_test_case($$$$$$$) {
  my $testdir= shift;
  my $resdir=  shift;
  my $tname=   shift;
  my $elem=    shift;
  my $cases=   shift;
  my $disabled=shift;
  my $component_id= shift;

  my $path= "$testdir/$elem";

  # ----------------------------------------------------------------------
  # Skip some tests silently
  # ----------------------------------------------------------------------

  if ( $::opt_start_from and $tname lt $::opt_start_from )
  {
    return;
  }


  my $tinfo= {};
  $tinfo->{'name'}= $tname;
  $tinfo->{'result_file'}= "$resdir/$tname.result";
  $tinfo->{'component_id'} = $component_id;
  push(@$cases, $tinfo);

  # ----------------------------------------------------------------------
  # Skip some tests but include in list, just mark them to skip
  # ----------------------------------------------------------------------

  if ( $::opt_skip_test and defined mtr_match_prefix($tname,$::opt_skip_test) )
  {
    $tinfo->{'skip'}= 1;
    return;
  }

  # ----------------------------------------------------------------------
  # Collect information about test case
  # ----------------------------------------------------------------------

  $tinfo->{'path'}= $path;
  $tinfo->{'timezone'}= "GMT-3"; # for UNIX_TIMESTAMP tests to work

  $tinfo->{'slave_num'}= 0; # Default, no slave
  if ( defined mtr_match_prefix($tname,"rpl") )
  {
    if ( $::opt_skip_rpl )
    {
      $tinfo->{'skip'}= 1;
      $tinfo->{'comment'}= "No replication tests(--skip-rpl)";
      return;
    }


    $tinfo->{'slave_num'}= 1; # Default for rpl* tests, use one slave

    if ( $tname eq 'rpl_failsafe' or $tname eq 'rpl_chain_temp_table' )
    {
      # $tinfo->{'slave_num'}= 3;         # Not 3 ? Check old code, strange
    }
  }

  if ( defined mtr_match_prefix($tname,"federated") )
  {
    # Default, federated uses the first slave as it's federated database
    $tinfo->{'slave_num'}= 1;
  }

  my $master_opt_file= "$testdir/$tname-master.opt";
  my $slave_opt_file=  "$testdir/$tname-slave.opt";
  my $slave_mi_file=   "$testdir/$tname.slave-mi";
  my $master_sh=       "$testdir/$tname-master.sh";
  my $slave_sh=        "$testdir/$tname-slave.sh";
  my $disabled_file=   "$testdir/$tname.disabled";
  my $im_opt_file=     "$testdir/$tname-im.opt";

  $tinfo->{'master_opt'}= [];
  $tinfo->{'slave_opt'}=  [];
  $tinfo->{'slave_mi'}=   [];

  if ( -f $master_opt_file )
  {

    my $master_opt= mtr_get_opts_from_file($master_opt_file);

    foreach my $opt ( @$master_opt )
    {
      my $value;

      # The opt file is used both to send special options to the mysqld
      # as well as pass special test case specific options to this
      # script

      $value= mtr_match_prefix($opt, "--timezone=");
      if ( defined $value )
      {
	$tinfo->{'timezone'}= $value;
	next;
      }

      $value= mtr_match_prefix($opt, "--result-file=");
      if ( defined $value )
      {
	# Specifies the file mysqltest should compare
	# output against
	$tinfo->{'result_file'}= "r/$value.result";
	next;
      }

      # If we set default time zone, remove the one we have
      $value= mtr_match_prefix($opt, "--default-time-zone=");
      if ( defined $value )
      {
	# Set timezone for this test case to something different
	$tinfo->{'timezone'}= "GMT-8";
	# Fallthrough, add the --default-time-zone option
      }

      # The --restart option forces a restart even if no special
      # option is set. If the options are the same as next testcase
      # there is no need to restart after the testcase
      # has completed
      if ( $opt eq "--force-restart" )
      {
	$tinfo->{'force_restart'}= 1;
	next;
      }

      # Ok, this was a real option, add it
      push(@{$tinfo->{'master_opt'}}, $opt);
    }
  }

  if ( -f $slave_opt_file )
  {
    my $slave_opt= mtr_get_opts_from_file($slave_opt_file);

    foreach my $opt ( @$slave_opt )
    {
      # If we set default time zone, remove the one we have
      my $value= mtr_match_prefix($opt, "--default-time-zone=");
      $tinfo->{'slave_opt'}= [] if defined $value;
    }
    push(@{$tinfo->{'slave_opt'}}, @$slave_opt);
  }

  if ( -f $slave_mi_file )
  {
    $tinfo->{'slave_mi'}= mtr_get_opts_from_file($slave_mi_file);
  }

  if ( -f $master_sh )
  {
    if ( $::glob_win32_perl )
    {
      $tinfo->{'skip'}= 1;
      $tinfo->{'comment'}= "No tests with sh scripts on Windows";
      return;
    }
    else
    {
      $tinfo->{'master_sh'}= $master_sh;
    }
  }

  if ( -f $slave_sh )
  {
    if ( $::glob_win32_perl )
    {
      $tinfo->{'skip'}= 1;
      $tinfo->{'comment'}= "No tests with sh scripts on Windows";
      return;
    }
    else
    {
      $tinfo->{'slave_sh'}= $slave_sh;
    }
  }

  if ( -f $im_opt_file )
  {
    $tinfo->{'im_opts'} = mtr_get_opts_from_file($im_opt_file);
  }
  else
  {
    $tinfo->{'im_opts'} = [];
  }

  # FIXME why this late?
  my $marked_as_disabled= 0;
  if ( $disabled->{$tname} )
  {
    $marked_as_disabled= 1;
    $tinfo->{'comment'}= $disabled->{$tname};
  }

  if ( -f $disabled_file )
  {
    $marked_as_disabled= 1;
    $tinfo->{'comment'}= mtr_fromfile($disabled_file);
  }

  # If test was marked as disabled, either opt_enable_disabled is off and then
  # we skip this test, or it is on and then we run this test but warn

  if ( $marked_as_disabled )
  {
    if ( $::opt_enable_disabled )
    {
      $tinfo->{'dont_skip_though_disabled'}= 1;
    }
    else
    {
      $tinfo->{'skip'}= 1;
      $tinfo->{'disable'}= 1;   # Sub type of 'skip'
      return;
    }
  }

  if ( $component_id eq 'im' )
  {
    if ( $::glob_use_embedded_server )
    {
      $tinfo->{'skip'}= 1;
      $tinfo->{'comment'}= "No IM with embedded server";
      return;
    }
    elsif ( $::opt_ps_protocol )
    {
      $tinfo->{'skip'}= 1;
      $tinfo->{'comment'}= "No IM with --ps-protocol";
      return;
    }
    elsif ( $::opt_skip_im )
    {
      $tinfo->{'skip'}= 1;
      $tinfo->{'comment'}= "No IM tests(--skip-im)";
      return;
    }
  }
  else
  {
    mtr_options_from_test_file($tinfo,"$testdir/${tname}.test");

    if ( $tinfo->{'big_test'} and ! $::opt_big_test )
    {
      $tinfo->{'skip'}= 1;
      $tinfo->{'comment'}= "Test need 'big-test' option";
      return;
    }

    if ( $tinfo->{'ndb_extra'} and ! $::opt_ndb_extra_test )
    {
      $tinfo->{'skip'}= 1;
      $tinfo->{'comment'}= "Test need 'ndb_extra' option";
      return;
    }

    if ( $tinfo->{'require_manager'} )
    {
      $tinfo->{'skip'}= 1;
      $tinfo->{'comment'}= "Test need the _old_ manager(to be removed)";
      return;
    }

    if ( defined $tinfo->{'binlog_format'} and
	 ! ( $tinfo->{'binlog_format'} eq $::used_binlog_format ) )
    {
      $tinfo->{'skip'}= 1;
      $tinfo->{'comment'}= "Not running with binlog format '$tinfo->{'binlog_format'}'";
      return;
    }

    if ( $tinfo->{'need_debug'} && ! $::debug_compiled_binaries )
    {
      $tinfo->{'skip'}= 1;
      $tinfo->{'comment'}= "Test need debug binaries";
      return;
    }

    if ( $tinfo->{'ndb_test'} )
    {
      # This is a NDB test
      if ( ! $::glob_ndbcluster_supported )
      {
	# Ndb is not supported, skip it
	$tinfo->{'skip'}= 1;
	$tinfo->{'comment'}= "No ndbcluster support";
	return;
      }
      elsif ( $::opt_skip_ndbcluster )
      {
	# All ndb test's should be skipped
	$tinfo->{'skip'}= 1;
	$tinfo->{'comment'}= "No ndbcluster tests(--skip-ndbcluster)";
	return;
      }
    }
    else
    {
      # This is not a ndb test
      if ( $::opt_with_ndbcluster_only )
      {
	# Only the ndb test should be run, all other should be skipped
	$tinfo->{'skip'}= 1;
	$tinfo->{'comment'}= "Only ndbcluster tests(--with-ndbcluster-only)";
	return;
      }
    }

    if ( $tinfo->{'innodb_test'} )
    {
      # This is a test that need inndob
      if ( $::mysqld_variables{'innodb'} eq "FALSE" )
      {
	# innodb is not supported, skip it
	$tinfo->{'skip'}= 1;
	$tinfo->{'comment'}= "No innodb support";
	return;
      }
    }

  }
}


# List of tags in the .test files that if found should set
# the specified value in "tinfo"
our @tags=
(
 ["include/have_innodb.inc", "innodb_test", 1],
 ["include/have_binlog_format_row.inc", "binlog_format", "row"],
 ["include/have_binlog_format_statement.inc", "binlog_format", "stmt"],
 ["include/have_binlog_format_mixed.inc", "binlog_format", "mixed"],
 ["include/big_test.inc", "big_test", 1],
 ["include/have_debug.inc", "need_debug", 1],
 ["include/have_ndb.inc", "ndb_test", 1],
 ["include/have_ndb_extra.inc", "ndb_extra", 1],
 ["require_manager", "require_manager", 1],
);

sub mtr_options_from_test_file($$) {
  my $tinfo= shift;
  my $file= shift;
  #mtr_verbose("$file");
  my $F= IO::File->new($file) or mtr_error("can't open file \"$file\": $!");

  while ( my $line= <$F> )
  {
<<<<<<< HEAD
=======

>>>>>>> 9d728287
    # Skip line if it start's with #
    next if ( $line =~ /^#/ );

    # Match this line against tag in "tags" array
    foreach my $tag (@tags)
    {
      if ( index($line, $tag->[0]) >= 0 )
      {
	# Tag matched, assign value to "tinfo"
	$tinfo->{"$tag->[1]"}= $tag->[2];
      }
    }

    # If test sources another file, open it as well
    if ( $line =~ /^\-\-([[:space:]]*)source(.*)$/ or
	 $line =~ /^([[:space:]]*)source(.*);$/ )
    {
      my $value= $2;
      $value =~ s/^\s+//;  # Remove leading space
      $value =~ s/[[:space:]]+$//;  # Remove ending space

      my $sourced_file= "$::glob_mysql_test_dir/$value";
      if ( -f $sourced_file )
      {
	# Only source the file if it exists, we may get
	# false positives in the regexes above if someone
	# writes "source nnnn;" in a test case(such as mysqltest.test)
	mtr_options_from_test_file($tinfo, $sourced_file);
      }
    }

  }
}

1;<|MERGE_RESOLUTION|>--- conflicted
+++ resolved
@@ -593,10 +593,7 @@
 
   while ( my $line= <$F> )
   {
-<<<<<<< HEAD
-=======
-
->>>>>>> 9d728287
+
     # Skip line if it start's with #
     next if ( $line =~ /^#/ );
 
