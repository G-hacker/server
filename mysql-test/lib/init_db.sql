use mysql;
set table_type=myisam;

CREATE TABLE db (
  Host char(60) binary DEFAULT '' NOT NULL,
  Db char(64) binary DEFAULT '' NOT NULL,
  User char(16) binary DEFAULT '' NOT NULL,
  Select_priv enum('N','Y') COLLATE utf8_general_ci DEFAULT 'N' NOT NULL,
  Insert_priv enum('N','Y') COLLATE utf8_general_ci DEFAULT 'N' NOT NULL,
  Update_priv enum('N','Y') COLLATE utf8_general_ci DEFAULT 'N' NOT NULL,
  Delete_priv enum('N','Y') COLLATE utf8_general_ci DEFAULT 'N' NOT NULL,
  Create_priv enum('N','Y') COLLATE utf8_general_ci DEFAULT 'N' NOT NULL,
  Drop_priv enum('N','Y') COLLATE utf8_general_ci DEFAULT 'N' NOT NULL,
  Grant_priv enum('N','Y') COLLATE utf8_general_ci DEFAULT 'N' NOT NULL,
  References_priv enum('N','Y') COLLATE utf8_general_ci DEFAULT 'N' NOT NULL,
  Index_priv enum('N','Y') COLLATE utf8_general_ci DEFAULT 'N' NOT NULL,
  Alter_priv enum('N','Y') COLLATE utf8_general_ci DEFAULT 'N' NOT NULL,
  Create_tmp_table_priv enum('N','Y') COLLATE utf8_general_ci DEFAULT 'N' NOT NULL,
  Lock_tables_priv enum('N','Y') COLLATE utf8_general_ci DEFAULT 'N' NOT NULL,
  Create_view_priv enum('N','Y') COLLATE utf8_general_ci DEFAULT 'N' NOT NULL,
  Show_view_priv enum('N','Y') COLLATE utf8_general_ci DEFAULT 'N' NOT NULL,
  Create_routine_priv enum('N','Y') COLLATE utf8_general_ci DEFAULT 'N' NOT NULL,
  Alter_routine_priv enum('N','Y') COLLATE utf8_general_ci DEFAULT 'N' NOT NULL,
  Execute_priv enum('N','Y') COLLATE utf8_general_ci DEFAULT 'N' NOT NULL,
  Event_priv enum('N','Y') COLLATE utf8_general_ci DEFAULT 'N' NOT NULL,
  PRIMARY KEY Host (Host,Db,User),
  KEY User (User)
) engine=MyISAM
CHARACTER SET utf8 COLLATE utf8_bin
comment='Database privileges';

  
INSERT INTO db VALUES ('%','test','','Y','Y','Y','Y','Y','Y','N','Y','Y','Y','Y','Y','Y','Y','Y','N','N','Y');
INSERT INTO db VALUES ('%','test\_%','','Y','Y','Y','Y','Y','Y','N','Y','Y','Y','Y','Y','Y','Y','Y','N','N','Y');


CREATE TABLE host (
  Host char(60) binary DEFAULT '' NOT NULL,
  Db char(64) binary DEFAULT '' NOT NULL,
  Select_priv enum('N','Y') COLLATE utf8_general_ci DEFAULT 'N' NOT NULL,
  Insert_priv enum('N','Y') COLLATE utf8_general_ci DEFAULT 'N' NOT NULL,
  Update_priv enum('N','Y') COLLATE utf8_general_ci DEFAULT 'N' NOT NULL,
  Delete_priv enum('N','Y') COLLATE utf8_general_ci DEFAULT 'N' NOT NULL,
  Create_priv enum('N','Y') COLLATE utf8_general_ci DEFAULT 'N' NOT NULL,
  Drop_priv enum('N','Y') COLLATE utf8_general_ci DEFAULT 'N' NOT NULL,
  Grant_priv enum('N','Y') COLLATE utf8_general_ci DEFAULT 'N' NOT NULL,
  References_priv enum('N','Y') COLLATE utf8_general_ci DEFAULT 'N' NOT NULL,
  Index_priv enum('N','Y') COLLATE utf8_general_ci DEFAULT 'N' NOT NULL,
  Alter_priv enum('N','Y') COLLATE utf8_general_ci DEFAULT 'N' NOT NULL,
  Create_tmp_table_priv enum('N','Y') COLLATE utf8_general_ci DEFAULT 'N' NOT NULL,
  Lock_tables_priv enum('N','Y') COLLATE utf8_general_ci DEFAULT 'N' NOT NULL,
  Create_view_priv enum('N','Y') COLLATE utf8_general_ci DEFAULT 'N' NOT NULL,
  Show_view_priv enum('N','Y') COLLATE utf8_general_ci DEFAULT 'N' NOT NULL,
  Create_routine_priv enum('N','Y') COLLATE utf8_general_ci DEFAULT 'N' NOT NULL,
  Alter_routine_priv enum('N','Y') COLLATE utf8_general_ci DEFAULT 'N' NOT NULL,
  Execute_priv enum('N','Y') COLLATE utf8_general_ci DEFAULT 'N' NOT NULL,
  PRIMARY KEY Host (Host,Db)
) engine=MyISAM
CHARACTER SET utf8 COLLATE utf8_bin
comment='Host privileges;  Merged with database privileges';


CREATE TABLE user (
  Host char(60) binary DEFAULT '' NOT NULL,
  User char(16) binary DEFAULT '' NOT NULL,
  Password char(41) character set latin1 collate latin1_bin DEFAULT '' NOT NULL,
  Select_priv enum('N','Y') COLLATE utf8_general_ci DEFAULT 'N' NOT NULL,
  Insert_priv enum('N','Y') COLLATE utf8_general_ci DEFAULT 'N' NOT NULL,
  Update_priv enum('N','Y') COLLATE utf8_general_ci DEFAULT 'N' NOT NULL,
  Delete_priv enum('N','Y') COLLATE utf8_general_ci DEFAULT 'N' NOT NULL,
  Create_priv enum('N','Y') COLLATE utf8_general_ci DEFAULT 'N' NOT NULL,
  Drop_priv enum('N','Y') COLLATE utf8_general_ci DEFAULT 'N' NOT NULL,
  Reload_priv enum('N','Y') COLLATE utf8_general_ci DEFAULT 'N' NOT NULL,
  Shutdown_priv enum('N','Y') COLLATE utf8_general_ci DEFAULT 'N' NOT NULL,
  Process_priv enum('N','Y') COLLATE utf8_general_ci DEFAULT 'N' NOT NULL,
  File_priv enum('N','Y') COLLATE utf8_general_ci DEFAULT 'N' NOT NULL,
  Grant_priv enum('N','Y') COLLATE utf8_general_ci DEFAULT 'N' NOT NULL,
  References_priv enum('N','Y') COLLATE utf8_general_ci DEFAULT 'N' NOT NULL,
  Index_priv enum('N','Y') COLLATE utf8_general_ci DEFAULT 'N' NOT NULL,
  Alter_priv enum('N','Y') COLLATE utf8_general_ci DEFAULT 'N' NOT NULL,
  Show_db_priv enum('N','Y') COLLATE utf8_general_ci DEFAULT 'N' NOT NULL,
  Super_priv enum('N','Y') COLLATE utf8_general_ci DEFAULT 'N' NOT NULL,
  Create_tmp_table_priv enum('N','Y') COLLATE utf8_general_ci DEFAULT 'N' NOT NULL,
  Lock_tables_priv enum('N','Y') COLLATE utf8_general_ci DEFAULT 'N' NOT NULL,
  Execute_priv enum('N','Y') COLLATE utf8_general_ci DEFAULT 'N' NOT NULL,
  Repl_slave_priv enum('N','Y') COLLATE utf8_general_ci DEFAULT 'N' NOT NULL,
  Repl_client_priv enum('N','Y') COLLATE utf8_general_ci DEFAULT 'N' NOT NULL,
  Create_view_priv enum('N','Y') COLLATE utf8_general_ci DEFAULT 'N' NOT NULL,
  Show_view_priv enum('N','Y') COLLATE utf8_general_ci DEFAULT 'N' NOT NULL,
  Create_routine_priv enum('N','Y') COLLATE utf8_general_ci DEFAULT 'N' NOT NULL,
  Alter_routine_priv enum('N','Y') COLLATE utf8_general_ci DEFAULT 'N' NOT NULL,
  Create_user_priv enum('N','Y') COLLATE utf8_general_ci DEFAULT 'N' NOT NULL,
  Event_priv enum('N','Y') COLLATE utf8_general_ci DEFAULT 'N' NOT NULL,
  ssl_type enum('','ANY','X509', 'SPECIFIED') COLLATE utf8_general_ci DEFAULT '' NOT NULL,
  ssl_cipher BLOB NOT NULL,
  x509_issuer BLOB NOT NULL,
  x509_subject BLOB NOT NULL,
  max_questions int(11) unsigned DEFAULT 0  NOT NULL,
  max_updates int(11) unsigned DEFAULT 0  NOT NULL,
  max_connections int(11) unsigned DEFAULT 0  NOT NULL,
  max_user_connections int(11) unsigned DEFAULT 0  NOT NULL,
  PRIMARY KEY Host (Host,User)
) engine=MyISAM
CHARACTER SET utf8 COLLATE utf8_bin
comment='Users and global privileges';


INSERT INTO user VALUES ('localhost'   ,'root','','Y','Y','Y','Y','Y','Y','Y','Y','Y','Y','Y','Y','Y','Y','Y','Y','Y','Y','Y','Y','Y','Y','Y','Y','Y','Y','Y','','','','',0,0,0,0);
INSERT INTO user VALUES ('@HOSTNAME@%' ,'root','','Y','Y','Y','Y','Y','Y','Y','Y','Y','Y','Y','Y','Y','Y','Y','Y','Y','Y','Y','Y','Y','Y','Y','Y','Y','Y','Y','','','','',0,0,0,0);
REPLACE INTO user VALUES ('127.0.0.1'  ,'root','','Y','Y','Y','Y','Y','Y','Y','Y','Y','Y','Y','Y','Y','Y','Y','Y','Y','Y','Y','Y','Y','Y','Y','Y','Y','Y','Y','','','','',0,0,0,0);
INSERT  INTO user (host,user) VALUES ('localhost','');
INSERT  INTO user (host,user) VALUES ('@HOSTNAME@%','');


CREATE TABLE func (
  name char(64) binary DEFAULT '' NOT NULL,
  ret tinyint(1) DEFAULT '0' NOT NULL,
  dl char(128) DEFAULT '' NOT NULL,
  type enum ('function','aggregate') COLLATE utf8_general_ci NOT NULL,
  PRIMARY KEY (name)
) engine=MyISAM
CHARACTER SET utf8 COLLATE utf8_bin
comment='User defined functions';


CREATE TABLE plugin (
  name char(64) binary DEFAULT '' NOT NULL,
  dl char(128) DEFAULT '' NOT NULL,
  PRIMARY KEY (name)
) engine=MyISAM
CHARACTER SET utf8 COLLATE utf8_bin
comment='MySQL plugins';


CREATE TABLE tables_priv (
  Host char(60) binary DEFAULT '' NOT NULL,
  Db char(64) binary DEFAULT '' NOT NULL,
  User char(16) binary DEFAULT '' NOT NULL,
  Table_name char(64) binary DEFAULT '' NOT NULL,
  Grantor char(77) DEFAULT '' NOT NULL,
  Timestamp timestamp(14),
  Table_priv set('Select','Insert','Update','Delete','Create','Drop','Grant','References','Index','Alter','Create View','Show view') COLLATE utf8_general_ci DEFAULT '' NOT NULL,
  Column_priv set('Select','Insert','Update','References') COLLATE utf8_general_ci DEFAULT '' NOT NULL,
  PRIMARY KEY (Host,Db,User,Table_name),KEY Grantor (Grantor)
) engine=MyISAM
CHARACTER SET utf8 COLLATE utf8_bin
comment='Table privileges';


CREATE TABLE columns_priv (
  Host char(60) binary DEFAULT '' NOT NULL,
  Db char(64) binary DEFAULT '' NOT NULL,
  User char(16) binary DEFAULT '' NOT NULL,
  Table_name char(64) binary DEFAULT '' NOT NULL,
  Column_name char(64) binary DEFAULT '' NOT NULL,
  Timestamp timestamp(14),
  Column_priv set('Select','Insert','Update','References') COLLATE utf8_general_ci DEFAULT '' NOT NULL,
  PRIMARY KEY (Host,Db,User,Table_name,Column_name)
) engine=MyISAM
CHARACTER SET utf8 COLLATE utf8_bin
comment='Column privileges';


CREATE TABLE help_topic (
  help_topic_id int unsigned not null,
  name char(64) not null,
  help_category_id smallint unsigned not null,
  description text not null,
  example text not null,
  url char(128) not null,
  primary key (help_topic_id),
  unique index (name)
) engine=MyISAM
CHARACTER SET utf8
comment='help topics';

  
CREATE TABLE help_category (
  help_category_id smallint unsigned not null,
  name char(64) not null,
  parent_category_id smallint unsigned null,
  url char(128) not null,
  primary key (help_category_id),unique index (name)
) engine=MyISAM
CHARACTER SET utf8
comment='help categories';


CREATE TABLE help_keyword (
  help_keyword_id int unsigned not null,
  name char(64) not null,
  primary key (help_keyword_id),unique index (name)
) engine=MyISAM
CHARACTER SET utf8
comment='help keywords';


CREATE TABLE help_relation (
  help_topic_id int unsigned not null references help_topic,
  help_keyword_id  int unsigned not null references help_keyword,
  primary key (help_keyword_id, help_topic_id)
) engine=MyISAM
CHARACTER SET utf8
comment='keyword-topic relation';


CREATE TABLE time_zone_name (
  Name char(64) NOT NULL,
  Time_zone_id int unsigned NOT NULL,
  PRIMARY KEY Name (Name)
) engine=MyISAM
CHARACTER SET utf8
comment='Time zone names';

  
INSERT INTO time_zone_name (Name, Time_Zone_id) VALUES
  ('MET', 1), ('UTC', 2), ('Universal', 2),
  ('Europe/Moscow',3), ('leap/Europe/Moscow',4),
  ('Japan', 5);


CREATE TABLE time_zone (
  Time_zone_id int unsigned NOT NULL auto_increment,
  Use_leap_seconds enum('Y','N') COLLATE utf8_general_ci DEFAULT 'N' NOT NULL,
  PRIMARY KEY TzId (Time_zone_id)
) engine=MyISAM
CHARACTER SET utf8
comment='Time zones';

  
INSERT INTO time_zone (Time_zone_id, Use_leap_seconds)
  VALUES (1,'N'), (2,'N'), (3,'N'), (4,'Y'), (5,'N');


CREATE TABLE time_zone_transition (
  Time_zone_id int unsigned NOT NULL,
  Transition_time bigint signed NOT NULL,
  Transition_type_id int unsigned NOT NULL,
  PRIMARY KEY TzIdTranTime (Time_zone_id, Transition_time)
) engine=MyISAM
CHARACTER SET utf8
comment='Time zone transitions';

  
INSERT INTO time_zone_transition
  (Time_zone_id, Transition_time, Transition_type_id)
VALUES
  (1, -1693706400, 0) ,(1, -1680483600, 1)
 ,(1, -1663455600, 2) ,(1, -1650150000, 3)
 ,(1, -1632006000, 2) ,(1, -1618700400, 3)
 ,(1, -938905200, 2) ,(1, -857257200, 3)
 ,(1, -844556400, 2) ,(1, -828226800, 3)
 ,(1, -812502000, 2) ,(1, -796777200, 3)
 ,(1, 228877200, 2) ,(1, 243997200, 3)
 ,(1, 260326800, 2) ,(1, 276051600, 3)
 ,(1, 291776400, 2) ,(1, 307501200, 3)
 ,(1, 323830800, 2) ,(1, 338950800, 3)
 ,(1, 354675600, 2) ,(1, 370400400, 3)
 ,(1, 386125200, 2) ,(1, 401850000, 3)
 ,(1, 417574800, 2) ,(1, 433299600, 3)
 ,(1, 449024400, 2) ,(1, 465354000, 3)
 ,(1, 481078800, 2) ,(1, 496803600, 3)
 ,(1, 512528400, 2) ,(1, 528253200, 3)
 ,(1, 543978000, 2) ,(1, 559702800, 3)
 ,(1, 575427600, 2) ,(1, 591152400, 3)
 ,(1, 606877200, 2) ,(1, 622602000, 3)
 ,(1, 638326800, 2) ,(1, 654656400, 3)
 ,(1, 670381200, 2) ,(1, 686106000, 3)
 ,(1, 701830800, 2) ,(1, 717555600, 3)
 ,(1, 733280400, 2) ,(1, 749005200, 3)
 ,(1, 764730000, 2) ,(1, 780454800, 3)
 ,(1, 796179600, 2) ,(1, 811904400, 3)
 ,(1, 828234000, 2) ,(1, 846378000, 3)
 ,(1, 859683600, 2) ,(1, 877827600, 3)
 ,(1, 891133200, 2) ,(1, 909277200, 3)
 ,(1, 922582800, 2) ,(1, 941331600, 3)
 ,(1, 954032400, 2) ,(1, 972781200, 3)
 ,(1, 985482000, 2) ,(1, 1004230800, 3)
 ,(1, 1017536400, 2) ,(1, 1035680400, 3)
 ,(1, 1048986000, 2) ,(1, 1067130000, 3)
 ,(1, 1080435600, 2) ,(1, 1099184400, 3)
 ,(1, 1111885200, 2) ,(1, 1130634000, 3)
 ,(1, 1143334800, 2) ,(1, 1162083600, 3)
 ,(1, 1174784400, 2) ,(1, 1193533200, 3)
 ,(1, 1206838800, 2) ,(1, 1224982800, 3)
 ,(1, 1238288400, 2) ,(1, 1256432400, 3)
 ,(1, 1269738000, 2) ,(1, 1288486800, 3)
 ,(1, 1301187600, 2) ,(1, 1319936400, 3)
 ,(1, 1332637200, 2) ,(1, 1351386000, 3)
 ,(1, 1364691600, 2) ,(1, 1382835600, 3)
 ,(1, 1396141200, 2) ,(1, 1414285200, 3)
 ,(1, 1427590800, 2) ,(1, 1445734800, 3)
 ,(1, 1459040400, 2) ,(1, 1477789200, 3)
 ,(1, 1490490000, 2) ,(1, 1509238800, 3)
 ,(1, 1521939600, 2) ,(1, 1540688400, 3)
 ,(1, 1553994000, 2) ,(1, 1572138000, 3)
 ,(1, 1585443600, 2) ,(1, 1603587600, 3)
 ,(1, 1616893200, 2) ,(1, 1635642000, 3)
 ,(1, 1648342800, 2) ,(1, 1667091600, 3)
 ,(1, 1679792400, 2) ,(1, 1698541200, 3)
 ,(1, 1711846800, 2) ,(1, 1729990800, 3)
 ,(1, 1743296400, 2) ,(1, 1761440400, 3)
 ,(1, 1774746000, 2) ,(1, 1792890000, 3)
 ,(1, 1806195600, 2) ,(1, 1824944400, 3)
 ,(1, 1837645200, 2) ,(1, 1856394000, 3)
 ,(1, 1869094800, 2) ,(1, 1887843600, 3)
 ,(1, 1901149200, 2) ,(1, 1919293200, 3)
 ,(1, 1932598800, 2) ,(1, 1950742800, 3)
 ,(1, 1964048400, 2) ,(1, 1982797200, 3)
 ,(1, 1995498000, 2) ,(1, 2014246800, 3)
 ,(1, 2026947600, 2) ,(1, 2045696400, 3)
 ,(1, 2058397200, 2) ,(1, 2077146000, 3)
 ,(1, 2090451600, 2) ,(1, 2108595600, 3)
 ,(1, 2121901200, 2) ,(1, 2140045200, 3)
 ,(3, -1688265000, 2) ,(3, -1656819048, 1)
 ,(3, -1641353448, 2) ,(3, -1627965048, 3)
 ,(3, -1618716648, 1) ,(3, -1596429048, 3)
 ,(3, -1593829848, 5) ,(3, -1589860800, 4)
 ,(3, -1542427200, 5) ,(3, -1539493200, 6)
 ,(3, -1525323600, 5) ,(3, -1522728000, 4)
 ,(3, -1491188400, 7) ,(3, -1247536800, 4)
 ,(3, 354920400, 5) ,(3, 370728000, 4)
 ,(3, 386456400, 5) ,(3, 402264000, 4)
 ,(3, 417992400, 5) ,(3, 433800000, 4)
 ,(3, 449614800, 5) ,(3, 465346800, 8)
 ,(3, 481071600, 9) ,(3, 496796400, 8)
 ,(3, 512521200, 9) ,(3, 528246000, 8)
 ,(3, 543970800, 9) ,(3, 559695600, 8)
 ,(3, 575420400, 9) ,(3, 591145200, 8)
 ,(3, 606870000, 9) ,(3, 622594800, 8)
 ,(3, 638319600, 9) ,(3, 654649200, 8)
 ,(3, 670374000, 10) ,(3, 686102400, 11)
 ,(3, 695779200, 8) ,(3, 701812800, 5)
 ,(3, 717534000, 4) ,(3, 733273200, 9)
 ,(3, 748998000, 8) ,(3, 764722800, 9)
 ,(3, 780447600, 8) ,(3, 796172400, 9)
 ,(3, 811897200, 8) ,(3, 828226800, 9)
 ,(3, 846370800, 8) ,(3, 859676400, 9)
 ,(3, 877820400, 8) ,(3, 891126000, 9)
 ,(3, 909270000, 8) ,(3, 922575600, 9)
 ,(3, 941324400, 8) ,(3, 954025200, 9)
 ,(3, 972774000, 8) ,(3, 985474800, 9)
 ,(3, 1004223600, 8) ,(3, 1017529200, 9)
 ,(3, 1035673200, 8) ,(3, 1048978800, 9)
 ,(3, 1067122800, 8) ,(3, 1080428400, 9)
 ,(3, 1099177200, 8) ,(3, 1111878000, 9)
 ,(3, 1130626800, 8) ,(3, 1143327600, 9)
 ,(3, 1162076400, 8) ,(3, 1174777200, 9)
 ,(3, 1193526000, 8) ,(3, 1206831600, 9)
 ,(3, 1224975600, 8) ,(3, 1238281200, 9)
 ,(3, 1256425200, 8) ,(3, 1269730800, 9)
 ,(3, 1288479600, 8) ,(3, 1301180400, 9)
 ,(3, 1319929200, 8) ,(3, 1332630000, 9)
 ,(3, 1351378800, 8) ,(3, 1364684400, 9)
 ,(3, 1382828400, 8) ,(3, 1396134000, 9)
 ,(3, 1414278000, 8) ,(3, 1427583600, 9)
 ,(3, 1445727600, 8) ,(3, 1459033200, 9)
 ,(3, 1477782000, 8) ,(3, 1490482800, 9)
 ,(3, 1509231600, 8) ,(3, 1521932400, 9)
 ,(3, 1540681200, 8) ,(3, 1553986800, 9)
 ,(3, 1572130800, 8) ,(3, 1585436400, 9)
 ,(3, 1603580400, 8) ,(3, 1616886000, 9)
 ,(3, 1635634800, 8) ,(3, 1648335600, 9)
 ,(3, 1667084400, 8) ,(3, 1679785200, 9)
 ,(3, 1698534000, 8) ,(3, 1711839600, 9)
 ,(3, 1729983600, 8) ,(3, 1743289200, 9)
 ,(3, 1761433200, 8) ,(3, 1774738800, 9)
 ,(3, 1792882800, 8) ,(3, 1806188400, 9)
 ,(3, 1824937200, 8) ,(3, 1837638000, 9)
 ,(3, 1856386800, 8) ,(3, 1869087600, 9)
 ,(3, 1887836400, 8) ,(3, 1901142000, 9)
 ,(3, 1919286000, 8) ,(3, 1932591600, 9)
 ,(3, 1950735600, 8) ,(3, 1964041200, 9)
 ,(3, 1982790000, 8) ,(3, 1995490800, 9)
 ,(3, 2014239600, 8) ,(3, 2026940400, 9)
 ,(3, 2045689200, 8) ,(3, 2058390000, 9)
 ,(3, 2077138800, 8) ,(3, 2090444400, 9)
 ,(3, 2108588400, 8) ,(3, 2121894000, 9)
 ,(3, 2140038000, 8)
 ,(4, -1688265000, 2) ,(4, -1656819048, 1)
 ,(4, -1641353448, 2) ,(4, -1627965048, 3)
 ,(4, -1618716648, 1) ,(4, -1596429048, 3)
 ,(4, -1593829848, 5) ,(4, -1589860800, 4)
 ,(4, -1542427200, 5) ,(4, -1539493200, 6)
 ,(4, -1525323600, 5) ,(4, -1522728000, 4)
 ,(4, -1491188400, 7) ,(4, -1247536800, 4)
 ,(4, 354920409, 5) ,(4, 370728010, 4)
 ,(4, 386456410, 5) ,(4, 402264011, 4)
 ,(4, 417992411, 5) ,(4, 433800012, 4)
 ,(4, 449614812, 5) ,(4, 465346812, 8)
 ,(4, 481071612, 9) ,(4, 496796413, 8)
 ,(4, 512521213, 9) ,(4, 528246013, 8)
 ,(4, 543970813, 9) ,(4, 559695613, 8)
 ,(4, 575420414, 9) ,(4, 591145214, 8)
 ,(4, 606870014, 9) ,(4, 622594814, 8)
 ,(4, 638319615, 9) ,(4, 654649215, 8)
 ,(4, 670374016, 10) ,(4, 686102416, 11)
 ,(4, 695779216, 8) ,(4, 701812816, 5)
 ,(4, 717534017, 4) ,(4, 733273217, 9)
 ,(4, 748998018, 8) ,(4, 764722818, 9)
 ,(4, 780447619, 8) ,(4, 796172419, 9)
 ,(4, 811897219, 8) ,(4, 828226820, 9)
 ,(4, 846370820, 8) ,(4, 859676420, 9)
 ,(4, 877820421, 8) ,(4, 891126021, 9)
 ,(4, 909270021, 8) ,(4, 922575622, 9)
 ,(4, 941324422, 8) ,(4, 954025222, 9)
 ,(4, 972774022, 8) ,(4, 985474822, 9)
 ,(4, 1004223622, 8) ,(4, 1017529222, 9)
 ,(4, 1035673222, 8) ,(4, 1048978822, 9)
 ,(4, 1067122822, 8) ,(4, 1080428422, 9)
 ,(4, 1099177222, 8) ,(4, 1111878022, 9)
 ,(4, 1130626822, 8) ,(4, 1143327622, 9)
 ,(4, 1162076422, 8) ,(4, 1174777222, 9)
 ,(4, 1193526022, 8) ,(4, 1206831622, 9)
 ,(4, 1224975622, 8) ,(4, 1238281222, 9)
 ,(4, 1256425222, 8) ,(4, 1269730822, 9)
 ,(4, 1288479622, 8) ,(4, 1301180422, 9)
 ,(4, 1319929222, 8) ,(4, 1332630022, 9)
 ,(4, 1351378822, 8) ,(4, 1364684422, 9)
 ,(4, 1382828422, 8) ,(4, 1396134022, 9)
 ,(4, 1414278022, 8) ,(4, 1427583622, 9)
 ,(4, 1445727622, 8) ,(4, 1459033222, 9)
 ,(4, 1477782022, 8) ,(4, 1490482822, 9)
 ,(4, 1509231622, 8) ,(4, 1521932422, 9)
 ,(4, 1540681222, 8) ,(4, 1553986822, 9)
 ,(4, 1572130822, 8) ,(4, 1585436422, 9)
 ,(4, 1603580422, 8) ,(4, 1616886022, 9)
 ,(4, 1635634822, 8) ,(4, 1648335622, 9)
 ,(4, 1667084422, 8) ,(4, 1679785222, 9)
 ,(4, 1698534022, 8) ,(4, 1711839622, 9)
 ,(4, 1729983622, 8) ,(4, 1743289222, 9)
 ,(4, 1761433222, 8) ,(4, 1774738822, 9)
 ,(4, 1792882822, 8) ,(4, 1806188422, 9)
 ,(4, 1824937222, 8) ,(4, 1837638022, 9)
 ,(4, 1856386822, 8) ,(4, 1869087622, 9)
 ,(4, 1887836422, 8) ,(4, 1901142022, 9)
 ,(4, 1919286022, 8) ,(4, 1932591622, 9)
 ,(4, 1950735622, 8) ,(4, 1964041222, 9)
 ,(4, 1982790022, 8) ,(4, 1995490822, 9)
 ,(4, 2014239622, 8) ,(4, 2026940422, 9)
 ,(4, 2045689222, 8) ,(4, 2058390022, 9)
 ,(4, 2077138822, 8) ,(4, 2090444422, 9)
 ,(4, 2108588422, 8) ,(4, 2121894022, 9)
 ,(4, 2140038022, 8)
 ,(5, -1009875600, 1);


CREATE TABLE time_zone_transition_type (
  Time_zone_id int unsigned NOT NULL,
  Transition_type_id int unsigned NOT NULL,
  Offset int signed DEFAULT 0 NOT NULL,
  Is_DST tinyint unsigned DEFAULT 0 NOT NULL,
  Abbreviation char(8) DEFAULT '' NOT NULL,
  PRIMARY KEY TzIdTrTId (Time_zone_id, Transition_type_id)
) engine=MyISAM
CHARACTER SET utf8
comment='Time zone transition types';

  
INSERT INTO time_zone_transition_type (
  Time_zone_id,Transition_type_id, Offset, Is_DST, Abbreviation) VALUES
  (1, 0, 7200, 1, 'MEST') ,(1, 1, 3600, 0, 'MET')
 ,(1, 2, 7200, 1, 'MEST') ,(1, 3, 3600, 0, 'MET')
 ,(2, 0, 0, 0, 'UTC')
 ,(3, 0, 9000, 0, 'MMT') ,(3, 1, 12648, 1, 'MST')
 ,(3, 2, 9048, 0, 'MMT') ,(3, 3, 16248, 1, 'MDST')
 ,(3, 4, 10800, 0, 'MSK') ,(3, 5, 14400, 1, 'MSD')
 ,(3, 6, 18000, 1, 'MSD') ,(3, 7, 7200, 0, 'EET')
 ,(3, 8, 10800, 0, 'MSK') ,(3, 9, 14400, 1, 'MSD')
 ,(3, 10, 10800, 1, 'EEST') ,(3, 11, 7200, 0, 'EET')
 ,(4, 0, 9000, 0, 'MMT') ,(4, 1, 12648, 1, 'MST')
 ,(4, 2, 9048, 0, 'MMT') ,(4, 3, 16248, 1, 'MDST')
 ,(4, 4, 10800, 0, 'MSK') ,(4, 5, 14400, 1, 'MSD')
 ,(4, 6, 18000, 1, 'MSD') ,(4, 7, 7200, 0, 'EET')
 ,(4, 8, 10800, 0, 'MSK') ,(4, 9, 14400, 1, 'MSD')
 ,(4, 10, 10800, 1, 'EEST') ,(4, 11, 7200, 0, 'EET')
 ,(5, 0, 32400, 0, 'CJT') ,(5, 1, 32400, 0, 'JST');


CREATE TABLE time_zone_leap_second (
  Transition_time bigint signed NOT NULL,
  Correction int signed NOT NULL,
  PRIMARY KEY TranTime (Transition_time)
) engine=MyISAM
CHARACTER SET utf8
comment='Leap seconds information for time zones';

  
INSERT INTO time_zone_leap_second (
  Transition_time, Correction) VALUES
  (78796800, 1) ,(94694401, 2) ,(126230402, 3)
 ,(157766403, 4) ,(189302404, 5) ,(220924805, 6)
 ,(252460806, 7) ,(283996807, 8) ,(315532808, 9)
 ,(362793609, 10) ,(394329610, 11) ,(425865611, 12)
 ,(489024012, 13) ,(567993613, 14) ,(631152014, 15)
 ,(662688015, 16) ,(709948816, 17) ,(741484817, 18)
 ,(773020818, 19) ,(820454419, 20) ,(867715220, 21)
 ,(915148821, 22);


CREATE TABLE procs_priv (
  Host char(60) binary DEFAULT '' NOT NULL,
  Db char(64) binary DEFAULT '' NOT NULL,
  User char(16) binary DEFAULT '' NOT NULL,
  Routine_name char(64) binary DEFAULT '' NOT NULL,
  Routine_type enum('FUNCTION','PROCEDURE') NOT NULL,
  Grantor char(77) DEFAULT '' NOT NULL,
  Proc_priv set('Execute','Alter Routine','Grant') COLLATE utf8_general_ci DEFAULT '' NOT NULL,
  Timestamp timestamp(14),
  PRIMARY KEY (Host,Db,User,Routine_name,Routine_type),
  KEY Grantor (Grantor)
) engine=MyISAM
CHARACTER SET utf8 COLLATE utf8_bin
comment='Procedure privileges';


CREATE TABLE proc (
  db                char(64) collate utf8_bin DEFAULT '' NOT NULL,
  name              char(64) DEFAULT '' NOT NULL,
  type              enum('FUNCTION','PROCEDURE') NOT NULL,
  specific_name     char(64) DEFAULT '' NOT NULL,
  language          enum('SQL') DEFAULT 'SQL' NOT NULL,
  sql_data_access   enum('CONTAINS_SQL',
		     'NO_SQL',
		     'READS_SQL_DATA',
		     'MODIFIES_SQL_DATA'
                    ) DEFAULT 'CONTAINS_SQL' NOT NULL,
  is_deterministic  enum('YES','NO') DEFAULT 'NO' NOT NULL,
  security_type     enum('INVOKER','DEFINER') DEFAULT 'DEFINER' NOT NULL,
  param_list        blob DEFAULT '' NOT NULL,
  returns           char(64) DEFAULT '' NOT NULL,
  body              longblob DEFAULT '' NOT NULL,
  definer           char(77) collate utf8_bin DEFAULT '' NOT NULL,
  created           timestamp,
  modified          timestamp,
  sql_mode          set(
                        'REAL_AS_FLOAT',
                        'PIPES_AS_CONCAT',
                        'ANSI_QUOTES',
                        'IGNORE_SPACE',
                        'NOT_USED',
                        'ONLY_FULL_GROUP_BY',
                        'NO_UNSIGNED_SUBTRACTION',
                        'NO_DIR_IN_CREATE',
                        'POSTGRESQL',
                        'ORACLE',
                        'MSSQL',
                        'DB2',
                        'MAXDB',
                        'NO_KEY_OPTIONS',
                        'NO_TABLE_OPTIONS',
                        'NO_FIELD_OPTIONS',
                        'MYSQL323',
                        'MYSQL40',
                        'ANSI',
                        'NO_AUTO_VALUE_ON_ZERO',
                        'NO_BACKSLASH_ESCAPES',
                        'STRICT_TRANS_TABLES',
                        'STRICT_ALL_TABLES',
                        'NO_ZERO_IN_DATE',
                        'NO_ZERO_DATE',
                        'INVALID_DATES',
                        'ERROR_FOR_DIVISION_BY_ZERO',
                        'TRADITIONAL',
                        'NO_AUTO_CREATE_USER',
                        'HIGH_NOT_PRECEDENCE'
                    ) DEFAULT '' NOT NULL,
  comment           char(64) collate utf8_bin DEFAULT '' NOT NULL,
  PRIMARY KEY (db,name,type)
) character set utf8 comment='Stored Procedures';


CREATE PROCEDURE create_log_tables() BEGIN DECLARE is_csv_enabled int DEFAULT 0; SELECT @@have_csv = 'YES' INTO is_csv_enabled; IF (is_csv_enabled) THEN CREATE TABLE general_log (event_time TIMESTAMP NOT NULL, user_host MEDIUMTEXT, thread_id INTEGER, server_id INTEGER, command_type VARCHAR(64), argument MEDIUMTEXT) engine=CSV CHARACTER SET utf8 comment='General log'; CREATE TABLE slow_log (start_time TIMESTAMP NOT NULL, user_host MEDIUMTEXT NOT NULL, query_time TIME NOT NULL, lock_time TIME NOT NULL, rows_sent INTEGER NOT NULL, rows_examined INTEGER NOT NULL, db VARCHAR(512), last_insert_id INTEGER, insert_id INTEGER, server_id INTEGER, sql_text MEDIUMTEXT NOT NULL) engine=CSV CHARACTER SET utf8 comment='Slow log'; END IF; END;
CALL create_log_tables();
DROP PROCEDURE create_log_tables;

CREATE TABLE event (
  db char(64) CHARACTER SET utf8 COLLATE utf8_bin NOT NULL default '',
  name char(64) CHARACTER SET utf8 COLLATE utf8_bin NOT NULL default '',
  body longblob NOT NULL,
  definer char(77) CHARACTER SET utf8 COLLATE utf8_bin NOT NULL default '',
  execute_at DATETIME default NULL,
  interval_value int(11) default NULL,
  interval_field ENUM('YEAR','QUARTER','MONTH','DAY','HOUR','MINUTE','WEEK',
                       'SECOND','MICROSECOND', 'YEAR_MONTH','DAY_HOUR',
                       'DAY_MINUTE','DAY_SECOND',
                       'HOUR_MINUTE','HOUR_SECOND',
                       'MINUTE_SECOND','DAY_MICROSECOND',
                       'HOUR_MICROSECOND','MINUTE_MICROSECOND',
                       'SECOND_MICROSECOND') default NULL,
  created TIMESTAMP NOT NULL,
  modified TIMESTAMP NOT NULL,
  last_executed DATETIME default NULL,
  starts DATETIME default NULL,
  ends DATETIME default NULL,
  status ENUM('ENABLED','DISABLED') NOT NULL default 'ENABLED',
  on_completion ENUM('DROP','PRESERVE') NOT NULL default 'DROP',
<<<<<<< HEAD
  comment char(64) CHARACTER SET utf8 COLLATE utf8_bin NOT NULL default '',
  PRIMARY KEY  (db,name)
=======
  comment varchar(64) CHARACTER SET utf8 COLLATE utf8_bin NOT NULL default '',
  PRIMARY KEY  (definer, db, name)
>>>>>>> c821df7f
) ENGINE=MyISAM DEFAULT CHARSET=utf8 COMMENT 'Events';

CREATE DATABASE IF NOT EXISTS cluster_replication;
CREATE TABLE IF NOT EXISTS cluster_replication.binlog_index (Position BIGINT UNSIGNED NOT NULL, File VARCHAR(255) NOT NULL, epoch BIGINT UNSIGNED NOT NULL, inserts BIGINT UNSIGNED NOT NULL, updates BIGINT UNSIGNED NOT NULL, deletes BIGINT UNSIGNED NOT NULL, schemaops BIGINT UNSIGNED NOT NULL, PRIMARY KEY(epoch)) ENGINE=MYISAM;<|MERGE_RESOLUTION|>--- conflicted
+++ resolved
@@ -595,13 +595,8 @@
   ends DATETIME default NULL,
   status ENUM('ENABLED','DISABLED') NOT NULL default 'ENABLED',
   on_completion ENUM('DROP','PRESERVE') NOT NULL default 'DROP',
-<<<<<<< HEAD
   comment char(64) CHARACTER SET utf8 COLLATE utf8_bin NOT NULL default '',
-  PRIMARY KEY  (db,name)
-=======
-  comment varchar(64) CHARACTER SET utf8 COLLATE utf8_bin NOT NULL default '',
   PRIMARY KEY  (definer, db, name)
->>>>>>> c821df7f
 ) ENGINE=MyISAM DEFAULT CHARSET=utf8 COMMENT 'Events';
 
 CREATE DATABASE IF NOT EXISTS cluster_replication;
