#!/usr/bin/perl
# -*- cperl -*-

#
##############################################################################
#
#  mysql-test-run.pl
#
#  Tool used for executing a suite of .test files
#
#  See the "MySQL Test framework manual" for more information
#  http://dev.mysql.com/doc/mysqltest/en/index.html
#
#
##############################################################################

use strict;
use warnings;

BEGIN {
  # Check that mysql-test-run.pl is started from mysql-test/
  unless ( -f "mysql-test-run.pl" )
  {
    print "**** ERROR **** ",
      "You must start mysql-test-run from the mysql-test/ directory\n";
    exit(1);
  }
  # Check that lib exist
  unless ( -d "lib/" )
  {
    print "**** ERROR **** ",
      "Could not find the lib/ directory \n";
    exit(1);
  }
}

BEGIN {
  # Check backward compatibility support
  # By setting the environment variable MTR_VERSION
  # it's possible to use a previous version of
  # mysql-test-run.pl
  my $version= $ENV{MTR_VERSION} || 2;
  if ( $version == 1 )
  {
    print "=======================================================\n";
    print "  WARNING: Using mysql-test-run.pl version 1!  \n";
    print "=======================================================\n";
    # Should use exec() here on *nix but this appears not to work on Windows
    exit(system($^X, "lib/v1/mysql-test-run.pl", @ARGV) >> 8);
  }
  elsif ( $version == 2 )
  {
    # This is the current version, just continue
    ;
  }
  else
  {
    print "ERROR: Version $version of mysql-test-run does not exist!\n";
    exit(1);
  }
}

use lib "lib";

use Cwd;
use Getopt::Long;
use My::File::Path; # Patched version of File::Path
use File::Basename;
use File::Copy;
use File::Find;
use File::Temp qw / tempdir /;
use File::Spec::Functions qw / splitdir /;
use My::Platform;
use My::SafeProcess;
use My::ConfigFactory;
use My::Options;
use My::Find;
use My::SysInfo;
use My::CoreDump;
use mtr_cases;
use mtr_report;
use mtr_match;
use mtr_unique;
use IO::Socket::INET;
use IO::Select;

require "lib/mtr_process.pl";
require "lib/mtr_io.pl";
require "lib/mtr_gcov.pl";
require "lib/mtr_misc.pl";

$SIG{INT}= sub { mtr_error("Got ^C signal"); };

our $mysql_version_id;
our $glob_mysql_test_dir;
our $basedir;

our $path_charsetsdir;
our $path_client_bindir;
our $path_client_libdir;
our $path_language;

our $path_current_testlog;
our $path_testlog;

our $default_vardir;
our $opt_vardir;                # Path to use for var/ dir
my $path_vardir_trace;          # unix formatted opt_vardir for trace files
my $opt_tmpdir;                 # Path to use for tmp/ dir
my $opt_tmpdir_pid;

END {
  if ( defined $opt_tmpdir_pid and $opt_tmpdir_pid == $$ )
  {
    # Remove the tempdir this process has created
    mtr_verbose("Removing tmpdir '$opt_tmpdir");
    rmtree($opt_tmpdir);
  }
}

my $path_config_file;           # The generated config file, var/my.cnf

# Visual Studio produces executables in different sub-directories based on the
# configuration used to build them.  To make life easier, an environment
# variable or command-line option may be specified to control which set of
# executables will be used by the test suite.
our $opt_vs_config = $ENV{'MTR_VS_CONFIG'};

my $DEFAULT_SUITES= "main,binlog,federated,rpl,innodb,maria,parts,oqgraph";
my $opt_suites;

our $opt_verbose= 0;  # Verbose output, enable with --verbose
our $exe_mysql;
our $exe_mysqladmin;
our $exe_mysqltest;
our $exe_libtool;

our $opt_big_test= 0;
our $opt_staging_run= 0;

our @opt_combinations;

our @opt_extra_mysqld_opt;
our @opt_extra_mysqltest_opt;

my $opt_compress;
my $opt_ssl;
my $opt_skip_ssl;
our $opt_ssl_supported;
my $opt_ps_protocol;
my $opt_sp_protocol;
my $opt_cursor_protocol;
my $opt_view_protocol;

our $opt_debug;
our @opt_cases;                  # The test cases names in argv
our $opt_embedded_server;

# Options used when connecting to an already running server
my %opts_extern;
sub using_extern { return (keys %opts_extern > 0);};

our $opt_fast= 0;
our $opt_force;
our $opt_mem= $ENV{'MTR_MEM'};

our $opt_gcov;
our $opt_gcov_src_dir;
our $opt_gcov_exe= "gcov";
our $opt_gcov_err= "mysql-test-gcov.msg";
our $opt_gcov_msg= "mysql-test-gcov.err";

our $glob_debugger= 0;
our $opt_gdb;
our $opt_client_gdb;
our $opt_ddd;
our $opt_client_ddd;
our $opt_manual_gdb;
our $opt_manual_ddd;
our $opt_manual_debug;
our $opt_debugger;
our $opt_client_debugger;

my $config; # The currently running config
my $current_config_name; # The currently running config file template

our $opt_experimental;
our $experimental_test_cases;

my $baseport;
my $opt_build_thread= $ENV{'MTR_BUILD_THREAD'} || "auto";
my $build_thread= 0;

my $opt_record;
my $opt_report_features;

my $opt_skip_core;

our $opt_check_testcases= 1;
my $opt_mark_progress;

my $opt_sleep;

my $opt_testcase_timeout=     15; # 15 minutes
my $opt_suite_timeout   =    360; # 6 hours
my $opt_shutdown_timeout=     10; # 10 seconds
my $opt_start_timeout   =    180; # 180 seconds

sub testcase_timeout { return $opt_testcase_timeout * 60; };
sub suite_timeout { return $opt_suite_timeout * 60; };
sub check_timeout { return $opt_testcase_timeout * 6; };

my $opt_start;
my $opt_start_dirty;
my $start_only;
my $opt_wait_all;
my $opt_repeat= 1;
my $opt_retry= 1;
my $opt_retry_failure= 2;

my $opt_strace_client;

our $opt_user = "root";

my $opt_valgrind= 0;
our $opt_valgrind_mysqld= 0;
my $opt_valgrind_mysqltest= 0;
my @default_valgrind_args= ("--show-reachable=yes");
my @valgrind_args;
my $opt_valgrind_path;
my $opt_callgrind;
my $opt_debug_sync_timeout= 300; # Default timeout for WAIT_FOR actions.

our $opt_warnings= 1;

our $opt_skip_ndbcluster= 0;

my $exe_ndbd;
my $exe_ndb_mgmd;
my $exe_ndb_waiter;

our $debug_compiled_binaries;

our %mysqld_variables;

my $source_dist= 0;

my $opt_max_save_core= $ENV{MTR_MAX_SAVE_CORE} || 5;
my $opt_max_save_datadir= $ENV{MTR_MAX_SAVE_DATADIR} || 20;
my $opt_max_test_fail= $ENV{MTR_MAX_TEST_FAIL} || 10;

my $opt_parallel= $ENV{MTR_PARALLEL} || 1;

# lock file to stop tests
my $opt_stop_file= $ENV{MTR_STOP_FILE};
# print messages when test suite is stopped (for buildbot)
my $opt_stop_keep_alive= $ENV{MTR_STOP_KEEP_ALIVE};

select(STDOUT);
$| = 1; # Automatically flush STDOUT

main();


sub main {
  # Default, verbosity on
  report_option('verbose', 0);

  # This is needed for test log evaluation in "gen-build-status-page"
  # in all cases where the calling tool does not log the commands
  # directly before it executes them, like "make test-force-pl" in RPM builds.
  mtr_report("Logging: $0 ", join(" ", @ARGV));

  command_line_setup();

  if ( $opt_gcov ) {
    gcov_prepare($basedir . "/" . $opt_gcov_src_dir);
  }

  if (!$opt_suites) {
    $opt_suites= $DEFAULT_SUITES;

    # Check for any extra suites to enable based on the path name
    my %extra_suites=
      (
       "mysql-5.1-new-ndb"              => "ndb_team",
       "mysql-5.1-new-ndb-merge"        => "ndb_team",
       "mysql-5.1-telco-6.2"            => "ndb_team",
       "mysql-5.1-telco-6.2-merge"      => "ndb_team",
       "mysql-5.1-telco-6.3"            => "ndb_team",
       "mysql-6.0-ndb"                  => "ndb_team",
      );

    foreach my $dir ( reverse splitdir($basedir) ) {
      my $extra_suite= $extra_suites{$dir};
      if (defined $extra_suite) {
	mtr_report("Found extra suite: $extra_suite");
	$opt_suites= "$extra_suite,$opt_suites";
	last;
      }
    }
  }

  # Check for plugin availability so we know whether to skip tests or not.
  detect_plugins();

  mtr_report("Collecting tests...");
  my $tests= collect_test_cases($opt_suites, \@opt_cases);

  if ( $opt_report_features ) {
    # Put "report features" as the first test to run
    my $tinfo = My::Test->new
      (
       name           => 'report_features',
       # No result_file => Prints result
       path           => 'include/report-features.test',
       template_path  => "include/default_my.cnf",
       master_opt     => [],
       slave_opt      => [],
      );
    unshift(@$tests, $tinfo);
  }

  print "vardir: $opt_vardir\n";
  initialize_servers();

  #######################################################################
  my $num_tests= @$tests;
  if ( $opt_parallel eq "auto" ) {
    # Try to find a suitable value for number of workers
    my $sys_info= My::SysInfo->new();

    $opt_parallel= $sys_info->num_cpus();
    for my $limit (2000, 1500, 1000, 500){
      $opt_parallel-- if ($sys_info->min_bogomips() < $limit);
    }
    my $max_par= $ENV{MTR_MAX_PARALLEL} || 8;
    $opt_parallel= $max_par if ($opt_parallel > $max_par);
    $opt_parallel= $num_tests if ($opt_parallel > $num_tests);
    $opt_parallel= 1 if (IS_WINDOWS and $sys_info->isvm());
    $opt_parallel= 1 if ($opt_parallel < 1);
    mtr_report("Using parallel: $opt_parallel");
  }

  # Create server socket on any free port
  my $server = new IO::Socket::INET
    (
     LocalAddr => 'localhost',
     Proto => 'tcp',
     Listen => $opt_parallel,
    );
  mtr_error("Could not create testcase server port: $!") unless $server;
  my $server_port = $server->sockport();
  mtr_report("Using server port $server_port");

  # Create child processes
  my %children;
  for my $child_num (1..$opt_parallel){
    my $child_pid= My::SafeProcess::Base::_safe_fork();
    if ($child_pid == 0){
      $server= undef; # Close the server port in child
      $tests= {}; # Don't need the tests list in child

      # Use subdir of var and tmp unless only one worker
      if ($opt_parallel > 1) {
	set_vardir("$opt_vardir/$child_num");
	$opt_tmpdir= "$opt_tmpdir/$child_num";
      }

      run_worker($server_port, $child_num);
      exit(1);
    }

    $children{$child_pid}= 1;
  }
  #######################################################################

  mtr_report();
  mtr_print_thick_line();
  mtr_print_header();

  my ($fail, $completed, $extra_warnings)=
    run_test_server($server, $tests, $opt_parallel);

  # Send Ctrl-C to any children still running
  kill("INT", keys(%children));

  # Wait for childs to exit
  foreach my $pid (keys %children)
  {
    my $ret_pid= waitpid($pid, 0);
    if ($ret_pid != $pid){
      mtr_report("Unknown process $ret_pid exited");
    }
    else {
      delete $children{$ret_pid};
    }
  }

  if ( not defined @$completed ) {
    mtr_error("Test suite aborted");
  }

  if ( @$completed != $num_tests){

    if ($opt_force){
      # All test should have been run, print any that are still in $tests
      #foreach my $test ( @$tests ){
      #  $test->print_test();
      #}
    }

    # Not all tests completed, failure
    mtr_report();
    mtr_report("Only ", int(@$completed), " of $num_tests completed.");
    mtr_error("Not all tests completed");
  }

  mtr_print_line();

  if ( $opt_gcov ) {
    gcov_collect($basedir . "/" . $opt_gcov_src_dir, $opt_gcov_exe,
		 $opt_gcov_msg, $opt_gcov_err);
  }

  mtr_report_stats($fail, $completed, $extra_warnings);

  exit(0);
}


sub run_test_server ($$$) {
  my ($server, $tests, $childs) = @_;

  my $num_saved_cores= 0;  # Number of core files saved in vardir/log/ so far.
  my $num_saved_datadir= 0;  # Number of datadirs saved in vardir/log/ so far.
  my $num_failed_test= 0; # Number of tests failed so far
  my $test_failure= 0;    # Set true if test suite failed
  my $extra_warnings= []; # Warnings found during server shutdowns

  # Scheduler variables
  my $max_ndb= $childs / 2;
  $max_ndb = 4 if $max_ndb > 4;
  $max_ndb = 1 if $max_ndb < 1;
  my $num_ndb_tests= 0;

  my $completed= [];
  my %running;
  my $result;
  my $exe_mysqld= find_mysqld($basedir) || ""; # Used as hint to CoreDump

  my $suite_timeout_proc= My::SafeProcess->timer(suite_timeout());

  my $s= IO::Select->new();
  $s->add($server);
  while (1) {
    if ($opt_stop_file)
    {
      if (mtr_wait_lock_file($opt_stop_file, $opt_stop_keep_alive))
      {
        # We were waiting so restart timer process
        $suite_timeout_proc->kill();
        $suite_timeout_proc= My::SafeProcess->timer(suite_timeout());
      }
    }
    my @ready = $s->can_read(1); # Wake up once every second
    foreach my $sock (@ready) {
      if ($sock == $server) {
	# New client connected
	my $child= $sock->accept();
	mtr_verbose("Client connected");
	$s->add($child);
	print $child "HELLO\n";
      }
      else {
	my $line= <$sock>;
	if (!defined $line) {
	  # Client disconnected
	  mtr_verbose("Child closed socket");
	  $s->remove($sock);
	  if (--$childs == 0){
	    $suite_timeout_proc->kill();
	    return ($test_failure, $completed, $extra_warnings);
	  }
	  next;
	}
	chomp($line);

	if ($line eq 'TESTRESULT'){
	  $result= My::Test::read_test($sock);
	  # $result->print_test();

	  # Report test status
	  mtr_report_test($result);

	  if ( $result->is_failed() ) {

	    # Save the workers "savedir" in var/log
	    my $worker_savedir= $result->{savedir};
	    my $worker_savename= basename($worker_savedir);
	    my $savedir= "$opt_vardir/log/$worker_savename";

	    if ($opt_max_save_datadir > 0 &&
		$num_saved_datadir >= $opt_max_save_datadir)
	    {
	      mtr_report(" - skipping '$worker_savedir/'");
	      rmtree($worker_savedir);
	    }
	    else {
	      mtr_report(" - saving '$worker_savedir/' to '$savedir/'");
	      rename($worker_savedir, $savedir);
	      # Move any core files from e.g. mysqltest
	      foreach my $coref (glob("core*"), glob("*.dmp"))
	      {
		mtr_report(" - found '$coref', moving it to '$savedir'");
                move($coref, $savedir);
              }
	      if ($opt_max_save_core > 0) {
		# Limit number of core files saved
		find({ no_chdir => 1,
		       wanted => sub {
			 my $core_file= $File::Find::name;
			 my $core_name= basename($core_file);

			 if ($core_name =~ /^core/ or  # Starting with core
			     (IS_WINDOWS and $core_name =~ /\.dmp$/)){
                                                       # Ending with .dmp
			   mtr_report(" - found '$core_name'",
				      "($num_saved_cores/$opt_max_save_core)");

			   My::CoreDump->show($core_file, $exe_mysqld);

			   if ($num_saved_cores >= $opt_max_save_core) {
			     mtr_report(" - deleting it, already saved",
					"$opt_max_save_core");
			     unlink("$core_file");
			   }
			   ++$num_saved_cores;
			 }
		       }
		     },
		     $savedir);
	      }
	    }
	    $num_saved_datadir++;
	    $num_failed_test++ unless ($result->{retries} ||
                                       $result->{exp_fail});

            $test_failure= 1;
	    if ( !$opt_force ) {
	      # Test has failed, force is off
	      $suite_timeout_proc->kill();
	      push(@$completed, $result);
	      return (1, $completed, $extra_warnings);
	    }
	    elsif ($opt_max_test_fail > 0 and
		   $num_failed_test >= $opt_max_test_fail) {
	      $suite_timeout_proc->kill();
	      push(@$completed, $result);
	      mtr_report("Too many tests($num_failed_test) failed!",
			 "Terminating...");
	      return (1, $completed, $extra_warnings);
	    }
	  }

	  # Retry test run after test failure
	  my $retries= $result->{retries} || 2;
	  my $test_has_failed= $result->{failures} || 0;
	  if ($test_has_failed and $retries <= $opt_retry){
	    # Test should be run one more time unless it has failed
	    # too many times already
	    my $failures= $result->{failures};
	    if ($opt_retry > 1 and $failures >= $opt_retry_failure){
	      mtr_report("\nTest has failed $failures times,",
			 "no more retries!\n");
	    }
	    else {
	      mtr_report("\nRetrying test, attempt($retries/$opt_retry)...\n");
	      delete($result->{result});
	      $result->{retries}= $retries+1;
	      $result->write_test($sock, 'TESTCASE');
	      next;
	    }
	  }

	  # Repeat test $opt_repeat number of times
	  my $repeat= $result->{repeat} || 1;
	  # Don't repeat if test was skipped
	  if ($repeat < $opt_repeat && $result->{'result'} ne 'MTR_RES_SKIPPED')
	  {
	    $result->{retries}= 0;
	    $result->{rep_failures}++ if $result->{failures};
	    $result->{failures}= 0;
	    delete($result->{result});
	    $result->{repeat}= $repeat+1;
	    $result->write_test($sock, 'TESTCASE');
	    next;
	  }

	  # Remove from list of running
	  mtr_error("'", $result->{name},"' is not known to be running")
	    unless delete $running{$result->key()};

	  # Update scheduler variables
	  $num_ndb_tests-- if ($result->{ndb_test});

	  # Save result in completed list
	  push(@$completed, $result);

	}
	elsif ($line eq 'START'){
	  ; # Send first test
	}
	elsif ($line eq 'WARNINGS'){
          my $fake_test= My::Test::read_test($sock);
          my $test_list= join (" ", @{$fake_test->{testnames}});
          push @$extra_warnings, $test_list;
          my $report= $fake_test->{'warnings'};
          mtr_report("***Warnings generated in error logs during shutdown ".
                     "after running tests: $test_list\n\n$report");
          $test_failure= 1;
          if ( !$opt_force ) {
            # Test failure due to warnings, force is off
            $suite_timeout_proc->kill();
            return (1, $completed, $extra_warnings);
          }
        } else {
	  mtr_error("Unknown response: '$line' from client");
	}

	# Find next test to schedule
	# - Try to use same configuration as worker used last time
	# - Limit number of parallel ndb tests

	my $next;
	my $second_best;
	for(my $i= 0; $i <= @$tests; $i++)
	{
	  my $t= $tests->[$i];

	  last unless defined $t;

	  if (run_testcase_check_skip_test($t)){
	    # Move the test to completed list
	    #mtr_report("skip - Moving test $i to completed");
	    push(@$completed, splice(@$tests, $i, 1));

	    # Since the test at pos $i was taken away, next
	    # test will also be at $i -> redo
	    redo;
	  }

	  # Limit number of parallell NDB tests
	  if ($t->{ndb_test} and $num_ndb_tests >= $max_ndb){
	    #mtr_report("Skipping, num ndb is already at max, $num_ndb_tests");
	    next;
	  }

	  # Prefer same configuration
	  if (defined $result and
	      $result->{template_path} eq $t->{template_path})
	  {
	    #mtr_report("Test uses same config => good match");
	    # Test uses same config => good match
	    $next= splice(@$tests, $i, 1);
	    last;
	  }

	  # Second best choice is the first that does not fulfill
	  # any of the above conditions
	  if (!defined $second_best){
	    #mtr_report("Setting second_best to $i");
	    $second_best= $i;
	  }
	}

	# Use second best choice if no other test has been found
	if (!$next and defined $second_best){
	  #mtr_report("Take second best choice $second_best");
	  mtr_error("Internal error, second best too large($second_best)")
	    if $second_best >  $#$tests;
	  $next= splice(@$tests, $second_best, 1);
	}

	if ($next) {
	  #$next->print_test();
	  $next->write_test($sock, 'TESTCASE');
	  $running{$next->key()}= $next;
	  $num_ndb_tests++ if ($next->{ndb_test});
	}
	else {
	  # No more test, tell child to exit
	  #mtr_report("Saying BYE to child");
	  print $sock "BYE\n";
	}
      }
    }

    # ----------------------------------------------------
    # Check if test suite timer expired
    # ----------------------------------------------------
    if ( ! $suite_timeout_proc->wait_one(0) )
    {
      mtr_report("Test suite timeout! Terminating...");
      return (1, $completed, $extra_warnings);
    }
  }
}


sub run_worker ($) {
  my ($server_port, $thread_num)= @_;

  $SIG{INT}= sub { exit(1); };

  # Connect to server
  my $server = new IO::Socket::INET
    (
     PeerAddr => 'localhost',
     PeerPort => $server_port,
     Proto    => 'tcp'
    );
  mtr_error("Could not connect to server at port $server_port: $!")
    unless $server;

  # --------------------------------------------------------------------------
  # Set worker name
  # --------------------------------------------------------------------------
  report_option('name',"worker[$thread_num]");

  # --------------------------------------------------------------------------
  # Set different ports per thread
  # --------------------------------------------------------------------------
  set_build_thread_ports($thread_num);

  # --------------------------------------------------------------------------
  # Turn off verbosity in workers, unless explicitly specified
  # --------------------------------------------------------------------------
  report_option('verbose', undef) if ($opt_verbose == 0);

  environment_setup();

  # Read hello from server which it will send when shared
  # resources have been setup
  my $hello= <$server>;

  setup_vardir();
  check_running_as_root();

  if ( using_extern() ) {
    create_config_file_for_extern(%opts_extern);
  }

  # Ask server for first test
  print $server "START\n";

  while(my $line= <$server>){
    chomp($line);
    if ($line eq 'TESTCASE'){
      my $test= My::Test::read_test($server);
      #$test->print_test();

      # Clear comment and logfile, to avoid
      # reusing them from previous test
      delete($test->{'comment'});
      delete($test->{'logfile'});

      $test->{worker} = $thread_num if $opt_parallel > 1;

      run_testcase($test, $server);
      #$test->{result}= 'MTR_RES_PASSED';
      # Send it back, now with results set
      #$test->print_test();
      $test->write_test($server, 'TESTRESULT');
    }
    elsif ($line eq 'BYE'){
      mtr_report("Server said BYE");
      # We need to gracefully shut down the servers to see any
      # Valgrind memory leak errors etc. since last server restart.
      if ($opt_warnings) {
        stop_servers(all_servers());
        if(check_warnings_post_shutdown($server)) {
          # Warnings appeared in log file(s) during final server shutdown.
          exit(1);
        }
      }
      exit(0);
    }
    else {
      mtr_error("Could not understand server, '$line'");
    }
  }

  stop_all_servers();

  exit(1);
}


sub ignore_option {
  my ($opt, $value)= @_;
  mtr_report("Ignoring option '$opt'");
}



# Setup any paths that are $opt_vardir related
sub set_vardir {
  my ($vardir)= @_;

  $opt_vardir= $vardir;

  $path_vardir_trace= $opt_vardir;
  # Chop off any "c:", DBUG likes a unix path ex: c:/src/... => /src/...
  $path_vardir_trace=~ s/^\w://;

  # Location of my.cnf that all clients use
  $path_config_file= "$opt_vardir/my.cnf";

  $path_testlog=         "$opt_vardir/log/mysqltest.log";
  $path_current_testlog= "$opt_vardir/log/current_test";

}


sub command_line_setup {
  my $opt_comment;
  my $opt_usage;
  my $opt_list_options;

  # Read the command line options
  # Note: Keep list, and the order, in sync with usage at end of this file
  Getopt::Long::Configure("pass_through");
  my %options=(
             # Control what engine/variation to run
             'embedded-server'          => \$opt_embedded_server,
             'ps-protocol'              => \$opt_ps_protocol,
             'sp-protocol'              => \$opt_sp_protocol,
             'view-protocol'            => \$opt_view_protocol,
             'cursor-protocol'          => \$opt_cursor_protocol,
             'ssl|with-openssl'         => \$opt_ssl,
             'skip-ssl'                 => \$opt_skip_ssl,
             'compress'                 => \$opt_compress,
             'vs-config=s'              => \$opt_vs_config,

	     # Max number of parallel threads to use
	     'parallel=s'               => \$opt_parallel,

             # Config file to use as template for all tests
	     'defaults-file=s'          => \&collect_option,
	     # Extra config file to append to all generated configs
	     'defaults-extra-file=s'    => \&collect_option,

             # Control what test suites or cases to run
             'force'                    => \$opt_force,
             'with-ndbcluster-only'     => \&collect_option,
             'skip-ndbcluster|skip-ndb' => \$opt_skip_ndbcluster,
             'suite|suites=s'           => \$opt_suites,
             'skip-rpl'                 => \&collect_option,
             'skip-test=s'              => \&collect_option,
             'do-test=s'                => \&collect_option,
             'start-from=s'             => \&collect_option,
             'big-test'                 => \$opt_big_test,
	     'combination=s'            => \@opt_combinations,
             'skip-combinations'        => \&collect_option,
             'experimental=s'           => \$opt_experimental,
	     'skip-im'                  => \&ignore_option,
             'staging-run'              => \$opt_staging_run,

             # Specify ports
	     'build-thread|mtr-build-thread=i' => \$opt_build_thread,

             # Test case authoring
             'record'                   => \$opt_record,
             'check-testcases!'         => \$opt_check_testcases,
             'mark-progress'            => \$opt_mark_progress,

             # Extra options used when starting mysqld
             'mysqld=s'                 => \@opt_extra_mysqld_opt,

             # Extra options used when starting mysqltest
             'mysqltest=s'              => \@opt_extra_mysqltest_opt,

             # Run test on running server
             'extern=s'                  => \%opts_extern, # Append to hash

             # Debugging
             'debug'                    => \$opt_debug,
             'gdb'                      => \$opt_gdb,
             'client-gdb'               => \$opt_client_gdb,
             'manual-gdb'               => \$opt_manual_gdb,
             'manual-debug'             => \$opt_manual_debug,
             'ddd'                      => \$opt_ddd,
             'client-ddd'               => \$opt_client_ddd,
             'manual-ddd'               => \$opt_manual_ddd,
	     'debugger=s'               => \$opt_debugger,
	     'client-debugger=s'        => \$opt_client_debugger,
             'strace-client:s'          => \$opt_strace_client,
             'max-save-core=i'          => \$opt_max_save_core,
             'max-save-datadir=i'       => \$opt_max_save_datadir,
             'max-test-fail=i'          => \$opt_max_test_fail,

             # Coverage, profiling etc
             'gcov'                     => \$opt_gcov,
             'gcov-src-dir=s'           => \$opt_gcov_src_dir,
             'valgrind|valgrind-all'    => \$opt_valgrind,
             'valgrind-mysqltest'       => \$opt_valgrind_mysqltest,
             'valgrind-mysqld'          => \$opt_valgrind_mysqld,
             'valgrind-options=s'       => sub {
	       my ($opt, $value)= @_;
	       # Deprecated option unless it's what we know pushbuild uses
	       if ($value eq "--gen-suppressions=all --show-reachable=yes") {
		 push(@valgrind_args, $_) for (split(' ', $value));
		 return;
	       }
	       die("--valgrind-options=s is deprecated. Use ",
		   "--valgrind-option=s, to be specified several",
		   " times if necessary");
	     },
             'valgrind-option=s'        => \@valgrind_args,
             'valgrind-path=s'          => \$opt_valgrind_path,
	     'callgrind'                => \$opt_callgrind,
	     'debug-sync-timeout=i'     => \$opt_debug_sync_timeout,

	     # Directories
             'tmpdir=s'                 => \$opt_tmpdir,
             'vardir=s'                 => \$opt_vardir,
             'mem'                      => \$opt_mem,
             'client-bindir=s'          => \$path_client_bindir,
             'client-libdir=s'          => \$path_client_libdir,

             # Misc
             'report-features'          => \$opt_report_features,
             'comment=s'                => \$opt_comment,
             'fast'                     => \$opt_fast,
             'reorder!'                 => \&collect_option,
             'enable-disabled'          => \&collect_option,
             'verbose+'                 => \$opt_verbose,
             'verbose-restart'          => \&report_option,
             'sleep=i'                  => \$opt_sleep,
             'start-dirty'              => \$opt_start_dirty,
             'start'                    => \$opt_start,
             'wait-all'                 => \$opt_wait_all,
	     'print-testcases'          => \&collect_option,
	     'repeat=i'                 => \$opt_repeat,
	     'retry=i'                  => \$opt_retry,
	     'retry-failure=i'          => \$opt_retry_failure,
             'timer!'                   => \&report_option,
             'user=s'                   => \$opt_user,
             'testcase-timeout=i'       => \$opt_testcase_timeout,
             'suite-timeout=i'          => \$opt_suite_timeout,
             'shutdown-timeout=i'       => \$opt_shutdown_timeout,
             'warnings!'                => \$opt_warnings,
	     'timestamp'                => \&report_option,
	     'timediff'                 => \&report_option,
             'stop-file=s'              => \$opt_stop_file,
             'stop-keep-alive=i'        => \$opt_stop_keep_alive,

             'help|h'                   => \$opt_usage,
             'list-options'             => \$opt_list_options,
            );

  GetOptions(%options) or usage("Can't read options");
  usage("") if $opt_usage;
  list_options(\%options) if $opt_list_options;

  # --------------------------------------------------------------------------
  # Setup verbosity
  # --------------------------------------------------------------------------
  if ($opt_verbose != 0){
    report_option('verbose', $opt_verbose);
  }

  if ( -d "../sql" )
  {
    $source_dist=  1;
  }

  # Find the absolute path to the test directory
  $glob_mysql_test_dir= cwd();
  if (IS_CYGWIN)
  {
    # Use mixed path format i.e c:/path/to/
    $glob_mysql_test_dir= mixed_path($glob_mysql_test_dir);
  }

  # In most cases, the base directory we find everything relative to,
  # is the parent directory of the "mysql-test" directory. For source
  # distributions, TAR binary distributions and some other packages.
  $basedir= dirname($glob_mysql_test_dir);

  # In the RPM case, binaries and libraries are installed in the
  # default system locations, instead of having our own private base
  # directory. And we install "/usr/share/mysql-test". Moving up one
  # more directory relative to "mysql-test" gives us a usable base
  # directory for RPM installs.
  if ( ! $source_dist and ! -d "$basedir/bin" )
  {
    $basedir= dirname($basedir);
  }
  # For .deb, it's like RPM, but installed in /usr/share/mysql/mysql-test.
  # So move up one more directory level yet.
  if ( ! $source_dist and ! -d "$basedir/bin" )
  {
    $basedir= dirname($basedir);
  }

  # Look for the client binaries directory
  if ($path_client_bindir)
  {
    # --client-bindir=path set on command line, check that the path exists
    $path_client_bindir= mtr_path_exists($path_client_bindir);
  }
  else
  {
    $path_client_bindir= mtr_path_exists("$basedir/client_release",
					 "$basedir/client_debug",
					 vs_config_dirs('client', ''),
					 "$basedir/client",
					 "$basedir/bin");
  }

  # Look for language files and charsetsdir, use same share
  $path_language=   mtr_path_exists("$basedir/share/mariadb/english",
                                    "$basedir/share/mysql/english",
                                    "$basedir/sql/share/english",
                                    "$basedir/share/english");

  my $path_share= dirname($path_language);
  $path_charsetsdir=   mtr_path_exists("$path_share/charsets");

  if (using_extern())
  {
    # Connect to the running mysqld and find out what it supports
    collect_mysqld_features_from_running_server();
  }
  else
  {
    # Run the mysqld to find out what features are available
    collect_mysqld_features();
  }

  if ( $opt_comment )
  {
    mtr_report();
    mtr_print_thick_line('#');
    mtr_report("# $opt_comment");
    mtr_print_thick_line('#');
  }

  if ( $opt_experimental )
  {
    # $^O on Windows considered not generic enough
    my $plat= (IS_WINDOWS) ? 'windows' : $^O;

    # read the list of experimental test cases from the file specified on
    # the command line
    open(FILE, "<", $opt_experimental) or mtr_error("Can't read experimental file: $opt_experimental");
    mtr_report("Using experimental file: $opt_experimental");
    $experimental_test_cases = [];
    while(<FILE>) {
      chomp;
      # remove comments (# foo) at the beginning of the line, or after a 
      # blank at the end of the line
      s/( +|^)#.*$//;
      # If @ platform specifier given, use this entry only if it contains
      # @<platform> or @!<xxx> where xxx != platform
      if (/\@.*/)
      {
	next if (/\@!$plat/);
	next unless (/\@$plat/ or /\@!/);
	# Then remove @ and everything after it
	s/\@.*$//;
      }
      # remove whitespace
      s/^ +//;              
      s/ +$//;
      # if nothing left, don't need to remember this line
      if ( $_ eq "" ) {
        next;
      }
      # remember what is left as the name of another test case that should be
      # treated as experimental
      print " - $_\n";
      push @$experimental_test_cases, $_;
    }
    close FILE;
  }

  foreach my $arg ( @ARGV )
  {
    if ( $arg =~ /^--skip-/ )
    {
      push(@opt_extra_mysqld_opt, $arg);
    }
    elsif ( $arg =~ /^--$/ )
    {
      # It is an effect of setting 'pass_through' in option processing
      # that the lone '--' separating options from arguments survives,
      # simply ignore it.
    }
    elsif ( $arg =~ /^-/ )
    {
      usage("Invalid option \"$arg\"");
    }
    else
    {
      push(@opt_cases, $arg);
    }
  }

  if ( @opt_cases )
  {
    # Run big tests if explicitely specified on command line
    $opt_big_test= 1;
  }

  # --------------------------------------------------------------------------
  # Find out type of logging that are being used
  # --------------------------------------------------------------------------
  foreach my $arg ( @opt_extra_mysqld_opt )
  {
    if ( $arg =~ /binlog[-_]format=(\S+)/ )
    {
      # Save this for collect phase
      collect_option('binlog-format', $1);
      mtr_report("Using binlog format '$1'");
    }
  }


  # --------------------------------------------------------------------------
  # Find out default storage engine being used(if any)
  # --------------------------------------------------------------------------
  foreach my $arg ( @opt_extra_mysqld_opt )
  {
    if ( $arg =~ /default-storage-engine=(\S+)/ )
    {
      # Save this for collect phase
      collect_option('default-storage-engine', $1);
      mtr_report("Using default engine '$1'")
    }
  }

  # --------------------------------------------------------------------------
  # Check if we should speed up tests by trying to run on tmpfs
  # --------------------------------------------------------------------------
  if ( defined $opt_mem)
  {
    mtr_error("Can't use --mem and --vardir at the same time ")
      if $opt_vardir;
    mtr_error("Can't use --mem and --tmpdir at the same time ")
      if $opt_tmpdir;

    # Search through list of locations that are known
    # to be "fast disks" to find a suitable location
    # Use --mem=<dir> as first location to look.
    my @tmpfs_locations= ($opt_mem, "/dev/shm", "/tmp");

    foreach my $fs (@tmpfs_locations)
    {
      if ( -d $fs )
      {
	my $template= "var_${opt_build_thread}_XXXX";
	$opt_mem= tempdir( $template, DIR => $fs, CLEANUP => 0);
	last;
      }
    }
  }

  # --------------------------------------------------------------------------
  # Set the "var/" directory, the base for everything else
  # --------------------------------------------------------------------------
  $default_vardir= "$glob_mysql_test_dir/var";
  if ( ! $opt_vardir )
  {
    $opt_vardir= $default_vardir;
  }

  # We make the path absolute, as the server will do a chdir() before usage
  unless ( $opt_vardir =~ m,^/, or
           (IS_WINDOWS and $opt_vardir =~ m,^[a-z]:/,i) )
  {
    # Make absolute path, relative test dir
    $opt_vardir= "$glob_mysql_test_dir/$opt_vardir";
  }

  set_vardir($opt_vardir);

  # --------------------------------------------------------------------------
  # Set the "tmp" directory
  # --------------------------------------------------------------------------
  if ( ! $opt_tmpdir )
  {
    $opt_tmpdir=       "$opt_vardir/tmp" unless $opt_tmpdir;

    if (check_socket_path_length("$opt_tmpdir/mysql_testsocket.sock"))
    {
      mtr_report("Too long tmpdir path '$opt_tmpdir'",
		 " creating a shorter one...");

      # Create temporary directory in standard location for temporary files
      $opt_tmpdir= tempdir( TMPDIR => 1, CLEANUP => 0 );
      mtr_report(" - using tmpdir: '$opt_tmpdir'\n");

      # Remember pid that created dir so it's removed by correct process
      $opt_tmpdir_pid= $$;
    }
  }
  $opt_tmpdir =~ s,/+$,,;       # Remove ending slash if any

  # --------------------------------------------------------------------------
  # fast option
  # --------------------------------------------------------------------------
  if ($opt_fast){
    $opt_shutdown_timeout= 0; # Kill processes instead of nice shutdown
  }

  # --------------------------------------------------------------------------
  # Check parallel value
  # --------------------------------------------------------------------------
  if ($opt_parallel ne "auto" && $opt_parallel < 1)
  {
    mtr_error("0 or negative parallel value makes no sense, use 'auto' or positive number");
  }

  # --------------------------------------------------------------------------
  # Record flag
  # --------------------------------------------------------------------------
  if ( $opt_record and ! @opt_cases )
  {
    mtr_error("Will not run in record mode without a specific test case");
  }

  if ( $opt_record ) {
    # Use only one worker with --record
    $opt_parallel= 1;
  }

  # --------------------------------------------------------------------------
  # Embedded server flag
  # --------------------------------------------------------------------------
  if ( $opt_embedded_server )
  {
    if ( IS_WINDOWS )
    {
      # Add the location for libmysqld.dll to the path.
      my $separator= ";";
      my $lib_mysqld=
        mtr_path_exists(vs_config_dirs('libmysqld',''));
      if ( IS_CYGWIN )
      {
	$lib_mysqld= posix_path($lib_mysqld);
	$separator= ":";
      }
      $ENV{'PATH'}= "$ENV{'PATH'}".$separator.$lib_mysqld;
    }
    $opt_skip_ndbcluster= 1;       # Turn off use of NDB cluster
    $opt_skip_ssl= 1;              # Turn off use of SSL

    # Turn off use of bin log
    push(@opt_extra_mysqld_opt, "--skip-log-bin");

    if ( using_extern() )
    {
      mtr_error("Can't use --extern with --embedded-server");
    }


    if ($opt_gdb)
    {
      mtr_warning("Silently converting --gdb to --client-gdb in embedded mode");
      $opt_client_gdb= $opt_gdb;
      $opt_gdb= undef;
    }

    if ($opt_ddd)
    {
      mtr_warning("Silently converting --ddd to --client-ddd in embedded mode");
      $opt_client_ddd= $opt_ddd;
      $opt_ddd= undef;
    }

    if ($opt_debugger)
    {
      mtr_warning("Silently converting --debugger to --client-debugger in embedded mode");
      $opt_client_debugger= $opt_debugger;
      $opt_debugger= undef;
    }

    if ( $opt_gdb || $opt_ddd || $opt_manual_gdb || $opt_manual_ddd ||
	 $opt_manual_debug || $opt_debugger )
    {
      mtr_error("You need to use the client debug options for the",
		"embedded server. Ex: --client-gdb");
    }
  }

  # --------------------------------------------------------------------------
  # Big test and staging_run flags
  # --------------------------------------------------------------------------
   if ( $opt_big_test )
   {
     $ENV{'BIG_TEST'}= 1;
   }
  $ENV{'STAGING_RUN'}= $opt_staging_run;

  # --------------------------------------------------------------------------
  # Gcov flag
  # --------------------------------------------------------------------------
  if ( $opt_gcov and ! $source_dist )
  {
    mtr_error("Coverage test needs the source - please use source dist");
  }

  # --------------------------------------------------------------------------
  # Check debug related options
  # --------------------------------------------------------------------------
  if ( $opt_gdb || $opt_client_gdb || $opt_ddd || $opt_client_ddd ||
       $opt_manual_gdb || $opt_manual_ddd || $opt_manual_debug ||
       $opt_debugger || $opt_client_debugger )
  {
    # Indicate that we are using debugger
    $glob_debugger= 1;
    $opt_testcase_timeout= 60*60*24;  # Don't abort debugging with timeout
    $opt_suite_timeout= $opt_testcase_timeout;
    $opt_retry= 1;
    $opt_retry_failure= 1;

    if ( using_extern() )
    {
      mtr_error("Can't use --extern when using debugger");
    }
    # Set one week timeout (check-testcase timeout will be 1/10th)
    $opt_testcase_timeout= 7 * 24 * 60;
    $opt_suite_timeout= 7 * 24 * 60;
    # One day to shutdown
    $opt_shutdown_timeout= 24 * 60;
    # One day for PID file creation (this is given in seconds not minutes)
    $opt_start_timeout= 24 * 60 * 60;
  }

  # --------------------------------------------------------------------------
  # Modified behavior with --start options
  # --------------------------------------------------------------------------
  if ($opt_start or $opt_start_dirty) {
    collect_option ('quick-collect', 1);
    $start_only= 1;
  }
  if ($opt_debug)
  {
    $opt_testcase_timeout= 60*60*24;  # Don't abort debugging with timeout
    $opt_suite_timeout= $opt_testcase_timeout;
    $opt_retry= 1;
    $opt_retry_failure= 1;
  }

  # --------------------------------------------------------------------------
  # Check use of wait-all
  # --------------------------------------------------------------------------

  if ($opt_wait_all && ! $start_only)
  {
    mtr_error("--wait-all can only be used with --start or --start-dirty");
  }

  # --------------------------------------------------------------------------
  # Check timeout arguments
  # --------------------------------------------------------------------------

  mtr_error("Invalid value '$opt_testcase_timeout' supplied ".
	    "for option --testcase-timeout")
    if ($opt_testcase_timeout <= 0);
  mtr_error("Invalid value '$opt_suite_timeout' supplied ".
	    "for option --testsuite-timeout")
    if ($opt_suite_timeout <= 0);

  # --------------------------------------------------------------------------
  # Check valgrind arguments
  # --------------------------------------------------------------------------
  if ( $opt_valgrind or $opt_valgrind_path or @valgrind_args)
  {
    mtr_report("Turning on valgrind for all executables");
    $opt_valgrind= 1;
    $opt_valgrind_mysqld= 1;
    $opt_valgrind_mysqltest= 1;

    # Increase the timeouts when running with valgrind
    $opt_testcase_timeout*= 10;
    $opt_suite_timeout*= 6;
    $opt_start_timeout*= 10;

  }
  elsif ( $opt_valgrind_mysqld )
  {
    mtr_report("Turning on valgrind for mysqld(s) only");
    $opt_valgrind= 1;
  }
  elsif ( $opt_valgrind_mysqltest )
  {
    mtr_report("Turning on valgrind for mysqltest and mysql_client_test only");
    $opt_valgrind= 1;
  }

  if ( $opt_callgrind )
  {
    mtr_report("Turning on valgrind with callgrind for mysqld(s)");
    $opt_valgrind= 1;
    $opt_valgrind_mysqld= 1;

    # Set special valgrind options unless options passed on command line
    push(@valgrind_args, "--trace-children=yes")
      unless @valgrind_args;
  }

  if ( $opt_valgrind )
  {
    # Set valgrind_options to default unless already defined
    push(@valgrind_args, @default_valgrind_args)
      unless @valgrind_args;

    # Make valgrind run in quiet mode so it only print errors
    push(@valgrind_args, "--quiet" );

    mtr_report("Running valgrind with options \"",
	       join(" ", @valgrind_args), "\"");
  }

  # InnoDB does not bother to do individual de-allocations at exit. Instead it
  # relies on a custom allocator to track every allocation, and frees all at
  # once during exit.
  # In XtraDB, an option use-sys-malloc is introduced (and on by default) to
  # disable this (for performance). But this exposes Valgrind to all the
  # missing de-allocations, so we need to disable it to at least get
  # meaningful leak checking for the rest of the server.
  if ($opt_valgrind_mysqld)
  {
    push(@opt_extra_mysqld_opt, "--loose-skip-innodb-use-sys-malloc");
  }

  mtr_report("Checking supported features...");

  check_ndbcluster_support(\%mysqld_variables);
  check_ssl_support(\%mysqld_variables);
  check_debug_support(\%mysqld_variables);

  executable_setup();

}


#
# To make it easier for different devs to work on the same host,
# an environment variable can be used to control all ports. A small
# number is to be used, 0 - 16 or similar.
#
# Note the MASTER_MYPORT has to be set the same in all 4.x and 5.x
# versions of this script, else a 4.0 test run might conflict with a
# 5.1 test run, even if different MTR_BUILD_THREAD is used. This means
# all port numbers might not be used in this version of the script.
#
# Also note the limitation of ports we are allowed to hand out. This
# differs between operating systems and configuration, see
# http://www.ncftp.com/ncftpd/doc/misc/ephemeral_ports.html
# But a fairly safe range seems to be 5001 - 32767
#
sub set_build_thread_ports($) {
  my $thread= shift || 0;

  if ( lc($opt_build_thread) eq 'auto' ) {
    my $found_free = 0;
    $build_thread = 300;	# Start attempts from here
    while (! $found_free)
    {
      $build_thread= mtr_get_unique_id($build_thread, 349);
      if ( !defined $build_thread ) {
        mtr_error("Could not get a unique build thread id");
      }
      $found_free= check_ports_free($build_thread);
      # If not free, release and try from next number
      if (! $found_free) {
        mtr_release_unique_id();
        $build_thread++;
      }
    }
  }
  else
  {
    $build_thread = $opt_build_thread + $thread - 1;
    if (! check_ports_free($build_thread)) {
      # Some port was not free(which one has already been printed)
      mtr_error("Some port(s) was not free")
    }
  }
  $ENV{MTR_BUILD_THREAD}= $build_thread;

  # Calculate baseport
  $baseport= $build_thread * 10 + 10000;
  if ( $baseport < 5001 or $baseport + 9 >= 32767 )
  {
    mtr_error("MTR_BUILD_THREAD number results in a port",
              "outside 5001 - 32767",
              "($baseport - $baseport + 9)");
  }

  mtr_report("Using MTR_BUILD_THREAD $build_thread,",
	     "with reserved ports $baseport..".($baseport+9));

}


sub collect_mysqld_features {
  my $found_variable_list_start= 0;
  my $use_tmpdir;
  if ( defined $opt_tmpdir and -d $opt_tmpdir){
    # Create the tempdir in $opt_tmpdir
    $use_tmpdir= $opt_tmpdir;
  }
  my $tmpdir= tempdir(CLEANUP => 0, # Directory removed by this function
		      DIR => $use_tmpdir);

  #
  # Execute "mysqld --no-defaults --help --verbose" to get a
  # list of all features and settings
  #
  # --no-defaults and --skip-grant-tables are to avoid loading
  # system-wide configs and plugins
  #
  # --datadir must exist, mysqld will chdir into it
  #
  my $args;
  mtr_init_args(\$args);
  mtr_add_arg($args, "--no-defaults");
  mtr_add_arg($args, "--datadir=%s", mixed_path($tmpdir));
  mtr_add_arg($args, "--language=%s", $path_language);
  mtr_add_arg($args, "--skip-grant-tables");
  my $euid= $>;
  if (!IS_WINDOWS and $euid == 0) {
    mtr_add_arg($args, "--user=root");
  }
  mtr_add_arg($args, "--verbose");
  mtr_add_arg($args, "--help");

  my $exe_mysqld= find_mysqld($basedir);
  my $cmd= join(" ", $exe_mysqld, @$args);
  my $list= `$cmd`;

  foreach my $line (split('\n', $list))
  {
    # First look for version
    if ( !$mysql_version_id )
    {
      # Look for version
      my $exe_name= basename($exe_mysqld);
      mtr_verbose("exe_name: $exe_name");
      if ( $line =~ /^\S*$exe_name\s\sVer\s([0-9]*)\.([0-9]*)\.([0-9]*)/ )
      {
	#print "Major: $1 Minor: $2 Build: $3\n";
	$mysql_version_id= $1*10000 + $2*100 + $3;
	#print "mysql_version_id: $mysql_version_id\n";
	mtr_report("MySQL Version $1.$2.$3");
      }
    }
    else
    {
      if (!$found_variable_list_start)
      {
	# Look for start of variables list
	if ( $line =~ /[\-]+\s[\-]+/ )
	{
	  $found_variable_list_start= 1;
	}
      }
      else
      {
	# Put variables into hash
	if ( $line =~ /^([\S]+)[ \t]+(.*?)\r?$/ )
	{
	  # print "$1=\"$2\"\n";
	  $mysqld_variables{$1}= $2;
	}
	else
	{
	  # The variable list is ended with a blank line
	  if ( $line =~ /^[\s]*$/ )
	  {
	    last;
	  }
	  else
	  {
	    # Send out a warning, we should fix the variables that has no
	    # space between variable name and it's value
	    # or should it be fixed width column parsing? It does not
	    # look like that in function my_print_variables in my_getopt.c
	    mtr_warning("Could not parse variable list line : $line");
	  }
	}
      }
    }
  }
  rmtree($tmpdir);
  mtr_error("Could not find version of MySQL") unless $mysql_version_id;
  mtr_error("Could not find variabes list") unless $found_variable_list_start;

}



sub collect_mysqld_features_from_running_server ()
{
  my $mysql= mtr_exe_exists("$path_client_bindir/mysql");

  my $args;
  mtr_init_args(\$args);

  mtr_add_arg($args, "--no-defaults");
  mtr_add_arg($args, "--user=%s", $opt_user);

  while (my ($option, $value)= each( %opts_extern )) {
    mtr_add_arg($args, "--$option=$value");
  }

  mtr_add_arg($args, "--silent"); # Tab separated output
  mtr_add_arg($args, "-e '%s'", "use mysql; SHOW VARIABLES");
  my $cmd= "$mysql " . join(' ', @$args);
  mtr_verbose("cmd: $cmd");

  my $list = `$cmd` or
    mtr_error("Could not connect to extern server using command: '$cmd'");
  foreach my $line (split('\n', $list ))
  {
    # Put variables into hash
    if ( $line =~ /^([\S]+)[ \t]+(.*?)\r?$/ )
    {
      # print "$1=\"$2\"\n";
      $mysqld_variables{$1}= $2;
    }
  }

  # "Convert" innodb flag
  $mysqld_variables{'innodb'}= "ON"
    if ($mysqld_variables{'have_innodb'} eq "YES");

  # Parse version
  my $version_str= $mysqld_variables{'version'};
  if ( $version_str =~ /^([0-9]*)\.([0-9]*)\.([0-9]*)/ )
  {
    #print "Major: $1 Minor: $2 Build: $3\n";
    $mysql_version_id= $1*10000 + $2*100 + $3;
    #print "mysql_version_id: $mysql_version_id\n";
    mtr_report("MySQL Version $1.$2.$3");
  }
  mtr_error("Could not find version of MySQL") unless $mysql_version_id;
}

sub find_mysqld {
  my ($mysqld_basedir)= @_;

  my @mysqld_names= ("mysqld", "mysqld-max-nt", "mysqld-max",
		     "mysqld-nt");

  if ( $opt_debug ){
    # Put mysqld-debug first in the list of binaries to look for
    mtr_verbose("Adding mysqld-debug first in list of binaries to look for");
    unshift(@mysqld_names, "mysqld-debug");
  }

  return my_find_bin($mysqld_basedir,
		     ["sql", "libexec", "sbin", "bin"],
		     [@mysqld_names]);
}


sub executable_setup () {

  #
  # Check if libtool is available in this distribution/clone
  # we need it when valgrinding or debugging non installed binary
  # Otherwise valgrind will valgrind the libtool wrapper or bash
  # and gdb will not find the real executable to debug
  #
  if ( -x "../libtool")
  {
    $exe_libtool= "../libtool";
    if ($opt_valgrind or $glob_debugger)
    {
      mtr_report("Using \"$exe_libtool\" when running valgrind or debugger");
    }
  }

  # Look for the client binaries
  $exe_mysqladmin=     mtr_exe_exists("$path_client_bindir/mysqladmin");
  $exe_mysql=          mtr_exe_exists("$path_client_bindir/mysql");

  if ( ! $opt_skip_ndbcluster )
  {
    $exe_ndbd=
      my_find_bin($basedir,
		  ["storage/ndb/src/kernel", "libexec", "sbin", "bin"],
		  "ndbd");

    $exe_ndb_mgmd=
      my_find_bin($basedir,
		  ["storage/ndb/src/mgmsrv", "libexec", "sbin", "bin"],
		  "ndb_mgmd");

    $exe_ndb_waiter=
      my_find_bin($basedir,
		  ["storage/ndb/tools/", "bin"],
		  "ndb_waiter");

  }

  # Look for mysqltest executable
  if ( $opt_embedded_server )
  {
    $exe_mysqltest=
      mtr_exe_exists(vs_config_dirs('libmysqld/examples','mysqltest_embedded'),
                     "$basedir/libmysqld/examples/mysqltest_embedded",
                     "$path_client_bindir/mysqltest_embedded");
  }
  else
  {
    $exe_mysqltest= mtr_exe_exists("$path_client_bindir/mysqltest");
  }

}


sub client_debug_arg($$) {
  my ($args, $client_name)= @_;

  if ( $opt_debug ) {
    mtr_add_arg($args,
		"--debug=d:t:A,%s/log/%s.trace",
		$path_vardir_trace, $client_name)
  }
}


sub mysql_fix_arguments () {

  return "" if ( IS_WINDOWS );

  my $exe=
    mtr_script_exists("$basedir/scripts/mysql_fix_privilege_tables",
		      "$path_client_bindir/mysql_fix_privilege_tables");
  my $args;
  mtr_init_args(\$args);
  mtr_add_arg($args, "--defaults-file=%s", $path_config_file);

  mtr_add_arg($args, "--basedir=%s", $basedir);
  mtr_add_arg($args, "--bindir=%s", $path_client_bindir);
  mtr_add_arg($args, "--verbose");
  return mtr_args2str($exe, @$args);
}


sub client_arguments ($;$) {
  my $client_name= shift;
  my $group_suffix= shift;
  my $client_exe= mtr_exe_exists("$path_client_bindir/$client_name");

  my $args;
  mtr_init_args(\$args);
  mtr_add_arg($args, "--defaults-file=%s", $path_config_file);
  if (defined($group_suffix)) {
    mtr_add_arg($args, "--defaults-group-suffix=%s", $group_suffix);
    client_debug_arg($args, "$client_name-$group_suffix");
  }
  else
  {
    client_debug_arg($args, $client_name);
  }
  return mtr_args2str($client_exe, @$args);
}


sub mysqlbinlog_arguments () {
  my $exe= mtr_exe_exists("$path_client_bindir/mysqlbinlog");

  my $args;
  mtr_init_args(\$args);
  mtr_add_arg($args, "--defaults-file=%s", $path_config_file);
  mtr_add_arg($args, "--local-load=%s", $opt_tmpdir);
  client_debug_arg($args, "mysqlbinlog");
  return mtr_args2str($exe, @$args);
}


sub mysqlslap_arguments () {
  my $exe= mtr_exe_maybe_exists("$path_client_bindir/mysqlslap");
  if ( $exe eq "" ) {
    # mysqlap was not found

    if (defined $mysql_version_id and $mysql_version_id >= 50100 ) {
      mtr_error("Could not find the mysqlslap binary");
    }
    return ""; # Don't care about mysqlslap
  }

  my $args;
  mtr_init_args(\$args);
  mtr_add_arg($args, "--defaults-file=%s", $path_config_file);
  client_debug_arg($args, "mysqlslap");
  return mtr_args2str($exe, @$args);
}


sub mysqldump_arguments ($) {
  my($group_suffix) = @_;
  my $exe= mtr_exe_exists("$path_client_bindir/mysqldump");

  my $args;
  mtr_init_args(\$args);
  mtr_add_arg($args, "--defaults-file=%s", $path_config_file);
  mtr_add_arg($args, "--defaults-group-suffix=%s", $group_suffix);
  client_debug_arg($args, "mysqldump-$group_suffix");
  return mtr_args2str($exe, @$args);
}


sub mysql_client_test_arguments(){
  my $exe;
  # mysql_client_test executable may _not_ exist
  if ( $opt_embedded_server ) {
    $exe= mtr_exe_maybe_exists(
            vs_config_dirs('libmysqld/examples','mysql_client_test_embedded'),
	      "$basedir/libmysqld/examples/mysql_client_test_embedded",
		"$basedir/bin/mysql_client_test_embedded");
  } else {
    $exe= mtr_exe_maybe_exists(vs_config_dirs('tests', 'mysql_client_test'),
			       "$basedir/tests/mysql_client_test",
			       "$basedir/bin/mysql_client_test");
  }

  my $args;
  mtr_init_args(\$args);
  if ( $opt_valgrind_mysqltest ) {
    valgrind_arguments($args, \$exe);
  }
  mtr_add_arg($args, "--defaults-file=%s", $path_config_file);
  mtr_add_arg($args, "--testcase");
  mtr_add_arg($args, "--vardir=$opt_vardir");
  client_debug_arg($args,"mysql_client_test");

  return mtr_args2str($exe, @$args);
}

sub tool_arguments ($$) {
  my($sedir, $tool_name) = @_;
  my $exe= my_find_bin($basedir,
		       [$sedir, "bin"],
		       $tool_name);

  my $args;
  mtr_init_args(\$args);
  client_debug_arg($args, $tool_name);
  return mtr_args2str($exe, @$args);
}

# This is not used to actually start a mysqld server, just to allow test
# scripts to run the mysqld binary to test invalid server startup options.
sub mysqld_client_arguments () {
  my $default_mysqld= default_mysqld();
  my $exe = find_mysqld($basedir);
  my $args;
  mtr_init_args(\$args);
  mtr_add_arg($args, "--no-defaults");
  mtr_add_arg($args, "--basedir=%s", $basedir);
  mtr_add_arg($args, "--character-sets-dir=%s", $default_mysqld->value("character-sets-dir"));
  mtr_add_arg($args, "--language=%s", $default_mysqld->value("language"));
  return mtr_args2str($exe, @$args);
}


sub have_maria_support () {
  my $maria_var= $mysqld_variables{'maria'};
  return defined $maria_var and $maria_var eq 'TRUE';
}


# Detect plugin presense and set environment variables appropriately.
# This needs to be done early, so we can know whether to skip tests.
sub detect_plugins {
  # --------------------------------------------------------------------------
  # Add the path where mysqld will find ha_example.so
  # --------------------------------------------------------------------------
  if ($mysql_version_id >= 50100) {
    my $plugin_filename;
    if (IS_WINDOWS)
    {
       $plugin_filename = "ha_example.dll";
    }
    else 
    {
       $plugin_filename = "ha_example.so";
    }
    my $lib_example_plugin=
      mtr_file_exists(vs_config_dirs('storage/example',$plugin_filename),
		      "$basedir/storage/example/.libs/".$plugin_filename,
                      "$basedir/lib/mariadb/plugin/".$plugin_filename,
                      "$basedir/lib/mysql/plugin/".$plugin_filename);
    $ENV{'EXAMPLE_PLUGIN'}=
      ($lib_example_plugin ? basename($lib_example_plugin) : "");
    $ENV{'EXAMPLE_PLUGIN_OPT'}= "--plugin-dir=".
      ($lib_example_plugin ? dirname($lib_example_plugin) : "");

    $ENV{'HA_EXAMPLE_SO'}="'".$plugin_filename."'";
    $ENV{'EXAMPLE_PLUGIN_LOAD'}="--plugin_load=EXAMPLE=".$plugin_filename;
  }
}

#
# Set environment to be used by childs of this process for
# things that are constant during the whole lifetime of mysql-test-run
#
sub environment_setup {

  umask(022);

  my @ld_library_paths;

  if ($path_client_libdir)
  {
    # Use the --client-libdir passed on commandline
    push(@ld_library_paths, "$path_client_libdir");
  }
  else
  {
    # Setup LD_LIBRARY_PATH so the libraries from this distro/clone
    # are used in favor of the system installed ones
    if ( $source_dist )
    {
      push(@ld_library_paths, "$basedir/libmysql/.libs/",
	   "$basedir/libmysql_r/.libs/",
	   "$basedir/zlib.libs/");
    }
    else
    {
      push(@ld_library_paths, "$basedir/lib");
    }
  }

  # --------------------------------------------------------------------------
  # Add the path where libndbclient can be found
  # --------------------------------------------------------------------------
  if ( !$opt_skip_ndbcluster )
  {
    push(@ld_library_paths,  "$basedir/storage/ndb/src/.libs");
  }

  # --------------------------------------------------------------------------
  # Add the path where mysqld will find udf_example.so
  # --------------------------------------------------------------------------
  my $lib_udf_example=
    mtr_file_exists(vs_config_dirs('sql', 'udf_example.dll'),
		    "$basedir/sql/.libs/udf_example.so",
                    "$basedir/lib/mariadb/plugin/udf_example.so",
                    "$basedir/lib/mysql/plugin/udf_example.so",);

  if ( $lib_udf_example )
  {
    push(@ld_library_paths, dirname($lib_udf_example));
  }

  $ENV{'UDF_EXAMPLE_LIB'}=
    ($lib_udf_example ? basename($lib_udf_example) : "");
  $ENV{'UDF_EXAMPLE_LIB_OPT'}= "--plugin-dir=".
    ($lib_udf_example ? dirname($lib_udf_example) : "");

<<<<<<< HEAD
  # --------------------------------------------------------------------------
  # Add the path where mysqld will find ha_example.so
  # --------------------------------------------------------------------------
  if ($mysql_version_id >= 50100) {
    my $plugin_filename;
    if (IS_WINDOWS)
    {
       $plugin_filename = "ha_example.dll";
    }
    else 
    {
       $plugin_filename = "ha_example.so";
    }
    my $lib_example_plugin=
      mtr_file_exists(vs_config_dirs('storage/example',$plugin_filename),
		      "$basedir/storage/example/.libs/".$plugin_filename,
                      "$basedir/lib/mariadb/plugin/".$plugin_filename,
                      "$basedir/lib/mysql/plugin/".$plugin_filename);
    $ENV{'EXAMPLE_PLUGIN'}=
      ($lib_example_plugin ? basename($lib_example_plugin) : "");
    $ENV{'EXAMPLE_PLUGIN_OPT'}= "--plugin-dir=".
      ($lib_example_plugin ? dirname($lib_example_plugin) : "");

    $ENV{'HA_EXAMPLE_SO'}="'".$plugin_filename."'";
    $ENV{'EXAMPLE_PLUGIN_LOAD'}="--plugin_load=EXAMPLE=".$plugin_filename;
  }

  # --------------------------------------------------------------------------
  # Add the path where mysqld will find graph_engine.so
  # --------------------------------------------------------------------------
  if ($mysql_version_id >= 50100 && !(IS_WINDOWS && $opt_embedded_server)) {
    my $plugin_filename;
    if (IS_WINDOWS)
    {
       $plugin_filename = "oqgraph_engine.dll";
    }
    else
    {
       $plugin_filename = "oqgraph_engine.so";
    }
    my $lib_oqgraph_plugin=
      mtr_file_exists(vs_config_dirs('storage/oqgraph',$plugin_filename),
                      "$basedir/storage/oqgraph/.libs/".$plugin_filename,
                      "$basedir/lib/mariadb/plugin/".$plugin_filename,
                      "$basedir/lib/mysql/plugin/".$plugin_filename);
    $ENV{'OQGRAPH_PLUGIN'}=
      ($lib_oqgraph_plugin ? basename($lib_oqgraph_plugin) : "");
    $ENV{'OQGRAPH_PLUGIN_OPT'}= "--plugin-dir=".
      ($lib_oqgraph_plugin ? dirname($lib_oqgraph_plugin) : "");

    $ENV{'GRAPH_ENGINE_SO'}="'".$plugin_filename."'";
    $ENV{'OQGRAPH_PLUGIN_LOAD'}="--plugin_load=;OQGRAPH=".$plugin_filename.";";
  }

=======
>>>>>>> aa4ce24c
  # ----------------------------------------------------
  # Add the path where mysqld will find mypluglib.so
  # ----------------------------------------------------
  my $lib_simple_parser=
    mtr_file_exists(vs_config_dirs('plugin/fulltext', 'mypluglib.dll'),
		    "$basedir/plugin/fulltext/.libs/mypluglib.so",
                    "$basedir/lib/mariadb/plugin/mypluglib.so",
                    "$basedir/lib/mysql/plugin/mypluglib.so",);

  $ENV{'SIMPLE_PARSER'}=
    ($lib_simple_parser ? basename($lib_simple_parser) : "");
  $ENV{'SIMPLE_PARSER_OPT'}= "--plugin-dir=".
    ($lib_simple_parser ? dirname($lib_simple_parser) : "");

  # --------------------------------------------------------------------------
  # Valgrind need to be run with debug libraries otherwise it's almost
  # impossible to add correct supressions, that means if "/usr/lib/debug"
  # is available, it should be added to
  # LD_LIBRARY_PATH
  #
  # But pthread is broken in libc6-dbg on Debian <= 3.1 (see Debian
  # bug 399035, http://bugs.debian.org/cgi-bin/bugreport.cgi?bug=399035),
  # so don't change LD_LIBRARY_PATH on that platform.
  # --------------------------------------------------------------------------
  my $debug_libraries_path= "/usr/lib/debug";
  my $deb_version;
  if (  $opt_valgrind and -d $debug_libraries_path and
        (! -e '/etc/debian_version' or
	 ($deb_version=
	    mtr_grab_file('/etc/debian_version')) !~ /^[0-9]+\.[0-9]$/ or
         $deb_version > 3.1 ) )
  {
    push(@ld_library_paths, $debug_libraries_path);
  }

  $ENV{'LD_LIBRARY_PATH'}= join(":", @ld_library_paths,
				$ENV{'LD_LIBRARY_PATH'} ?
				split(':', $ENV{'LD_LIBRARY_PATH'}) : ());
  mtr_debug("LD_LIBRARY_PATH: $ENV{'LD_LIBRARY_PATH'}");

  $ENV{'DYLD_LIBRARY_PATH'}= join(":", @ld_library_paths,
				  $ENV{'DYLD_LIBRARY_PATH'} ?
				  split(':', $ENV{'DYLD_LIBRARY_PATH'}) : ());
  mtr_debug("DYLD_LIBRARY_PATH: $ENV{'DYLD_LIBRARY_PATH'}");

  # The environment variable used for shared libs on AIX
  $ENV{'SHLIB_PATH'}= join(":", @ld_library_paths,
                           $ENV{'SHLIB_PATH'} ?
                           split(':', $ENV{'SHLIB_PATH'}) : ());
  mtr_debug("SHLIB_PATH: $ENV{'SHLIB_PATH'}");

  # The environment variable used for shared libs on hp-ux
  $ENV{'LIBPATH'}= join(":", @ld_library_paths,
                        $ENV{'LIBPATH'} ?
                        split(':', $ENV{'LIBPATH'}) : ());
  mtr_debug("LIBPATH: $ENV{'LIBPATH'}");

  $ENV{'CHARSETSDIR'}=              $path_charsetsdir;
  $ENV{'UMASK'}=              "0660"; # The octal *string*
  $ENV{'UMASK_DIR'}=          "0770"; # The octal *string*

  #
  # MySQL tests can produce output in various character sets
  # (especially, ctype_xxx.test). To avoid confusing Perl
  # with output which is incompatible with the current locale
  # settings, we reset the current values of LC_ALL and LC_CTYPE to "C".
  # For details, please see
  # Bug#27636 tests fails if LC_* variables set to *_*.UTF-8
  #
  $ENV{'LC_ALL'}=             "C";
  $ENV{'LC_CTYPE'}=           "C";

  $ENV{'LC_COLLATE'}=         "C";
  $ENV{'USE_RUNNING_SERVER'}= using_extern();
  $ENV{'MYSQL_TEST_DIR'}=     $glob_mysql_test_dir;
  $ENV{'DEFAULT_MASTER_PORT'}= $mysqld_variables{'master-port'} || 3306;
  $ENV{'MYSQL_TMP_DIR'}=      $opt_tmpdir;
  $ENV{'MYSQLTEST_VARDIR'}=   $opt_vardir;

  #
  # Some stupid^H^H^H^H^H^Hignorant network providers set up "wildcard DNS"
  # servers that return some given web server address for any lookup of a
  # non-existent host name. This confuses test cases that want to test the
  # behaviour when connecting to a non-existing host, so we need to be able
  # to disable those tests when DNS is broken.
  #
  $ENV{HAVE_BROKEN_DNS}= defined(gethostbyname('invalid_hostname'));

  # ----------------------------------------------------
  # Setup env for NDB
  # ----------------------------------------------------
  if ( ! $opt_skip_ndbcluster )
  {
    $ENV{'NDB_MGM'}=
      my_find_bin($basedir,
		  ["storage/ndb/src/mgmclient", "bin"],
		  "ndb_mgm");

    $ENV{'NDB_TOOLS_DIR'}=
      my_find_dir($basedir,
		  ["storage/ndb/tools", "bin"]);

    $ENV{'NDB_EXAMPLES_DIR'}=
      my_find_dir($basedir,
		  ["storage/ndb/ndbapi-examples", "bin"]);

    $ENV{'NDB_EXAMPLES_BINARY'}=
      my_find_bin($basedir,
		  ["storage/ndb/ndbapi-examples/ndbapi_simple", "bin"],
		  "ndbapi_simple", NOT_REQUIRED);

    my $path_ndb_testrun_log= "$opt_vardir/log/ndb_testrun.log";
    $ENV{'NDB_TOOLS_OUTPUT'}=         $path_ndb_testrun_log;
    $ENV{'NDB_EXAMPLES_OUTPUT'}=      $path_ndb_testrun_log;
  }

  # ----------------------------------------------------
  # mysql clients
  # ----------------------------------------------------
  $ENV{'MYSQL_CHECK'}=              client_arguments("mysqlcheck");
  $ENV{'MYSQL_DUMP'}=               mysqldump_arguments(".1");
  $ENV{'MYSQL_DUMP_SLAVE'}=         mysqldump_arguments(".2");
  $ENV{'MYSQL_SLAP'}=               mysqlslap_arguments();
  $ENV{'MYSQL_IMPORT'}=             client_arguments("mysqlimport");
  $ENV{'MYSQL_SHOW'}=               client_arguments("mysqlshow");
  $ENV{'MYSQL_BINLOG'}=             mysqlbinlog_arguments();
  $ENV{'MYSQL'}=                    client_arguments("mysql");
  $ENV{'MYSQL_SLAVE'}=              client_arguments("mysql", ".2");
  $ENV{'MYSQL_UPGRADE'}=            client_arguments("mysql_upgrade");
  $ENV{'MYSQLADMIN'}=               native_path($exe_mysqladmin);
  $ENV{'MYSQL_CLIENT_TEST'}=        mysql_client_test_arguments();
  $ENV{'MYSQL_FIX_SYSTEM_TABLES'}=  mysql_fix_arguments();
  $ENV{'MYSQLD'}=                   mysqld_client_arguments();
  $ENV{'EXE_MYSQL'}=                $exe_mysql;

  # ----------------------------------------------------
  # bug25714 executable may _not_ exist in
  # some versions, test using it should be skipped
  # ----------------------------------------------------
  my $exe_bug25714=
      mtr_exe_maybe_exists(vs_config_dirs('tests', 'bug25714'),
                           "$basedir/tests/bug25714");
  $ENV{'MYSQL_BUG25714'}=  native_path($exe_bug25714);

  # ----------------------------------------------------
  # mysql_fix_privilege_tables.sql
  # ----------------------------------------------------
  my $file_mysql_fix_privilege_tables=
    mtr_file_exists("$basedir/scripts/mysql_fix_privilege_tables.sql",
		    "$basedir/share/mysql_fix_privilege_tables.sql",
		    "$basedir/share/mariadb/mysql_fix_privilege_tables.sql",
		    "$basedir/share/mysql/mysql_fix_privilege_tables.sql");
  $ENV{'MYSQL_FIX_PRIVILEGE_TABLES'}=  $file_mysql_fix_privilege_tables;

  # ----------------------------------------------------
  # my_print_defaults
  # ----------------------------------------------------
  my $exe_my_print_defaults=
    mtr_exe_exists(vs_config_dirs('extra', 'my_print_defaults'),
		   "$path_client_bindir/my_print_defaults",
		   "$basedir/extra/my_print_defaults");
  $ENV{'MYSQL_MY_PRINT_DEFAULTS'}= native_path($exe_my_print_defaults);

  # ----------------------------------------------------
  # myisam tools
  # ----------------------------------------------------
  $ENV{'MYISAMLOG'}= tool_arguments("storage/myisam", "myisamlog", );
  $ENV{'MYISAMCHK'}= tool_arguments("storage/myisam", "myisamchk");
  $ENV{'MYISAMPACK'}= tool_arguments("storage/myisam", "myisampack");
  $ENV{'MYISAM_FTDUMP'}= tool_arguments("storage/myisam", "myisam_ftdump");

  # ----------------------------------------------------
  # maria tools
  # ----------------------------------------------------
  if (have_maria_support())
  {
    $ENV{'MARIA_CHK'}= tool_arguments("storage/maria", "maria_chk");
    $ENV{'MARIA_PACK'}= tool_arguments("storage/maria", "maria_pack");
  }

  # ----------------------------------------------------
  # perror
  # ----------------------------------------------------
  my $exe_perror= mtr_exe_exists(vs_config_dirs('extra', 'perror'),
				 "$basedir/extra/perror",
				 "$path_client_bindir/perror");
  $ENV{'MY_PERROR'}= native_path($exe_perror);

  # Create an environment variable to make it possible
  # to detect that valgrind is being used from test cases
  $ENV{'VALGRIND_TEST'}= $opt_valgrind;
}



#
# Remove var and any directories in var/ created by previous
# tests
#
sub remove_stale_vardir () {

  mtr_report("Removing old var directory...");

  # Safety!
  mtr_error("No, don't remove the vardir when running with --extern")
    if using_extern();

  mtr_verbose("opt_vardir: $opt_vardir");
  if ( $opt_vardir eq $default_vardir )
  {
    #
    # Running with "var" in mysql-test dir
    #
    if ( -l $opt_vardir)
    {
      # var is a symlink

      if ( $opt_mem )
      {
	# Remove the directory which the link points at
	mtr_verbose("Removing " . readlink($opt_vardir));
	rmtree(readlink($opt_vardir));

	# Remove the "var" symlink
	mtr_verbose("unlink($opt_vardir)");
	unlink($opt_vardir);
      }
      else
      {
	# Some users creates a soft link in mysql-test/var to another area
	# - allow it, but remove all files in it

	mtr_report(" - WARNING: Using the 'mysql-test/var' symlink");

	# Make sure the directory where it points exist
	mtr_error("The destination for symlink $opt_vardir does not exist")
	  if ! -d readlink($opt_vardir);

	foreach my $bin ( glob("$opt_vardir/*") )
	{
	  mtr_verbose("Removing bin $bin");
	  rmtree($bin);
	}
      }
    }
    else
    {
      # Remove the entire "var" dir
      mtr_verbose("Removing $opt_vardir/");
      rmtree("$opt_vardir/");
    }

    if ( $opt_mem )
    {
      # A symlink from var/ to $opt_mem will be set up
      # remove the $opt_mem dir to assure the symlink
      # won't point at an old directory
      mtr_verbose("Removing $opt_mem");
      rmtree($opt_mem);
    }

  }
  else
  {
    #
    # Running with "var" in some other place
    #

    # Remove the var/ dir in mysql-test dir if any
    # this could be an old symlink that shouldn't be there
    mtr_verbose("Removing $default_vardir");
    rmtree($default_vardir);

    # Remove the "var" dir
    mtr_verbose("Removing $opt_vardir/");
    rmtree("$opt_vardir/");
  }
  # Remove the "tmp" dir
  mtr_verbose("Removing $opt_tmpdir/");
  rmtree("$opt_tmpdir/");
}



#
# Create var and the directories needed in var
#
sub setup_vardir() {
  mtr_report("Creating var directory '$opt_vardir'...");

  if ( $opt_vardir eq $default_vardir )
  {
    #
    # Running with "var" in mysql-test dir
    #
    if ( -l $opt_vardir )
    {
      #  it's a symlink

      # Make sure the directory where it points exist
      mtr_error("The destination for symlink $opt_vardir does not exist")
	if ! -d readlink($opt_vardir);
    }
    elsif ( $opt_mem )
    {
      # Runinng with "var" as a link to some "memory" location, normally tmpfs
      mtr_verbose("Creating $opt_mem");
      mkpath($opt_mem);

      mtr_report(" - symlinking 'var' to '$opt_mem'");
      symlink($opt_mem, $opt_vardir);
    }
  }

  if ( ! -d $opt_vardir )
  {
    mtr_verbose("Creating $opt_vardir");
    mkpath($opt_vardir);
  }

  # Ensure a proper error message if vardir couldn't be created
  unless ( -d $opt_vardir and -w $opt_vardir )
  {
    mtr_error("Writable 'var' directory is needed, use the " .
	      "'--vardir=<path>' option");
  }

  mkpath("$opt_vardir/log");
  mkpath("$opt_vardir/run");

  # Create var/tmp and tmp - they might be different
  mkpath("$opt_vardir/tmp");
  mkpath($opt_tmpdir) if ($opt_tmpdir ne "$opt_vardir/tmp");

  # On some operating systems, there is a limit to the length of a
  # UNIX domain socket's path far below PATH_MAX.
  # Don't allow that to happen
  if (check_socket_path_length("$opt_tmpdir/testsocket.sock")){
    mtr_error("Socket path '$opt_tmpdir' too long, it would be ",
	      "truncated and thus not possible to use for connection to ",
	      "MySQL Server. Set a shorter with --tmpdir=<path> option");
  }

  # copy all files from std_data into var/std_data
  # and make them world readable
  copytree("$glob_mysql_test_dir/std_data", "$opt_vardir/std_data", "0022");

  # Remove old log files
  foreach my $name (glob("r/*.progress r/*.log r/*.warnings"))
  {
    unlink($name);
  }
}


#
# Check if running as root
# i.e a file can be read regardless what mode we set it to
#
sub  check_running_as_root () {
  my $test_file= "$opt_vardir/test_running_as_root.txt";
  mtr_tofile($test_file, "MySQL");
  chmod(oct("0000"), $test_file);

  my $result="";
  if (open(FILE,"<",$test_file))
  {
    $result= join('', <FILE>);
    close FILE;
  }

  # Some filesystems( for example CIFS) allows reading a file
  # although mode was set to 0000, but in that case a stat on
  # the file will not return 0000
  my $file_mode= (stat($test_file))[2] & 07777;

  mtr_verbose("result: $result, file_mode: $file_mode");
  if ($result eq "MySQL" && $file_mode == 0)
  {
    mtr_warning("running this script as _root_ will cause some " .
                "tests to be skipped");
    $ENV{'MYSQL_TEST_ROOT'}= "1";
  }

  chmod(oct("0755"), $test_file);
  unlink($test_file);
}


sub check_ssl_support ($) {
  my $mysqld_variables= shift;

  if ($opt_skip_ssl)
  {
    mtr_report(" - skipping SSL");
    $opt_ssl_supported= 0;
    $opt_ssl= 0;
    return;
  }

  if ( ! $mysqld_variables->{'ssl'} )
  {
    if ( $opt_ssl)
    {
      mtr_error("Couldn't find support for SSL");
      return;
    }
    mtr_report(" - skipping SSL, mysqld not compiled with SSL");
    $opt_ssl_supported= 0;
    $opt_ssl= 0;
    return;
  }
  mtr_report(" - SSL connections supported");
  $opt_ssl_supported= 1;
}


sub check_debug_support ($) {
  my $mysqld_variables= shift;

  if ( ! $mysqld_variables->{'debug'} )
  {
    #mtr_report(" - binaries are not debug compiled");
    $debug_compiled_binaries= 0;

    if ( $opt_debug )
    {
      mtr_error("Can't use --debug, binaries does not support it");
    }
    return;
  }
  mtr_report(" - binaries are debug compiled");
  $debug_compiled_binaries= 1;
}


#
# Helper function to handle configuration-based subdirectories which Visual
# Studio uses for storing binaries.  If opt_vs_config is set, this returns
# a path based on that setting; if not, it returns paths for the default
# /release/ and /debug/ subdirectories.
#
# $exe can be undefined, if the directory itself will be used
#
sub vs_config_dirs ($$) {
  my ($path_part, $exe) = @_;

  $exe = "" if not defined $exe;

  # Don't look in these dirs when not on windows
  return () unless IS_WINDOWS;

  if ($opt_vs_config)
  {
    return ("$basedir/$path_part/$opt_vs_config/$exe");
  }

  return ("$basedir/$path_part/release/$exe",
          "$basedir/$path_part/relwithdebinfo/$exe",
          "$basedir/$path_part/debug/$exe");
}


sub check_ndbcluster_support ($) {
  my $mysqld_variables= shift;

  if ($opt_skip_ndbcluster)
  {
    mtr_report(" - skipping ndbcluster");
    return;
  }

  if ( ! $mysqld_variables{'ndb-connectstring'} )
  {
    #mtr_report(" - skipping ndbcluster, mysqld not compiled with ndbcluster");
    $opt_skip_ndbcluster= 2;
    return;
  }

  mtr_report(" - using ndbcluster when necessary, mysqld supports it");

  return;
}


sub ndbcluster_wait_started($$){
  my $cluster= shift;
  my $ndb_waiter_extra_opt= shift;
  my $path_waitlog= join('/', $opt_vardir, $cluster->name(), "ndb_waiter.log");

  my $args;
  mtr_init_args(\$args);
  mtr_add_arg($args, "--defaults-file=%s", $path_config_file);
  mtr_add_arg($args, "--defaults-group-suffix=%s", $cluster->suffix());
  mtr_add_arg($args, "--timeout=%d", $opt_start_timeout);

  if ($ndb_waiter_extra_opt)
  {
    mtr_add_arg($args, "$ndb_waiter_extra_opt");
  }

  # Start the ndb_waiter which will connect to the ndb_mgmd
  # and poll it for state of the ndbd's, will return when
  # all nodes in the cluster is started

  my $res= My::SafeProcess->run
    (
     name          => "ndb_waiter ".$cluster->name(),
     path          => $exe_ndb_waiter,
     args          => \$args,
     output        => $path_waitlog,
     error         => $path_waitlog,
     append        => 1,
    );

  # Check that ndb_mgmd(s) are still alive
  foreach my $ndb_mgmd ( in_cluster($cluster, ndb_mgmds()) )
  {
    my $proc= $ndb_mgmd->{proc};
    if ( ! $proc->wait_one(0) )
    {
      mtr_warning("$proc died");
      return 2;
    }
  }

  # Check that all started ndbd(s) are still alive
  foreach my $ndbd ( in_cluster($cluster, ndbds()) )
  {
    my $proc= $ndbd->{proc};
    next unless defined $proc;
    if ( ! $proc->wait_one(0) )
    {
      mtr_warning("$proc died");
      return 3;
    }
  }

  if ($res)
  {
    mtr_verbose("ndbcluster_wait_started failed");
    return 1;
  }
  return 0;
}


sub ndb_mgmd_wait_started($) {
  my ($cluster)= @_;

  my $retries= 100;
  while ($retries)
  {
    my $result= ndbcluster_wait_started($cluster, "--no-contact");
    if ($result == 0)
    {
      # ndb_mgmd is started
      mtr_verbose("ndb_mgmd is started");
      return 0;
    }
    elsif ($result > 1)
    {
      mtr_warning("Cluster process failed while waiting for start");
      return $result;
    }

    mtr_milli_sleep(100);
    $retries--;
  }

  return 1;
}


sub ndb_mgmd_start ($$) {
  my ($cluster, $ndb_mgmd)= @_;

  mtr_verbose("ndb_mgmd_start");

  my $dir= $ndb_mgmd->value("DataDir");
  mkpath($dir) unless -d $dir;

  my $args;
  mtr_init_args(\$args);
  mtr_add_arg($args, "--defaults-file=%s", $path_config_file);
  mtr_add_arg($args, "--defaults-group-suffix=%s", $cluster->suffix());
  mtr_add_arg($args, "--mycnf");
  mtr_add_arg($args, "--nodaemon");

  my $path_ndb_mgmd_log= "$dir/ndb_mgmd.log";

  $ndb_mgmd->{'proc'}= My::SafeProcess->new
    (
     name          => $ndb_mgmd->after('cluster_config.'),
     path          => $exe_ndb_mgmd,
     args          => \$args,
     output        => $path_ndb_mgmd_log,
     error         => $path_ndb_mgmd_log,
     append        => 1,
     verbose       => $opt_verbose,
    );
  mtr_verbose("Started $ndb_mgmd->{proc}");

  # FIXME Should not be needed
  # Unfortunately the cluster nodes will fail to start
  # if ndb_mgmd has not started properly
  if (ndb_mgmd_wait_started($cluster))
  {
    mtr_warning("Failed to wait for start of ndb_mgmd");
    return 1;
  }

  return 0;
}


sub ndbd_start {
  my ($cluster, $ndbd)= @_;

  mtr_verbose("ndbd_start");

  my $dir= $ndbd->value("DataDir");
  mkpath($dir) unless -d $dir;

  my $args;
  mtr_init_args(\$args);
  mtr_add_arg($args, "--defaults-file=%s", $path_config_file);
  mtr_add_arg($args, "--defaults-group-suffix=%s", $cluster->suffix());
  mtr_add_arg($args, "--nodaemon");

# > 5.0 { 'character-sets-dir' => \&fix_charset_dir },


  my $path_ndbd_log= "$dir/ndbd.log";
  my $proc= My::SafeProcess->new
    (
     name          => $ndbd->after('cluster_config.'),
     path          => $exe_ndbd,
     args          => \$args,
     output        => $path_ndbd_log,
     error         => $path_ndbd_log,
     append        => 1,
     verbose       => $opt_verbose,
    );
  mtr_verbose("Started $proc");

  $ndbd->{proc}= $proc;

  return;
}


sub ndbcluster_start ($) {
  my $cluster= shift;

  mtr_verbose("ndbcluster_start '".$cluster->name()."'");

  foreach my $ndb_mgmd ( in_cluster($cluster, ndb_mgmds()) )
  {
    next if started($ndb_mgmd);
    ndb_mgmd_start($cluster, $ndb_mgmd);
  }

  foreach my $ndbd ( in_cluster($cluster, ndbds()) )
  {
    next if started($ndbd);
    ndbd_start($cluster, $ndbd);
  }

  return 0;
}


sub create_config_file_for_extern {
  my %opts=
    (
     socket     => '/tmp/mysqld.sock',
     port       => 3306,
     user       => $opt_user,
     password   => '',
     @_
    );

  mtr_report("Creating my.cnf file for extern server...");
  my $F= IO::File->new($path_config_file, "w")
    or mtr_error("Can't write to $path_config_file: $!");

  print $F "[client]\n";
  while (my ($option, $value)= each( %opts )) {
    print $F "$option= $value\n";
    mtr_report(" $option= $value");
  }

  print $F <<EOF

# binlog reads from [client] and [mysqlbinlog]
[mysqlbinlog]
character-sets-dir= $path_charsetsdir

# mysql_fix_privilege_tables.sh don't read from [client]
[mysql_fix_privilege_tables]
socket            = $opts{'socket'}
port              = $opts{'port'}
user              = $opts{'user'}
password          = $opts{'password'}


EOF
;

  $F= undef; # Close file
}


#
# Kill processes left from previous runs, normally
# there should be none so make sure to warn
# if there is one
#
sub kill_leftovers ($) {
  my $rundir= shift;
  return unless ( -d $rundir );

  mtr_report("Checking leftover processes...");

  # Scan the "run" directory for process id's to kill
  opendir(RUNDIR, $rundir)
    or mtr_error("kill_leftovers, can't open dir \"$rundir\": $!");
  while ( my $elem= readdir(RUNDIR) )
  {
    # Only read pid from files that end with .pid
    if ( $elem =~ /.*[.]pid$/ )
    {
      my $pidfile= "$rundir/$elem";
      next unless -f $pidfile;
      my $pid= mtr_fromfile($pidfile);
      unlink($pidfile);
      unless ($pid=~ /^(\d+)/){
	# The pid was not a valid number
	mtr_warning("Got invalid pid '$pid' from '$elem'");
	next;
      }
      mtr_report(" - found old pid $pid in '$elem', killing it...");

      my $ret= kill("KILL", $pid);
      if ($ret == 0) {
	mtr_report("   process did not exist!");
	next;
      }

      my $check_counter= 100;
      while ($ret > 0 and $check_counter--) {
	mtr_milli_sleep(100);
	$ret= kill(0, $pid);
      }
      mtr_report($check_counter ? "   ok!" : "   failed!");
    }
    else
    {
      mtr_warning("Found non pid file '$elem' in '$rundir'")
	if -f "$rundir/$elem";
    }
  }
  closedir(RUNDIR);
}

#
# Check that all the ports that are going to
# be used are free
#
sub check_ports_free ($)
{
  my $bthread= shift;
  my $portbase = $bthread * 10 + 10000;
  for ($portbase..$portbase+9){
    if (mtr_ping_port($_)){
      mtr_report(" - 'localhost:$_' was not free");
      return 0; # One port was not free
    }
  }

  return 1; # All ports free
}


sub initialize_servers {

  if ( using_extern() )
  {
    # Running against an already started server, if the specified
    # vardir does not already exist it should be created
    if ( ! -d $opt_vardir )
    {
      setup_vardir();
    }
    else
    {
      mtr_verbose("No need to create '$opt_vardir' it already exists");
    }
  }
  else
  {
    # Kill leftovers from previous run
    # using any pidfiles found in var/run
    kill_leftovers("$opt_vardir/run");

    if ( ! $opt_start_dirty )
    {
      remove_stale_vardir();
      setup_vardir();

      mysql_install_db(default_mysqld(), "$opt_vardir/install.db");
    }
  }
}


#
# Remove all newline characters expect after semicolon
#
sub sql_to_bootstrap {
  my ($sql) = @_;
  my @lines= split(/\n/, $sql);
  my $result= "\n";
  my $delimiter= ';';

  foreach my $line (@lines) {

    # Change current delimiter if line starts with "delimiter"
    if ( $line =~ /^delimiter (.*)/ ) {
      my $new= $1;
      # Remove old delimiter from end of new
      $new=~ s/\Q$delimiter\E$//;
      $delimiter = $new;
      mtr_debug("changed delimiter to $delimiter");
      # No need to add the delimiter to result
      next;
    }

    # Add newline if line ends with $delimiter
    # and convert the current delimiter to semicolon
    if ( $line =~ /\Q$delimiter\E$/ ){
      $line =~ s/\Q$delimiter\E$/;/;
      $result.= "$line\n";
      mtr_debug("Added default delimiter");
      next;
    }

    # Remove comments starting with --
    if ( $line =~ /^\s*--/ ) {
      mtr_debug("Discarded $line");
      next;
    }

    # Replace @HOSTNAME with localhost
    $line=~ s/\'\@HOSTNAME\@\'/localhost/;

    # Default, just add the line without newline
    # but with a space as separator
    $result.= "$line ";

  }
  return $result;
}


sub default_mysqld {
  # Generate new config file from template
  my $config= My::ConfigFactory->new_config
    ( {
       basedir         => $basedir,
       template_path   => "include/default_my.cnf",
       vardir          => $opt_vardir,
       tmpdir          => $opt_tmpdir,
       baseport        => 0,
       user            => $opt_user,
       password        => '',
      }
    );

  my $mysqld= $config->group('mysqld.1')
    or mtr_error("Couldn't find mysqld.1 in default config");
  return $mysqld;
}


sub mysql_install_db {
  my ($mysqld, $datadir)= @_;

  my $install_datadir= $datadir || $mysqld->value('datadir');
  my $install_basedir= $mysqld->value('basedir');
  my $install_lang= $mysqld->value('language');
  my $install_chsdir= $mysqld->value('character-sets-dir');

  mtr_report("Installing system database...");

  my $args;
  mtr_init_args(\$args);
  mtr_add_arg($args, "--no-defaults");
  mtr_add_arg($args, "--bootstrap");
  mtr_add_arg($args, "--basedir=%s", $install_basedir);
  mtr_add_arg($args, "--datadir=%s", $install_datadir);
  mtr_add_arg($args, "--loose-skip-innodb");
  mtr_add_arg($args, "--loose-skip-pbxt");
  mtr_add_arg($args, "--loose-skip-ndbcluster");
  mtr_add_arg($args, "--loose-skip-maria");
  mtr_add_arg($args, "--disable-sync-frm");
  mtr_add_arg($args, "--loose-disable-debug");
  mtr_add_arg($args, "--tmpdir=%s", "$opt_vardir/tmp/");
  mtr_add_arg($args, "--core-file");

  if ( $opt_debug )
  {
    mtr_add_arg($args, "--debug=d:t:i:A,%s/log/bootstrap.trace",
		$path_vardir_trace);
  }

  mtr_add_arg($args, "--language=%s", $install_lang);
  mtr_add_arg($args, "--character-sets-dir=%s", $install_chsdir);

  # If DISABLE_GRANT_OPTIONS is defined when the server is compiled (e.g.,
  # configure --disable-grant-options), mysqld will not recognize the
  # --bootstrap or --skip-grant-tables options.  The user can set
  # MYSQLD_BOOTSTRAP to the full path to a mysqld which does accept
  # --bootstrap, to accommodate this.
  my $exe_mysqld_bootstrap =
    $ENV{'MYSQLD_BOOTSTRAP'} || find_mysqld($install_basedir);

  # MASV add only to bootstrap.test
  # Setup args for bootstrap.test
  #
  #mtr_init_args(\$cmd_args);
  #mtr_add_arg($cmd_args, "--loose-skip-maria")

  # ----------------------------------------------------------------------
  # export MYSQLD_BOOTSTRAP_CMD variable containing <path>/mysqld <args>
  # ----------------------------------------------------------------------
  $ENV{'MYSQLD_BOOTSTRAP_CMD'}= "$exe_mysqld_bootstrap " . join(" ", @$args);



  # ----------------------------------------------------------------------
  # Create the bootstrap.sql file
  # ----------------------------------------------------------------------
  my $bootstrap_sql_file= "$opt_vardir/tmp/bootstrap.sql";

  my $path_sql= my_find_file($install_basedir,
			     ["mysql", "sql/share", "share/mariadb",
			      "share/mysql", "share", "scripts"],
			     "mysql_system_tables.sql",
			     NOT_REQUIRED);

  if (-f $path_sql )
  {
    my $sql_dir= dirname($path_sql);
    # Use the mysql database for system tables
    mtr_tofile($bootstrap_sql_file, "use mysql\n");

    # Add the offical mysql system tables
    # for a production system
    mtr_appendfile_to_file("$sql_dir/mysql_system_tables.sql",
			   $bootstrap_sql_file);

    # Add the mysql system tables initial data
    # for a production system
    mtr_appendfile_to_file("$sql_dir/mysql_system_tables_data.sql",
			   $bootstrap_sql_file);

    # Add test data for timezone - this is just a subset, on a real
    # system these tables will be populated either by mysql_tzinfo_to_sql
    # or by downloading the timezone table package from our website
    mtr_appendfile_to_file("$sql_dir/mysql_test_data_timezone.sql",
			   $bootstrap_sql_file);

    # Fill help tables, just an empty file when running from bk repo
    # but will be replaced by a real fill_help_tables.sql when
    # building the source dist
    mtr_appendfile_to_file("$sql_dir/fill_help_tables.sql",
			   $bootstrap_sql_file);

  }
  else
  {
    # Install db from init_db.sql that exist in early 5.1 and 5.0
    # versions of MySQL
    my $init_file= "$install_basedir/mysql-test/lib/init_db.sql";
    mtr_report(" - from '$init_file'");
    my $text= mtr_grab_file($init_file) or
      mtr_error("Can't open '$init_file': $!");

    mtr_tofile($bootstrap_sql_file,
	       sql_to_bootstrap($text));
  }

  # Remove anonymous users
  mtr_tofile($bootstrap_sql_file,
	     "DELETE FROM mysql.user where user= '';\n");

  # Create mtr database
  mtr_tofile($bootstrap_sql_file,
	     "CREATE DATABASE mtr;\n");

  # Add help tables and data for warning detection and supression
  mtr_tofile($bootstrap_sql_file,
             sql_to_bootstrap(mtr_grab_file("include/mtr_warnings.sql")));

  # Add procedures for checking server is restored after testcase
  mtr_tofile($bootstrap_sql_file,
             sql_to_bootstrap(mtr_grab_file("include/mtr_check.sql")));

  # Log bootstrap command
  my $path_bootstrap_log= "$opt_vardir/log/bootstrap.log";
  mtr_tofile($path_bootstrap_log,
	     "$exe_mysqld_bootstrap " . join(" ", @$args) . "\n");

  # Create directories mysql and test
  mkpath("$install_datadir/mysql");
  mkpath("$install_datadir/test");

  if ( My::SafeProcess->run
       (
	name          => "bootstrap",
	path          => $exe_mysqld_bootstrap,
	args          => \$args,
	input         => $bootstrap_sql_file,
	output        => $path_bootstrap_log,
	error         => $path_bootstrap_log,
	append        => 1,
	verbose       => $opt_verbose,
       ) != 0)
  {
    mtr_error("Error executing mysqld --bootstrap\n" .
              "Could not install system database from $bootstrap_sql_file\n" .
	      "see $path_bootstrap_log for errors");
  }
}


sub run_testcase_check_skip_test($)
{
  my ($tinfo)= @_;

  # ----------------------------------------------------------------------
  # Skip some tests silently
  # ----------------------------------------------------------------------

  my $start_from= $mtr_cases::start_from;
  if ( $start_from )
  {
    if ($tinfo->{'name'} eq $start_from ||
        $tinfo->{'shortname'} eq $start_from)
    {
      ## Found parting test. Run this test and all tests after this one
      $mtr_cases::start_from= "";
    }
    else
    {
      $tinfo->{'result'}= 'MTR_RES_SKIPPED';
      return 1;
    }
  }

  # ----------------------------------------------------------------------
  # If marked to skip, just print out and return.
  # Note that a test case not marked as 'skip' can still be
  # skipped later, because of the test case itself in cooperation
  # with the mysqltest program tells us so.
  # ----------------------------------------------------------------------

  if ( $tinfo->{'skip'} )
  {
    mtr_report_test_skipped($tinfo) unless $start_only;
    return 1;
  }

  return 0;
}


sub run_query {
  my ($tinfo, $mysqld, $query)= @_;

  my $args;
  mtr_init_args(\$args);
  mtr_add_arg($args, "--defaults-file=%s", $path_config_file);
  mtr_add_arg($args, "--defaults-group-suffix=%s", $mysqld->after('mysqld'));

  mtr_add_arg($args, "-e %s", $query);

  my $res= My::SafeProcess->run
    (
     name          => "run_query -> ".$mysqld->name(),
     path          => $exe_mysql,
     args          => \$args,
     output        => '/dev/null',
     error         => '/dev/null'
    );

  return $res
}


sub do_before_run_mysqltest($)
{
  my $tinfo= shift;

  # Remove old files produced by mysqltest
  my $base_file= mtr_match_extension($tinfo->{result_file},
				     "result"); # Trim extension
  if (defined $base_file ){
    unlink("$base_file.reject");
    unlink("$base_file.progress");
    unlink("$base_file.log");
    unlink("$base_file.warnings");
  }

  if ( $mysql_version_id < 50000 ) {
    # Set environment variable NDB_STATUS_OK to 1
    # if script decided to run mysqltest cluster _is_ installed ok
    $ENV{'NDB_STATUS_OK'} = "1";
  } elsif ( $mysql_version_id < 50100 ) {
    # Set environment variable NDB_STATUS_OK to YES
    # if script decided to run mysqltest cluster _is_ installed ok
    $ENV{'NDB_STATUS_OK'} = "YES";
  }
}


#
# Check all server for sideffects
#
# RETURN VALUE
#  0 ok
#  1 Check failed
#  >1 Fatal errro

sub check_testcase($$)
{
  my ($tinfo, $mode)= @_;
  my $tname= $tinfo->{name};

  # Start the mysqltest processes in parallel to save time
  # also makes it possible to wait for any process to exit during the check
  my %started;
  foreach my $mysqld ( mysqlds() )
  {
    if ( defined $mysqld->{'proc'} )
    {
      my $proc= start_check_testcase($tinfo, $mode, $mysqld);
      $started{$proc->pid()}= $proc;
    }
  }

  # Return immediately if no check proceess was started
  return 0 unless ( keys %started );

  my $timeout_proc= My::SafeProcess->timer(check_timeout());

  while (1){
    my $result;
    my $proc= My::SafeProcess->wait_any();
    mtr_report("Got $proc");

    if ( delete $started{$proc->pid()} ) {

      my $err_file= $proc->user_data();
      my $base_file= mtr_match_extension($err_file, "err"); # Trim extension

      # One check testcase process returned
      my $res= $proc->exit_status();

      if ( $res == 0){
	# Check completed without problem

	# Remove the .err file the check generated
	unlink($err_file);

	# Remove the .result file the check generated
	if ( $mode eq 'after' ){
	  unlink("$base_file.result");
	}

	if ( keys(%started) == 0){
	  # All checks completed

	  $timeout_proc->kill();

	  return 0;
	}
	# Wait for next process to exit
	next;
      }
      else
      {
	if ( $mode eq "after" and $res == 1 )
	{
	  # Test failed, grab the report mysqltest has created
	  my $report= mtr_grab_file($err_file);
	  $tinfo->{check}.=
	    "\nMTR's internal check of the test case '$tname' failed.
This means that the test case does not preserve the state that existed
before the test case was executed.  Most likely the test case did not
do a proper clean-up.
This is the diff of the states of the servers before and after the
test case was executed:\n";
	  $tinfo->{check}.= $report;

	  # Check failed, mark the test case with that info
	  $tinfo->{'check_testcase_failed'}= 1;
	  $result= 1;
	}
	elsif ( $res )
	{
	  my $report= mtr_grab_file($err_file);
	  $tinfo->{comment}.=
	    "Could not execute 'check-testcase' $mode ".
	      "testcase '$tname' (res: $res):\n";
	  $tinfo->{comment}.= $report;

	  $result= 2;
	}
        else
        {
          # Remove the .result file the check generated
          unlink("$base_file.result");
        }
	# Remove the .err file the check generated
	unlink($err_file);

      }
    }
    elsif ( $proc eq $timeout_proc ) {
      $tinfo->{comment}.= "Timeout $timeout_proc for ".
	"'check-testcase' expired after ".check_timeout().
	  " seconds";
      $result= 4;
    }
    else {
      # Unknown process returned, most likley a crash, abort everything
      $tinfo->{comment}=
	"The server $proc crashed while running ".
	"'check testcase $mode test'".
	get_log_from_proc($proc, $tinfo->{name});
      $result= 3;
    }

    # Kill any check processes still running
    map($_->kill(), values(%started));

    $timeout_proc->kill();

    return $result;
  }

  mtr_error("INTERNAL_ERROR: check_testcase");
}


# Start run mysqltest on one server
#
# RETURN VALUE
#  0 OK
#  1 Check failed
#
sub start_run_one ($$) {
  my ($mysqld, $run)= @_;

  my $name= "$run-".$mysqld->name();

  my $args;
  mtr_init_args(\$args);

  mtr_add_arg($args, "--defaults-file=%s", $path_config_file);
  mtr_add_arg($args, "--defaults-group-suffix=%s", $mysqld->after('mysqld'));

  mtr_add_arg($args, "--silent");
  mtr_add_arg($args, "--skip-safemalloc");
  mtr_add_arg($args, "--test-file=%s", "include/$run.test");

  my $errfile= "$opt_vardir/tmp/$name.err";
  my $proc= My::SafeProcess->new
    (
     name          => $name,
     path          => $exe_mysqltest,
     error         => $errfile,
     output        => $errfile,
     args          => \$args,
     user_data     => $errfile,
     verbose       => $opt_verbose,
    );
  mtr_verbose("Started $proc");
  return $proc;
}


#
# Run script on all servers, collect results
#
# RETURN VALUE
#  0 ok
#  1 Failure

sub run_on_all($$)
{
  my ($tinfo, $run)= @_;

  # Start the mysqltest processes in parallel to save time
  # also makes it possible to wait for any process to exit during the check
  # and to have a timeout process
  my %started;
  foreach my $mysqld ( mysqlds() )
  {
    if ( defined $mysqld->{'proc'} )
    {
      my $proc= start_run_one($mysqld, $run);
      $started{$proc->pid()}= $proc;
    }
  }

  # Return immediately if no check proceess was started
  return 0 unless ( keys %started );

  my $timeout_proc= My::SafeProcess->timer(check_timeout());

  while (1){
    my $result;
    my $proc= My::SafeProcess->wait_any();
    mtr_report("Got $proc");

    if ( delete $started{$proc->pid()} ) {

      # One mysqltest process returned
      my $err_file= $proc->user_data();
      my $res= $proc->exit_status();

      # Append the report from .err file
      $tinfo->{comment}.= " == $err_file ==\n";
      $tinfo->{comment}.= mtr_grab_file($err_file);
      $tinfo->{comment}.= "\n";

      # Remove the .err file
      unlink($err_file);

      if ( keys(%started) == 0){
	# All completed
	$timeout_proc->kill();
	return 0;
      }

      # Wait for next process to exit
      next;
    }
    elsif ( $proc eq $timeout_proc ) {
      $tinfo->{comment}.= "Timeout $timeout_proc for '$run' ".
	"expired after ". check_timeout().
	  " seconds";
    }
    else {
      # Unknown process returned, most likley a crash, abort everything
      $tinfo->{comment}.=
	"The server $proc crashed while running '$run'".
	get_log_from_proc($proc, $tinfo->{name});
    }

    # Kill any check processes still running
    map($_->kill(), values(%started));

    $timeout_proc->kill();

    return 1;
  }
  mtr_error("INTERNAL_ERROR: run_on_all");
}


sub mark_log {
  my ($log, $tinfo)= @_;
  my $log_msg= "CURRENT_TEST: $tinfo->{name}\n";
  pre_write_errorlog($log, $tinfo->{name});
  mtr_tofile($log, $log_msg);
}


sub find_testcase_skipped_reason($)
{
  my ($tinfo)= @_;

  # Set default message
  $tinfo->{'comment'}= "Detected by testcase(no log file)";

  # Open the test log file
  my $F= IO::File->new($path_current_testlog)
    or return;
  my $reason;

  while ( my $line= <$F> )
  {
    # Look for "reason: <reason for skipping test>"
    if ( $line =~ /reason: (.*)/ )
    {
      $reason= $1;
    }
  }

  if ( ! $reason )
  {
    mtr_warning("Could not find reason for skipping test in $path_current_testlog");
    $reason= "Detected by testcase(reason unknown) ";
  }
  $tinfo->{'comment'}= $reason;
}


sub find_analyze_request
{
  # Open the test log file
  my $F= IO::File->new($path_current_testlog)
    or return;
  my $analyze;

  while ( my $line= <$F> )
  {
    # Look for "reason: <reason for skipping test>"
    if ( $line =~ /analyze: (.*)/ )
    {
      $analyze= $1;
    }
  }

  return $analyze;
}


# The test can leave a file in var/tmp/ to signal
# that all servers should be restarted
sub restart_forced_by_test
{
  my $restart = 0;
  foreach my $mysqld ( mysqlds() )
  {
    my $datadir = $mysqld->value('datadir');
    my $force_restart_file = "$datadir/mtr/force_restart";
    if ( -f $force_restart_file )
    {
      mtr_verbose("Restart of servers forced by test");
      $restart = 1;
      last;
    }
  }
  return $restart;
}


# Return timezone value of tinfo or default value
sub timezone {
  my ($tinfo)= @_;
  return $tinfo->{timezone} || "GMT-3";
}


# Storage for changed environment variables
my %old_env;

#
# Run a single test case
#
# RETURN VALUE
#  0 OK
#  > 0 failure
#

sub run_testcase ($$) {
  my ($tinfo, $server_socket)= @_;

  mtr_verbose("Running test:", $tinfo->{name});

  # Allow only alpanumerics pluss _ - + . in combination names
  my $combination= $tinfo->{combination};
  if ($combination && $combination !~ /^\w[-\w\.\+]+$/)
  {
    mtr_error("Combination '$combination' contains illegal characters");
  }
  # -------------------------------------------------------
  # Init variables that can change between each test case
  # -------------------------------------------------------
  my $timezone= timezone($tinfo);
  $ENV{'TZ'}= $timezone;
  mtr_verbose("Setting timezone: $timezone");

  if ( ! using_extern() )
  {
    my @restart= servers_need_restart($tinfo);
    if ( @restart != 0) {
      # Remember that we restarted for this test case (count restarts)
      $tinfo->{'restarted'}= 1;
      stop_servers(@restart );
      if ($opt_warnings) {
        check_warnings_post_shutdown($server_socket);
      }
    }

    if ( started(all_servers()) == 0 )
    {

      # Remove old datadirs
      clean_datadir() unless $opt_start_dirty;

      # Restore old ENV
      while (my ($option, $value)= each( %old_env )) {
	if (defined $value){
	  mtr_verbose("Restoring $option to $value");
	  $ENV{$option}= $value;

	} else {
	  mtr_verbose("Removing $option");
	  delete($ENV{$option});
	}
      }
      %old_env= ();

      mtr_verbose("Generating my.cnf from '$tinfo->{template_path}'");

      # Generate new config file from template
      $config= My::ConfigFactory->new_config
	( {
	   basedir         => $basedir,
	   template_path   => $tinfo->{template_path},
	   extra_template_path => $tinfo->{extra_template_path},
	   vardir          => $opt_vardir,
	   tmpdir          => $opt_tmpdir,
	   baseport        => $baseport,
	   #hosts          => [ 'host1', 'host2' ],
	   user            => $opt_user,
	   password        => '',
	   ssl             => $opt_ssl_supported,
	   embedded        => $opt_embedded_server,
	  }
	);

      # Write the new my.cnf
      $config->save($path_config_file);

      # Remember current config so a restart can occur when a test need
      # to use a different one
      $current_config_name= $tinfo->{template_path};

      #
      # Set variables in the ENV section
      #
      foreach my $option ($config->options_in_group("ENV"))
      {
	# Save old value to restore it before next time
	$old_env{$option->name()}= $ENV{$option->name()};

	mtr_verbose($option->name(), "=",$option->value());
	$ENV{$option->name()}= $option->value();
      }
    }

    # Write start of testcase to log
    mark_log($path_current_testlog, $tinfo);

    if (start_servers($tinfo))
    {
      report_failure_and_restart($tinfo);
      return 1;
    }
  }

  # --------------------------------------------------------------------
  # If --start or --start-dirty given, stop here to let user manually
  # run tests
  # If --wait-all is also given, do the same, but don't die if one
  # server exits
  # ----------------------------------------------------------------------

  if ( $start_only )
  {
    mtr_print("\nStarted", started(all_servers()));
    mtr_print("Using config for test", $tinfo->{name});
    mtr_print("Port and socket path for server(s):");
    foreach my $mysqld ( mysqlds() )
    {
      mtr_print ($mysqld->name() . "  " . $mysqld->value('port') .
	      "  " . $mysqld->value('socket'));
    }
    mtr_print("Waiting for server(s) to exit...");
    if ( $opt_wait_all ) {
      My::SafeProcess->wait_all();
      mtr_print( "All servers exited" );
      exit(1);
    }
    else {
      my $proc= My::SafeProcess->wait_any();
      if ( grep($proc eq $_, started(all_servers())) )
      {
        mtr_print("Server $proc died");
        exit(1);
      }
      mtr_print("Unknown process $proc died");
      exit(1);
    }
  }

  my $test_timeout_proc= My::SafeProcess->timer(testcase_timeout());

  do_before_run_mysqltest($tinfo);

  if ( $opt_check_testcases and check_testcase($tinfo, "before") ){
    # Failed to record state of server or server crashed
    report_failure_and_restart($tinfo);

    # Stop the test case timer
    $test_timeout_proc->kill();

    return 1;
  }

  my $test= start_mysqltest($tinfo);
  # Set only when we have to keep waiting after expectedly died server
  my $keep_waiting_proc = 0;

  while (1)
  {
    my $proc;
    if ($keep_waiting_proc)
    {
      # Any other process exited?
      $proc = My::SafeProcess->check_any();
      if ($proc)
      {
	mtr_verbose ("Found exited process $proc");
	# If that was the timeout, cancel waiting
	if ( $proc eq $test_timeout_proc )
	{
	  $keep_waiting_proc = 0;
	}
      }
      else
      {
	$proc = $keep_waiting_proc;
      }
    }
    else
    {
      $proc= My::SafeProcess->wait_any();
    }

    # Will be restored if we need to keep waiting
    $keep_waiting_proc = 0;

    unless ( defined $proc )
    {
      mtr_error("wait_any failed");
    }
    mtr_verbose("Got $proc");

    # ----------------------------------------------------
    # Was it the test program that exited
    # ----------------------------------------------------
    if ($proc eq $test)
    {
      # Stop the test case timer
      $test_timeout_proc->kill();

      my $res= $test->exit_status();

      if ($res == 0 and $opt_warnings and check_warnings($tinfo) )
      {
	# Test case suceeded, but it has produced unexpected
	# warnings, continue in $res == 1
	$res= 1;
      }

      if ( $res == 0 )
      {
	my $check_res;
	if ( restart_forced_by_test() )
	{
	  stop_all_servers($opt_shutdown_timeout);
	}
	elsif ( $opt_check_testcases and
	     $check_res= check_testcase($tinfo, "after"))
	{
	  if ($check_res == 1) {
	    # Test case had sideeffects, not fatal error, just continue
            if ($opt_warnings) {
              # Checking error logs for warnings, so need to stop server
              # gracefully so that memory leaks etc. can be properly detected.
              stop_servers(all_servers());
              check_warnings_post_shutdown($server_socket);
              # Even if we got warnings here, we should not fail this
              # particular test, as the warnings may be caused by an earlier
              # test.
            } else {
              # Not checking warnings, so can do a hard shutdown.
	      stop_all_servers($opt_shutdown_timeout);
            }
	    mtr_report("Resuming tests...\n");
	  }
	  else {
	    # Test case check failed fatally, probably a server crashed
	    report_failure_and_restart($tinfo);
	    return 1;
	  }
	}
	mtr_report_test_passed($tinfo);
      }
      elsif ( $res == 62 )
      {
	# Testcase itself tell us to skip this one
	$tinfo->{skip_detected_by_test}= 1;
	# Try to get reason from test log file
	find_testcase_skipped_reason($tinfo);
	mtr_report_test_skipped($tinfo);
      }
      elsif ( $res == 65 )
      {
	# Testprogram killed by signal
	$tinfo->{comment}=
	  "testprogram crashed(returned code $res)";
	report_failure_and_restart($tinfo);
      }
      elsif ( $res == 1 )
      {
	# Check if the test tool requests that
	# an analyze script should be run
	my $analyze= find_analyze_request();
	if ($analyze){
	  run_on_all($tinfo, "analyze-$analyze");
	}

	# Test case failure reported by mysqltest
	report_failure_and_restart($tinfo);
      }
      else
      {
	# mysqltest failed, probably crashed
	$tinfo->{comment}=
	  "mysqltest failed with unexpected return code $res";
	report_failure_and_restart($tinfo);
      }

      # Save info from this testcase run to mysqltest.log
      if( -f $path_current_testlog)
      {
	mtr_appendfile_to_file($path_current_testlog, $path_testlog);
	unlink($path_current_testlog);
      }

      return ($res == 62) ? 0 : $res;

    }

    # ----------------------------------------------------
    # Check if it was an expected crash
    # ----------------------------------------------------
    my $check_crash = check_expected_crash_and_restart($proc);
    if ($check_crash)
    {
      # Keep waiting if it returned 2, if 1 don't wait or stop waiting.
      $keep_waiting_proc = 0 if $check_crash == 1;
      $keep_waiting_proc = $proc if $check_crash == 2;
      next;
    }

    # ----------------------------------------------------
    # Stop the test case timer
    # ----------------------------------------------------
    $test_timeout_proc->kill();

    # ----------------------------------------------------
    # Check if it was a server that died
    # ----------------------------------------------------
    if ( grep($proc eq $_, started(all_servers())) )
    {
      # Server failed, probably crashed
      $tinfo->{comment}=
	"Server $proc failed during test run" .
	get_log_from_proc($proc, $tinfo->{name});

      # ----------------------------------------------------
      # It's not mysqltest that has exited, kill it
      # ----------------------------------------------------
      $test->kill();

      report_failure_and_restart($tinfo);
      return 1;
    }

    # Try to dump core for mysqltest and all servers
    foreach my $proc ($test, started(all_servers())) 
    {
      mtr_print("Trying to dump core for $proc");
      if ($proc->dump_core())
      {
	$proc->wait_one(20);
      }
    }

    # ----------------------------------------------------
    # It's not mysqltest that has exited, kill it
    # ----------------------------------------------------
    $test->kill();

    # ----------------------------------------------------
    # Check if testcase timer expired
    # ----------------------------------------------------
    if ( $proc eq $test_timeout_proc )
    {
      my $log_file_name= $opt_vardir."/log/".$tinfo->{shortname}.".log";
      $tinfo->{comment}=
        "Test case timeout after ".testcase_timeout().
	  " seconds\n\n";
      # Add 20 last executed commands from test case log file
      if  (-e $log_file_name)
      {
        $tinfo->{comment}.=
	   "== $log_file_name == \n".
	     mtr_lastlinesfromfile($log_file_name, 20)."\n";
      }
      $tinfo->{'timeout'}= testcase_timeout(); # Mark as timeout
      run_on_all($tinfo, 'analyze-timeout');

      report_failure_and_restart($tinfo);
      return 1;
    }

    mtr_error("Unhandled process $proc exited");
  }
  mtr_error("Should never come here");
}


# We want to preserve the error log between server restarts, as it may contain
# valuable debugging information even if there is no test failure recorded.
sub _preserve_error_log_names {
  my ($mysqld)= @_;
  my $error_log_file= $mysqld->value('#log-error');
  my $error_log_dir= dirname($error_log_file);
  my $save_name= $error_log_dir ."/../". $mysqld->name() .".error.log";
  return ($error_log_file, $save_name);
}

sub preserve_error_log {
  my ($mysqld)= @_;
  my ($error_log_file, $save_name)= _preserve_error_log_names($mysqld);
  my $res= rename($error_log_file, $save_name);
  # Ignore any errors, as it's just a best-effort to keep the log if possible.
}

sub restore_error_log {
  my ($mysqld)= @_;
  my ($error_log_file, $save_name)= _preserve_error_log_names($mysqld);
  my $res= rename($save_name, $error_log_file);
}

# Keep track of last position in mysqld error log where we scanned for
# warnings, so we can attribute any warnings found to the correct test
# suite or server restart.
my $last_warning_position= { };

# Called just before a mysqld server is started or a testcase is run,
# to keep track of which tests have been run since last restart, and
# of when the error log is reset.
#
# Second argument $test_name is test name, or undef for server restart.
sub pre_write_errorlog {
  my ($error_log, $test_name)= @_;

  if (! -e $error_log) {
    # If the error log is moved away, reset the warning parse position.
    delete $last_warning_position->{$error_log};
  }

  if (defined($test_name)) {
    $last_warning_position->{$error_log}{test_names}= []
      unless exists($last_warning_position->{$error_log}{test_names});
    push @{$last_warning_position->{$error_log}{test_names}}, $test_name;
  } else {
    # Server restart, so clear the list of tests run since last restart.
    # (except the last one (if any), which is the test about to be run).
    if (defined($last_warning_position->{$error_log}{test_names}) &&
        @{$last_warning_position->{$error_log}{test_names}}) {
      $last_warning_position->{$error_log}{test_names}=
        [$last_warning_position->{$error_log}{test_names}[-1]];
    } else {
      $last_warning_position->{$error_log}{test_names}= [];
    }
  }
}

# Extract server log from after the last occurrence of named test
# Return as an array of lines
#

sub extract_server_log ($$) {
  my ($error_log, $tname) = @_;

  # Open the servers .err log file and read all lines
  # belonging to current test into @lines
  my $Ferr = IO::File->new($error_log)
    or mtr_error("Could not open file '$error_log' for reading: $!");

  my @lines;
  my $found_test= 0;		# Set once we've found the log of this test
  while ( my $line = <$Ferr> )
  {
    if ($found_test)
    {
      # If test wasn't last after all, discard what we found, test again.
      if ( $line =~ /^CURRENT_TEST:/)
      {
	@lines= ();
	$found_test= $line =~ /^CURRENT_TEST: $tname/;
      }
      else
      {
	push(@lines, $line);
      }
    }
    else
    {
      # Search for beginning of test, until found
      $found_test= 1 if ($line =~ /^CURRENT_TEST: $tname/);
    }
  }
  $Ferr = undef; # Close error log file

  return @lines;
}

# Get log from server identified from its $proc object, from named test
# Return as a single string
#

sub get_log_from_proc ($$) {
  my ($proc, $name)= @_;
  my $srv_log= "";

  foreach my $mysqld (mysqlds()) {
    if ($mysqld->{proc} eq $proc) {
      my @srv_lines= extract_server_log($mysqld->value('#log-error'), $name);
      $srv_log= "\nServer log from this test:\n" . join ("", @srv_lines);
      last;
    }
  }
  return $srv_log;
}

#
# Perform a rough examination of the servers
# error log and write all lines that look
# suspicious into $error_log.warnings
#
sub extract_warning_lines ($) {
  my ($error_log) = @_;

  # Open the servers .err log file and read all lines
  # belonging to current tets into @lines
  my $Ferr = IO::File->new($error_log)
    or return [];
  my $last_pos= $last_warning_position->{$error_log}{seek_pos};
  $Ferr->seek($last_pos, 0) if defined($last_pos);
  # If the seek fails, we will parse the whole error log, at least we will not
  # miss any warnings.

  my @lines= <$Ferr>;
  $last_warning_position->{$error_log}{seek_pos}= $Ferr->tell();
  $Ferr = undef; # Close error log file

  # mysql_client_test.test sends a COM_DEBUG packet to the server
  # to provoke a SAFEMALLOC leak report, ignore any warnings
  # between "Begin/end safemalloc memory dump"
  if ( grep(/Begin safemalloc memory dump:/, @lines) > 0)
  {
    my $discard_lines= 1;
    foreach my $line ( @lines )
    {
      if ($line =~ /Begin safemalloc memory dump:/){
	$discard_lines = 1;
      } elsif ($line =~ /End safemalloc memory dump./){
	$discard_lines = 0;
      }

      if ($discard_lines){
	$line = "ignored";
      }
    }
  }

  # Write all suspicious lines to $error_log.warnings file
  my $warning_log = "$error_log.warnings";
  my $Fwarn = IO::File->new($warning_log, "w")
    or die("Could not open file '$warning_log' for writing: $!");
  print $Fwarn "Suspicious lines from $error_log\n";

  my @patterns =
    (
     qr/^Warning:|mysqld: Warning|\[Warning\]/,
     qr/^Error:|\[ERROR\]/,
     qr/^==\d*==/, # valgrind errors
     qr/InnoDB: Warning|InnoDB: Error/,
     qr/^safe_mutex:|allocated at line/,
     qr/missing DBUG_RETURN/,
     qr/Attempting backtrace/,
     qr/Assertion .* failed/,
    );
  # These are taken from the include/mtr_warnings.sql global suppression
  # list. They occur delayed, so they can be parsed during shutdown rather
  # than during the per-test check.
  #
  # ToDo: having the warning suppressions inside the mysqld we are trying to
  # check is in any case horrible. We should change it to all be done here
  # within the Perl code, which is both simpler, easier, faster, and more
  # robust. We could still have individual test cases put in suppressions by
  # parsing statically or by writing dynamically to a CSV table read by the
  # Perl code.
  my @antipatterns =
    (
     qr/error .*connecting to master/,
     qr/InnoDB: Error: in ALTER TABLE `test`.`t[12]`/,
     qr/InnoDB: Error: table `test`.`t[12]` does not exist in the InnoDB internal/,
     qr/Slave: Unknown table 't1' Error_code: 1051/,
     qr/Slave SQL:.*(Error_code: [[:digit:]]+|Query:.*)/,
     qr/slave SQL thread aborted/,
     qr/unknown option '--loose-/,
     qr/unknown variable 'loose-/,
     qr/Now setting lower_case_table_names to [02]/,
     qr/Setting lower_case_table_names=2/,
     qr/deprecated/,
     qr/Slave SQL thread retried transaction/,
     qr/Slave \(additional info\)/,
     qr/Incorrect information in file/,
     qr/Slave I\/O: Get master SERVER_ID failed with error:.*/,
     qr/Slave I\/O: Get master clock failed with error:.*/,
     qr/Slave I\/O: Get master COLLATION_SERVER failed with error:.*/,
     qr/Slave I\/O: Get master TIME_ZONE failed with error:.*/,
     qr/Slave I\/O: error reconnecting to master '.*' - retry-time: [1-3]  retries/,
     qr/Error reading packet/,
     qr/Slave: Can't drop database.* database doesn't exist/,
    );

  my $matched_lines= [];
  LINE: foreach my $line ( @lines )
  {
    PAT: foreach my $pat ( @patterns )
    {
      if ( $line =~ /$pat/ )
      {
        foreach my $apat (@antipatterns)
        {
          next LINE if $line =~ $apat;
        }
	print $Fwarn $line;
        push @$matched_lines, $line;
	last PAT;
      }
    }
  }
  $Fwarn = undef; # Close file

  if (scalar(@$matched_lines) > 0 &&
      defined($last_warning_position->{$error_log}{test_names})) {
    return ($last_warning_position->{$error_log}{test_names}, $matched_lines);
  } else {
    return ([], $matched_lines);
  }
}


# Run include/check-warnings.test
#
# RETURN VALUE
#  0 OK
#  1 Check failed
#
sub start_check_warnings ($$) {
  my $tinfo=    shift;
  my $mysqld=   shift;

  my $name= "warnings-".$mysqld->name();

  my $log_error= $mysqld->value('#log-error');
  # To be communicated to the test
  $ENV{MTR_LOG_ERROR}= $log_error;
  extract_warning_lines($log_error);

  my $args;
  mtr_init_args(\$args);

  mtr_add_arg($args, "--defaults-file=%s", $path_config_file);
  mtr_add_arg($args, "--defaults-group-suffix=%s", $mysqld->after('mysqld'));

  mtr_add_arg($args, "--skip-safemalloc");
  mtr_add_arg($args, "--test-file=%s", "include/check-warnings.test");
  mtr_add_arg($args, "--verbose");

  if ( $opt_embedded_server )
  {

    # Get the args needed for the embedded server
    # and append them to args prefixed
    # with --sever-arg=

    my $mysqld=  $config->group('embedded')
      or mtr_error("Could not get [embedded] section");

    my $mysqld_args;
    mtr_init_args(\$mysqld_args);
    my $extra_opts= get_extra_opts($mysqld, $tinfo);
    mysqld_arguments($mysqld_args, $mysqld, $extra_opts);
    mtr_add_arg($args, "--server-arg=%s", $_) for @$mysqld_args;
  }

  my $errfile= "$opt_vardir/tmp/$name.err";
  my $proc= My::SafeProcess->new
    (
     name          => $name,
     path          => $exe_mysqltest,
     error         => $errfile,
     output        => $errfile,
     args          => \$args,
     user_data     => $errfile,
     verbose       => $opt_verbose,
    );
  mtr_verbose("Started $proc");
  return $proc;
}


#
# Loop through our list of processes and check the error log
# for unexpected errors and warnings
#
sub check_warnings ($) {
  my ($tinfo)= @_;
  my $res= 0;

  my $tname= $tinfo->{name};

  # Clear previous warnings
  delete($tinfo->{warnings});

  # Start the mysqltest processes in parallel to save time
  # also makes it possible to wait for any process to exit during the check
  my %started;
  foreach my $mysqld ( mysqlds() )
  {
    if ( defined $mysqld->{'proc'} )
    {
      my $proc= start_check_warnings($tinfo, $mysqld);
      $started{$proc->pid()}= $proc;
    }
  }

  # Return immediately if no check proceess was started
  return 0 unless ( keys %started );

  my $timeout_proc= My::SafeProcess->timer(check_timeout());

  while (1){
    my $result= 0;
    my $proc= My::SafeProcess->wait_any();
    mtr_report("Got $proc");

    if ( delete $started{$proc->pid()} ) {
      # One check warning process returned
      my $res= $proc->exit_status();
      my $err_file= $proc->user_data();

      if ( $res == 0 or $res == 62 ){

	if ( $res == 0 ) {
	  # Check completed with problem
	  my $report= mtr_grab_file($err_file);
	  # Log to var/log/warnings file
	  mtr_tofile("$opt_vardir/log/warnings",
		     $tname."\n".$report);

	  $tinfo->{'warnings'}.= $report;
	  $result= 1;
	}

	if ( $res == 62 ) {
	  # Test case was ok and called "skip"
	  # Remove the .err file the check generated
	  unlink($err_file);
	}

	if ( keys(%started) == 0){
	  # All checks completed

	  $timeout_proc->kill();

	  return $result;
	}
	# Wait for next process to exit
	next;
      }
      else
      {
	my $report= mtr_grab_file($err_file);
	$tinfo->{comment}.=
	  "Could not execute 'check-warnings' for ".
	    "testcase '$tname' (res: $res):\n";
	$tinfo->{comment}.= $report;

	$result= 2;
      }
    }
    elsif ( $proc eq $timeout_proc ) {
      $tinfo->{comment}.= "Timeout $timeout_proc for ".
	"'check warnings' expired after ".check_timeout().
	  " seconds";
      $result= 4;
    }
    else {
      # Unknown process returned, most likley a crash, abort everything
      $tinfo->{comment}=
	"The server $proc crashed while running 'check warnings'".
	get_log_from_proc($proc, $tinfo->{name});
      $result= 3;
    }

    # Kill any check processes still running
    map($_->kill(), values(%started));

    $timeout_proc->kill();

    return $result;
  }

  mtr_error("INTERNAL_ERROR: check_warnings");
}

# Check for warnings generated during shutdown of a mysqld server.
# If any, report them to master server, and return true; else just return
# false.

sub check_warnings_post_shutdown {
  my ($server_socket)= @_;
  my $testname_hash= { };
  my $report= '';
  foreach my $mysqld ( mysqlds())
  {
    my ($testlist, $match_lines)=
        extract_warning_lines($mysqld->value('#log-error'));
    $testname_hash->{$_}= 1 for @$testlist;
    $report.= join('', @$match_lines);
  }
  my @warning_tests= keys(%$testname_hash);
  if (@warning_tests) {
    my $fake_test= My::Test->new(testnames => \@warning_tests);
    $fake_test->{'warnings'}= $report;
    $fake_test->write_test($server_socket, 'WARNINGS');
  }
}

#
# Loop through our list of processes and look for and entry
# with the provided pid, if found check for the file indicating
# expected crash and restart it.
#
sub check_expected_crash_and_restart {
  my ($proc)= @_;

  foreach my $mysqld ( mysqlds() )
  {
    next unless ( $mysqld->{proc} eq $proc );

    # Check if crash expected by looking at the .expect file
    # in var/tmp
    my $expect_file= "$opt_vardir/tmp/".$mysqld->name().".expect";
    if ( -f $expect_file )
    {
      mtr_verbose("Crash was expected, file '$expect_file' exists");

      for (my $waits = 0;  $waits < 50;  $waits++)
      {
	# If last line in expect file starts with "wait"
	# sleep a little and try again, thus allowing the
	# test script to control when the server should start
	# up again. Keep trying for up to 5s at a time.
	my $last_line= mtr_lastlinesfromfile($expect_file, 1);
	if ($last_line =~ /^wait/ )
	{
	  mtr_verbose("Test says wait before restart") if $waits == 0;
	  mtr_milli_sleep(100);
	  next;
	}

	unlink($expect_file);

	# Start server with same settings as last time
	mysqld_start($mysqld, $mysqld->{'started_opts'});

	return 1;
      }
      # Loop ran through: we should keep waiting after a re-check
      return 2;
    }
  }

  # Not an expected crash
  return 0;
}


# Remove all files and subdirectories of a directory
sub clean_dir {
  my ($dir)= @_;
  mtr_verbose("clean_dir: $dir");
  finddepth(
	  { no_chdir => 1,
	    wanted => sub {
	      if (-d $_){
		# A dir
		if ($_ eq $dir){
		  # The dir to clean
		  return;
		} else {
		  mtr_verbose("rmdir: '$_'");
		  rmdir($_) or mtr_warning("rmdir($_) failed: $!");
		}
	      } else {
		# Hopefully a file
		mtr_verbose("unlink: '$_'");
		unlink($_) or mtr_warning("unlink($_) failed: $!");
	      }
	    }
	  },
	    $dir);
}


sub clean_datadir {

  mtr_verbose("Cleaning datadirs...");

  if (started(all_servers()) != 0){
    mtr_error("Trying to clean datadir before all servers stopped");
  }

  foreach my $cluster ( clusters() )
  {
    my $cluster_dir= "$opt_vardir/".$cluster->{name};
    mtr_verbose(" - removing '$cluster_dir'");
    rmtree($cluster_dir);

  }

  foreach my $mysqld ( mysqlds() )
  {
    my $mysqld_dir= dirname($mysqld->value('datadir'));
    preserve_error_log($mysqld);
    if (-d $mysqld_dir ) {
      mtr_verbose(" - removing '$mysqld_dir'");
      rmtree($mysqld_dir);
    }
  }

  # Remove all files in tmp and var/tmp
  clean_dir("$opt_vardir/tmp");
  if ($opt_tmpdir ne "$opt_vardir/tmp"){
    clean_dir($opt_tmpdir);
  }
}


#
# Save datadir before it's removed
#
sub save_datadir_after_failure($$) {
  my ($dir, $savedir)= @_;

  mtr_report(" - saving '$dir'");
  my $dir_name= basename($dir);
  rename("$dir", "$savedir/$dir_name");
}


sub remove_ndbfs_from_ndbd_datadir {
  my ($ndbd_datadir)= @_;
  # Remove the ndb_*_fs directory from ndbd.X/ dir
  foreach my $ndbfs_dir ( glob("$ndbd_datadir/ndb_*_fs") )
  {
    next unless -d $ndbfs_dir; # Skip if not a directory
    rmtree($ndbfs_dir);
  }
}


sub after_failure ($) {
  my ($tinfo)= @_;

  mtr_report("Saving datadirs...");

  my $save_dir= "$opt_vardir/log/";
  $save_dir.= $tinfo->{name};
  # Add combination name if any
  $save_dir.= "-$tinfo->{combination}"
    if defined $tinfo->{combination};

  # Save savedir  path for server
  $tinfo->{savedir}= $save_dir;

  mkpath($save_dir) if ! -d $save_dir;

  # Save the used my.cnf file
  copy($path_config_file, $save_dir);

  # Copy the tmp dir
  copytree("$opt_vardir/tmp/", "$save_dir/tmp/");

  if ( clusters() ) {
    foreach my $cluster ( clusters() ) {
      my $cluster_dir= "$opt_vardir/".$cluster->{name};

      # Remove the fileystem of each ndbd
      foreach my $ndbd ( in_cluster($cluster, ndbds()) )
      {
        my $ndbd_datadir= $ndbd->value("DataDir");
        remove_ndbfs_from_ndbd_datadir($ndbd_datadir);
      }

      save_datadir_after_failure($cluster_dir, $save_dir);
    }
  }
  else {
    foreach my $mysqld ( mysqlds() ) {
      my $data_dir= $mysqld->value('datadir');
      save_datadir_after_failure(dirname($data_dir), $save_dir);
    }
  }
}


sub report_failure_and_restart ($) {
  my $tinfo= shift;

  stop_all_servers();

  $tinfo->{'result'}= 'MTR_RES_FAILED';

  my $test_failures= $tinfo->{'failures'} || 0;
  $tinfo->{'failures'}=  $test_failures + 1;


  if ( $tinfo->{comment} )
  {
    # The test failure has been detected by mysql-test-run.pl
    # when starting the servers or due to other error, the reason for
    # failing the test is saved in "comment"
    ;
  }

  if ( !defined $tinfo->{logfile} )
  {
    my $logfile= $path_current_testlog;
    if ( defined $logfile )
    {
      if ( -f $logfile )
      {
	# Test failure was detected by test tool and its report
	# about what failed has been saved to file. Save the report
	# in tinfo
	$tinfo->{logfile}= mtr_fromfile($logfile);
      }
      else
      {
	# The test tool report didn't exist, display an
	# error message
	$tinfo->{logfile}= "Could not open test tool report '$logfile'";
      }
    }
  }

  after_failure($tinfo);

  mtr_report_test($tinfo);

}


sub run_sh_script {
  my ($script)= @_;

  return 0 unless defined $script;

  mtr_verbose("Running '$script'");
  my $ret= system("/bin/sh $script") >> 8;
  return $ret;
}


sub mysqld_stop {
  my $mysqld= shift or die "usage: mysqld_stop(<mysqld>)";

  my $args;
  mtr_init_args(\$args);

  mtr_add_arg($args, "--no-defaults");
  mtr_add_arg($args, "--character-sets-dir=%s", $mysqld->value('character-sets-dir'));
  mtr_add_arg($args, "--user=%s", $opt_user);
  mtr_add_arg($args, "--password=");
  mtr_add_arg($args, "--port=%d", $mysqld->value('port'));
  mtr_add_arg($args, "--host=%s", $mysqld->value('#host'));
  mtr_add_arg($args, "--connect_timeout=20");
  mtr_add_arg($args, "--protocol=tcp");

  mtr_add_arg($args, "shutdown");

  My::SafeProcess->run
    (
     name          => "mysqladmin shutdown ".$mysqld->name(),
     path          => $exe_mysqladmin,
     args          => \$args,
     error         => "/dev/null",

    );
}


sub mysqld_arguments ($$$) {
  my $args=              shift;
  my $mysqld=            shift;
  my $extra_opts=        shift;

  mtr_add_arg($args, "--defaults-file=%s",  $path_config_file);

  # When mysqld is run by a root user(euid is 0), it will fail
  # to start unless we specify what user to run as, see BUG#30630
  my $euid= $>;
  if (!IS_WINDOWS and $euid == 0 and
      (grep(/^--user/, @$extra_opts)) == 0) {
    mtr_add_arg($args, "--user=root");
  }

  if ( $opt_valgrind_mysqld )
  {
    mtr_add_arg($args, "--skip-safemalloc");

    if ( $mysql_version_id < 50100 )
    {
      mtr_add_arg($args, "--skip-bdb");
    }
  }

  mtr_add_arg($args, "%s--disable-sync-frm");

  if (!using_extern() and $mysql_version_id >= 50106 )
  {
    # Turn on logging to file and tables
    mtr_add_arg($args, "%s--log-output=table,file");
  }

  # Check if "extra_opt" contains skip-log-bin
  my $skip_binlog= grep(/^(--|--loose-)skip-log-bin/, @$extra_opts);

  # Indicate to mysqld it will be debugged in debugger
  if ( $glob_debugger )
  {
    mtr_add_arg($args, "--gdb");
  }

  my $found_skip_core= 0;
  foreach my $arg ( @$extra_opts )
  {
    # Allow --skip-core-file to be set in <testname>-[master|slave].opt file
    if ($arg eq "--skip-core-file")
    {
      $found_skip_core= 1;
    }
    elsif ($skip_binlog and mtr_match_prefix($arg, "--binlog-format"))
    {
      ; # Dont add --binlog-format when running without binlog
    }
    elsif ($arg eq "--loose-skip-log-bin" and
           $mysqld->option("log-slave-updates"))
    {
      ; # Dont add --skip-log-bin when mysqld have --log-slave-updates in config
    }
    else
    {
      mtr_add_arg($args, "%s", $arg);
    }
  }
  $opt_skip_core = $found_skip_core;
  if ( !$found_skip_core )
  {
    mtr_add_arg($args, "%s", "--core-file");
  }

  # Enable the debug sync facility, set default wait timeout.
  # Facility stays disabled if timeout value is zero.
  mtr_add_arg($args, "--loose-debug-sync-timeout=%s",
              $opt_debug_sync_timeout);

  return $args;
}



sub mysqld_start ($$) {
  my $mysqld=            shift;
  my $extra_opts=        shift;

  mtr_verbose(My::Options::toStr("mysqld_start", @$extra_opts));

  my $exe= find_mysqld($mysqld->value('basedir'));
  my $wait_for_pid_file= 1;

  mtr_error("Internal error: mysqld should never be started for embedded")
    if $opt_embedded_server;

  my $args;
  mtr_init_args(\$args);

  if ( $opt_valgrind_mysqld )
  {
    valgrind_arguments($args, \$exe);
  }

  mtr_add_arg($args, "--defaults-group-suffix=%s", $mysqld->after('mysqld'));
  mysqld_arguments($args,$mysqld,$extra_opts);

  if ( $opt_debug )
  {
    mtr_add_arg($args, "--debug=d:t:i:A,%s/log/%s.trace",
		$path_vardir_trace, $mysqld->name());
  }

  if (IS_WINDOWS)
  {
    # Trick the server to send output to stderr, with --console
    if (!(grep(/^--log-error/, @$args))) {
      mtr_add_arg($args, "--console");
    }
  }

  if ( $opt_gdb || $opt_manual_gdb )
  {
    gdb_arguments(\$args, \$exe, $mysqld->name());
  }
  elsif ( $opt_ddd || $opt_manual_ddd )
  {
    ddd_arguments(\$args, \$exe, $mysqld->name());
  }
  elsif ( $opt_debugger )
  {
    debugger_arguments(\$args, \$exe, $mysqld->name());
  }
  elsif ( $opt_manual_debug )
  {
     print "\nStart " .$mysqld->name()." in your debugger\n" .
           "dir: $glob_mysql_test_dir\n" .
           "exe: $exe\n" .
	   "args:  " . join(" ", @$args)  . "\n\n" .
	   "Waiting ....\n";

     # Indicate the exe should not be started
    $exe= undef;
  }
  else
  {
    # Default to not wait until pid file has been created
    $wait_for_pid_file= 0;
  }

  # Remove the old pidfile if any
  unlink($mysqld->value('pid-file'));

  my $output= $mysqld->value('#log-error');
  if ( $opt_valgrind and $opt_debug )
  {
    # When both --valgrind and --debug is selected, send
    # all output to the trace file, making it possible to
    # see the exact location where valgrind complains

    # Write a message about this to the normal log file
    my $trace_name= "$opt_vardir/log/".$mysqld->name().".trace";
    mtr_tofile($output,
	       "NOTE: When running with --valgrind --debug the output from",
	       "mysqld(where the valgrind messages shows up) is stored ",
	       "together with the trace file to make it ",
	       "easier to find the exact position of valgrind errors.",
	       "See trace file $trace_name.\n");
    $output= $trace_name;

  }

  if ( defined $exe )
  {
    pre_write_errorlog($output);
    $mysqld->{'proc'}= My::SafeProcess->new
      (
       name          => $mysqld->name(),
       path          => $exe,
       args          => \$args,
       output        => $output,
       error         => $output,
       append        => 1,
       verbose       => $opt_verbose,
       nocore        => $opt_skip_core,
       host          => undef,
       shutdown      => sub { mysqld_stop($mysqld) },
      );
    mtr_verbose("Started $mysqld->{proc}");
  }

  if ( $wait_for_pid_file &&
       !sleep_until_file_created($mysqld->value('pid-file'),
				 $opt_start_timeout,
				 $mysqld->{'proc'}))
  {
    my $mname= $mysqld->name();
    mtr_error("Failed to start mysqld $mname with command $exe");
  }

  # Remember options used when starting
  $mysqld->{'started_opts'}= $extra_opts;

  return;
}


sub stop_all_servers () {
  my $shutdown_timeout = $_[0] or 0;

  mtr_verbose("Stopping all servers...");

  # Kill all started servers
  My::SafeProcess::shutdown($shutdown_timeout,
			    started(all_servers()));

  # Remove pidfiles
  foreach my $server ( all_servers() )
  {
    my $pid_file= $server->if_exist('pid-file');
    unlink($pid_file) if defined $pid_file;
  }

  # Mark servers as stopped
  map($_->{proc}= undef, all_servers());

}


# Find out if server should be restarted for this test
sub server_need_restart {
  my ($tinfo, $server)= @_;

  if ( using_extern() )
  {
    mtr_verbose_restart($server, "no restart for --extern server");
    return 0;
  }

  if ( $tinfo->{'force_restart'} ) {
    mtr_verbose_restart($server, "forced in .opt file");
    return 1;
  }

  if ( $tinfo->{template_path} ne $current_config_name)
  {
    mtr_verbose_restart($server, "using different config file");
    return 1;
  }

  if ( $tinfo->{'master_sh'}  || $tinfo->{'slave_sh'} )
  {
    mtr_verbose_restart($server, "sh script to run");
    return 1;
  }

  if ( ! started($server) )
  {
    mtr_verbose_restart($server, "not started");
    return 1;
  }

  my $started_tinfo= $server->{'started_tinfo'};
  if ( defined $started_tinfo )
  {

    # Check if timezone of  test that server was started
    # with differs from timezone of next test
    if ( timezone($started_tinfo) ne timezone($tinfo) )
    {
      mtr_verbose_restart($server, "different timezone");
      return 1;
    }
  }

  # Temporary re-enable the "always restart slave" hack
  # this should be removed asap, but will require that each rpl
  # testcase cleanup better after itself - ie. stop and reset
  # replication
  # Use the "#!use-slave-opt" marker to detect that this is a "slave"
  # server
  if ( $server->option("#!use-slave-opt") ){
    mtr_verbose_restart($server, "Always restart slave(s)");
    return 1;
  }

  my $is_mysqld= grep ($server eq $_, mysqlds());
  if ($is_mysqld)
  {

    # Check that running process was started with same options
    # as the current test requires
    my $extra_opts= get_extra_opts($server, $tinfo);
    my $started_opts= $server->{'started_opts'};

    if (!My::Options::same($started_opts, $extra_opts) )
    {
      my $use_dynamic_option_switch= 0;
      if (!$use_dynamic_option_switch)
      {
	mtr_verbose_restart($server, "running with different options '" .
			    join(" ", @{$extra_opts}) . "' != '" .
			    join(" ", @{$started_opts}) . "'" );
	return 1;
      }

      mtr_verbose(My::Options::toStr("started_opts", @$started_opts));
      mtr_verbose(My::Options::toStr("extra_opts", @$extra_opts));

      # Get diff and check if dynamic switch is possible
      my @diff_opts= My::Options::diff($started_opts, $extra_opts);
      mtr_verbose(My::Options::toStr("diff_opts", @diff_opts));

      my $query= My::Options::toSQL(@diff_opts);
      mtr_verbose("Attempting dynamic switch '$query'");
      if (run_query($tinfo, $server, $query)){
	mtr_verbose("Restart: running with different options '" .
		    join(" ", @{$extra_opts}) . "' != '" .
		    join(" ", @{$started_opts}) . "'" );
	return 1;
      }

      # Remember the dynamically set options
      $server->{'started_opts'}= $extra_opts;
    }
  }

  # Default, no restart
  return 0;
}


sub servers_need_restart($) {
  my ($tinfo)= @_;
  return grep { server_need_restart($tinfo, $_); } all_servers();
}



#
# Return list of specific servers
#  - there is no servers in an empty config
#
sub _like   { return $config ? $config->like($_[0]) : (); }
sub mysqlds { return _like('mysqld.'); }
sub ndbds   { return _like('cluster_config.ndbd.');}
sub ndb_mgmds { return _like('cluster_config.ndb_mgmd.'); }
sub clusters  { return _like('mysql_cluster.'); }
sub all_servers { return ( mysqlds(), ndb_mgmds(), ndbds() ); }


#
# Filter a list of servers and return only those that are part
# of the specified cluster
#
sub in_cluster {
  my ($cluster)= shift;
  # Return only processes for a specific cluster
  return grep { $_->suffix() eq $cluster->suffix() } @_;
}



#
# Filter a list of servers and return the SafeProcess
# for only those that are started or stopped
#
sub started { return grep(defined $_, map($_->{proc}, @_));  }
sub stopped { return grep(!defined $_, map($_->{proc}, @_)); }


sub envsubst {
  my $string= shift;

  if ( ! defined $ENV{$string} )
  {
    mtr_error(".opt file references '$string' which is not set");
  }

  return $ENV{$string};
}


sub get_extra_opts {
  my ($mysqld, $tinfo)= @_;

  my $opts=
    $mysqld->option("#!use-slave-opt") ?
      $tinfo->{slave_opt} : $tinfo->{master_opt};

  # Expand environment variables
  foreach my $opt ( @$opts )
  {
    $opt =~ s/\$\{(\w+)\}/envsubst($1)/ge;
    $opt =~ s/\$(\w+)/envsubst($1)/ge;
  }
  return $opts;
}


sub stop_servers($$) {
  my (@servers)= @_;

  if ( join('|', @servers) eq join('|', all_servers()) )
  {
    # All servers are going down, use some kind of order to
    # avoid too many warnings in the log files

   mtr_report("Restarting all servers");

    #  mysqld processes
    My::SafeProcess::shutdown( $opt_shutdown_timeout, started(mysqlds()) );

    # cluster processes
    My::SafeProcess::shutdown( $opt_shutdown_timeout,
			       started(ndbds(), ndb_mgmds()) );
  }
  else
  {
    mtr_report("Restarting ", started(@servers));

     # Stop only some servers
    My::SafeProcess::shutdown( $opt_shutdown_timeout,
			       started(@servers) );
  }

  foreach my $server (@servers)
  {
    # Mark server as stopped
    $server->{proc}= undef;

    # Forget history
    delete $server->{'started_tinfo'};
    delete $server->{'started_opts'};
    delete $server->{'started_cnf'};
  }
}


#
# start_servers
#
# Start servers not already started
#
# RETURN
#  0 OK
#  1 Start failed
#
sub start_servers($) {
  my ($tinfo)= @_;

  # Start clusters
  foreach my $cluster ( clusters() )
  {
    ndbcluster_start($cluster);
  }

  # Start mysqlds
  foreach my $mysqld ( mysqlds() )
  {
    if ( $mysqld->{proc} )
    {
      # Already started

      # Write start of testcase to log file
      mark_log($mysqld->value('#log-error'), $tinfo);

      next;
    }

    my $datadir= $mysqld->value('datadir');
    if ($opt_start_dirty)
    {
      # Don't delete anything if starting dirty
      ;
    }
    else
    {

      my @options= ('log-bin', 'relay-log');
      foreach my $option_name ( @options )  {
	next unless $mysqld->option($option_name);

	my $file_name= $mysqld->value($option_name);
	next unless
	  defined $file_name and
	    -e $file_name;

	mtr_debug(" -removing '$file_name'");
	unlink($file_name) or die ("unable to remove file '$file_name'");
      }

      if (-d $datadir ) {
        preserve_error_log($mysqld);
	mtr_verbose(" - removing '$datadir'");
	rmtree($datadir);
      }
    }

    my $mysqld_basedir= $mysqld->value('basedir');
    if ( $basedir eq $mysqld_basedir )
    {
      if (! $opt_start_dirty)	# If dirty, keep possibly grown system db
      {
	# Copy datadir from installed system db
	for my $path ( "$opt_vardir", "$opt_vardir/..") {
	  my $install_db= "$path/install.db";
	  copytree($install_db, $datadir)
	    if -d $install_db;
	}
	mtr_error("Failed to copy system db to '$datadir'")
	  unless -d $datadir;
      }
    }
    else
    {
      mysql_install_db($mysqld); # For versional testing

      mtr_error("Failed to install system db to '$datadir'")
	unless -d $datadir;

    }
    restore_error_log($mysqld);

    # Create the servers tmpdir
    my $tmpdir= $mysqld->value('tmpdir');
    mkpath($tmpdir) unless -d $tmpdir;

    # Write start of testcase to log file
    mark_log($mysqld->value('#log-error'), $tinfo);

    # Run <tname>-master.sh
    if ($mysqld->option('#!run-master-sh') and
       run_sh_script($tinfo->{master_sh}) )
    {
      $tinfo->{'comment'}= "Failed to execute '$tinfo->{master_sh}'";
      return 1;
    }

    # Run <tname>-slave.sh
    if ($mysqld->option('#!run-slave-sh') and
	run_sh_script($tinfo->{slave_sh}))
    {
      $tinfo->{'comment'}= "Failed to execute '$tinfo->{slave_sh}'";
      return 1;
    }

    if (!$opt_embedded_server)
    {
      my $extra_opts= get_extra_opts($mysqld, $tinfo);
      mysqld_start($mysqld,$extra_opts);

      # Save this test case information, so next can examine it
      $mysqld->{'started_tinfo'}= $tinfo;
    }

  }

  # Wait for clusters to start
  foreach my $cluster ( clusters() )
  {
    if (ndbcluster_wait_started($cluster, ""))
    {
      # failed to start
      $tinfo->{'comment'}= "Start of '".$cluster->name()."' cluster failed";
      return 1;
    }
  }

  # Wait for mysqlds to start
  foreach my $mysqld ( mysqlds() )
  {
    next if !started($mysqld);

    if (sleep_until_file_created($mysqld->value('pid-file'),
				 $opt_start_timeout,
				 $mysqld->{'proc'}) == 0) {
      $tinfo->{comment}=
	"Failed to start ".$mysqld->name();

      my $logfile= $mysqld->value('#log-error');
      if ( defined $logfile and -f $logfile )
      {
        my @srv_lines= extract_server_log($logfile, $tinfo->{name});
	$tinfo->{logfile}= "Server log is:\n" . join ("", @srv_lines);
      }
      else
      {
	$tinfo->{logfile}= "Could not open server logfile: '$logfile'";
      }
      return 1;
    }
  }
  return 0;
}


#
# Run include/check-testcase.test
# Before a testcase, run in record mode and save result file to var/tmp
# After testcase, run and compare with the recorded file, they should be equal!
#
# RETURN VALUE
#  The newly started process
#
sub start_check_testcase ($$$) {
  my $tinfo=    shift;
  my $mode=     shift;
  my $mysqld=   shift;

  my $name= "check-".$mysqld->name();
  # Replace dots in name with underscore to avoid that mysqltest
  # misinterpret's what the filename extension is :(
  $name=~ s/\./_/g;

  my $args;
  mtr_init_args(\$args);

  mtr_add_arg($args, "--defaults-file=%s", $path_config_file);
  mtr_add_arg($args, "--defaults-group-suffix=%s", $mysqld->after('mysqld'));

  mtr_add_arg($args, "--skip-safemalloc");

  mtr_add_arg($args, "--result-file=%s", "$opt_vardir/tmp/$name.result");
  mtr_add_arg($args, "--test-file=%s", "include/check-testcase.test");
  mtr_add_arg($args, "--verbose");

  if ( $mode eq "before" )
  {
    mtr_add_arg($args, "--record");
  }
  my $errfile= "$opt_vardir/tmp/$name.err";
  my $proc= My::SafeProcess->new
    (
     name          => $name,
     path          => $exe_mysqltest,
     error         => $errfile,
     output        => $errfile,
     args          => \$args,
     user_data     => $errfile,
     verbose       => $opt_verbose,
    );

  mtr_report("Started $proc");
  return $proc;
}


sub run_mysqltest ($) {
  my $proc= start_mysqltest(@_);
  $proc->wait();
}


sub start_mysqltest ($) {
  my ($tinfo)= @_;
  my $exe= $exe_mysqltest;
  my $args;

  mtr_init_args(\$args);

  mtr_add_arg($args, "--defaults-file=%s", $path_config_file);
  mtr_add_arg($args, "--silent");
  mtr_add_arg($args, "--skip-safemalloc");
  mtr_add_arg($args, "--tmpdir=%s", $opt_tmpdir);
  mtr_add_arg($args, "--character-sets-dir=%s", $path_charsetsdir);
  mtr_add_arg($args, "--logdir=%s/log", $opt_vardir);

  # Log line number and time  for each line in .test file
  mtr_add_arg($args, "--mark-progress")
    if $opt_mark_progress;

  mtr_add_arg($args, "--database=test");

  if ( $opt_ps_protocol )
  {
    mtr_add_arg($args, "--ps-protocol");
  }

  if ( $opt_sp_protocol )
  {
    mtr_add_arg($args, "--sp-protocol");
  }

  if ( $opt_view_protocol )
  {
    mtr_add_arg($args, "--view-protocol");
  }

  if ( $opt_cursor_protocol )
  {
    mtr_add_arg($args, "--cursor-protocol");
  }

  if ( $opt_strace_client )
  {
    $exe=  $opt_strace_client || "strace";
    mtr_add_arg($args, "-o");
    mtr_add_arg($args, "%s/log/mysqltest.strace", $opt_vardir);
    mtr_add_arg($args, "$exe_mysqltest");
  }

  mtr_add_arg($args, "--timer-file=%s/log/timer", $opt_vardir);

  if ( $opt_compress )
  {
    mtr_add_arg($args, "--compress");
  }

  if ( $opt_sleep )
  {
    mtr_add_arg($args, "--sleep=%d", $opt_sleep);
  }

  if ( $opt_ssl )
  {
    # Turn on SSL for _all_ test cases if option --ssl was used
    mtr_add_arg($args, "--ssl");
  }

  foreach my $arg ( @opt_extra_mysqltest_opt )
  {
    mtr_add_arg($args, "%s", $arg);
  }

  if ( $opt_embedded_server )
  {

    # Get the args needed for the embedded server
    # and append them to args prefixed
    # with --sever-arg=

    my $mysqld=  $config->group('embedded')
      or mtr_error("Could not get [embedded] section");

    my $mysqld_args;
    mtr_init_args(\$mysqld_args);
    my $extra_opts= get_extra_opts($mysqld, $tinfo);
    mysqld_arguments($mysqld_args, $mysqld, $extra_opts);
    mtr_add_arg($args, "--server-arg=%s", $_) for @$mysqld_args;

    if (IS_WINDOWS)
    {
      # Trick the server to send output to stderr, with --console
      if (!(grep(/^--server-arg=--log-error/, @$args))) {
        mtr_add_arg($args, "--server-arg=--console");
      }
    }
  }

  foreach my $arg ( @opt_extra_mysqltest_opt )
  {
    mtr_add_arg($args, "%s", $arg);
  }

  # ----------------------------------------------------------------------
  # export MYSQL_TEST variable containing <path>/mysqltest <args>
  # ----------------------------------------------------------------------
  $ENV{'MYSQL_TEST'}= mtr_args2str($exe_mysqltest, @$args);

  # ----------------------------------------------------------------------
  # Add arguments that should not go into the MYSQL_TEST env var
  # ----------------------------------------------------------------------
  if ( $opt_valgrind_mysqltest )
  {
    # Prefix the Valgrind options to the argument list.
    # We do this here, since we do not want to Valgrind the nested invocations
    # of mysqltest; that would mess up the stderr output causing test failure.
    my @args_saved = @$args;
    mtr_init_args(\$args);
    valgrind_arguments($args, \$exe);
    mtr_add_arg($args, "%s", $_) for @args_saved;
  }

  mtr_add_arg($args, "--test-file=%s", $tinfo->{'path'});

  # Number of lines of resut to include in failure report
  mtr_add_arg($args, "--tail-lines=20");

  if ( defined $tinfo->{'result_file'} ) {
    mtr_add_arg($args, "--result-file=%s", $tinfo->{'result_file'});
  }

  client_debug_arg($args, "mysqltest");

  if ( $opt_record )
  {
    mtr_add_arg($args, "--record");

    # When recording to a non existing result file
    # the name of that file is in "record_file"
    if ( defined $tinfo->{'record_file'} ) {
      mtr_add_arg($args, "--result-file=%s", $tinfo->{record_file});
    }
  }

  if ( $opt_client_gdb )
  {
    gdb_arguments(\$args, \$exe, "client");
  }
  elsif ( $opt_client_ddd )
  {
    ddd_arguments(\$args, \$exe, "client");
  }
  elsif ( $opt_client_debugger )
  {
    debugger_arguments(\$args, \$exe, "client");
  }

  my $proc= My::SafeProcess->new
    (
     name          => "mysqltest",
     path          => $exe,
     args          => \$args,
     append        => 1,
     error         => $path_current_testlog,
     verbose       => $opt_verbose,
    );
  mtr_verbose("Started $proc");
  return $proc;
}


#
# Modify the exe and args so that program is run in gdb in xterm
#
sub gdb_arguments {
  my $args= shift;
  my $exe=  shift;
  my $type= shift;

  # Write $args to gdb init file
  my $str= join(" ", @$$args);
  my $gdb_init_file= "$opt_vardir/tmp/gdbinit.$type";

  # Remove the old gdbinit file
  unlink($gdb_init_file);

  if ( $type eq "client" )
  {
    # write init file for client
    mtr_tofile($gdb_init_file,
	       "set args $str\n" .
	       "break main\n");
  }
  else
  {
    # write init file for mysqld
    mtr_tofile($gdb_init_file,
	       "set args $str\n" .
	       "break mysql_parse\n" .
	       "commands 1\n" .
	       "disable 1\n" .
	       "end\n" .
	       "run");
  }

  if ( $opt_manual_gdb )
  {
     print "\nTo start gdb for $type, type in another window:\n";
     print "gdb -cd $glob_mysql_test_dir -x $gdb_init_file $$exe\n";

     # Indicate the exe should not be started
     $$exe= undef;
     return;
  }

  $$args= [];
  mtr_add_arg($$args, "-title");
  mtr_add_arg($$args, "$type");
  mtr_add_arg($$args, "-e");

  if ( $exe_libtool )
  {
    mtr_add_arg($$args, $exe_libtool);
    mtr_add_arg($$args, "--mode=execute");
  }

  mtr_add_arg($$args, "gdb");
  mtr_add_arg($$args, "-x");
  mtr_add_arg($$args, "$gdb_init_file");
  mtr_add_arg($$args, "$$exe");

  $$exe= "xterm";
}


#
# Modify the exe and args so that program is run in ddd
#
sub ddd_arguments {
  my $args= shift;
  my $exe=  shift;
  my $type= shift;

  # Write $args to ddd init file
  my $str= join(" ", @$$args);
  my $gdb_init_file= "$opt_vardir/tmp/gdbinit.$type";

  # Remove the old gdbinit file
  unlink($gdb_init_file);

  if ( $type eq "client" )
  {
    # write init file for client
    mtr_tofile($gdb_init_file,
	       "set args $str\n" .
	       "break main\n");
  }
  else
  {
    # write init file for mysqld
    mtr_tofile($gdb_init_file,
	       "file $$exe\n" .
	       "set args $str\n" .
	       "break mysql_parse\n" .
	       "commands 1\n" .
	       "disable 1\n" .
	       "end");
  }

  if ( $opt_manual_ddd )
  {
     print "\nTo start ddd for $type, type in another window:\n";
     print "ddd -cd $glob_mysql_test_dir -x $gdb_init_file $$exe\n";

     # Indicate the exe should not be started
     $$exe= undef;
     return;
  }

  my $save_exe= $$exe;
  $$args= [];
  if ( $exe_libtool )
  {
    $$exe= $exe_libtool;
    mtr_add_arg($$args, "--mode=execute");
    mtr_add_arg($$args, "ddd");
  }
  else
  {
    $$exe= "ddd";
  }
  mtr_add_arg($$args, "--command=$gdb_init_file");
  mtr_add_arg($$args, "$save_exe");
}


#
# Modify the exe and args so that program is run in the selected debugger
#
sub debugger_arguments {
  my $args= shift;
  my $exe=  shift;
  my $debugger= $opt_debugger || $opt_client_debugger;

  if ( $debugger =~ /vcexpress|vc|devenv/ )
  {
    # vc[express] /debugexe exe arg1 .. argn

    # Add /debugexe and name of the exe before args
    unshift(@$$args, "/debugexe");
    unshift(@$$args, "$$exe");

    # Set exe to debuggername
    $$exe= $debugger;

  }
  elsif ( $debugger =~ /windbg/ )
  {
    # windbg exe arg1 .. argn

    # Add name of the exe before args
    unshift(@$$args, "$$exe");

    # Set exe to debuggername
    $$exe= $debugger;

  }
  elsif ( $debugger eq "dbx" )
  {
    # xterm -e dbx -r exe arg1 .. argn

    unshift(@$$args, $$exe);
    unshift(@$$args, "-r");
    unshift(@$$args, $debugger);
    unshift(@$$args, "-e");

    $$exe= "xterm";

  }
  else
  {
    mtr_error("Unknown argument \"$debugger\" passed to --debugger");
  }
}


#
# Modify the exe and args so that program is run in valgrind
#
sub valgrind_arguments {
  my $args= shift;
  my $exe=  shift;

  if ( $opt_callgrind)
  {
    mtr_add_arg($args, "--tool=callgrind");
    mtr_add_arg($args, "--base=$opt_vardir/log");
  }
  else
  {
    mtr_add_arg($args, "--tool=memcheck"); # From >= 2.1.2 needs this option
    mtr_add_arg($args, "--leak-check=yes");
    mtr_add_arg($args, "--num-callers=16");
    mtr_add_arg($args, "--suppressions=%s/valgrind.supp", $glob_mysql_test_dir)
      if -f "$glob_mysql_test_dir/valgrind.supp";
  }

  # Add valgrind options, can be overriden by user
  mtr_add_arg($args, '%s', $_) for (@valgrind_args);

  mtr_add_arg($args, $$exe);

  $$exe= $opt_valgrind_path || "valgrind";

  if ($exe_libtool)
  {
    # Add "libtool --mode-execute" before the test to execute
    # if running in valgrind(to avoid valgrinding bash)
    unshift(@$args, "--mode=execute", $$exe);
    $$exe= $exe_libtool;
  }
}


#
# Usage
#
sub usage ($) {
  my ($message)= @_;

  if ( $message )
  {
    print STDERR "$message\n";
  }

  print <<HERE;

$0 [ OPTIONS ] [ TESTCASE ]

Options to control what engine/variation to run

  embedded-server       Use the embedded server, i.e. no mysqld daemons
  ps-protocol           Use the binary protocol between client and server
  cursor-protocol       Use the cursor protocol between client and server
                        (implies --ps-protocol)
  view-protocol         Create a view to execute all non updating queries
  sp-protocol           Create a stored procedure to execute all queries
  compress              Use the compressed protocol between client and server
  ssl                   Use ssl protocol between client and server
  skip-ssl              Dont start server with support for ssl connections
  vs-config             Visual Studio configuration used to create executables
                        (default: MTR_VS_CONFIG environment variable)
  parallel=#            How many parallell test should be run
  defaults-file=<config template> Use fixed config template for all
                        tests
  defaults_extra_file=<config template> Extra config template to add to
                        all generated configs
  combination=<opt>     Use at least twice to run tests with specified
                        options to mysqld
  skip-combinations     Ignore combination file (or options)

Options to control directories to use
  tmpdir=DIR            The directory where temporary files are stored
                        (default: ./var/tmp).
  vardir=DIR            The directory where files generated from the test run
                        is stored (default: ./var). Specifying a ramdisk or
                        tmpfs will speed up tests.
  mem                   Run testsuite in "memory" using tmpfs or ramdisk
                        Attempts to find a suitable location
                        using a builtin list of standard locations
                        for tmpfs (/dev/shm)
                        The option can also be set using environment
                        variable MTR_MEM=[DIR]
  client-bindir=PATH    Path to the directory where client binaries are located
  client-libdir=PATH    Path to the directory where client libraries are located


Options to control what test suites or cases to run

  force                 Continue to run the suite after failure
  with-ndbcluster-only  Run only tests that include "ndb" in the filename
  skip-ndb[cluster]     Skip all tests that need cluster
  do-test=PREFIX or REGEX
                        Run test cases which name are prefixed with PREFIX
                        or fulfills REGEX
  skip-test=PREFIX or REGEX
                        Skip test cases which name are prefixed with PREFIX
                        or fulfills REGEX
  start-from=PREFIX     Run test cases starting test prefixed with PREFIX where
                        prefix may be suite.testname or just testname
  suite[s]=NAME1,..,NAMEN
                        Collect tests in suites from the comma separated
                        list of suite names.
                        The default is: "$DEFAULT_SUITES"
  skip-rpl              Skip the replication test cases.
  big-test              Also run tests marked as "big"
  staging-run           Run a limited number of tests (no slow tests). Used
                        for running staging trees with valgrind.
  enable-disabled       Run also tests marked as disabled
  print-testcases       Don't run the tests but print details about all the
                        selected tests, in the order they would be run.

Options that specify ports

  mtr-build-thread=#    Specify unique number to calculate port number(s) from.
  build-thread=#        Can be set in environment variable MTR_BUILD_THREAD.
                        Set  MTR_BUILD_THREAD="auto" to automatically aquire
                        a build thread id that is unique to current host

Options for test case authoring

  record TESTNAME       (Re)genereate the result file for TESTNAME
  check-testcases       Check testcases for sideeffects
  mark-progress         Log line number and elapsed time to <testname>.progress

Options that pass on options

  mysqld=ARGS           Specify additional arguments to "mysqld"
  mysqltest=ARGS        Specify additional arguments to "mysqltest"

Options to run test on running server

  extern option=value   Run only the tests against an already started server
                        the options to use for connection to the extern server
                        must be specified using name-value pair notation
                        For example:
                         ./$0 --extern socket=/tmp/mysqld.sock

Options for debugging the product

  client-ddd            Start mysqltest client in ddd
  client-debugger=NAME  Start mysqltest in the selected debugger
  client-gdb            Start mysqltest client in gdb
  ddd                   Start mysqld in ddd
  debug                 Dump trace output for all servers and client programs
  debugger=NAME         Start mysqld in the selected debugger
  gdb                   Start the mysqld(s) in gdb
  manual-debug          Let user manually start mysqld in debugger, before
                        running test(s)
  manual-gdb            Let user manually start mysqld in gdb, before running
                        test(s)
  manual-ddd            Let user manually start mysqld in ddd, before running
                        test(s)
  strace-client=[path]  Create strace output for mysqltest client, optionally
                        specifying name and path to the trace program to use.
                        Example: $0 --strace-client=ktrace
  max-save-core         Limit the number of core files saved (to avoid filling
                        up disks for heavily crashing server). Defaults to
                        $opt_max_save_core, set to 0 for no limit. Set
                        it's default with MTR_MAX_SAVE_CORE
  max-save-datadir      Limit the number of datadir saved (to avoid filling
                        up disks for heavily crashing server). Defaults to
                        $opt_max_save_datadir, set to 0 for no limit. Set
                        it's default with MTR_MAX_SAVE_DATDIR
  max-test-fail         Limit the number of test failurs before aborting
                        the current test run. Defaults to
                        $opt_max_test_fail, set to 0 for no limit. Set
                        it's default with MTR_MAX_TEST_FAIL

Options for valgrind

  valgrind              Run the "mysqltest" and "mysqld" executables using
                        valgrind with default options
  valgrind-all          Synonym for --valgrind
  valgrind-mysqltest    Run the "mysqltest" and "mysql_client_test" executable
                        with valgrind
  valgrind-mysqld       Run the "mysqld" executable with valgrind
  valgrind-options=ARGS Deprecated, use --valgrind-option
  valgrind-option=ARGS  Option to give valgrind, replaces default option(s),
                        can be specified more then once
  valgrind-path=<EXE>   Path to the valgrind executable
  callgrind             Instruct valgrind to use callgrind

Misc options
  user=USER             User for connecting to mysqld(default: $opt_user)
  comment=STR           Write STR to the output
  notimer               Don't show test case execution time
  verbose               More verbose output(use multiple times for even more)
  verbose-restart       Write when and why servers are restarted
  start                 Only initialize and start the servers, using the
                        startup settings for the first specified test case
                        Example:
                         $0 --start alias &
  start-dirty           Only start the servers (without initialization) for
                        the first specified test case
  wait-all              If --start or --start-dirty option is used, wait for all
                        servers to exit before finishing the process
  fast                  Run as fast as possible, dont't wait for servers
                        to shutdown etc.
  parallel=N            Run tests in N parallel threads (default 1)
                        Use parallel=auto for auto-setting of N
  repeat=N              Run each test N number of times
  retry=N               Retry tests that fail up to N times (default $opt_retry).
                        Retries are also limited by the maximum number of
                        failures before stopping, set with the --retry-failure
                        option
  retry-failure=N       When using the --retry option to retry failed tests,
                        stop when N failures have occured (default $opt_retry_failure)
  reorder               Reorder tests to get fewer server restarts
  help                  Get this help text

  testcase-timeout=MINUTES Max test case run time (default $opt_testcase_timeout)
  suite-timeout=MINUTES Max test suite run time (default $opt_suite_timeout)
  shutdown-timeout=SECONDS Max number of seconds to wait for server shutdown
                        before killing servers (default $opt_shutdown_timeout)
  warnings              Scan the log files for warnings. Use --nowarnings
                        to turn off.

  stop-file=file        (also MTR_STOP_FILE environment variable) if this
                        file detected mysql test will not start new tests
                        until the file will be removed.
  stop-keep-alive=sec   (also MTR_STOP_KEEP_ALIVE environment variable)
                        works with stop-file, print messages every sec
                        seconds when mysql test is waiting to removing
                        the file (for buildbot)

  sleep=SECONDS         Passed to mysqltest, will be used as fixed sleep time
  debug-sync-timeout=NUM Set default timeout for WAIT_FOR debug sync
                        actions. Disable facility with NUM=0.
  gcov                  Collect coverage information after the test.
                        The result is a gcov file per source and header file.
  gcov-src-dir=subdir   Colllect coverage only within the given subdirectory.
                        For example, if you're only developing the SQL layer, 
                        it makes sense to use --gcov-src-dir=sql
  experimental=<file>   Refer to list of tests considered experimental;
                        failures will be marked exp-fail instead of fail.
  report-features       First run a "test" that reports mysql features
  timestamp             Print timestamp before each test report line
  timediff              With --timestamp, also print time passed since
                        *previous* test started

HERE
  exit(1);

}


sub list_options ($) {
  my $hash= shift;

  for (keys %$hash) {
    s/(=.*|!)$//;
    s/\|/\n--/g;
    print "--$_\n";
  }

  exit(1);
}<|MERGE_RESOLUTION|>--- conflicted
+++ resolved
@@ -1909,93 +1909,6 @@
     $ENV{'HA_EXAMPLE_SO'}="'".$plugin_filename."'";
     $ENV{'EXAMPLE_PLUGIN_LOAD'}="--plugin_load=EXAMPLE=".$plugin_filename;
   }
-}
-
-#
-# Set environment to be used by childs of this process for
-# things that are constant during the whole lifetime of mysql-test-run
-#
-sub environment_setup {
-
-  umask(022);
-
-  my @ld_library_paths;
-
-  if ($path_client_libdir)
-  {
-    # Use the --client-libdir passed on commandline
-    push(@ld_library_paths, "$path_client_libdir");
-  }
-  else
-  {
-    # Setup LD_LIBRARY_PATH so the libraries from this distro/clone
-    # are used in favor of the system installed ones
-    if ( $source_dist )
-    {
-      push(@ld_library_paths, "$basedir/libmysql/.libs/",
-	   "$basedir/libmysql_r/.libs/",
-	   "$basedir/zlib.libs/");
-    }
-    else
-    {
-      push(@ld_library_paths, "$basedir/lib");
-    }
-  }
-
-  # --------------------------------------------------------------------------
-  # Add the path where libndbclient can be found
-  # --------------------------------------------------------------------------
-  if ( !$opt_skip_ndbcluster )
-  {
-    push(@ld_library_paths,  "$basedir/storage/ndb/src/.libs");
-  }
-
-  # --------------------------------------------------------------------------
-  # Add the path where mysqld will find udf_example.so
-  # --------------------------------------------------------------------------
-  my $lib_udf_example=
-    mtr_file_exists(vs_config_dirs('sql', 'udf_example.dll'),
-		    "$basedir/sql/.libs/udf_example.so",
-                    "$basedir/lib/mariadb/plugin/udf_example.so",
-                    "$basedir/lib/mysql/plugin/udf_example.so",);
-
-  if ( $lib_udf_example )
-  {
-    push(@ld_library_paths, dirname($lib_udf_example));
-  }
-
-  $ENV{'UDF_EXAMPLE_LIB'}=
-    ($lib_udf_example ? basename($lib_udf_example) : "");
-  $ENV{'UDF_EXAMPLE_LIB_OPT'}= "--plugin-dir=".
-    ($lib_udf_example ? dirname($lib_udf_example) : "");
-
-<<<<<<< HEAD
-  # --------------------------------------------------------------------------
-  # Add the path where mysqld will find ha_example.so
-  # --------------------------------------------------------------------------
-  if ($mysql_version_id >= 50100) {
-    my $plugin_filename;
-    if (IS_WINDOWS)
-    {
-       $plugin_filename = "ha_example.dll";
-    }
-    else 
-    {
-       $plugin_filename = "ha_example.so";
-    }
-    my $lib_example_plugin=
-      mtr_file_exists(vs_config_dirs('storage/example',$plugin_filename),
-		      "$basedir/storage/example/.libs/".$plugin_filename,
-                      "$basedir/lib/mariadb/plugin/".$plugin_filename,
-                      "$basedir/lib/mysql/plugin/".$plugin_filename);
-    $ENV{'EXAMPLE_PLUGIN'}=
-      ($lib_example_plugin ? basename($lib_example_plugin) : "");
-    $ENV{'EXAMPLE_PLUGIN_OPT'}= "--plugin-dir=".
-      ($lib_example_plugin ? dirname($lib_example_plugin) : "");
-
-    $ENV{'HA_EXAMPLE_SO'}="'".$plugin_filename."'";
-    $ENV{'EXAMPLE_PLUGIN_LOAD'}="--plugin_load=EXAMPLE=".$plugin_filename;
-  }
 
   # --------------------------------------------------------------------------
   # Add the path where mysqld will find graph_engine.so
@@ -2023,9 +1936,66 @@
     $ENV{'GRAPH_ENGINE_SO'}="'".$plugin_filename."'";
     $ENV{'OQGRAPH_PLUGIN_LOAD'}="--plugin_load=;OQGRAPH=".$plugin_filename.";";
   }
-
-=======
->>>>>>> aa4ce24c
+}
+
+#
+# Set environment to be used by childs of this process for
+# things that are constant during the whole lifetime of mysql-test-run
+#
+sub environment_setup {
+
+  umask(022);
+
+  my @ld_library_paths;
+
+  if ($path_client_libdir)
+  {
+    # Use the --client-libdir passed on commandline
+    push(@ld_library_paths, "$path_client_libdir");
+  }
+  else
+  {
+    # Setup LD_LIBRARY_PATH so the libraries from this distro/clone
+    # are used in favor of the system installed ones
+    if ( $source_dist )
+    {
+      push(@ld_library_paths, "$basedir/libmysql/.libs/",
+	   "$basedir/libmysql_r/.libs/",
+	   "$basedir/zlib.libs/");
+    }
+    else
+    {
+      push(@ld_library_paths, "$basedir/lib");
+    }
+  }
+
+  # --------------------------------------------------------------------------
+  # Add the path where libndbclient can be found
+  # --------------------------------------------------------------------------
+  if ( !$opt_skip_ndbcluster )
+  {
+    push(@ld_library_paths,  "$basedir/storage/ndb/src/.libs");
+  }
+
+  # --------------------------------------------------------------------------
+  # Add the path where mysqld will find udf_example.so
+  # --------------------------------------------------------------------------
+  my $lib_udf_example=
+    mtr_file_exists(vs_config_dirs('sql', 'udf_example.dll'),
+		    "$basedir/sql/.libs/udf_example.so",
+                    "$basedir/lib/mariadb/plugin/udf_example.so",
+                    "$basedir/lib/mysql/plugin/udf_example.so",);
+
+  if ( $lib_udf_example )
+  {
+    push(@ld_library_paths, dirname($lib_udf_example));
+  }
+
+  $ENV{'UDF_EXAMPLE_LIB'}=
+    ($lib_udf_example ? basename($lib_udf_example) : "");
+  $ENV{'UDF_EXAMPLE_LIB_OPT'}= "--plugin-dir=".
+    ($lib_udf_example ? dirname($lib_udf_example) : "");
+
   # ----------------------------------------------------
   # Add the path where mysqld will find mypluglib.so
   # ----------------------------------------------------
