#
# Suppress some common (not fatal) errors in system libraries found by valgrind
#

#
# Pthread doesn't free all thread specific memory before program exists
#
{
   pthread allocate_tls memory loss
   Memcheck:Leak
   fun:calloc
   fun:_dl_allocate_tls
   fun:allocate_stack
   fun:pthread_create*
}

{
   pthread allocate_tls memory loss 2
   Memcheck:Leak
   fun:calloc
   fun:_dl_allocate_tls
   fun:pthread_create@@GLIBC_2.1
}

{
   pthead_exit memory loss 1
   Memcheck:Leak
   fun:malloc
   fun:_dl_new_object
   fun:_dl_map_object_from_fd
}

{
   pthread_exit memory loss 2
   Memcheck:Leak
   fun:malloc
   fun:_dl_map_object
   fun:dl_open_worker
}

{
   pthread_exit memory loss 3
   Memcheck:Leak
   fun:malloc
   fun:_dl_map_object_deps
   fun:dl_open_worker
}

{
   pthread_exit memory loss 4
   Memcheck:Leak
   fun:calloc
   fun:_dl_check_map_versions
   fun:dl_open_worker
}

{
   pthread_exit memory loss 5
   Memcheck:Leak
   fun:calloc
   fun:_dl_new_object
   fun:_dl_map_object_from_fd
}

{
   pthread allocate_dtv memory loss
   Memcheck:Leak
   fun:calloc
   fun:allocate_dtv
   fun:_dl_allocate_tls_storage
   fun:__GI__dl_allocate_tls
   fun:pthread_create
}

{
   pthread allocate_dtv memory loss second
   Memcheck:Leak
   fun:calloc
   fun:allocate_dtv
   fun:_dl_allocate_tls
   fun:pthread_create*
}

{
   pthread memalign memory loss
   Memcheck:Leak
   fun:memalign
   fun:_dl_allocate_tls_storage
   fun:__GI__dl_allocate_tls
   fun:pthread_create
}

{
   pthread pthread_key_create
   Memcheck:Leak
   fun:malloc
   fun:*
   fun:*
   fun:pthread_key_create
   fun:my_thread_global_init
}

{
   pthread strstr uninit
   Memcheck:Cond
   fun:strstr
   obj:/lib/tls/libpthread.so.*
   obj:/lib/tls/libpthread.so.*
   fun:call_init
   fun:_dl_init
   obj:/lib/ld-*.so
}

{
   pthread errno
   Memcheck:Leak
   fun:calloc
   fun:_dlerror_run
   fun:dlsym
   fun:__errno_location
}


#
# Warnings in libz becasue it works with aligned memory(?)
#

{
   libz tr_flush_block
   Memcheck:Cond
   fun:_tr_flush_block
   fun:deflate_slow
   fun:deflate
   fun:do_flush
   fun:gzclose
}

{
   libz tr_flush_block2
   Memcheck:Cond
   fun:_tr_flush_block
   fun:deflate_slow
   fun:deflate
   fun:compress2
}

{
   libz longest_match
   Memcheck:Cond
   fun:longest_match
   fun:deflate_slow
   fun:deflate
   fun:do_flush
}

{
   libz longest_match2
   Memcheck:Cond
   fun:longest_match
   fun:deflate_slow
   fun:deflate
   fun:compress2
}

{
   libz longest_match3
   Memcheck:Cond
   fun:longest_match
   fun:deflate_slow
   fun:deflate
   fun:azflush
}

{
   libz longest_match3
   Memcheck:Cond
   fun:longest_match
   fun:deflate_slow
   fun:deflate
   fun:azclose
}

{
   libz deflate
   Memcheck:Cond
   obj:*/libz.so.*
   obj:*/libz.so.*
   fun:deflate
   fun:compress2
}

{
   libz deflate2
   Memcheck:Cond
   obj:*/libz.so.*
   obj:*/libz.so.*
   fun:deflate
   obj:*/libz.so.*
   fun:gzflush
}

{
   libz deflate3
   Memcheck:Cond
   obj:*/libz.so.*
   obj:*/libz.so.*
   fun:deflate
   fun:do_flush
}

#
# Warning from my_thread_init becasue mysqld dies before kill thread exists
#

{
   my_thread_init kill thread memory loss second
   Memcheck:Leak
   fun:calloc
   fun:my_thread_init
   fun:kill_server_thread
}

<<<<<<< HEAD
# Red Hat AS 4 32 bit
{
   dl_relocate_object
   Memcheck:Cond
   fun:_dl_relocate_object
=======
#
# Leaks reported in _dl_* internal functions on Linux amd64 / glibc2.3.2.
#

{
   _dl_start invalid write8
   Memcheck:Addr8
   fun:_dl_start
}

{
   _dl_start invalid write4
   Memcheck:Addr4
   fun:_dl_start
}

{
   _dl_start/_dl_setup_hash invalid read8
   Memcheck:Addr8
   fun:_dl_setup_hash
   fun:_dl_start
}

{
   _dl_sysdep_start invalid write8
   Memcheck:Addr8
   fun:_dl_sysdep_start
}

{
   _dl_init invalid write8
   Memcheck:Addr8
   fun:_dl_init
}

{
   _dl_init invalid write4
   Memcheck:Addr4
   fun:_dl_init
}

{
   _dl_init/_dl_init invalid read8
   Memcheck:Addr8
   fun:_dl_debug_initialize
   fun:_dl_init
}

{
   _dl_init/_dl_debug_state invalid read8
   Memcheck:Addr8
   fun:_dl_debug_state
   fun:_dl_init
}

{
   init invalid write8
   Memcheck:Addr8
   fun:init
}

{
   fixup invalid write8
   Memcheck:Addr8
   fun:fixup
}

{
   fixup/_dl_lookup_versioned_symbol invalid read8
   Memcheck:Addr8
   fun:_dl_lookup_versioned_symbol
   fun:fixup
}

{
   _dl_runtime_resolve invalid read8
   Memcheck:Addr8
   fun:_dl_runtime_resolve
}

{
   __libc_start_main invalid write8
   Memcheck:Addr8
   fun:__libc_start_main
}

{
   __libc_start_main/__sigjmp_save invalid write4
   Memcheck:Addr4
   fun:__sigjmp_save
   fun:__libc_start_main
}

#
# These seem to be libc threading stuff, not related to MySQL code (allocations
# during pthread_exit()). Googling shows other projects also using these
# suppressions.
#
# Note that these all stem from pthread_exit() deeper in the call stack, but
# Valgrind only allows the top four calls in the suppressions.
#

{
   libc pthread_exit 1
   Memcheck:Leak
   fun:malloc
   fun:_dl_new_object
   fun:_dl_map_object_from_fd
   fun:_dl_map_object
}

{
   libc pthread_exit 2
   Memcheck:Leak
   fun:malloc
   fun:_dl_map_object
   fun:dl_open_worker
   fun:_dl_catch_error
}

{
   libc pthread_exit 3
   Memcheck:Leak
   fun:malloc
   fun:_dl_map_object_deps
   fun:dl_open_worker
   fun:_dl_catch_error
}

{
   libc pthread_exit 4
   Memcheck:Leak
   fun:calloc
   fun:_dl_check_map_versions
   fun:dl_open_worker
   fun:_dl_catch_error
}

{
   libc pthread_exit 5
   Memcheck:Leak
   fun:calloc
   fun:_dl_new_object
   fun:_dl_map_object_from_fd
   fun:_dl_map_object
}


#
# This is seen internally in the system libraries on 64-bit RHAS3.
#

{
   __lll_mutex_unlock_wake uninitialized
   Memcheck:Param
   futex(utime)
   fun:__lll_mutex_unlock_wake
>>>>>>> 316f967d
}<|MERGE_RESOLUTION|>--- conflicted
+++ resolved
@@ -220,13 +220,13 @@
    fun:kill_server_thread
 }
 
-<<<<<<< HEAD
 # Red Hat AS 4 32 bit
 {
    dl_relocate_object
    Memcheck:Cond
    fun:_dl_relocate_object
-=======
+}
+
 #
 # Leaks reported in _dl_* internal functions on Linux amd64 / glibc2.3.2.
 #
@@ -384,5 +384,4 @@
    Memcheck:Param
    futex(utime)
    fun:__lll_mutex_unlock_wake
->>>>>>> 316f967d
 }