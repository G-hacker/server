DROP TABLE IF EXISTS tags, bugs;
CREATE TABLE tags (
name VARCHAR(64) PRIMARY KEY
) DEFAULT CHARSET=utf8
COLLATE=utf8_bin
COMMENT='default_tokenizer "TokenDelimit"';
CREATE TABLE bugs (
id INT UNSIGNED PRIMARY KEY,
tags VARCHAR(128) DEFAULT '' COMMENT 'flags "COLUMN_VECTOR", type "tags"'
) DEFAULT CHARSET=utf8;
SHOW CREATE TABLE bugs;
Table	Create Table
bugs	CREATE TABLE `bugs` (
  `id` int(10) unsigned NOT NULL,
  `tags` varchar(128) DEFAULT '' COMMENT 'flags "COLUMN_VECTOR", type "tags"',
  PRIMARY KEY (`id`)
<<<<<<< HEAD
) ENGINE=Mroonga DEFAULT CHARSET=utf8mb3
=======
) ENGINE=Mroonga DEFAULT CHARSET=utf8 COLLATE=utf8_general_ci
>>>>>>> 0792aff1
INSERT INTO bugs (id, tags) VALUES (1, "Linux MySQL groonga");
SELECT * FROM bugs;
id	tags
1	Linux MySQL groonga
SELECT * FROM tags;
name
Linux
MySQL
groonga
DROP TABLE bugs;
DROP TABLE tags;<|MERGE_RESOLUTION|>--- conflicted
+++ resolved
@@ -14,11 +14,7 @@
   `id` int(10) unsigned NOT NULL,
   `tags` varchar(128) DEFAULT '' COMMENT 'flags "COLUMN_VECTOR", type "tags"',
   PRIMARY KEY (`id`)
-<<<<<<< HEAD
-) ENGINE=Mroonga DEFAULT CHARSET=utf8mb3
-=======
-) ENGINE=Mroonga DEFAULT CHARSET=utf8 COLLATE=utf8_general_ci
->>>>>>> 0792aff1
+) ENGINE=Mroonga DEFAULT CHARSET=utf8mb3 COLLATE=utf8mb3_general_ci
 INSERT INTO bugs (id, tags) VALUES (1, "Linux MySQL groonga");
 SELECT * FROM bugs;
 id	tags
