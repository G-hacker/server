DROP TABLE IF EXISTS diaries;
CREATE TABLE diaries (
date TIMESTAMP NOT NULL,
title VARCHAR(100) NOT NULL,
content TEXT NOT NULL,
PRIMARY KEY (date, title)
) DEFAULT CHARSET=UTF8 COMMENT='ENGINE "MyISAM"';
SHOW CREATE TABLE diaries;
Table	Create Table
diaries	CREATE TABLE `diaries` (
  `date` timestamp NOT NULL DEFAULT CURRENT_TIMESTAMP ON UPDATE CURRENT_TIMESTAMP,
  `title` varchar(100) NOT NULL,
  `content` text NOT NULL,
  PRIMARY KEY (`date`,`title`)
<<<<<<< HEAD
) ENGINE=Mroonga DEFAULT CHARSET=utf8mb3 COMMENT='ENGINE "MyISAM"'
=======
) ENGINE=Mroonga DEFAULT CHARSET=utf8 COLLATE=utf8_general_ci COMMENT='ENGINE "MyISAM"'
>>>>>>> 0792aff1
INSERT INTO diaries (date, title, content)
VALUES ("2012-03-04", "cloudy day", "Today is cloudy day...");
INSERT INTO diaries (date, title, content)
VALUES ("2012-03-04", "shopping", "I buy a new shirt.");
INSERT INTO diaries (date, title, content)
VALUES ("2012-03-05", "rainy day", "Today is rainy day...");
SELECT * FROM diaries;
date	title	content
2012-03-04 00:00:00	cloudy day	Today is cloudy day...
2012-03-04 00:00:00	shopping	I buy a new shirt.
2012-03-05 00:00:00	rainy day	Today is rainy day...
INSERT INTO diaries (date, title, content)
VALUES ("2012-03-04", "shopping", "I buy new shoes.")
ON DUPLICATE KEY UPDATE date = "2012-03-03",
content = "I buy a new hat.";
SELECT * FROM diaries;
date	title	content
2012-03-04 00:00:00	cloudy day	Today is cloudy day...
2012-03-03 00:00:00	shopping	I buy a new hat.
2012-03-05 00:00:00	rainy day	Today is rainy day...
DROP TABLE diaries;<|MERGE_RESOLUTION|>--- conflicted
+++ resolved
@@ -12,11 +12,7 @@
   `title` varchar(100) NOT NULL,
   `content` text NOT NULL,
   PRIMARY KEY (`date`,`title`)
-<<<<<<< HEAD
-) ENGINE=Mroonga DEFAULT CHARSET=utf8mb3 COMMENT='ENGINE "MyISAM"'
-=======
-) ENGINE=Mroonga DEFAULT CHARSET=utf8 COLLATE=utf8_general_ci COMMENT='ENGINE "MyISAM"'
->>>>>>> 0792aff1
+) ENGINE=Mroonga DEFAULT CHARSET=utf8mb3 COLLATE=utf8mb3_general_ci COMMENT='ENGINE "MyISAM"'
 INSERT INTO diaries (date, title, content)
 VALUES ("2012-03-04", "cloudy day", "Today is cloudy day...");
 INSERT INTO diaries (date, title, content)
