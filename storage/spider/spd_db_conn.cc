--- conflicted
+++ resolved
@@ -1902,16 +1902,10 @@
 
           if (use_key == start_key)
           {
-<<<<<<< HEAD
 #ifdef SPIDER_HANDLER_SUPPORT_MULTIPLE_KEY_PARTS
             if (spider_dbton[dbton_id].db_util->
-              append_column_value(spider, str_part, field, ptr,
+              append_column_value(spider, str_part, field, ptr, false,
                 share->access_charset))
-=======
-            if (spider_dbton[dbton_id].db_util->append_column_value(
-                    spider, str_part, field, ptr, FALSE,
-                    share->access_charset))
->>>>>>> ac49b7a8
               DBUG_RETURN(HA_ERR_OUT_OF_MEM);
 #else
             if (str_part->length() == SPIDER_SQL_OPEN_PAREN_LEN)
@@ -1920,7 +1914,7 @@
                 DBUG_RETURN(HA_ERR_OUT_OF_MEM);
               str->q_append(SPIDER_SQL_EQUAL_STR, SPIDER_SQL_EQUAL_LEN);
               if (spider_dbton[dbton_id].db_util->
-                append_column_value(spider, str_part, field, ptr,
+                append_column_value(spider, str_part, field, ptr, false,
                   share->access_charset))
                 DBUG_RETURN(HA_ERR_OUT_OF_MEM);
             }
@@ -1989,9 +1983,9 @@
                     DBUG_RETURN(HA_ERR_OUT_OF_MEM);
                   str->q_append(SPIDER_SQL_EQUAL_STR, SPIDER_SQL_EQUAL_LEN);
                 }
-                if (spider_dbton[dbton_id].db_util->append_column_value(
-                        spider, str_part, field, ptr, FALSE,
-                        share->access_charset))
+                if (spider_dbton[dbton_id].db_util->
+                    append_column_value(spider, str_part, field, ptr, false,
+                                        share->access_charset))
                   DBUG_RETURN(HA_ERR_OUT_OF_MEM);
 #else
                 if (str_part->length() == SPIDER_SQL_OPEN_PAREN_LEN)
@@ -2000,8 +1994,8 @@
                     DBUG_RETURN(HA_ERR_OUT_OF_MEM);
                   str->q_append(SPIDER_SQL_EQUAL_STR, SPIDER_SQL_EQUAL_LEN);
                   if (spider_dbton[dbton_id].db_util->
-                    append_column_value(spider, str_part, field, ptr,
-                      share->access_charset))
+                      append_column_value(spider, str_part, field, ptr, false,
+                                          share->access_charset))
                     DBUG_RETURN(HA_ERR_OUT_OF_MEM);
                 }
 #endif
@@ -2068,9 +2062,9 @@
                     DBUG_RETURN(HA_ERR_OUT_OF_MEM);
                   str->q_append(SPIDER_SQL_GT_STR, SPIDER_SQL_GT_LEN);
                 }
-                if (spider_dbton[dbton_id].db_util->append_column_value(
-                        spider, str_part, field, ptr, FALSE,
-                        share->access_charset))
+                if (spider_dbton[dbton_id].db_util->
+                    append_column_value(spider, str_part, field, ptr, false,
+                                        share->access_charset))
                   DBUG_RETURN(HA_ERR_OUT_OF_MEM);
 #else
                 if (str_part->length() == SPIDER_SQL_OPEN_PAREN_LEN)
@@ -2079,8 +2073,8 @@
                     DBUG_RETURN(HA_ERR_OUT_OF_MEM);
                   str->q_append(SPIDER_SQL_GT_STR, SPIDER_SQL_GT_LEN);
                   if (spider_dbton[dbton_id].db_util->
-                    append_column_value(spider, str_part, field, ptr,
-                      share->access_charset))
+                      append_column_value(spider, str_part, field, ptr, false,
+                                          share->access_charset))
                     DBUG_RETURN(HA_ERR_OUT_OF_MEM);
                 }
 #endif
@@ -2148,9 +2142,9 @@
                     DBUG_RETURN(HA_ERR_OUT_OF_MEM);
                   str->q_append(SPIDER_SQL_LT_STR, SPIDER_SQL_LT_LEN);
                 }
-                if (spider_dbton[dbton_id].db_util->append_column_value(
-                        spider, str_part, field, ptr, FALSE,
-                        share->access_charset))
+                if (spider_dbton[dbton_id].db_util->
+                    append_column_value(spider, str_part, field, ptr, false,
+                                        share->access_charset))
                   DBUG_RETURN(HA_ERR_OUT_OF_MEM);
 #else
                 if (str_part->length() == SPIDER_SQL_OPEN_PAREN_LEN)
@@ -2159,8 +2153,8 @@
                     DBUG_RETURN(HA_ERR_OUT_OF_MEM);
                   str->q_append(SPIDER_SQL_LT_STR, SPIDER_SQL_LT_LEN);
                   if (spider_dbton[dbton_id].db_util->
-                    append_column_value(spider, str_part, field, ptr,
-                      share->access_charset))
+                      append_column_value(spider, str_part, field, ptr, false,
+                                          share->access_charset))
                     DBUG_RETURN(HA_ERR_OUT_OF_MEM);
                 }
 #endif
@@ -2227,9 +2221,9 @@
                   str->q_append(SPIDER_SQL_LTEQUAL_STR,
                     SPIDER_SQL_LTEQUAL_LEN);
                 }
-                if (spider_dbton[dbton_id].db_util->append_column_value(
-                        spider, str_part, field, ptr, FALSE,
-                        share->access_charset))
+                if (spider_dbton[dbton_id].db_util->
+                    append_column_value(spider, str_part, field, ptr, false,
+                                        share->access_charset))
                   DBUG_RETURN(HA_ERR_OUT_OF_MEM);
 #else
                 if (str_part->length() == SPIDER_SQL_OPEN_PAREN_LEN)
@@ -2239,8 +2233,8 @@
                   str->q_append(SPIDER_SQL_LTEQUAL_STR,
                     SPIDER_SQL_LTEQUAL_LEN);
                   if (spider_dbton[dbton_id].db_util->
-                    append_column_value(spider, str_part, field, ptr,
-                      share->access_charset))
+                      append_column_value(spider, str_part, field, ptr, false,
+                                          share->access_charset))
                     DBUG_RETURN(HA_ERR_OUT_OF_MEM);
                 }
 #endif
@@ -2379,9 +2373,9 @@
                   str->q_append(SPIDER_SQL_GTEQUAL_STR,
                     SPIDER_SQL_GTEQUAL_LEN);
                 }
-                if (spider_dbton[dbton_id].db_util->append_column_value(
-                        spider, str_part, field, ptr, FALSE,
-                        share->access_charset))
+                if (spider_dbton[dbton_id].db_util->
+                    append_column_value(spider, str_part, field, ptr, false,
+                                        share->access_charset))
                   DBUG_RETURN(HA_ERR_OUT_OF_MEM);
 #else
                 if (str_part->length() == SPIDER_SQL_OPEN_PAREN_LEN)
@@ -2391,8 +2385,8 @@
                   str->q_append(SPIDER_SQL_GTEQUAL_STR,
                     SPIDER_SQL_GTEQUAL_LEN);
                   if (spider_dbton[dbton_id].db_util->
-                    append_column_value(spider, str_part, field, ptr,
-                      share->access_charset))
+                      append_column_value(spider, str_part, field, ptr, false,
+                                          share->access_charset))
                     DBUG_RETURN(HA_ERR_OUT_OF_MEM);
                 }
 #endif
@@ -2490,8 +2484,8 @@
             {
 #ifdef SPIDER_HANDLER_SUPPORT_MULTIPLE_KEY_PARTS
               if (spider_dbton[dbton_id].db_util->
-                append_column_value(spider, str_part, field, ptr,
-                  share->access_charset))
+                  append_column_value(spider, str_part, field, ptr, false,
+                                      share->access_charset))
                 DBUG_RETURN(HA_ERR_OUT_OF_MEM);
 #else
               if (str_part->length() == SPIDER_SQL_OPEN_PAREN_LEN)
@@ -2500,18 +2494,11 @@
                   DBUG_RETURN(HA_ERR_OUT_OF_MEM);
                 str->q_append(SPIDER_SQL_EQUAL_STR, SPIDER_SQL_EQUAL_LEN);
                 if (spider_dbton[dbton_id].db_util->
-                  append_column_value(spider, str_part, field, ptr,
-                    share->access_charset))
+                    append_column_value(spider, str_part, field, ptr, false,
+                                        share->access_charset))
                   DBUG_RETURN(HA_ERR_OUT_OF_MEM);
               }
-<<<<<<< HEAD
-#endif
-=======
-*/
-            if (spider_dbton[dbton_id].db_util->append_column_value(
-                    spider, str_part, field, ptr, FALSE, share->access_charset))
-              DBUG_RETURN(HA_ERR_OUT_OF_MEM);
->>>>>>> ac49b7a8
+#endif
             }
           }
         } else {
@@ -2566,9 +2553,9 @@
                       DBUG_RETURN(HA_ERR_OUT_OF_MEM);
                     str->q_append(SPIDER_SQL_LT_STR, SPIDER_SQL_LT_LEN);
                   }
-                  if (spider_dbton[dbton_id].db_util->append_column_value(
-                          spider, str_part, field, ptr, FALSE,
-                          share->access_charset))
+                  if (spider_dbton[dbton_id].db_util->
+                      append_column_value(spider, str_part, field, ptr, false,
+                                          share->access_charset))
                     DBUG_RETURN(HA_ERR_OUT_OF_MEM);
 #else
                   if (str_part->length() == SPIDER_SQL_OPEN_PAREN_LEN)
@@ -2577,8 +2564,8 @@
                       DBUG_RETURN(HA_ERR_OUT_OF_MEM);
                     str->q_append(SPIDER_SQL_LT_STR, SPIDER_SQL_LT_LEN);
                     if (spider_dbton[dbton_id].db_util->
-                      append_column_value(spider, str_part, field, ptr,
-                        share->access_charset))
+                        append_column_value(spider, str_part, field, ptr,
+                                            false, share->access_charset))
                       DBUG_RETURN(HA_ERR_OUT_OF_MEM);
                   }
 #endif
@@ -2625,9 +2612,9 @@
                     str->q_append(SPIDER_SQL_LTEQUAL_STR,
                       SPIDER_SQL_LTEQUAL_LEN);
                   }
-                  if (spider_dbton[dbton_id].db_util->append_column_value(
-                          spider, str_part, field, ptr, FALSE,
-                          share->access_charset))
+                  if (spider_dbton[dbton_id].db_util->
+                      append_column_value(spider, str_part, field, ptr, false,
+                                          share->access_charset))
                     DBUG_RETURN(HA_ERR_OUT_OF_MEM);
 #else
                   if (str_part->length() == SPIDER_SQL_OPEN_PAREN_LEN)
@@ -2637,8 +2624,8 @@
                     str->q_append(SPIDER_SQL_LTEQUAL_STR,
                       SPIDER_SQL_LTEQUAL_LEN);
                     if (spider_dbton[dbton_id].db_util->
-                      append_column_value(spider, str_part, field, ptr,
-                        share->access_charset))
+                        append_column_value(spider, str_part, field, ptr,
+                                            false, share->access_charset))
                       DBUG_RETURN(HA_ERR_OUT_OF_MEM);
                   }
 #endif
