/* Copyright (c) 2008, 2022, Oracle and/or its affiliates.

  This program is free software; you can redistribute it and/or modify
  it under the terms of the GNU General Public License, version 2.0,
  as published by the Free Software Foundation.

  This program is also distributed with certain software (including
  but not limited to OpenSSL) that is licensed under separate terms,
  as designated in a particular file or component or in included license
  documentation.  The authors of MySQL hereby grant you an additional
  permission to link the program and your derivative works with the
  separately licensed software that they have included with MySQL.

  This program is distributed in the hope that it will be useful,
  but WITHOUT ANY WARRANTY; without even the implied warranty of
  MERCHANTABILITY or FITNESS FOR A PARTICULAR PURPOSE.  See the
  GNU General Public License, version 2.0, for more details.

  You should have received a copy of the GNU General Public License
  along with this program; if not, write to the Free Software Foundation,
  51 Franklin Street, Fifth Floor, Boston, MA 02110-1335 USA */

/**
  @file storage/perfschema/table_events_waits_summary.cc
  Table EVENTS_WAITS_SUMMARY_BY_xxx (implementation).
*/

#include "my_global.h"
#include "my_thread.h"
#include "pfs_instr_class.h"
#include "pfs_column_types.h"
#include "pfs_column_values.h"
#include "table_events_waits_summary.h"
#include "pfs_global.h"
#include "field.h"

THR_LOCK table_events_waits_summary_by_instance::m_table_lock;

<<<<<<< HEAD
=======
static const TABLE_FIELD_TYPE ews_by_instance_field_types[]=
{
  {
    { C_STRING_WITH_LEN("EVENT_NAME") },
    { C_STRING_WITH_LEN("varchar(128)") },
    { NULL, 0}
  },
  {
    { C_STRING_WITH_LEN("OBJECT_INSTANCE_BEGIN") },
    { C_STRING_WITH_LEN("bigint(20)") },
    { NULL, 0}
  },
  {
    { C_STRING_WITH_LEN("COUNT_STAR") },
    { C_STRING_WITH_LEN("bigint(20)") },
    { NULL, 0}
  },
  {
    { C_STRING_WITH_LEN("SUM_TIMER_WAIT") },
    { C_STRING_WITH_LEN("bigint(20)") },
    { NULL, 0}
  },
  {
    { C_STRING_WITH_LEN("MIN_TIMER_WAIT") },
    { C_STRING_WITH_LEN("bigint(20)") },
    { NULL, 0}
  },
  {
    { C_STRING_WITH_LEN("AVG_TIMER_WAIT") },
    { C_STRING_WITH_LEN("bigint(20)") },
    { NULL, 0}
  },
  {
    { C_STRING_WITH_LEN("MAX_TIMER_WAIT") },
    { C_STRING_WITH_LEN("bigint(20)") },
    { NULL, 0}
  }
};

TABLE_FIELD_DEF
table_events_waits_summary_by_instance::m_field_def=
{ 7, ews_by_instance_field_types };

PFS_engine_table_share_state
table_events_waits_summary_by_instance::m_share_state = {
  false /* m_checked */
};

>>>>>>> 61d08f74
PFS_engine_table_share
table_events_waits_summary_by_instance::m_share=
{
  { C_STRING_WITH_LEN("events_waits_summary_by_instance") },
  &pfs_truncatable_acl,
  table_events_waits_summary_by_instance::create,
  NULL, /* write_row */
  table_events_waits_summary_by_instance::delete_all_rows,
  table_all_instr::get_row_count,
  sizeof(pos_all_instr),
  &m_table_lock,
<<<<<<< HEAD
  { C_STRING_WITH_LEN("CREATE TABLE events_waits_summary_by_instance("
                      "EVENT_NAME VARCHAR(128) not null comment 'Event name. Used together with OBJECT_INSTANCE_BEGIN for grouping events.',"
                      "OBJECT_INSTANCE_BEGIN BIGINT unsigned not null comment 'If an instrument creates multiple instances, each instance has a unique OBJECT_INSTANCE_BEGIN value to allow for grouping by instance.',"
                      "COUNT_STAR BIGINT unsigned not null comment 'Number of summarized events',"
                      "SUM_TIMER_WAIT BIGINT unsigned not null comment 'Total wait time of the summarized events that are timed.',"
                      "MIN_TIMER_WAIT BIGINT unsigned not null comment 'Minimum wait time of the summarized events that are timed.',"
                      "AVG_TIMER_WAIT BIGINT unsigned not null comment 'Average wait time of the summarized events that are timed.',"
                      "MAX_TIMER_WAIT BIGINT unsigned not null comment 'Maximum wait time of the summarized events that are timed.')") },
  false  /* perpetual */
=======
  &m_field_def,
  false, /* m_perpetual */
  false, /* m_optional */
  &m_share_state
>>>>>>> 61d08f74
};

PFS_engine_table* table_events_waits_summary_by_instance::create(void)
{
  return new table_events_waits_summary_by_instance();
}

int table_events_waits_summary_by_instance::delete_all_rows(void)
{
  reset_events_waits_by_instance();
  return 0;
}

table_events_waits_summary_by_instance
::table_events_waits_summary_by_instance()
  : table_all_instr(&m_share), m_row_exists(false)
{}

void table_events_waits_summary_by_instance
::make_instr_row(PFS_instr *pfs, PFS_instr_class *klass,
                 const void *object_instance_begin,
                 PFS_single_stat *pfs_stat)
{
  pfs_optimistic_state lock;
  m_row_exists= false;

  /*
    Protect this reader against a mutex/rwlock/cond destroy,
    file delete, table drop.
  */
  pfs->m_lock.begin_optimistic_lock(&lock);

  m_row.m_name= klass->m_name;
  m_row.m_name_length= klass->m_name_length;
  m_row.m_object_instance_addr= (intptr) object_instance_begin;

  get_normalizer(klass);
  m_row.m_stat.set(m_normalizer, pfs_stat);

  if (pfs->m_lock.end_optimistic_lock(&lock))
    m_row_exists= true;
}

/**
  Build a row, for mutex statistics in a thread.
  @param pfs              the mutex this cursor is reading
*/
void table_events_waits_summary_by_instance::make_mutex_row(PFS_mutex *pfs)
{
  PFS_mutex_class *safe_class;
  safe_class= sanitize_mutex_class(pfs->m_class);
  if (unlikely(safe_class == NULL))
    return;

  make_instr_row(pfs, safe_class, pfs->m_identity, &pfs->m_mutex_stat.m_wait_stat);
}

/**
  Build a row, for rwlock statistics in a thread.
  @param pfs              the rwlock this cursor is reading
*/
void table_events_waits_summary_by_instance::make_rwlock_row(PFS_rwlock *pfs)
{
  PFS_rwlock_class *safe_class;
  safe_class= sanitize_rwlock_class(pfs->m_class);
  if (unlikely(safe_class == NULL))
    return;

  make_instr_row(pfs, safe_class, pfs->m_identity, &pfs->m_rwlock_stat.m_wait_stat);
}

/**
  Build a row, for condition statistics in a thread.
  @param pfs              the condition this cursor is reading
*/
void table_events_waits_summary_by_instance::make_cond_row(PFS_cond *pfs)
{
  PFS_cond_class *safe_class;
  safe_class= sanitize_cond_class(pfs->m_class);
  if (unlikely(safe_class == NULL))
    return;

  make_instr_row(pfs, safe_class, pfs->m_identity, &pfs->m_cond_stat.m_wait_stat);
}

/**
  Build a row, for file statistics in a thread.
  @param pfs              the file this cursor is reading
*/
void table_events_waits_summary_by_instance::make_file_row(PFS_file *pfs)
{
  PFS_file_class *safe_class;
  safe_class= sanitize_file_class(pfs->m_class);
  if (unlikely(safe_class == NULL))
    return;

  PFS_single_stat sum;
  pfs->m_file_stat.m_io_stat.sum_waits(& sum);
  /*
    Files don't have a in memory structure associated to it,
    so we use the address of the PFS_file buffer as object_instance_begin
  */
  make_instr_row(pfs, safe_class, pfs, & sum);
}

/**
  Build a row, for socket statistics in a thread.
  @param pfs              the socket this cursor is reading
*/
void table_events_waits_summary_by_instance::make_socket_row(PFS_socket *pfs)
{
  PFS_socket_class *safe_class;
  safe_class= sanitize_socket_class(pfs->m_class);
  if (unlikely(safe_class == NULL))
    return;

  /*
     Consolidate wait times and byte counts for individual operations. This is
     done by the consumer in order to reduce overhead on the socket instrument.
  */
  PFS_byte_stat pfs_stat;
  pfs->m_socket_stat.m_io_stat.sum(&pfs_stat);

  /*
    Sockets don't have an associated in-memory structure, so use the address of
    the PFS_socket buffer as object_instance_begin.
  */
  make_instr_row(pfs, safe_class, pfs, &pfs_stat);
}

int table_events_waits_summary_by_instance
::read_row_values(TABLE *table, unsigned char *, Field **fields,
                  bool read_all)
{
  Field *f;

  if (unlikely(! m_row_exists))
    return HA_ERR_RECORD_DELETED;

  /* Set the null bits */
  assert(table->s->null_bytes == 0);

  for (; (f= *fields) ; fields++)
  {
    if (read_all || bitmap_is_set(table->read_set, f->field_index))
    {
      switch(f->field_index)
      {
      case 0: /* NAME */
        set_field_varchar_utf8(f, m_row.m_name, m_row.m_name_length);
        break;
      case 1: /* OBJECT_INSTANCE */
        set_field_ulonglong(f, m_row.m_object_instance_addr);
        break;
      case 2: /* COUNT */
        set_field_ulonglong(f, m_row.m_stat.m_count);
        break;
      case 3: /* SUM */
        set_field_ulonglong(f, m_row.m_stat.m_sum);
        break;
      case 4: /* MIN */
        set_field_ulonglong(f, m_row.m_stat.m_min);
        break;
      case 5: /* AVG */
        set_field_ulonglong(f, m_row.m_stat.m_avg);
        break;
      case 6: /* MAX */
        set_field_ulonglong(f, m_row.m_stat.m_max);
        break;
      default:
        assert(false);
      }
    }
  }

  return 0;
}
<|MERGE_RESOLUTION|>--- conflicted
+++ resolved
@@ -36,57 +36,11 @@
 
 THR_LOCK table_events_waits_summary_by_instance::m_table_lock;
 
-<<<<<<< HEAD
-=======
-static const TABLE_FIELD_TYPE ews_by_instance_field_types[]=
-{
-  {
-    { C_STRING_WITH_LEN("EVENT_NAME") },
-    { C_STRING_WITH_LEN("varchar(128)") },
-    { NULL, 0}
-  },
-  {
-    { C_STRING_WITH_LEN("OBJECT_INSTANCE_BEGIN") },
-    { C_STRING_WITH_LEN("bigint(20)") },
-    { NULL, 0}
-  },
-  {
-    { C_STRING_WITH_LEN("COUNT_STAR") },
-    { C_STRING_WITH_LEN("bigint(20)") },
-    { NULL, 0}
-  },
-  {
-    { C_STRING_WITH_LEN("SUM_TIMER_WAIT") },
-    { C_STRING_WITH_LEN("bigint(20)") },
-    { NULL, 0}
-  },
-  {
-    { C_STRING_WITH_LEN("MIN_TIMER_WAIT") },
-    { C_STRING_WITH_LEN("bigint(20)") },
-    { NULL, 0}
-  },
-  {
-    { C_STRING_WITH_LEN("AVG_TIMER_WAIT") },
-    { C_STRING_WITH_LEN("bigint(20)") },
-    { NULL, 0}
-  },
-  {
-    { C_STRING_WITH_LEN("MAX_TIMER_WAIT") },
-    { C_STRING_WITH_LEN("bigint(20)") },
-    { NULL, 0}
-  }
-};
-
-TABLE_FIELD_DEF
-table_events_waits_summary_by_instance::m_field_def=
-{ 7, ews_by_instance_field_types };
-
 PFS_engine_table_share_state
 table_events_waits_summary_by_instance::m_share_state = {
   false /* m_checked */
 };
 
->>>>>>> 61d08f74
 PFS_engine_table_share
 table_events_waits_summary_by_instance::m_share=
 {
@@ -98,7 +52,6 @@
   table_all_instr::get_row_count,
   sizeof(pos_all_instr),
   &m_table_lock,
-<<<<<<< HEAD
   { C_STRING_WITH_LEN("CREATE TABLE events_waits_summary_by_instance("
                       "EVENT_NAME VARCHAR(128) not null comment 'Event name. Used together with OBJECT_INSTANCE_BEGIN for grouping events.',"
                       "OBJECT_INSTANCE_BEGIN BIGINT unsigned not null comment 'If an instrument creates multiple instances, each instance has a unique OBJECT_INSTANCE_BEGIN value to allow for grouping by instance.',"
@@ -107,13 +60,9 @@
                       "MIN_TIMER_WAIT BIGINT unsigned not null comment 'Minimum wait time of the summarized events that are timed.',"
                       "AVG_TIMER_WAIT BIGINT unsigned not null comment 'Average wait time of the summarized events that are timed.',"
                       "MAX_TIMER_WAIT BIGINT unsigned not null comment 'Maximum wait time of the summarized events that are timed.')") },
-  false  /* perpetual */
-=======
-  &m_field_def,
   false, /* m_perpetual */
   false, /* m_optional */
   &m_share_state
->>>>>>> 61d08f74
 };
 
 PFS_engine_table* table_events_waits_summary_by_instance::create(void)
