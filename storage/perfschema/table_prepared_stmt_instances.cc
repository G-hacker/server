/* Copyright (c) 2014, 2022, Oracle and/or its affiliates.

  This program is free software; you can redistribute it and/or modify
  it under the terms of the GNU General Public License, version 2.0,
  as published by the Free Software Foundation.

  This program is also distributed with certain software (including
  but not limited to OpenSSL) that is licensed under separate terms,
  as designated in a particular file or component or in included license
  documentation.  The authors of MySQL hereby grant you an additional
  permission to link the program and your derivative works with the
  separately licensed software that they have included with MySQL.

  This program is distributed in the hope that it will be useful,
  but WITHOUT ANY WARRANTY; without even the implied warranty of
  MERCHANTABILITY or FITNESS FOR A PARTICULAR PURPOSE.  See the
  GNU General Public License, version 2.0, for more details.

  You should have received a copy of the GNU General Public License
  along with this program; if not, write to the Free Software
  Foundation, Inc., 51 Franklin Street, Suite 500, Boston, MA 02110-1335 USA */

/**
  @file storage/perfschema/table_prepared_stmt_instances.cc
  Table PREPARED_STATEMENTS_INSTANCES (implementation).
*/

#include "my_global.h"
#include "my_thread.h"
#include "pfs_instr_class.h"
#include "pfs_column_types.h"
#include "pfs_column_values.h"
#include "pfs_global.h"
#include "pfs_instr.h"
#include "pfs_timer.h"
#include "pfs_visitor.h"
#include "pfs_prepared_stmt.h"
#include "table_prepared_stmt_instances.h"
#include "pfs_buffer_container.h"
#include "field.h"

THR_LOCK table_prepared_stmt_instances::m_table_lock;

<<<<<<< HEAD
=======
static const TABLE_FIELD_TYPE field_types[]=
{
  {
    { C_STRING_WITH_LEN("OBJECT_INSTANCE_BEGIN") },
    { C_STRING_WITH_LEN("bigint(20)") },
    { NULL, 0}
  },
  {
    { C_STRING_WITH_LEN("STATEMENT_ID") },
    { C_STRING_WITH_LEN("bigint(20)") },
    { NULL, 0}
  },
  {
    { C_STRING_WITH_LEN("STATEMENT_NAME") },
    { C_STRING_WITH_LEN("varchar(64)") },
    { NULL, 0}
  },
  {
    { C_STRING_WITH_LEN("SQL_TEXT") },
    { C_STRING_WITH_LEN("longtext") },
    { NULL, 0}
  },
  {
    { C_STRING_WITH_LEN("OWNER_THREAD_ID") },
    { C_STRING_WITH_LEN("bigint(20)") },
    { NULL, 0}
  },
  {
    { C_STRING_WITH_LEN("OWNER_EVENT_ID") },
    { C_STRING_WITH_LEN("bigint(20)") },
    { NULL, 0}
  },
  {
    { C_STRING_WITH_LEN("OWNER_OBJECT_TYPE") },
    { C_STRING_WITH_LEN("enum(\'EVENT\',\'FUNCTION\',\'PROCEDURE\',\'TABLE\',\'TRIGGER\')") },
    { NULL, 0}
  },
  {
    { C_STRING_WITH_LEN("OWNER_OBJECT_SCHEMA") },
    { C_STRING_WITH_LEN("varchar(64)") },
    { NULL, 0}
  },
  {
    { C_STRING_WITH_LEN("OWNER_OBJECT_NAME") },
    { C_STRING_WITH_LEN("varchar(64)") },
    { NULL, 0}
  },
  {
    { C_STRING_WITH_LEN("TIMER_PREPARE") },
    { C_STRING_WITH_LEN("bigint(20)") },
    { NULL, 0}
  },
  {
    { C_STRING_WITH_LEN("COUNT_REPREPARE") },
    { C_STRING_WITH_LEN("bigint(20)") },
    { NULL, 0}
  },
  {
    { C_STRING_WITH_LEN("COUNT_EXECUTE") },
    { C_STRING_WITH_LEN("bigint(20)") },
    { NULL, 0}
  },
  {
    { C_STRING_WITH_LEN("SUM_TIMER_EXECUTE") },
    { C_STRING_WITH_LEN("bigint(20)") },
    { NULL, 0}
  },
  {
    { C_STRING_WITH_LEN("MIN_TIMER_EXECUTE") },
    { C_STRING_WITH_LEN("bigint(20)") },
    { NULL, 0}
  },
  {
    { C_STRING_WITH_LEN("AVG_TIMER_EXECUTE") },
    { C_STRING_WITH_LEN("bigint(20)") },
    { NULL, 0}
  },
  {
    { C_STRING_WITH_LEN("MAX_TIMER_EXECUTE") },
    { C_STRING_WITH_LEN("bigint(20)") },
    { NULL, 0}
  },
  {
    { C_STRING_WITH_LEN("SUM_LOCK_TIME") },
    { C_STRING_WITH_LEN("bigint(20)") },
    { NULL, 0}
  },
  {
    { C_STRING_WITH_LEN("SUM_ERRORS") },
    { C_STRING_WITH_LEN("bigint(20)") },
    { NULL, 0}
  },
  {
    { C_STRING_WITH_LEN("SUM_WARNINGS") },
    { C_STRING_WITH_LEN("bigint(20)") },
    { NULL, 0}
  },
  {
    { C_STRING_WITH_LEN("SUM_ROWS_AFFECTED") },
    { C_STRING_WITH_LEN("bigint(20)") },
    { NULL, 0}
  },
  {
    { C_STRING_WITH_LEN("SUM_ROWS_SENT") },
    { C_STRING_WITH_LEN("bigint(20)") },
    { NULL, 0}
  },
  {
    { C_STRING_WITH_LEN("SUM_ROWS_EXAMINED") },
    { C_STRING_WITH_LEN("bigint(20)") },
    { NULL, 0}
  },
  {
    { C_STRING_WITH_LEN("SUM_CREATED_TMP_DISK_TABLES") },
    { C_STRING_WITH_LEN("bigint(20)") },
    { NULL, 0}
  },
  {
    { C_STRING_WITH_LEN("SUM_CREATED_TMP_TABLES") },
    { C_STRING_WITH_LEN("bigint(20)") },
    { NULL, 0}
  },
  {
    { C_STRING_WITH_LEN("SUM_SELECT_FULL_JOIN") },
    { C_STRING_WITH_LEN("bigint(20)") },
    { NULL, 0}
  },
  {
    { C_STRING_WITH_LEN("SUM_SELECT_FULL_RANGE_JOIN") },
    { C_STRING_WITH_LEN("bigint(20)") },
    { NULL, 0}
  },
  {
    { C_STRING_WITH_LEN("SUM_SELECT_RANGE") },
    { C_STRING_WITH_LEN("bigint(20)") },
    { NULL, 0}
  },
  {
    { C_STRING_WITH_LEN("SUM_SELECT_RANGE_CHECK") },
    { C_STRING_WITH_LEN("bigint(20)") },
    { NULL, 0}
  },
  {
    { C_STRING_WITH_LEN("SUM_SELECT_SCAN") },
    { C_STRING_WITH_LEN("bigint(20)") },
    { NULL, 0}
  },
  {
    { C_STRING_WITH_LEN("SUM_SORT_MERGE_PASSES") },
    { C_STRING_WITH_LEN("bigint(20)") },
    { NULL, 0}
  },
  {
    { C_STRING_WITH_LEN("SUM_SORT_RANGE") },
    { C_STRING_WITH_LEN("bigint(20)") },
    { NULL, 0}
  },
  {
    { C_STRING_WITH_LEN("SUM_SORT_ROWS") },
    { C_STRING_WITH_LEN("bigint(20)") },
    { NULL, 0}
  },
  {
    { C_STRING_WITH_LEN("SUM_SORT_SCAN") },
    { C_STRING_WITH_LEN("bigint(20)") },
    { NULL, 0}
  },
  {
    { C_STRING_WITH_LEN("SUM_NO_INDEX_USED") },
    { C_STRING_WITH_LEN("bigint(20)") },
    { NULL, 0}
  },
  {
    { C_STRING_WITH_LEN("SUM_NO_GOOD_INDEX_USED") },
    { C_STRING_WITH_LEN("bigint(20)") },
    { NULL, 0}
  },
};

TABLE_FIELD_DEF
table_prepared_stmt_instances::m_field_def=
{ 35, field_types };

PFS_engine_table_share_state
table_prepared_stmt_instances::m_share_state = {
  false /* m_checked */
};

>>>>>>> 61d08f74
PFS_engine_table_share
table_prepared_stmt_instances::m_share=
{
  { C_STRING_WITH_LEN("prepared_statements_instances") },
  &pfs_truncatable_acl,
  table_prepared_stmt_instances::create,
  NULL, /* write_row */
  table_prepared_stmt_instances::delete_all_rows,
  table_prepared_stmt_instances::get_row_count,
  sizeof(PFS_simple_index),
  &m_table_lock,
<<<<<<< HEAD
  { C_STRING_WITH_LEN("CREATE TABLE prepared_statements_instances("
  "OBJECT_INSTANCE_BEGIN bigint(20) unsigned NOT NULL comment 'The address in memory of the instrumented prepared statement.',"
  "STATEMENT_ID bigint(20) unsigned NOT NULL comment 'The internal statement ID assigned by the server.',"
  "STATEMENT_NAME varchar(64) default NULL comment 'For the binary protocol, this column is NULL. For the text protocol, this column is the external statement name assigned by the user.',"
  "SQL_TEXT longtext NOT NULL comment 'The prepared statement text, with ? placeholder markers.',"
  "OWNER_THREAD_ID bigint(20) unsigned NOT NULL comment 'Event thread id that created the prepared statement.',"
  "OWNER_EVENT_ID bigint(20) unsigned NOT NULL comment 'Event id that created the prepared statement.',"
  "OWNER_OBJECT_TYPE enum('EVENT','FUNCTION','PROCEDURE','TABLE','TRIGGER') DEFAULT NULL comment 'NULL for a prepared statement created by a client session. Type of the stored program that created the prepared statement.',"
  "OWNER_OBJECT_SCHEMA varchar(64) DEFAULT NULL comment 'NULL for a prepared statement created by a client session. Schema of the stored program that created the prepared statement.',"
  "OWNER_OBJECT_NAME varchar(64) DEFAULT NULL comment 'NULL for a prepared statement created by a client session. Name of the stored program that created the prepared statement.',"
  "TIMER_PREPARE bigint(20) unsigned NOT NULL comment 'The time spent executing the statement preparation itself.',"
  "COUNT_REPREPARE bigint(20) unsigned NOT NULL comment 'The number of times the statement was reprepared internally.',"
  "COUNT_EXECUTE bigint(20) unsigned NOT NULL comment 'Total times the prepared statement was executed.',"
  "SUM_TIMER_EXECUTE bigint(20) unsigned NOT NULL comment 'Total time spent executing all prepared statements.',"
  "MIN_TIMER_EXECUTE bigint(20) unsigned NOT NULL comment 'Minimum time spent executing any of the prepared statements.',"
  "AVG_TIMER_EXECUTE bigint(20) unsigned NOT NULL comment 'Average time spent executing any of the prepared statements.',"
  "MAX_TIMER_EXECUTE bigint(20) unsigned NOT NULL comment 'Maximum time spent executing any of the prepared statements.',"
  "SUM_LOCK_TIME bigint(20) unsigned NOT NULL comment 'The total time spent (in picoseconds) waiting for table locks for the prepared statements.',"
  "SUM_ERRORS bigint(20) unsigned NOT NULL comment 'The total number of errors that occurend for the prepared statements.',"
  "SUM_WARNINGS bigint(20) unsigned NOT NULL comment 'The total number of warnings that occurend for the prepared statements.',"
  "SUM_ROWS_AFFECTED bigint(20) unsigned NOT NULL comment 'The total number of affected rows by the prepared statements.',"
  "SUM_ROWS_SENT bigint(20) unsigned NOT NULL comment 'The total number of rows returned by the prepared statements.',"
  "SUM_ROWS_EXAMINED bigint(20) unsigned NOT NULL comment 'The total number of rows examined by the prepared statements.',"
  "SUM_CREATED_TMP_DISK_TABLES bigint(20) unsigned NOT NULL comment 'The total number of on-disk temporary tables created by the prepared statements.',"
  "SUM_CREATED_TMP_TABLES bigint(20) unsigned NOT NULL comment 'The total number of in-memory temporary tables created by the prepared statements.',"
  "SUM_SELECT_FULL_JOIN bigint(20) unsigned NOT NULL comment 'The total number of full joins executed by the prepared statements.',"
  "SUM_SELECT_FULL_RANGE_JOIN bigint(20) unsigned NOT NULL comment 'The total number of range search joins executed by the prepared statements.',"
  "SUM_SELECT_RANGE bigint(20) unsigned NOT NULL comment 'The total number of joins that used ranges on the first table executed by the prepared statements.',"
  "SUM_SELECT_RANGE_CHECK bigint(20) unsigned NOT NULL comment 'The total number of joins that check for key usage after each row executed by the prepared statements.',"
  "SUM_SELECT_SCAN bigint(20) unsigned NOT NULL comment 'The total number of joins that did a full scan of the first table executed by the prepared statements.',"
  "SUM_SORT_MERGE_PASSES bigint(20) unsigned NOT NULL comment 'The total number of merge passes that the sort algorithm has had to do for the prepared statements.',"
  "SUM_SORT_RANGE bigint(20) unsigned NOT NULL comment 'The total number of sorts that were done using ranges for the prepared statements.',"
  "SUM_SORT_ROWS bigint(20) unsigned NOT NULL comment 'The total number of sorted rows that were sorted by the prepared statements.',"
  "SUM_SORT_SCAN bigint(20) unsigned NOT NULL comment 'The total number of sorts that were done by scanning the table by the prepared statements.',"
  "SUM_NO_INDEX_USED bigint(20) unsigned NOT NULL comment 'The total number of statements that performed a table scan without using an index.',"
  "SUM_NO_GOOD_INDEX_USED bigint(20) unsigned NOT NULL comment 'The total number of statements where no good index was found.')")},
  false  /* perpetual */
=======
  &m_field_def,
  false, /* m_perpetual */
  false, /* m_optional */
  &m_share_state
>>>>>>> 61d08f74
};

PFS_engine_table*
table_prepared_stmt_instances::create(void)
{
  return new table_prepared_stmt_instances();
}

int
table_prepared_stmt_instances::delete_all_rows(void)
{
  reset_prepared_stmt_instances();
  return 0;
}

ha_rows
table_prepared_stmt_instances::get_row_count(void)
{
  return global_prepared_stmt_container.get_row_count();
}

table_prepared_stmt_instances::table_prepared_stmt_instances()
  : PFS_engine_table(&m_share, &m_pos),
    m_row_exists(false), m_pos(0), m_next_pos(0)
{}

void table_prepared_stmt_instances::reset_position(void)
{
  m_pos= 0;
  m_next_pos= 0;
}

int table_prepared_stmt_instances::rnd_next(void)
{
  PFS_prepared_stmt* pfs;

  m_pos.set_at(&m_next_pos);
  PFS_prepared_stmt_iterator it= global_prepared_stmt_container.iterate(m_pos.m_index);
  pfs= it.scan_next(& m_pos.m_index);
  if (pfs != NULL)
  {
    make_row(pfs);
    m_next_pos.set_after(&m_pos);
    return 0;
  }

  return HA_ERR_END_OF_FILE;
}

int
table_prepared_stmt_instances::rnd_pos(const void *pos)
{
  PFS_prepared_stmt* pfs;

  set_position(pos);

  pfs= global_prepared_stmt_container.get(m_pos.m_index);
  if (pfs != NULL)
  {
    make_row(pfs);
    return 0;
  }

  return HA_ERR_RECORD_DELETED;
}


void table_prepared_stmt_instances::make_row(PFS_prepared_stmt* prepared_stmt)
{
  pfs_optimistic_state lock;
  m_row_exists= false;

  prepared_stmt->m_lock.begin_optimistic_lock(&lock);

  m_row.m_identity= prepared_stmt->m_identity;

  m_row.m_stmt_id= prepared_stmt->m_stmt_id;

  m_row.m_owner_thread_id= prepared_stmt->m_owner_thread_id;
  m_row.m_owner_event_id= prepared_stmt->m_owner_event_id;

  m_row.m_stmt_name_length= prepared_stmt->m_stmt_name_length;
  if(m_row.m_stmt_name_length > 0)
    memcpy(m_row.m_stmt_name, prepared_stmt->m_stmt_name,
           m_row.m_stmt_name_length);

  m_row.m_sql_text_length= prepared_stmt->m_sqltext_length;
  if(m_row.m_sql_text_length > 0)
    memcpy(m_row.m_sql_text, prepared_stmt->m_sqltext,
           m_row.m_sql_text_length);

  m_row.m_owner_object_type= prepared_stmt->m_owner_object_type;

  m_row.m_owner_object_name_length= prepared_stmt->m_owner_object_name_length;
  if(m_row.m_owner_object_name_length > 0)
    memcpy(m_row.m_owner_object_name, prepared_stmt->m_owner_object_name,
           m_row.m_owner_object_name_length);

  m_row.m_owner_object_schema_length= prepared_stmt->m_owner_object_schema_length;
  if(m_row.m_owner_object_schema_length > 0)
    memcpy(m_row.m_owner_object_schema, prepared_stmt->m_owner_object_schema,
           m_row.m_owner_object_schema_length);

  time_normalizer *normalizer= time_normalizer::get(statement_timer);
  /* Get prepared statement prepare stats. */
  m_row.m_prepare_stat.set(normalizer, & prepared_stmt->m_prepare_stat);
  /* Get prepared statement reprepare stats. */
  m_row.m_reprepare_stat.set(normalizer, & prepared_stmt->m_reprepare_stat);
  /* Get prepared statement execute stats. */
  m_row.m_execute_stat.set(normalizer, & prepared_stmt->m_execute_stat);

  if (! prepared_stmt->m_lock.end_optimistic_lock(&lock))
    return;

  m_row_exists= true;
}

int table_prepared_stmt_instances
::read_row_values(TABLE *table, unsigned char *buf, Field **fields,
                  bool read_all)
{
  Field *f;

  if (unlikely(! m_row_exists))
    return HA_ERR_RECORD_DELETED;

  /*
    Set the null bits.
  */
  assert(table->s->null_bytes == 1);
  buf[0]= 0;

  for (; (f= *fields) ; fields++)
  {
    if (read_all || bitmap_is_set(table->read_set, f->field_index))
    {
      switch(f->field_index)
      {
      case 0: /* OBJECT_INSTANCE_BEGIN */
        set_field_ulonglong(f, (intptr)m_row.m_identity);
        break;
      case 1: /* STATEMENT_ID */
        set_field_ulonglong(f, m_row.m_stmt_id);
        break;
      case 2: /* STATEMENT_NAME */
        if(m_row.m_stmt_name_length > 0)
          set_field_varchar_utf8(f, m_row.m_stmt_name,
                                 m_row.m_stmt_name_length);
        else
          f->set_null();
        break;
      case 3: /* SQL_TEXT */
        if(m_row.m_sql_text_length > 0)
          set_field_longtext_utf8(f, m_row.m_sql_text,
                                 m_row.m_sql_text_length);
        else
          f->set_null();
        break;
      case 4: /* OWNER_THREAD_ID */
        set_field_ulonglong(f, m_row.m_owner_thread_id);
        break;
      case 5: /* OWNER_EVENT_ID */
        if(m_row.m_owner_event_id > 0)
          set_field_ulonglong(f, m_row.m_owner_event_id);
        else
          f->set_null();
        break;
      case 6: /* OWNER_OBJECT_TYPE */
        if(m_row.m_owner_object_type != 0)
          set_field_enum(f, m_row.m_owner_object_type);
        else
          f->set_null();
        break;
      case 7: /* OWNER_OBJECT_SCHEMA */
        if(m_row.m_owner_object_schema_length > 0)
          set_field_varchar_utf8(f, m_row.m_owner_object_schema,
                                 m_row.m_owner_object_schema_length);
        else
          f->set_null();
        break;
      case 8: /* OWNER_OBJECT_NAME */
        if(m_row.m_owner_object_name_length > 0)
          set_field_varchar_utf8(f, m_row.m_owner_object_name,
                                 m_row.m_owner_object_name_length);
        else
          f->set_null();
        break;
      case 9:    /* TIMER_PREPARE */
        m_row.m_prepare_stat.set_field(1, f);
        break;
      case 10:   /* COUNT_REPREPARE */
        m_row.m_reprepare_stat.set_field(0, f);
        break;
      default: /* 14, ... COUNT/SUM/MIN/AVG/MAX */
        m_row.m_execute_stat.set_field(f->field_index - 11, f);
        break;
      }
    }
  }

  return 0;
}
<|MERGE_RESOLUTION|>--- conflicted
+++ resolved
@@ -41,197 +41,11 @@
 
 THR_LOCK table_prepared_stmt_instances::m_table_lock;
 
-<<<<<<< HEAD
-=======
-static const TABLE_FIELD_TYPE field_types[]=
-{
-  {
-    { C_STRING_WITH_LEN("OBJECT_INSTANCE_BEGIN") },
-    { C_STRING_WITH_LEN("bigint(20)") },
-    { NULL, 0}
-  },
-  {
-    { C_STRING_WITH_LEN("STATEMENT_ID") },
-    { C_STRING_WITH_LEN("bigint(20)") },
-    { NULL, 0}
-  },
-  {
-    { C_STRING_WITH_LEN("STATEMENT_NAME") },
-    { C_STRING_WITH_LEN("varchar(64)") },
-    { NULL, 0}
-  },
-  {
-    { C_STRING_WITH_LEN("SQL_TEXT") },
-    { C_STRING_WITH_LEN("longtext") },
-    { NULL, 0}
-  },
-  {
-    { C_STRING_WITH_LEN("OWNER_THREAD_ID") },
-    { C_STRING_WITH_LEN("bigint(20)") },
-    { NULL, 0}
-  },
-  {
-    { C_STRING_WITH_LEN("OWNER_EVENT_ID") },
-    { C_STRING_WITH_LEN("bigint(20)") },
-    { NULL, 0}
-  },
-  {
-    { C_STRING_WITH_LEN("OWNER_OBJECT_TYPE") },
-    { C_STRING_WITH_LEN("enum(\'EVENT\',\'FUNCTION\',\'PROCEDURE\',\'TABLE\',\'TRIGGER\')") },
-    { NULL, 0}
-  },
-  {
-    { C_STRING_WITH_LEN("OWNER_OBJECT_SCHEMA") },
-    { C_STRING_WITH_LEN("varchar(64)") },
-    { NULL, 0}
-  },
-  {
-    { C_STRING_WITH_LEN("OWNER_OBJECT_NAME") },
-    { C_STRING_WITH_LEN("varchar(64)") },
-    { NULL, 0}
-  },
-  {
-    { C_STRING_WITH_LEN("TIMER_PREPARE") },
-    { C_STRING_WITH_LEN("bigint(20)") },
-    { NULL, 0}
-  },
-  {
-    { C_STRING_WITH_LEN("COUNT_REPREPARE") },
-    { C_STRING_WITH_LEN("bigint(20)") },
-    { NULL, 0}
-  },
-  {
-    { C_STRING_WITH_LEN("COUNT_EXECUTE") },
-    { C_STRING_WITH_LEN("bigint(20)") },
-    { NULL, 0}
-  },
-  {
-    { C_STRING_WITH_LEN("SUM_TIMER_EXECUTE") },
-    { C_STRING_WITH_LEN("bigint(20)") },
-    { NULL, 0}
-  },
-  {
-    { C_STRING_WITH_LEN("MIN_TIMER_EXECUTE") },
-    { C_STRING_WITH_LEN("bigint(20)") },
-    { NULL, 0}
-  },
-  {
-    { C_STRING_WITH_LEN("AVG_TIMER_EXECUTE") },
-    { C_STRING_WITH_LEN("bigint(20)") },
-    { NULL, 0}
-  },
-  {
-    { C_STRING_WITH_LEN("MAX_TIMER_EXECUTE") },
-    { C_STRING_WITH_LEN("bigint(20)") },
-    { NULL, 0}
-  },
-  {
-    { C_STRING_WITH_LEN("SUM_LOCK_TIME") },
-    { C_STRING_WITH_LEN("bigint(20)") },
-    { NULL, 0}
-  },
-  {
-    { C_STRING_WITH_LEN("SUM_ERRORS") },
-    { C_STRING_WITH_LEN("bigint(20)") },
-    { NULL, 0}
-  },
-  {
-    { C_STRING_WITH_LEN("SUM_WARNINGS") },
-    { C_STRING_WITH_LEN("bigint(20)") },
-    { NULL, 0}
-  },
-  {
-    { C_STRING_WITH_LEN("SUM_ROWS_AFFECTED") },
-    { C_STRING_WITH_LEN("bigint(20)") },
-    { NULL, 0}
-  },
-  {
-    { C_STRING_WITH_LEN("SUM_ROWS_SENT") },
-    { C_STRING_WITH_LEN("bigint(20)") },
-    { NULL, 0}
-  },
-  {
-    { C_STRING_WITH_LEN("SUM_ROWS_EXAMINED") },
-    { C_STRING_WITH_LEN("bigint(20)") },
-    { NULL, 0}
-  },
-  {
-    { C_STRING_WITH_LEN("SUM_CREATED_TMP_DISK_TABLES") },
-    { C_STRING_WITH_LEN("bigint(20)") },
-    { NULL, 0}
-  },
-  {
-    { C_STRING_WITH_LEN("SUM_CREATED_TMP_TABLES") },
-    { C_STRING_WITH_LEN("bigint(20)") },
-    { NULL, 0}
-  },
-  {
-    { C_STRING_WITH_LEN("SUM_SELECT_FULL_JOIN") },
-    { C_STRING_WITH_LEN("bigint(20)") },
-    { NULL, 0}
-  },
-  {
-    { C_STRING_WITH_LEN("SUM_SELECT_FULL_RANGE_JOIN") },
-    { C_STRING_WITH_LEN("bigint(20)") },
-    { NULL, 0}
-  },
-  {
-    { C_STRING_WITH_LEN("SUM_SELECT_RANGE") },
-    { C_STRING_WITH_LEN("bigint(20)") },
-    { NULL, 0}
-  },
-  {
-    { C_STRING_WITH_LEN("SUM_SELECT_RANGE_CHECK") },
-    { C_STRING_WITH_LEN("bigint(20)") },
-    { NULL, 0}
-  },
-  {
-    { C_STRING_WITH_LEN("SUM_SELECT_SCAN") },
-    { C_STRING_WITH_LEN("bigint(20)") },
-    { NULL, 0}
-  },
-  {
-    { C_STRING_WITH_LEN("SUM_SORT_MERGE_PASSES") },
-    { C_STRING_WITH_LEN("bigint(20)") },
-    { NULL, 0}
-  },
-  {
-    { C_STRING_WITH_LEN("SUM_SORT_RANGE") },
-    { C_STRING_WITH_LEN("bigint(20)") },
-    { NULL, 0}
-  },
-  {
-    { C_STRING_WITH_LEN("SUM_SORT_ROWS") },
-    { C_STRING_WITH_LEN("bigint(20)") },
-    { NULL, 0}
-  },
-  {
-    { C_STRING_WITH_LEN("SUM_SORT_SCAN") },
-    { C_STRING_WITH_LEN("bigint(20)") },
-    { NULL, 0}
-  },
-  {
-    { C_STRING_WITH_LEN("SUM_NO_INDEX_USED") },
-    { C_STRING_WITH_LEN("bigint(20)") },
-    { NULL, 0}
-  },
-  {
-    { C_STRING_WITH_LEN("SUM_NO_GOOD_INDEX_USED") },
-    { C_STRING_WITH_LEN("bigint(20)") },
-    { NULL, 0}
-  },
-};
-
-TABLE_FIELD_DEF
-table_prepared_stmt_instances::m_field_def=
-{ 35, field_types };
-
 PFS_engine_table_share_state
 table_prepared_stmt_instances::m_share_state = {
   false /* m_checked */
 };
 
->>>>>>> 61d08f74
 PFS_engine_table_share
 table_prepared_stmt_instances::m_share=
 {
@@ -243,7 +57,6 @@
   table_prepared_stmt_instances::get_row_count,
   sizeof(PFS_simple_index),
   &m_table_lock,
-<<<<<<< HEAD
   { C_STRING_WITH_LEN("CREATE TABLE prepared_statements_instances("
   "OBJECT_INSTANCE_BEGIN bigint(20) unsigned NOT NULL comment 'The address in memory of the instrumented prepared statement.',"
   "STATEMENT_ID bigint(20) unsigned NOT NULL comment 'The internal statement ID assigned by the server.',"
@@ -280,13 +93,9 @@
   "SUM_SORT_SCAN bigint(20) unsigned NOT NULL comment 'The total number of sorts that were done by scanning the table by the prepared statements.',"
   "SUM_NO_INDEX_USED bigint(20) unsigned NOT NULL comment 'The total number of statements that performed a table scan without using an index.',"
   "SUM_NO_GOOD_INDEX_USED bigint(20) unsigned NOT NULL comment 'The total number of statements where no good index was found.')")},
-  false  /* perpetual */
-=======
-  &m_field_def,
   false, /* m_perpetual */
   false, /* m_optional */
   &m_share_state
->>>>>>> 61d08f74
 };
 
 PFS_engine_table*
