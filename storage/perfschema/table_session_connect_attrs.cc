--- conflicted
+++ resolved
@@ -41,20 +41,15 @@
   cursor_by_thread_connect_attr::get_row_count,
   sizeof(pos_connect_attr_by_thread_by_attr), /* ref length */
   &m_table_lock,
-<<<<<<< HEAD
   { C_STRING_WITH_LEN("CREATE TABLE session_connect_attrs("
                       "PROCESSLIST_ID INT NOT NULL comment 'Session connection identifier.',"
                       "ATTR_NAME VARCHAR(32) NOT NULL comment 'Attribute name.',"
                       "ATTR_VALUE VARCHAR(1024) comment 'Attribute value.',"
                       "ORDINAL_POSITION INT comment 'Order in which attribute was added to the connection attributes.'"
                       ") CHARACTER SET utf8 COLLATE utf8_bin") },
-  false  /* perpetual */
-=======
-  &m_field_def,
   false, /* m_perpetual */
   false, /* m_optional */
   &m_share_state
->>>>>>> 61d08f74
 };
 
 PFS_engine_table* table_session_connect_attrs::create()
