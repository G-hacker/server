--- conflicted
+++ resolved
@@ -55,14 +55,8 @@
 #include "buf0lru.h"
 #include <algorithm>
 
-<<<<<<< HEAD
 #include <mysql/plugin.h>
 #include <mysql/service_wsrep.h>
-=======
-#ifdef WITH_WSREP
-extern my_bool wsrep_debug;
-#endif
->>>>>>> f1af2114
 
 /* What kind of latch and lock can we assume when the control comes to
    -------------------------------------------------------------------
@@ -187,10 +181,7 @@
 	ibool		is_referenced	= FALSE;
 
 	if (table->foreign_set.empty()) {
-<<<<<<< HEAD
-
-=======
->>>>>>> f1af2114
+
 		return(FALSE);
 	}
 
@@ -199,7 +190,6 @@
 		froze_data_dict = TRUE;
 	}
 
-<<<<<<< HEAD
 	for (dict_foreign_set::iterator it= table->foreign_set.begin();
 	     it != table->foreign_set.end();
 	     ++ it)
@@ -213,20 +203,6 @@
 		}
 
 	}
-=======
-        for (dict_foreign_set::iterator it= table->foreign_set.begin();
-             it != table->foreign_set.end();
-             ++ it)
-        {
-	  foreign= *it;
-
-          if (foreign->foreign_index == index)
-          {
-            is_referenced= TRUE;
-            goto func_exit;
-          }
-        }
->>>>>>> f1af2114
 
 func_exit:
 	if (froze_data_dict) {
@@ -360,15 +336,9 @@
 	if (got_s_lock) {
 		row_mysql_unfreeze_data_dictionary(trx);
 	}
-<<<<<<< HEAD
 
 	mem_heap_free(heap);
 
-=======
-
-	mem_heap_free(heap);
-
->>>>>>> f1af2114
 	return(err);
 }
 #ifdef WITH_WSREP
@@ -396,10 +366,7 @@
 	ibool		opened     	= FALSE;
 
 	if (table->foreign_set.empty()) {
-<<<<<<< HEAD
-
-=======
->>>>>>> f1af2114
+
 		return(DB_SUCCESS);
 	}
 
@@ -425,7 +392,6 @@
 		row_mysql_freeze_data_dictionary(trx);
 	}
 
-<<<<<<< HEAD
 	for (dict_foreign_set::iterator it= table->foreign_set.begin();
 	     it != table->foreign_set.end();
 	     ++ it)
@@ -433,14 +399,6 @@
 		foreign= *it;
 
 
-=======
-        for (dict_foreign_set::iterator it= table->foreign_set.begin();
-             it != table->foreign_set.end();
-             ++ it)
-        {
-		foreign= *it;
-
->>>>>>> f1af2114
 		/* Note that we may have an update which updates the index
 		record, but does NOT update the first fields which are
 		referenced in a foreign key constraint. Then the update does
@@ -490,10 +448,7 @@
 				goto func_exit;
 			}
 		}
-<<<<<<< HEAD
-
-=======
->>>>>>> f1af2114
+
 	}
 
 	err = DB_SUCCESS;
@@ -2033,13 +1988,9 @@
 					index, offsets, thr, &mtr);
 			}
 #ifdef WITH_WSREP
-<<<<<<< HEAD
-			if (err == DB_SUCCESS && !referenced                  &&
-=======
 			if (wsrep_on(trx->mysql_thd)                          &&
 			    !wsrep_thd_is_BF(trx->mysql_thd, FALSE)           &&
 			    err == DB_SUCCESS && !referenced                  &&
->>>>>>> f1af2114
 			    !(parent && que_node_get_type(parent) ==
 				QUE_NODE_UPDATE                               &&
 			      ((upd_node_t*)parent)->cascade_node == node)    &&
@@ -2328,11 +2279,7 @@
 			}
 		}
 #ifdef WITH_WSREP
-<<<<<<< HEAD
-		if (!referenced                                              &&
-=======
 		if (wsrep_on(trx->mysql_thd) && !referenced                  &&
->>>>>>> f1af2114
 		    !(parent && que_node_get_type(parent) == QUE_NODE_UPDATE &&
 		      ((upd_node_t*)parent)->cascade_node == node)           &&
 		    foreign
@@ -2600,18 +2547,11 @@
 			node, pcur, index->table, index, offsets, thr, mtr);
 	}
 #ifdef WITH_WSREP
-<<<<<<< HEAD
-	if (err == DB_SUCCESS && !referenced                         &&
-	    !(parent && que_node_get_type(parent) == QUE_NODE_UPDATE &&
-	      ((upd_node_t*)parent)->cascade_node == node)           &&
-	    thr_get_trx(thr)                                         &&
-=======
 	trx_t* trx = thr_get_trx(thr) ;
 
 	if (err == DB_SUCCESS && !referenced && trx && wsrep_on(trx->mysql_thd) &&
 	    !(parent && que_node_get_type(parent) == QUE_NODE_UPDATE &&
 	      ((upd_node_t*)parent)->cascade_node == node)           &&
->>>>>>> f1af2114
 	    foreign
 	) {
 		err = wsrep_row_upd_check_foreign_constraints(
