/*****************************************************************************

Copyright (c) 2012, Oracle and/or its affiliates. All Rights Reserved.
Copyright (c) 2017, MariaDB Corporation.

This program is free software; you can redistribute it and/or modify it under
the terms of the GNU General Public License as published by the Free Software
Foundation; version 2 of the License.

This program is distributed in the hope that it will be useful, but WITHOUT
ANY WARRANTY; without even the implied warranty of MERCHANTABILITY or FITNESS
FOR A PARTICULAR PURPOSE. See the GNU General Public License for more details.

You should have received a copy of the GNU General Public License along with
this program; if not, write to the Free Software Foundation, Inc.,
51 Franklin Street, Suite 500, Boston, MA 02110-1335 USA

*****************************************************************************/

/**************************************************//**
@file include/ut0counter.h

Counter utility class

Created 2012/04/12 by Sunny Bains
*******************************************************/

#ifndef UT0COUNTER_H
#define UT0COUNTER_H

#include "univ.i"
#include <string.h>
#include "os0thread.h"
<<<<<<< HEAD

/** CPU cache line size */
#ifndef UNIV_HOTBACKUP
# ifdef CPU_LEVEL1_DCACHE_LINESIZE
#  define CACHE_LINE_SIZE              CPU_LEVEL1_DCACHE_LINESIZE
# else
#  error CPU_LEVEL1_DCACHE_LINESIZE is undefined
# endif /* CPU_LEVEL1_DCACHE_LINESIZE */
#else
# define CACHE_LINE_SIZE 64
#endif /* UNIV_HOTBACKUP */
=======
#include "os0sync.h"
>>>>>>> 03dca7a3

/** Default number of slots to use in ib_counter_t */
#define IB_N_SLOTS		64

/** Get the offset into the counter array. */
template <typename Type, int N>
struct generic_indexer_t {
        /** @return offset within m_counter */
        size_t offset(size_t index) const UNIV_NOTHROW {
                return(((index % N) + 1) * (CACHE_LINE_SIZE / sizeof(Type)));
        }
};

#ifdef HAVE_SCHED_GETCPU
#include <utmpx.h>
/** Use the cpu id to index into the counter array. If it fails then
use the thread id. */
template <typename Type, int N>
struct get_sched_indexer_t : public generic_indexer_t<Type, N> {
	/* @return result from sched_getcpu(), the thread id if it fails. */
	size_t get_rnd_index() const UNIV_NOTHROW {

		size_t	cpu = sched_getcpu();
		if (cpu == -1) {
			cpu = (lint) os_thread_get_curr_id();
		}

		return(cpu);
	}
};
#endif /* HAVE_SCHED_GETCPU */

/** Use the thread id to index into the counter array. */
template <typename Type, int N>
struct thread_id_indexer_t : public generic_indexer_t<Type, N> {
	/* @return a random number, currently we use the thread id. Where
	thread id is represented as a pointer, it may not work as
	effectively. */
	size_t get_rnd_index() const UNIV_NOTHROW {
		return((lint) os_thread_get_curr_id());
	}

	/** @return a random offset to the array */
	size_t get_rnd_offset() const UNIV_NOTHROW
	{
		return(generic_indexer_t<Type, N>::offset(get_rnd_index()));
	}
};

/** Class for using fuzzy counters. The counter is not protected by any
mutex and the results are not guaranteed to be 100% accurate but close
enough. Creates an array of counters and separates each element by the
CACHE_LINE_SIZE bytes */
template <
	typename Type,
	int N = IB_N_SLOTS,
	template<typename, int> class Indexer = thread_id_indexer_t>
struct MY_ALIGNED(CACHE_LINE_SIZE) ib_counter_t
{
#ifdef UNIV_DEBUG
	~ib_counter_t()
	{
		size_t	n = (CACHE_LINE_SIZE / sizeof(Type));

		/* Check that we aren't writing outside our defined bounds. */
		for (size_t i = 0; i < UT_ARR_SIZE(m_counter); i += n) {
			for (size_t j = 1; j < n - 1; ++j) {
				ut_ad(m_counter[i + j] == 0);
			}
		}
	}
#endif /* UNIV_DEBUG */

	/** Increment the counter by 1. */
	void inc() UNIV_NOTHROW { add(1); }

	/** Increment the counter by 1.
	@param[in]	index	a reasonably thread-unique identifier */
	void inc(size_t index) UNIV_NOTHROW { add(index, 1); }

	/** Add to the counter.
	@param[in]	n	amount to be added */
	void add(Type n) UNIV_NOTHROW { add(m_policy.get_rnd_offset(), n); }

	/** Add to the counter.
	@param[in]	index	a reasonably thread-unique identifier
	@param[in]	n	amount to be added */
	void add(size_t index, Type n) UNIV_NOTHROW {
		size_t	i = m_policy.offset(index);

		ut_ad(i < UT_ARR_SIZE(m_counter));

		m_counter[i] += n;
	}

	/* @return total value - not 100% accurate, since it is not atomic. */
	operator Type() const UNIV_NOTHROW {
		Type	total = 0;

		for (size_t i = 0; i < N; ++i) {
			total += m_counter[m_policy.offset(i)];
		}

		return(total);
	}

private:
	/** Indexer into the array */
	Indexer<Type, N>m_policy;

        /** Slot 0 is unused. */
	Type		m_counter[(N + 1) * (CACHE_LINE_SIZE / sizeof(Type))];
};

#endif /* UT0COUNTER_H */<|MERGE_RESOLUTION|>--- conflicted
+++ resolved
@@ -31,7 +31,6 @@
 #include "univ.i"
 #include <string.h>
 #include "os0thread.h"
-<<<<<<< HEAD
 
 /** CPU cache line size */
 #ifndef UNIV_HOTBACKUP
@@ -43,9 +42,6 @@
 #else
 # define CACHE_LINE_SIZE 64
 #endif /* UNIV_HOTBACKUP */
-=======
-#include "os0sync.h"
->>>>>>> 03dca7a3
 
 /** Default number of slots to use in ib_counter_t */
 #define IB_N_SLOTS		64
