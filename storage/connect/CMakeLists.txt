--- conflicted
+++ resolved
@@ -322,20 +322,12 @@
 OPTION(CONNECT_WITH_REST "Compile CONNECT storage engine with REST support" ON)
 
 IF(CONNECT_WITH_REST)
-<<<<<<< HEAD
   FIND_PACKAGE(cpprestsdk QUIET)
   IF (cpprestsdk_FOUND)
-=======
-  MESSAGE(STATUS "=====> REST support is ON")
-  FIND_PACKAGE(cpprestsdk)
-  IF (cpprestsdk_FOUND)
-    MESSAGE(STATUS "=====> cpprestsdk found")
->>>>>>> c8ba9820
 	IF(UNIX)
 #     INCLUDE_DIRECTORIES(${CPPRESTSDK_INCLUDE_DIR})
 #     If needed edit next line to set the path to libcpprest.so
       SET(REST_LIBRARY -lcpprest)
-<<<<<<< HEAD
 #     MESSAGE (STATUS ${REST_LIBRARY})
 	ENDIF(UNIX)
     IF(REST_LIBRARY)
@@ -344,14 +336,6 @@
     ENDIF()
   ELSE(NOT cpprestsdk_FOUND)
 #    MESSAGE(STATUS "=====> cpprestsdk package not found")
-=======
-      MESSAGE (STATUS ${REST_LIBRARY})
-	ENDIF(UNIX)
-    SET(CONNECT_SOURCES ${CONNECT_SOURCES} tabrest.cpp restget.cpp tabrest.h)
-    add_definitions(-DREST_SUPPORT)
-  ELSE(NOT cpprestsdk_FOUND)
-    MESSAGE(STATUS "=====> cpprestsdk package not found")
->>>>>>> c8ba9820
   ENDIF (cpprestsdk_FOUND)
 ENDIF(CONNECT_WITH_REST)
 
