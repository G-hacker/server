--- conflicted
+++ resolved
@@ -575,11 +575,6 @@
 	ulint best_goodness = opt_calc_index_goodness(
 		index, sel_node, i, best_index_plan, &best_last_op);
 
-<<<<<<< HEAD
-	do {
-		goodness = opt_calc_index_goodness(index, sel_node, i,
-						   index_plan, &last_op);
-=======
 	while ((index = dict_table_get_next_index(index))) {
 		if (!index->is_btree()) {
 			continue;
@@ -587,7 +582,6 @@
 		ulint last_op;
 		ulint goodness = opt_calc_index_goodness(index, sel_node, i,
 							 index_plan, &last_op);
->>>>>>> 7e39470e
 		if (goodness > best_goodness) {
 			best_goodness = goodness;
 			plan->index = index;
@@ -597,13 +591,7 @@
 			       n_fields * sizeof *index_plan);
 			best_last_op = last_op;
 		}
-<<<<<<< HEAD
-
-		dict_table_next_uncorrupted_index(index);
-	} while (index);
-=======
-	}
->>>>>>> 7e39470e
+	}
 
 	n_fields = opt_calc_n_fields_from_goodness(best_goodness);
 
