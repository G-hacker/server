--- conflicted
+++ resolved
@@ -4244,13 +4244,9 @@
 		return DB_CORRUPTION;
 	}
 
-<<<<<<< HEAD
-	btr_search_drop_page_hash_index(block, false);
-=======
 	ut_ad(!merge_block->page.lock.not_recursive()
 	      || mtr->memo_contains(index->lock, MTR_MEMO_X_LOCK));
-	btr_search_drop_page_hash_index(block);
->>>>>>> 9e07c1ee
+	btr_search_drop_page_hash_index(block, false);
 
 	if (dict_index_is_spatial(index)) {
 		rtr_node_ptr_delete(&parent_cursor, mtr);
