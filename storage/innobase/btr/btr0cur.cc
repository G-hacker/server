--- conflicted
+++ resolved
@@ -476,8 +476,8 @@
 	from the cache. */
 
 	mem_heap_t* heap = NULL;
-	ulint* offsets = rec_get_offsets(rec, index, NULL, true,
-					 ULINT_UNDEFINED, &heap);
+	offset_t* offsets = rec_get_offsets(rec, index, NULL, true,
+					    ULINT_UNDEFINED, &heap);
 	if (rec_offs_any_default(offsets)) {
 inconsistent:
 		mem_heap_free(heap);
@@ -7245,13 +7245,8 @@
 		*m_block	= btr_pcur_get_block(m_pcur);
 		*m_rec		= btr_pcur_get_rec(m_pcur);
 
-<<<<<<< HEAD
 		rec_offs_make_valid(*m_rec, index, true,
-				    const_cast<ulint*>(m_offsets));
-=======
-		ut_d(rec_offs_make_valid(
-			*m_rec, index, const_cast<offset_t*>(m_offsets)));
->>>>>>> f0aa073f
+				    const_cast<offset_t*>(m_offsets));
 
 		ut_ad(m_mtr->memo_contains_page_flagged(
 		      *m_rec,
