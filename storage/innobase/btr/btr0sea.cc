/*****************************************************************************

Copyright (c) 1996, 2016, Oracle and/or its affiliates. All Rights Reserved.
Copyright (c) 2008, Google Inc.
Copyright (c) 2017, 2020, MariaDB Corporation.

Portions of this file contain modifications contributed and copyrighted by
Google, Inc. Those modifications are gratefully acknowledged and are described
briefly in the InnoDB documentation. The contributions by Google are
incorporated with their permission, and subject to the conditions contained in
the file COPYING.Google.

This program is free software; you can redistribute it and/or modify it under
the terms of the GNU General Public License as published by the Free Software
Foundation; version 2 of the License.

This program is distributed in the hope that it will be useful, but WITHOUT
ANY WARRANTY; without even the implied warranty of MERCHANTABILITY or FITNESS
FOR A PARTICULAR PURPOSE. See the GNU General Public License for more details.

You should have received a copy of the GNU General Public License along with
this program; if not, write to the Free Software Foundation, Inc.,
51 Franklin Street, Fifth Floor, Boston, MA 02110-1335 USA

*****************************************************************************/

/********************************************************************//**
@file btr/btr0sea.cc
The index tree adaptive search

Created 2/17/1996 Heikki Tuuri
*************************************************************************/

#include "btr0sea.h"
#ifdef BTR_CUR_HASH_ADAPT
#include "buf0buf.h"
#include "page0page.h"
#include "page0cur.h"
#include "btr0cur.h"
#include "btr0pcur.h"
#include "btr0btr.h"
#include "ha0ha.h"
#include "srv0mon.h"
#include "sync0sync.h"

/** Is search system enabled.
Search system is protected by array of latches. */
char		btr_search_enabled;

/** Number of adaptive hash index partition. */
ulong		btr_ahi_parts;

#ifdef UNIV_SEARCH_PERF_STAT
/** Number of successful adaptive hash index lookups */
ulint		btr_search_n_succ	= 0;
/** Number of failed adaptive hash index lookups */
ulint		btr_search_n_hash_fail	= 0;
#endif /* UNIV_SEARCH_PERF_STAT */

/** padding to prevent other memory update
hotspots from residing on the same memory
cache line as btr_search_latches */
UNIV_INTERN byte		btr_sea_pad1[CACHE_LINE_SIZE];

/** The latches protecting the adaptive search system: this latches protects the
(1) positions of records on those pages where a hash index has been built.
NOTE: It does not protect values of non-ordering fields within a record from
being updated in-place! We can use fact (1) to perform unique searches to
indexes. We will allocate the latches from dynamic memory to get it to the
same DRAM page as other hotspot semaphores */
rw_lock_t**	btr_search_latches;

/** padding to prevent other memory update hotspots from residing on
the same memory cache line */
UNIV_INTERN byte		btr_sea_pad2[CACHE_LINE_SIZE];

/** The adaptive hash index */
btr_search_sys_t*	btr_search_sys;

/** If the number of records on the page divided by this parameter
would have been successfully accessed using a hash index, the index
is then built on the page, assuming the global limit has been reached */
#define BTR_SEARCH_PAGE_BUILD_LIMIT	16U

/** The global limit for consecutive potentially successful hash searches,
before hash index building is started */
#define BTR_SEARCH_BUILD_LIMIT		100U

/** Compute a hash value of a record in a page.
@param[in]	rec		index record
@param[in]	offsets		return value of rec_get_offsets()
@param[in]	n_fields	number of complete fields to fold
@param[in]	n_bytes		number of bytes to fold in the last field
@param[in]	index_id	index tree ID
@return the hash value */
static inline
ulint
rec_fold(
	const rec_t*	rec,
	const rec_offs*	offsets,
	ulint		n_fields,
	ulint		n_bytes,
	index_id_t	tree_id)
{
	ulint		i;
	const byte*	data;
	ulint		len;
	ulint		fold;
	ulint		n_fields_rec;

	ut_ad(rec_offs_validate(rec, NULL, offsets));
	ut_ad(rec_validate(rec, offsets));
	ut_ad(page_rec_is_leaf(rec));
	ut_ad(!page_rec_is_metadata(rec));
	ut_ad(n_fields > 0 || n_bytes > 0);

	n_fields_rec = rec_offs_n_fields(offsets);
	ut_ad(n_fields <= n_fields_rec);
	ut_ad(n_fields < n_fields_rec || n_bytes == 0);

	if (n_fields > n_fields_rec) {
		n_fields = n_fields_rec;
	}

	if (n_fields == n_fields_rec) {
		n_bytes = 0;
	}

	fold = ut_fold_ull(tree_id);

	for (i = 0; i < n_fields; i++) {
		data = rec_get_nth_field(rec, offsets, i, &len);

		if (len != UNIV_SQL_NULL) {
			fold = ut_fold_ulint_pair(fold,
						  ut_fold_binary(data, len));
		}
	}

	if (n_bytes > 0) {
		data = rec_get_nth_field(rec, offsets, i, &len);

		if (len != UNIV_SQL_NULL) {
			if (len > n_bytes) {
				len = n_bytes;
			}

			fold = ut_fold_ulint_pair(fold,
						  ut_fold_binary(data, len));
		}
	}

	return(fold);
}

/** Determine the number of accessed key fields.
@param[in]	n_fields	number of complete fields
@param[in]	n_bytes		number of bytes in an incomplete last field
@return	number of complete or incomplete fields */
inline MY_ATTRIBUTE((warn_unused_result))
ulint
btr_search_get_n_fields(
	ulint	n_fields,
	ulint	n_bytes)
{
	return(n_fields + (n_bytes > 0 ? 1 : 0));
}

/** Determine the number of accessed key fields.
@param[in]	cursor		b-tree cursor
@return	number of complete or incomplete fields */
inline MY_ATTRIBUTE((warn_unused_result))
ulint
btr_search_get_n_fields(
	const btr_cur_t*	cursor)
{
	return(btr_search_get_n_fields(cursor->n_fields, cursor->n_bytes));
}

/** This function should be called before reserving any btr search mutex, if
the intended operation might add nodes to the search system hash table.
Because of the latching order, once we have reserved the btr search system
latch, we cannot allocate a free frame from the buffer pool. Checks that
there is a free buffer frame allocated for hash table heap in the btr search
system. If not, allocates a free frames for the heap. This check makes it
probable that, when have reserved the btr search system latch and we need to
allocate a new node to the hash table, it will succeed. However, the check
will not guarantee success.
@param[in]	index	index handler */
static
void
btr_search_check_free_space_in_heap(const dict_index_t* index)
{
	/* Note that we peek the value of heap->free_block without reserving
	the latch: this is ok, because we will not guarantee that there will
	be enough free space in the hash table. */

<<<<<<< HEAD
	if (heap->free_block == NULL) {
		buf_block_t*	block = buf_block_alloc();
		rw_lock_t*	ahi_latch = btr_get_search_latch(index);
=======
	buf_block_t*	block = buf_block_alloc(NULL);
	rw_lock_t*	latch = btr_get_search_latch(index);
	hash_table_t*	table;
	mem_heap_t*	heap;
>>>>>>> 68d9d512

	rw_lock_x_lock(latch);

	if (!btr_search_enabled) {
		goto func_exit;
	}

	table = btr_get_search_table(index);
	heap = table->heap;

	if (heap->free_block == NULL) {
		heap->free_block = block;
	} else {
func_exit:
		buf_block_free(block);
	}

	rw_lock_x_unlock(latch);
}

/** Creates and initializes the adaptive search system at a database start.
@param[in]	hash_size	hash table size. */
void btr_search_sys_create(ulint hash_size)
{
	/* Search System is divided into n parts.
	Each part controls access to distinct set of hash buckets from
	hash table through its own latch. */

	/* Step-1: Allocate latches (1 per part). */
	btr_search_latches = reinterpret_cast<rw_lock_t**>(
		ut_malloc(sizeof(rw_lock_t*) * btr_ahi_parts, mem_key_ahi));

	for (ulint i = 0; i < btr_ahi_parts; ++i) {

		btr_search_latches[i] = reinterpret_cast<rw_lock_t*>(
			ut_malloc(sizeof(rw_lock_t), mem_key_ahi));

		rw_lock_create(btr_search_latch_key,
			       btr_search_latches[i], SYNC_SEARCH_SYS);
	}

	/* Step-2: Allocate hash tablees. */
	btr_search_sys = reinterpret_cast<btr_search_sys_t*>(
		ut_malloc(sizeof(btr_search_sys_t), mem_key_ahi));

	btr_search_sys->hash_tables = NULL;

	if (btr_search_enabled) {
		btr_search_enable();
	}
}

/** Frees the adaptive search system at a database shutdown. */
void btr_search_sys_free()
{
  if (!btr_search_sys)
  {
    ut_ad(!btr_search_latches);
    return;
  }

  ut_ad(btr_search_sys);
  ut_ad(btr_search_latches);

  if (btr_search_sys->hash_tables)
  {
    for (ulint i= 0; i < btr_ahi_parts; ++i)
    {
      mem_heap_free(btr_search_sys->hash_tables[i]->heap);
      hash_table_free(btr_search_sys->hash_tables[i]);
    }
    ut_free(btr_search_sys->hash_tables);
  }

  ut_free(btr_search_sys);
  btr_search_sys= NULL;

  /* Free all latches. */
  for (ulint i= 0; i < btr_ahi_parts; ++i)
  {
    rw_lock_free(btr_search_latches[i]);
    ut_free(btr_search_latches[i]);
  }

  ut_free(btr_search_latches);
  btr_search_latches= NULL;
}

/** Set index->ref_count = 0 on all indexes of a table.
@param[in,out]	table	table handler */
static void btr_search_disable_ref_count(dict_table_t *table)
{
  for (dict_index_t *index= dict_table_get_first_index(table); index;
       index= dict_table_get_next_index(index))
    index->search_info->ref_count= 0;
}

/** Lazily free detached metadata when removing the last reference. */
ATTRIBUTE_COLD static void btr_search_lazy_free(dict_index_t *index)
{
  ut_ad(index->freed());
  dict_table_t *table= index->table;
  /* Perform the skipped steps of dict_index_remove_from_cache_low(). */
  UT_LIST_REMOVE(table->freed_indexes, index);
  rw_lock_free(&index->lock);
  dict_mem_index_free(index);

  if (!UT_LIST_GET_LEN(table->freed_indexes) &&
      !UT_LIST_GET_LEN(table->indexes))
  {
    ut_ad(table->id == 0);
    dict_mem_table_free(table);
  }
}

<<<<<<< HEAD
/** Disable the adaptive hash search system and empty the index.
@param[in]	need_mutex	need to acquire dict_sys.mutex */
void btr_search_disable(bool need_mutex)
=======
/** Clear the adaptive hash index on all pages in the buffer pool. */
static void buf_pool_clear_hash_index()
{
  ut_ad(btr_search_own_all(RW_LOCK_X));
  ut_ad(!btr_search_enabled);

  std::set<dict_index_t*> garbage;

  for (ulong p = 0; p < srv_buf_pool_instances; p++)
  {
    buf_pool_t *buf_pool= buf_pool_from_array(p);
    buf_chunk_t *chunks= buf_pool->chunks;
    buf_chunk_t *chunk= chunks + buf_pool->n_chunks;

    while (--chunk >= chunks)
    {
      buf_block_t *block= chunk->blocks;
      for (ulint i= chunk->size; i--; block++)
      {
        dict_index_t *index= block->index;
        assert_block_ahi_valid(block);

        /* We can clear block->index and block->n_pointers when
        btr_search_own_all(RW_LOCK_X); see the comments in buf0buf.h */

        if (!index)
        {
# if defined UNIV_AHI_DEBUG || defined UNIV_DEBUG
          ut_a(!block->n_pointers);
# endif /* UNIV_AHI_DEBUG || UNIV_DEBUG */
          continue;
        }

        ut_d(buf_page_state state= buf_block_get_state(block));
        /* Another thread may have set the state to
        BUF_BLOCK_REMOVE_HASH in buf_LRU_block_remove_hashed().

        The state change in buf_page_realloc() is not observable here,
        because in that case we would have !block->index.

        In the end, the entire adaptive hash index will be removed. */
        ut_ad(state == BUF_BLOCK_FILE_PAGE || state == BUF_BLOCK_REMOVE_HASH);
# if defined UNIV_AHI_DEBUG || defined UNIV_DEBUG
        block->n_pointers= 0;
# endif /* UNIV_AHI_DEBUG || UNIV_DEBUG */
        if (index->freed())
          garbage.insert(index);
        block->index= NULL;
      }
    }
  }

  for (std::set<dict_index_t*>::iterator i= garbage.begin();
       i != garbage.end(); i++)
    btr_search_lazy_free(*i);
}

/** Disable the adaptive hash search system and empty the index. */
void btr_search_disable()
>>>>>>> 68d9d512
{
	dict_table_t*	table;

	mutex_enter(&dict_sys.mutex);

	btr_search_x_lock_all();

	if (!btr_search_enabled) {
		mutex_exit(&dict_sys.mutex);
		btr_search_x_unlock_all();
		return;
	}

	btr_search_enabled = false;

	/* Clear the index->search_info->ref_count of every index in
	the data dictionary cache. */
	for (table = UT_LIST_GET_FIRST(dict_sys.table_LRU); table;
	     table = UT_LIST_GET_NEXT(table_LRU, table)) {

		btr_search_disable_ref_count(table);
	}

	for (table = UT_LIST_GET_FIRST(dict_sys.table_non_LRU); table;
	     table = UT_LIST_GET_NEXT(table_LRU, table)) {

		btr_search_disable_ref_count(table);
	}

	mutex_exit(&dict_sys.mutex);

	/* Set all block->index = NULL. */
	buf_pool.clear_hash_index();

	/* Clear the adaptive hash index. */
	for (ulint i = 0; i < btr_ahi_parts; ++i) {
		mem_heap_free(btr_search_sys->hash_tables[i]->heap);
		hash_table_free(btr_search_sys->hash_tables[i]);
	}
	ut_free(btr_search_sys->hash_tables);
	btr_search_sys->hash_tables = NULL;

	btr_search_x_unlock_all();
}

/** Enable the adaptive hash search system.
@param resize whether buf_pool_resize() is the caller */
void btr_search_enable(bool resize)
{
<<<<<<< HEAD
	mutex_enter(&buf_pool.mutex);
	if (srv_buf_pool_old_size != srv_buf_pool_size) {
		mutex_exit(&buf_pool.mutex);
		return;
	}
	mutex_exit(&buf_pool.mutex);
=======
	if (!resize) {
		buf_pool_mutex_enter_all();
		if (srv_buf_pool_old_size != srv_buf_pool_size) {
			buf_pool_mutex_exit_all();
			return;
		}
		buf_pool_mutex_exit_all();
	}
>>>>>>> 68d9d512

	ulint hash_size = buf_pool_get_curr_size() / sizeof(void *) / 64;
	btr_search_x_lock_all();

	if (btr_search_sys->hash_tables) {
		ut_ad(btr_search_enabled);
		btr_search_x_unlock_all();
		return;
	}

	btr_search_sys->hash_tables = reinterpret_cast<hash_table_t**>(
		ut_malloc(sizeof(hash_table_t*) * btr_ahi_parts, mem_key_ahi));
	for (ulint i = 0; i < btr_ahi_parts; ++i) {
		btr_search_sys->hash_tables[i] =
			ib_create((hash_size / btr_ahi_parts),
				  LATCH_ID_HASH_TABLE_MUTEX,
				  0, MEM_HEAP_FOR_BTR_SEARCH);
#if defined UNIV_AHI_DEBUG || defined UNIV_DEBUG
                btr_search_sys->hash_tables[i]->adaptive = TRUE;
#endif /* UNIV_AHI_DEBUG || UNIV_DEBUG */
	}

	btr_search_enabled = true;
	btr_search_x_unlock_all();
}

/** Updates the search info of an index about hash successes. NOTE that info
is NOT protected by any semaphore, to save CPU time! Do not assume its fields
are consistent.
@param[in,out]	info	search info
@param[in]	cursor	cursor which was just positioned */
static
void
btr_search_info_update_hash(
	btr_search_t*	info,
	btr_cur_t*	cursor)
{
	dict_index_t*	index = cursor->index;
	int		cmp;

	ut_ad(!btr_search_own_any(RW_LOCK_S));
	ut_ad(!btr_search_own_any(RW_LOCK_X));

	if (dict_index_is_ibuf(index)) {
		/* So many deletes are performed on an insert buffer tree
		that we do not consider a hash index useful on it: */

		return;
	}

	uint16_t n_unique = dict_index_get_n_unique_in_tree(index);

	if (info->n_hash_potential == 0) {

		goto set_new_recomm;
	}

	/* Test if the search would have succeeded using the recommended
	hash prefix */

	if (info->n_fields >= n_unique && cursor->up_match >= n_unique) {
increment_potential:
		info->n_hash_potential++;

		return;
	}

	cmp = ut_pair_cmp(info->n_fields, info->n_bytes,
			  cursor->low_match, cursor->low_bytes);

	if (info->left_side ? cmp <= 0 : cmp > 0) {

		goto set_new_recomm;
	}

	cmp = ut_pair_cmp(info->n_fields, info->n_bytes,
			  cursor->up_match, cursor->up_bytes);

	if (info->left_side ? cmp <= 0 : cmp > 0) {

		goto increment_potential;
	}

set_new_recomm:
	/* We have to set a new recommendation; skip the hash analysis
	for a while to avoid unnecessary CPU time usage when there is no
	chance for success */

	info->hash_analysis = 0;

	cmp = ut_pair_cmp(cursor->up_match, cursor->up_bytes,
			  cursor->low_match, cursor->low_bytes);
	info->left_side = cmp >= 0;
	info->n_hash_potential = cmp != 0;

	if (cmp == 0) {
		/* For extra safety, we set some sensible values here */
		info->n_fields = 1;
		info->n_bytes = 0;
	} else if (cmp > 0) {
		info->n_hash_potential = 1;

		if (cursor->up_match >= n_unique) {

			info->n_fields = n_unique;
			info->n_bytes = 0;

		} else if (cursor->low_match < cursor->up_match) {

			info->n_fields = static_cast<uint16_t>(
				cursor->low_match + 1);
			info->n_bytes = 0;
		} else {
			info->n_fields = static_cast<uint16_t>(
				cursor->low_match);
			info->n_bytes = static_cast<uint16_t>(
				cursor->low_bytes + 1);
		}
	} else {
		if (cursor->low_match >= n_unique) {

			info->n_fields = n_unique;
			info->n_bytes = 0;
		} else if (cursor->low_match > cursor->up_match) {

			info->n_fields = static_cast<uint16_t>(
				cursor->up_match + 1);
			info->n_bytes = 0;
		} else {
			info->n_fields = static_cast<uint16_t>(
				cursor->up_match);
			info->n_bytes = static_cast<uint16_t>(
				cursor->up_bytes + 1);
		}
	}
}

/** Update the block search info on hash successes. NOTE that info and
block->n_hash_helps, n_fields, n_bytes, left_side are NOT protected by any
semaphore, to save CPU time! Do not assume the fields are consistent.
@return TRUE if building a (new) hash index on the block is recommended
@param[in,out]	info	search info
@param[in,out]	block	buffer block */
static
bool
btr_search_update_block_hash_info(btr_search_t* info, buf_block_t* block)
{
	ut_ad(!btr_search_own_any());
	ut_ad(rw_lock_own_flagged(&block->lock,
				  RW_LOCK_FLAG_X | RW_LOCK_FLAG_S));

	info->last_hash_succ = FALSE;
	ut_d(auto state= block->page.state());
	ut_ad(state == BUF_BLOCK_NOT_USED
	      || state == BUF_BLOCK_FILE_PAGE
	      || state == BUF_BLOCK_MEMORY
	      || state == BUF_BLOCK_REMOVE_HASH);
	ut_ad(info->magic_n == BTR_SEARCH_MAGIC_N);

	if ((block->n_hash_helps > 0)
	    && (info->n_hash_potential > 0)
	    && (block->n_fields == info->n_fields)
	    && (block->n_bytes == info->n_bytes)
	    && (block->left_side == info->left_side)) {

		if ((block->index)
		    && (block->curr_n_fields == info->n_fields)
		    && (block->curr_n_bytes == info->n_bytes)
		    && (block->curr_left_side == info->left_side)) {

			/* The search would presumably have succeeded using
			the hash index */

			info->last_hash_succ = TRUE;
		}

		block->n_hash_helps++;
	} else {
		block->n_hash_helps = 1;
		block->n_fields = info->n_fields;
		block->n_bytes = info->n_bytes;
		block->left_side = info->left_side;
	}

	if ((block->n_hash_helps > page_get_n_recs(block->frame)
	     / BTR_SEARCH_PAGE_BUILD_LIMIT)
	    && (info->n_hash_potential >= BTR_SEARCH_BUILD_LIMIT)) {

		if ((!block->index)
		    || (block->n_hash_helps
			> 2U * page_get_n_recs(block->frame))
		    || (block->n_fields != block->curr_n_fields)
		    || (block->n_bytes != block->curr_n_bytes)
		    || (block->left_side != block->curr_left_side)) {

			/* Build a new hash index on the page */

			return(true);
		}
	}

	return(false);
}

/** Updates a hash node reference when it has been unsuccessfully used in a
search which could have succeeded with the used hash parameters. This can
happen because when building a hash index for a page, we do not check
what happens at page boundaries, and therefore there can be misleading
hash nodes. Also, collisions in the fold value can lead to misleading
references. This function lazily fixes these imperfections in the hash
index.
@param[in]	info	search info
@param[in]	block	buffer block where cursor positioned
@param[in]	cursor	cursor */
static
void
btr_search_update_hash_ref(
	const btr_search_t*	info,
	buf_block_t*		block,
	const btr_cur_t*	cursor)
{
	ut_ad(cursor->flag == BTR_CUR_HASH_FAIL);

	ut_ad(rw_lock_own_flagged(&block->lock,
				  RW_LOCK_FLAG_X | RW_LOCK_FLAG_S));
	ut_ad(page_align(btr_cur_get_rec(cursor)) == block->frame);
	ut_ad(page_is_leaf(block->frame));
	assert_block_ahi_valid(block);

	dict_index_t* index = block->index;

	if (!index || !info->n_hash_potential) {
		return;
	}

	ut_ad(block->page.id().space() == index->table->space_id);
	ut_ad(index == cursor->index);
	ut_ad(!dict_index_is_ibuf(index));
	rw_lock_t* const latch = btr_get_search_latch(index);
	rw_lock_x_lock(latch);
	ut_ad(!block->index || block->index == index);

	if (block->index
	    && (block->curr_n_fields == info->n_fields)
	    && (block->curr_n_bytes == info->n_bytes)
	    && (block->curr_left_side == info->left_side)
	    && btr_search_enabled) {
		mem_heap_t*	heap		= NULL;
		rec_offs	offsets_[REC_OFFS_NORMAL_SIZE];
		rec_offs_init(offsets_);

		const rec_t* rec = btr_cur_get_rec(cursor);

		if (!page_rec_is_user_rec(rec)) {
			goto func_exit;
		}

		ulint fold = rec_fold(
			rec,
			rec_get_offsets(rec, index, offsets_, true,
					ULINT_UNDEFINED, &heap),
			block->curr_n_fields,
			block->curr_n_bytes, index->id);
		if (UNIV_LIKELY_NULL(heap)) {
			mem_heap_free(heap);
		}

		ha_insert_for_fold(btr_get_search_table(index), fold,
				   block, rec);

		MONITOR_INC(MONITOR_ADAPTIVE_HASH_ROW_ADDED);
	}

func_exit:
	rw_lock_x_unlock(latch);
}

/** Checks if a guessed position for a tree cursor is right. Note that if
mode is PAGE_CUR_LE, which is used in inserts, and the function returns
TRUE, then cursor->up_match and cursor->low_match both have sensible values.
@param[in,out]	cursor		guess cursor position
@param[in]	can_only_compare_to_cursor_rec
				if we do not have a latch on the page of cursor,
				but a latch corresponding search system, then
				ONLY the columns of the record UNDER the cursor
				are protected, not the next or previous record
				in the chain: we cannot look at the next or
				previous record to check our guess!
@param[in]	tuple		data tuple
@param[in]	mode		PAGE_CUR_L, PAGE_CUR_LE, PAGE_CUR_G, PAGE_CUR_GE
@return	whether a match was found */
static
bool
btr_search_check_guess(
	btr_cur_t*	cursor,
	bool		can_only_compare_to_cursor_rec,
	const dtuple_t*	tuple,
	ulint		mode)
{
	rec_t*		rec;
	ulint		n_unique;
	ulint		match;
	int		cmp;
	mem_heap_t*	heap		= NULL;
	rec_offs	offsets_[REC_OFFS_NORMAL_SIZE];
	rec_offs*	offsets		= offsets_;
	ibool		success		= FALSE;
	rec_offs_init(offsets_);

	n_unique = dict_index_get_n_unique_in_tree(cursor->index);

	rec = btr_cur_get_rec(cursor);

	ut_ad(page_rec_is_user_rec(rec));
	ut_ad(page_rec_is_leaf(rec));

	match = 0;

	offsets = rec_get_offsets(rec, cursor->index, offsets, true,
				  n_unique, &heap);
	cmp = cmp_dtuple_rec_with_match(tuple, rec, offsets, &match);

	if (mode == PAGE_CUR_GE) {
		if (cmp > 0) {
			goto exit_func;
		}

		cursor->up_match = match;

		if (match >= n_unique) {
			success = TRUE;
			goto exit_func;
		}
	} else if (mode == PAGE_CUR_LE) {
		if (cmp < 0) {
			goto exit_func;
		}

		cursor->low_match = match;

	} else if (mode == PAGE_CUR_G) {
		if (cmp >= 0) {
			goto exit_func;
		}
	} else if (mode == PAGE_CUR_L) {
		if (cmp <= 0) {
			goto exit_func;
		}
	}

	if (can_only_compare_to_cursor_rec) {
		/* Since we could not determine if our guess is right just by
		looking at the record under the cursor, return FALSE */
		goto exit_func;
	}

	match = 0;

	if ((mode == PAGE_CUR_G) || (mode == PAGE_CUR_GE)) {
		ut_ad(!page_rec_is_infimum(rec));

		const rec_t* prev_rec = page_rec_get_prev(rec);

		if (page_rec_is_infimum(prev_rec)) {
			success = !page_has_prev(page_align(prev_rec));
			goto exit_func;
		}

		offsets = rec_get_offsets(prev_rec, cursor->index, offsets,
					  true, n_unique, &heap);
		cmp = cmp_dtuple_rec_with_match(
			tuple, prev_rec, offsets, &match);
		if (mode == PAGE_CUR_GE) {
			success = cmp > 0;
		} else {
			success = cmp >= 0;
		}
	} else {
		ut_ad(!page_rec_is_supremum(rec));

		const rec_t* next_rec = page_rec_get_next(rec);

		if (page_rec_is_supremum(next_rec)) {
			if (!page_has_next(page_align(next_rec))) {
				cursor->up_match = 0;
				success = TRUE;
			}

			goto exit_func;
		}

		offsets = rec_get_offsets(next_rec, cursor->index, offsets,
					  true, n_unique, &heap);
		cmp = cmp_dtuple_rec_with_match(
			tuple, next_rec, offsets, &match);
		if (mode == PAGE_CUR_LE) {
			success = cmp < 0;
			cursor->up_match = match;
		} else {
			success = cmp <= 0;
		}
	}
exit_func:
	if (UNIV_LIKELY_NULL(heap)) {
		mem_heap_free(heap);
	}
	return(success);
}

static
void
btr_search_failure(btr_search_t* info, btr_cur_t* cursor)
{
	cursor->flag = BTR_CUR_HASH_FAIL;

#ifdef UNIV_SEARCH_PERF_STAT
	++info->n_hash_fail;

	if (info->n_hash_succ > 0) {
		--info->n_hash_succ;
	}
#endif /* UNIV_SEARCH_PERF_STAT */

	info->last_hash_succ = FALSE;
}

/** Clear the adaptive hash index on all pages in the buffer pool. */
inline void buf_pool_t::clear_hash_index()
{
  ut_ad(btr_search_own_all(RW_LOCK_X));
  ut_ad(!resizing);
  ut_ad(!btr_search_enabled);

  std::set<dict_index_t*> garbage;

  for (chunk_t *chunk= chunks + n_chunks; chunk-- != chunks; )
  {
    for (buf_block_t *block= chunk->blocks, * const end= block + chunk->size;
         block != end; block++)
    {
      dict_index_t *index= block->index;
      assert_block_ahi_valid(block);

      /* We can clear block->index and block->n_pointers when
      btr_search_own_all(RW_LOCK_X); see the comments in buf0buf.h */

      if (!index)
      {
# if defined UNIV_AHI_DEBUG || defined UNIV_DEBUG
        ut_a(!block->n_pointers);
# endif /* UNIV_AHI_DEBUG || UNIV_DEBUG */
        continue;
      }

      ut_d(buf_page_state state= block->page.state());
      /* Another thread may have set the state to
      BUF_BLOCK_REMOVE_HASH in buf_LRU_block_remove_hashed().

      The state change in buf_pool_t::realloc() is not observable
      here, because in that case we would have !block->index.

      In the end, the entire adaptive hash index will be removed. */
      ut_ad(state == BUF_BLOCK_FILE_PAGE || state == BUF_BLOCK_REMOVE_HASH);
# if defined UNIV_AHI_DEBUG || defined UNIV_DEBUG
      block->n_pointers= 0;
# endif /* UNIV_AHI_DEBUG || UNIV_DEBUG */
      if (index->freed())
        garbage.insert(index);
      block->index= nullptr;
    }
  }

  for (dict_index_t *index : garbage)
    btr_search_lazy_free(index);
}

/** Get a buffer block from an adaptive hash index pointer.
This function does not return if the block is not identified.
@param ptr  pointer to within a page frame
@return pointer to block, never NULL */
inline buf_block_t* buf_pool_t::block_from_ahi(const byte *ptr) const
{
  chunk_t::map *chunk_map = chunk_t::map_ref;
  ut_ad(chunk_t::map_ref == chunk_t::map_reg);
  ut_ad(!resizing);

  chunk_t::map::const_iterator it= chunk_map->upper_bound(ptr);
  ut_a(it != chunk_map->begin());

  chunk_t *chunk= it == chunk_map->end()
    ? chunk_map->rbegin()->second
    : (--it)->second;

  const size_t offs= size_t(ptr - chunk->blocks->frame) >> srv_page_size_shift;
  ut_a(offs < chunk->size);

  buf_block_t *block= &chunk->blocks[offs];
  /* buf_pool_t::chunk_t::init() invokes buf_block_init() so that
  block[n].frame == block->frame + n * srv_page_size.  Check it. */
  ut_ad(block->frame == page_align(ptr));
  /* Read the state of the block without holding hash_lock.
  A state transition from BUF_BLOCK_FILE_PAGE to
  BUF_BLOCK_REMOVE_HASH is possible during this execution. */
  ut_d(const buf_page_state state = block->page.state());
  ut_ad(state == BUF_BLOCK_FILE_PAGE || state == BUF_BLOCK_REMOVE_HASH);
  return block;
}

/** Tries to guess the right search position based on the hash search info
of the index. Note that if mode is PAGE_CUR_LE, which is used in inserts,
and the function returns TRUE, then cursor->up_match and cursor->low_match
both have sensible values.
@param[in,out]	index		index
@param[in,out]	info		index search info
@param[in]	tuple		logical record
@param[in]	mode		PAGE_CUR_L, ....
@param[in]	latch_mode	BTR_SEARCH_LEAF, ...;
				NOTE that only if has_search_latch is 0, we will
				have a latch set on the cursor page, otherwise
				we assume the caller uses his search latch
				to protect the record!
@param[out]	cursor		tree cursor
@param[in]	ahi_latch	the adaptive hash index latch being held,
				or NULL
@param[in]	mtr		mini transaction
@return whether the search succeeded */
bool
btr_search_guess_on_hash(
	dict_index_t*	index,
	btr_search_t*	info,
	const dtuple_t*	tuple,
	ulint		mode,
	ulint		latch_mode,
	btr_cur_t*	cursor,
	rw_lock_t*	ahi_latch,
	mtr_t*		mtr)
{
	ulint		fold;
	index_id_t	index_id;

	ut_ad(mtr->is_active());
	ut_ad(!ahi_latch || rw_lock_own_flagged(
		      ahi_latch, RW_LOCK_FLAG_X | RW_LOCK_FLAG_S));

	if (!btr_search_enabled) {
		return false;
	}

	ut_ad(!index->is_ibuf());
	ut_ad(!ahi_latch || ahi_latch == btr_get_search_latch(index));
	ut_ad((latch_mode == BTR_SEARCH_LEAF)
	      || (latch_mode == BTR_MODIFY_LEAF));
	compile_time_assert(ulint{BTR_SEARCH_LEAF} == ulint{RW_S_LATCH});
	compile_time_assert(ulint{BTR_MODIFY_LEAF} == ulint{RW_X_LATCH});

	/* Not supported for spatial index */
	ut_ad(!dict_index_is_spatial(index));

	/* Note that, for efficiency, the struct info may not be protected by
	any latch here! */

	if (info->n_hash_potential == 0) {
		return false;
	}

	cursor->n_fields = info->n_fields;
	cursor->n_bytes = info->n_bytes;

	if (dtuple_get_n_fields(tuple) < btr_search_get_n_fields(cursor)) {
		return false;
	}

	index_id = index->id;

#ifdef UNIV_SEARCH_PERF_STAT
	info->n_hash_succ++;
#endif
	fold = dtuple_fold(tuple, cursor->n_fields, cursor->n_bytes, index_id);

	cursor->fold = fold;
	cursor->flag = BTR_CUR_HASH;

	rw_lock_t* use_latch = ahi_latch ? NULL : btr_get_search_latch(index);
	const rec_t* rec;

	if (use_latch) {
		rw_lock_s_lock(use_latch);

		if (!btr_search_enabled) {
			goto fail;
		}
	} else {
		ut_ad(btr_search_enabled);
		ut_ad(rw_lock_own(ahi_latch, RW_LOCK_S));
	}

	rec = static_cast<const rec_t*>(
		ha_search_and_get_data(btr_get_search_table(index), fold));

	if (!rec) {
		if (use_latch) {
fail:
			rw_lock_s_unlock(use_latch);
		}

		btr_search_failure(info, cursor);
		return false;
	}

	buf_block_t* block = buf_pool.block_from_ahi(rec);

	if (use_latch) {
		rw_lock_t* hash_lock = buf_pool.hash_lock_get(
			block->page.id());
		rw_lock_s_lock(hash_lock);

		if (block->page.state() == BUF_BLOCK_REMOVE_HASH) {
			/* Another thread is just freeing the block
			from the LRU list of the buffer pool: do not
			try to access this page. */
			rw_lock_s_unlock(hash_lock);
			goto fail;
		}

		const bool fail = index != block->index
			&& index_id == block->index->id;
		ut_a(!fail || block->index->freed());
		ut_ad(block->page.state() == BUF_BLOCK_FILE_PAGE);
		DBUG_ASSERT(fail || block->page.status != buf_page_t::FREED);

		buf_block_buf_fix_inc(block, __FILE__, __LINE__);
		rw_lock_s_unlock(hash_lock);
		block->page.set_accessed();

		buf_page_make_young_if_needed(&block->page);
		mtr_memo_type_t	fix_type;
		if (latch_mode == BTR_SEARCH_LEAF) {
			if (!rw_lock_s_lock_nowait(&block->lock,
						   __FILE__, __LINE__)) {
got_no_latch:
				buf_block_buf_fix_dec(block);
				goto fail;
			}
			fix_type = MTR_MEMO_PAGE_S_FIX;
		} else {
			if (!rw_lock_x_lock_func_nowait_inline(
				    &block->lock, __FILE__, __LINE__)) {
				goto got_no_latch;
			}
			fix_type = MTR_MEMO_PAGE_X_FIX;
		}
		mtr->memo_push(block, fix_type);

		buf_pool.stat.n_page_gets++;

		rw_lock_s_unlock(use_latch);

		buf_block_dbg_add_level(block, SYNC_TREE_NODE_FROM_HASH);
		if (UNIV_UNLIKELY(fail)) {
			goto fail_and_release_page;
		}
	} else if (UNIV_UNLIKELY(index != block->index
				 && index_id == block->index->id)) {
		ut_a(block->index->freed());
		goto fail_and_release_page;
	}

	if (block->page.state() != BUF_BLOCK_FILE_PAGE) {

		ut_ad(block->page.state() == BUF_BLOCK_REMOVE_HASH);

fail_and_release_page:
		if (!ahi_latch) {
			btr_leaf_page_release(block, latch_mode, mtr);
		}

		btr_search_failure(info, cursor);
		return false;
	}

	ut_ad(page_rec_is_user_rec(rec));

	btr_cur_position(index, (rec_t*) rec, block, cursor);

	/* Check the validity of the guess within the page */

	/* If we only have the latch on search system, not on the
	page, it only protects the columns of the record the cursor
	is positioned on. We cannot look at the next of the previous
	record to determine if our guess for the cursor position is
	right. */
	if (index_id != btr_page_get_index_id(block->frame)
	    || !btr_search_check_guess(cursor, !!ahi_latch, tuple, mode)) {
		goto fail_and_release_page;
	}

	if (info->n_hash_potential < BTR_SEARCH_BUILD_LIMIT + 5) {

		info->n_hash_potential++;
	}

#ifdef notdefined
	/* These lines of code can be used in a debug version to check
	the correctness of the searched cursor position: */

	info->last_hash_succ = FALSE;

	/* Currently, does not work if the following fails: */
	ut_ad(!ahi_latch);

	btr_leaf_page_release(block, latch_mode, mtr);

	btr_cur_search_to_nth_level(
		index, 0, tuple, mode, latch_mode, &cursor2, 0, mtr);

	if (mode == PAGE_CUR_GE
	    && page_rec_is_supremum(btr_cur_get_rec(&cursor2))) {

		/* If mode is PAGE_CUR_GE, then the binary search
		in the index tree may actually take us to the supremum
		of the previous page */

		info->last_hash_succ = FALSE;

		btr_pcur_open_on_user_rec(
			index, tuple, mode, latch_mode, &pcur, mtr);

		ut_ad(btr_pcur_get_rec(&pcur) == btr_cur_get_rec(cursor));
	} else {
		ut_ad(btr_cur_get_rec(&cursor2) == btr_cur_get_rec(cursor));
	}

	/* NOTE that it is theoretically possible that the above assertions
	fail if the page of the cursor gets removed from the buffer pool
	meanwhile! Thus it might not be a bug. */
#endif
	info->last_hash_succ = TRUE;

#ifdef UNIV_SEARCH_PERF_STAT
	btr_search_n_succ++;
#endif
	/* Increment the page get statistics though we did not really
	fix the page: for user info only */
	++buf_pool.stat.n_page_gets;

	if (!ahi_latch) {
		buf_page_make_young_if_needed(&block->page);
	}

	return true;
}

/** Drop any adaptive hash index entries that point to an index page.
@param[in,out]	block	block containing index page, s- or x-latched, or an
			index page for which we know that
			block->buf_fix_count == 0 or it is an index page which
			has already been removed from the buf_pool.page_hash
			i.e.: it is in state BUF_BLOCK_REMOVE_HASH */
void btr_search_drop_page_hash_index(buf_block_t* block)
{
	ulint			n_fields;
	ulint			n_bytes;
	const page_t*		page;
	const rec_t*		rec;
	ulint			fold;
	ulint			prev_fold;
	ulint			n_cached;
	ulint			n_recs;
	ulint*			folds;
	ulint			i;
	mem_heap_t*		heap;
	rec_offs*		offsets;
	rw_lock_t*		latch;

retry:
	/* This debug check uses a dirty read that could theoretically cause
	false positives while buf_pool.clear_hash_index() is executing. */
	assert_block_ahi_valid(block);
	ut_ad(!btr_search_own_any(RW_LOCK_S));
	ut_ad(!btr_search_own_any(RW_LOCK_X));

	if (!block->index) {
		return;
	}

	ut_ad(!block->page.buf_fix_count()
	      || block->page.state() == BUF_BLOCK_REMOVE_HASH
	      || rw_lock_own_flagged(&block->lock,
				     RW_LOCK_FLAG_X | RW_LOCK_FLAG_S
				     | RW_LOCK_FLAG_SX));
	ut_ad(page_is_leaf(block->frame));

	/* We must not dereference block->index here, because it could be freed
	if (index->table->n_ref_count == 0 && !mutex_own(&dict_sys.mutex)).
	Determine the ahi_slot based on the block contents. */

	const index_id_t	index_id
		= btr_page_get_index_id(block->frame);
	const ulint		ahi_slot
		= ut_fold_ulint_pair(static_cast<ulint>(index_id),
				     block->page.id().space())
		% btr_ahi_parts;
	latch = btr_search_latches[ahi_slot];

	rw_lock_s_lock(latch);
	assert_block_ahi_valid(block);

	if (!block->index || !btr_search_enabled) {
		rw_lock_s_unlock(latch);
		return;
	}

	dict_index_t* index = block->index;
#ifdef MYSQL_INDEX_DISABLE_AHI
	ut_ad(!index->disable_ahi);
#endif
	ut_ad(btr_search_enabled);

	ut_ad(block->page.id().space() == index->table->space_id);
	ut_a(index_id == index->id);
	ut_ad(!dict_index_is_ibuf(index));
#ifdef UNIV_DEBUG
	switch (dict_index_get_online_status(index)) {
	case ONLINE_INDEX_CREATION:
		/* The index is being created (bulk loaded). */
	case ONLINE_INDEX_COMPLETE:
		/* The index has been published. */
	case ONLINE_INDEX_ABORTED:
		/* Either the index creation was aborted due to an
		error observed by InnoDB (in which case there should
		not be any adaptive hash index entries), or it was
		completed and then flagged aborted in
		rollback_inplace_alter_table(). */
		break;
	case ONLINE_INDEX_ABORTED_DROPPED:
		/* The index should have been dropped from the tablespace
		already, and the adaptive hash index entries should have
		been dropped as well. */
		ut_error;
	}
#endif /* UNIV_DEBUG */

	n_fields = block->curr_n_fields;
	n_bytes = block->curr_n_bytes;

	/* NOTE: The AHI fields of block must not be accessed after
	releasing search latch, as the index page might only be s-latched! */

	rw_lock_s_unlock(latch);

	ut_a(n_fields > 0 || n_bytes > 0);

	page = block->frame;
	n_recs = page_get_n_recs(page);

	/* Calculate and cache fold values into an array for fast deletion
	from the hash index */

	folds = (ulint*) ut_malloc_nokey(n_recs * sizeof(ulint));

	n_cached = 0;

	rec = page_get_infimum_rec(page);
	rec = page_rec_get_next_low(rec, page_is_comp(page));
	if (rec_is_metadata(rec, *index)) {
		rec = page_rec_get_next_low(rec, page_is_comp(page));
	}

	prev_fold = 0;

	heap = NULL;
	offsets = NULL;

	while (!page_rec_is_supremum(rec)) {
		offsets = rec_get_offsets(
			rec, index, offsets, true,
			btr_search_get_n_fields(n_fields, n_bytes),
			&heap);
		fold = rec_fold(rec, offsets, n_fields, n_bytes, index_id);

		if (fold == prev_fold && prev_fold != 0) {

			goto next_rec;
		}

		/* Remove all hash nodes pointing to this page from the
		hash chain */

		folds[n_cached] = fold;
		n_cached++;
next_rec:
		rec = page_rec_get_next_low(rec, page_rec_is_comp(rec));
		prev_fold = fold;
	}

	if (UNIV_LIKELY_NULL(heap)) {
		mem_heap_free(heap);
	}

	rw_lock_x_lock(latch);

	if (UNIV_UNLIKELY(!block->index)) {
		/* Someone else has meanwhile dropped the hash index */

		goto cleanup;
	}

	ut_a(block->index == index);

	if (block->curr_n_fields != n_fields
	    || block->curr_n_bytes != n_bytes) {

		/* Someone else has meanwhile built a new hash index on the
		page, with different parameters */

		rw_lock_x_unlock(latch);

		ut_free(folds);
		goto retry;
	}

	for (i = 0; i < n_cached; i++) {

		ha_remove_all_nodes_to_page(
			btr_search_sys->hash_tables[ahi_slot],
			folds[i], page);
	}

	switch (index->search_info->ref_count--) {
	case 0:
		ut_error;
	case 1:
		if (index->freed()) {
			btr_search_lazy_free(index);
		}
	}

	block->index = NULL;

	MONITOR_INC(MONITOR_ADAPTIVE_HASH_PAGE_REMOVED);
	MONITOR_INC_VALUE(MONITOR_ADAPTIVE_HASH_ROW_REMOVED, n_cached);

cleanup:
	assert_block_ahi_valid(block);
	rw_lock_x_unlock(latch);

	ut_free(folds);
}

/** Drop possible adaptive hash index entries when a page is evicted
from the buffer pool or freed in a file, or the index is being dropped.
@param[in]	page_id		page id */
void btr_search_drop_page_hash_when_freed(const page_id_t page_id)
{
	buf_block_t*	block;
	mtr_t		mtr;
	dberr_t		err = DB_SUCCESS;

	mtr_start(&mtr);

	/* If the caller has a latch on the page, then the caller must
	have a x-latch on the page and it must have already dropped
	the hash index for the page. Because of the x-latch that we
	are possibly holding, we cannot s-latch the page, but must
	(recursively) x-latch it, even though we are only reading. */

	block = buf_page_get_gen(page_id, 0, RW_X_LATCH, NULL,
				 BUF_PEEK_IF_IN_POOL, __FILE__, __LINE__,
				 &mtr, &err);

	if (block) {

		/* If AHI is still valid, page can't be in free state.
		AHI is dropped when page is freed. */
		DBUG_ASSERT(block->page.status != buf_page_t::FREED);

		buf_block_dbg_add_level(block, SYNC_TREE_NODE_FROM_HASH);

		dict_index_t*	index = block->index;
		if (index != NULL) {
			/* In all our callers, the table handle should
			be open, or we should be in the process of
			dropping the table (preventing eviction). */
			ut_ad(index->table->get_ref_count() > 0
			      || mutex_own(&dict_sys.mutex));
			btr_search_drop_page_hash_index(block);
		}
	}

	mtr_commit(&mtr);
}

/** Build a hash index on a page with the given parameters. If the page already
has a hash index with different parameters, the old hash index is removed.
If index is non-NULL, this function checks if n_fields and n_bytes are
sensible, and does not build a hash index if not.
@param[in,out]	index		index for which to build.
@param[in,out]	block		index page, s-/x- latched.
@param[in,out]	ahi_latch	the adaptive search latch
@param[in]	n_fields	hash this many full fields
@param[in]	n_bytes		hash this many bytes of the next field
@param[in]	left_side	hash for searches from left side */
static
void
btr_search_build_page_hash_index(
	dict_index_t*	index,
	buf_block_t*	block,
	rw_lock_t*	ahi_latch,
	uint16_t	n_fields,
	uint16_t	n_bytes,
	bool		left_side)
{
	const rec_t*	rec;
	const rec_t*	next_rec;
	ulint		fold;
	ulint		next_fold;
	ulint		n_cached;
	ulint		n_recs;
	ulint*		folds;
	const rec_t**	recs;
	ulint		i;
	mem_heap_t*	heap		= NULL;
	rec_offs	offsets_[REC_OFFS_NORMAL_SIZE];
	rec_offs*	offsets		= offsets_;

#ifdef MYSQL_INDEX_DISABLE_AHI
	if (index->disable_ahi) return;
#endif
	if (!btr_search_enabled) {
		return;
	}

	rec_offs_init(offsets_);
	ut_ad(ahi_latch == btr_get_search_latch(index));
	ut_ad(index);
	ut_ad(block->page.id().space() == index->table->space_id);
	ut_ad(!dict_index_is_ibuf(index));
	ut_ad(page_is_leaf(block->frame));

	ut_ad(rw_lock_own_flagged(&block->lock,
				  RW_LOCK_FLAG_X | RW_LOCK_FLAG_S));
	ut_ad(block->page.id().page_no() >= 3);

	rw_lock_s_lock(ahi_latch);

	const bool enabled = btr_search_enabled;
	const bool rebuild = enabled && block->index
		&& (block->curr_n_fields != n_fields
		    || block->curr_n_bytes != n_bytes
		    || block->curr_left_side != left_side);

	rw_lock_s_unlock(ahi_latch);

	if (!enabled) {
		return;
	}

	if (rebuild) {
		btr_search_drop_page_hash_index(block);
	}

	/* Check that the values for hash index build are sensible */

	if (n_fields == 0 && n_bytes == 0) {

		return;
	}

	if (dict_index_get_n_unique_in_tree(index)
	    < btr_search_get_n_fields(n_fields, n_bytes)) {
		return;
	}

	page_t*		page	= buf_block_get_frame(block);
	n_recs = page_get_n_recs(page);

	if (n_recs == 0) {

		return;
	}

	rec = page_rec_get_next_const(page_get_infimum_rec(page));

	if (rec_is_metadata(rec, *index)) {
		rec = page_rec_get_next_const(rec);
		if (!--n_recs) return;
	}

	/* Calculate and cache fold values and corresponding records into
	an array for fast insertion to the hash index */

	folds = static_cast<ulint*>(ut_malloc_nokey(n_recs * sizeof *folds));
	recs = static_cast<const rec_t**>(
		ut_malloc_nokey(n_recs * sizeof *recs));

	n_cached = 0;

	ut_a(index->id == btr_page_get_index_id(page));

	offsets = rec_get_offsets(
		rec, index, offsets, true,
		btr_search_get_n_fields(n_fields, n_bytes),
		&heap);
	ut_ad(page_rec_is_supremum(rec)
	      || n_fields == rec_offs_n_fields(offsets) - (n_bytes > 0));

	fold = rec_fold(rec, offsets, n_fields, n_bytes, index->id);

	if (left_side) {

		folds[n_cached] = fold;
		recs[n_cached] = rec;
		n_cached++;
	}

	for (;;) {
		next_rec = page_rec_get_next_const(rec);

		if (page_rec_is_supremum(next_rec)) {

			if (!left_side) {

				folds[n_cached] = fold;
				recs[n_cached] = rec;
				n_cached++;
			}

			break;
		}

		offsets = rec_get_offsets(
			next_rec, index, offsets, true,
			btr_search_get_n_fields(n_fields, n_bytes), &heap);
		next_fold = rec_fold(next_rec, offsets, n_fields,
				     n_bytes, index->id);

		if (fold != next_fold) {
			/* Insert an entry into the hash index */

			if (left_side) {

				folds[n_cached] = next_fold;
				recs[n_cached] = next_rec;
				n_cached++;
			} else {
				folds[n_cached] = fold;
				recs[n_cached] = rec;
				n_cached++;
			}
		}

		rec = next_rec;
		fold = next_fold;
	}

	btr_search_check_free_space_in_heap(index);

	hash_table_t*	table	= btr_get_search_table(index);
	rw_lock_x_lock(ahi_latch);

	if (!btr_search_enabled) {
		goto exit_func;
	}

	table = btr_get_search_table(index);
	if (block->index && ((block->curr_n_fields != n_fields)
			     || (block->curr_n_bytes != n_bytes)
			     || (block->curr_left_side != left_side))) {
		goto exit_func;
	}

	/* This counter is decremented every time we drop page
	hash index entries and is incremented here. Since we can
	rebuild hash index for a page that is already hashed, we
	have to take care not to increment the counter in that
	case. */
	if (!block->index) {
		assert_block_ahi_empty(block);
		index->search_info->ref_count++;
	}

	block->n_hash_helps = 0;

	block->curr_n_fields = n_fields & dict_index_t::MAX_N_FIELDS;
	block->curr_n_bytes = n_bytes & ((1U << 15) - 1);
	block->curr_left_side = left_side;
	block->index = index;

	for (i = 0; i < n_cached; i++) {

		ha_insert_for_fold(table, folds[i], block, recs[i]);
	}

	MONITOR_INC(MONITOR_ADAPTIVE_HASH_PAGE_ADDED);
	MONITOR_INC_VALUE(MONITOR_ADAPTIVE_HASH_ROW_ADDED, n_cached);
exit_func:
	assert_block_ahi_valid(block);
	rw_lock_x_unlock(ahi_latch);

	ut_free(folds);
	ut_free(recs);
	if (UNIV_LIKELY_NULL(heap)) {
		mem_heap_free(heap);
	}
}

/** Updates the search info.
@param[in,out]	info	search info
@param[in,out]	cursor	cursor which was just positioned */
void
btr_search_info_update_slow(btr_search_t* info, btr_cur_t* cursor)
{
	rw_lock_t*	ahi_latch = btr_get_search_latch(cursor->index);

	ut_ad(!rw_lock_own_flagged(ahi_latch,
				   RW_LOCK_FLAG_X | RW_LOCK_FLAG_S));

	buf_block_t*	block = btr_cur_get_block(cursor);

	/* NOTE that the following two function calls do NOT protect
	info or block->n_fields etc. with any semaphore, to save CPU time!
	We cannot assume the fields are consistent when we return from
	those functions! */

	btr_search_info_update_hash(info, cursor);

	bool build_index = btr_search_update_block_hash_info(info, block);

	if (build_index || (cursor->flag == BTR_CUR_HASH_FAIL)) {

		btr_search_check_free_space_in_heap(cursor->index);
	}

	if (cursor->flag == BTR_CUR_HASH_FAIL) {
		/* Update the hash node reference, if appropriate */

#ifdef UNIV_SEARCH_PERF_STAT
		btr_search_n_hash_fail++;
#endif /* UNIV_SEARCH_PERF_STAT */

		btr_search_update_hash_ref(info, block, cursor);
	}

	if (build_index) {
		/* Note that since we did not protect block->n_fields etc.
		with any semaphore, the values can be inconsistent. We have
		to check inside the function call that they make sense. */
		btr_search_build_page_hash_index(cursor->index, block,
						 ahi_latch,
						 block->n_fields,
						 block->n_bytes,
						 block->left_side);
	}
}

/** Move or delete hash entries for moved records, usually in a page split.
If new_block is already hashed, then any hash index for block is dropped.
If new_block is not hashed, and block is hashed, then a new hash index is
built to new_block with the same parameters as block.
@param[in,out]	new_block	destination page
@param[in,out]	block		source page (subject to deletion later) */
void
btr_search_move_or_delete_hash_entries(
	buf_block_t*	new_block,
	buf_block_t*	block)
{
	ut_ad(rw_lock_own(&(block->lock), RW_LOCK_X));
	ut_ad(rw_lock_own(&(new_block->lock), RW_LOCK_X));

	if (!btr_search_enabled) {
		return;
	}

	dict_index_t* index = block->index;
	if (!index) {
		index = new_block->index;
	} else {
		ut_ad(!new_block->index || index == new_block->index);
	}
	assert_block_ahi_valid(block);
	assert_block_ahi_valid(new_block);

	rw_lock_t* ahi_latch = index ? btr_get_search_latch(index) : NULL;

	if (new_block->index) {
		btr_search_drop_page_hash_index(block);
		return;
	}

	if (!index) {
		return;
	}

	rw_lock_s_lock(ahi_latch);

	if (block->index) {
		uint16_t n_fields = block->curr_n_fields;
		uint16_t n_bytes = block->curr_n_bytes;
		bool left_side = block->curr_left_side;

		new_block->n_fields = block->curr_n_fields;
		new_block->n_bytes = block->curr_n_bytes;
		new_block->left_side = left_side;

		rw_lock_s_unlock(ahi_latch);

		ut_a(n_fields > 0 || n_bytes > 0);

		btr_search_build_page_hash_index(
			index, new_block, ahi_latch,
			n_fields, n_bytes, left_side);
		ut_ad(n_fields == block->curr_n_fields);
		ut_ad(n_bytes == block->curr_n_bytes);
		ut_ad(left_side == block->curr_left_side);
		return;
	}

	rw_lock_s_unlock(ahi_latch);
}

/** Updates the page hash index when a single record is deleted from a page.
@param[in]	cursor	cursor which was positioned on the record to delete
			using btr_cur_search_, the record is not yet deleted.*/
void btr_search_update_hash_on_delete(btr_cur_t* cursor)
{
	buf_block_t*	block;
	const rec_t*	rec;
	ulint		fold;
	dict_index_t*	index;
	rec_offs	offsets_[REC_OFFS_NORMAL_SIZE];
	mem_heap_t*	heap		= NULL;
	rec_offs_init(offsets_);

	ut_ad(page_is_leaf(btr_cur_get_page(cursor)));
#ifdef MYSQL_INDEX_DISABLE_AHI
	if (cursor->index->disable_ahi) return;
#endif

	if (!btr_search_enabled) {
		return;
	}

	block = btr_cur_get_block(cursor);

	ut_ad(rw_lock_own(&(block->lock), RW_LOCK_X));

	assert_block_ahi_valid(block);
	index = block->index;

	if (!index) {

		return;
	}

	ut_ad(block->page.id().space() == index->table->space_id);
	ut_a(index == cursor->index);
	ut_a(block->curr_n_fields > 0 || block->curr_n_bytes > 0);
	ut_ad(!dict_index_is_ibuf(index));

	rec = btr_cur_get_rec(cursor);

	fold = rec_fold(rec, rec_get_offsets(rec, index, offsets_, true,
					     ULINT_UNDEFINED, &heap),
			block->curr_n_fields, block->curr_n_bytes, index->id);
	if (UNIV_LIKELY_NULL(heap)) {
		mem_heap_free(heap);
	}

	rw_lock_t* ahi_latch = btr_get_search_latch(index);

	rw_lock_x_lock(ahi_latch);
	assert_block_ahi_valid(block);

	if (btr_search_enabled) {
		hash_table_t* table = btr_get_search_table(index);
		if (block->index) {
			ut_a(block->index == index);

			if (ha_search_and_delete_if_found(table, fold, rec)) {
				MONITOR_INC(MONITOR_ADAPTIVE_HASH_ROW_REMOVED);
			} else {
				MONITOR_INC(MONITOR_ADAPTIVE_HASH_ROW_REMOVE_NOT_FOUND);
			}

			assert_block_ahi_valid(block);
		}
	}

	rw_lock_x_unlock(ahi_latch);
}

/** Updates the page hash index when a single record is inserted on a page.
@param[in]	cursor	cursor which was positioned to the place to insert
			using btr_cur_search_, and the new record has been
			inserted next to the cursor.
@param[in]	ahi_latch	the adaptive hash index latch */
void
btr_search_update_hash_node_on_insert(btr_cur_t* cursor, rw_lock_t* ahi_latch)
{
	hash_table_t*	table;
	buf_block_t*	block;
	dict_index_t*	index;
	rec_t*		rec;

	ut_ad(ahi_latch == btr_get_search_latch(cursor->index));
	ut_ad(!btr_search_own_any(RW_LOCK_S));
	ut_ad(!btr_search_own_any(RW_LOCK_X));
#ifdef MYSQL_INDEX_DISABLE_AHI
	if (cursor->index->disable_ahi) return;
#endif
	if (!btr_search_enabled) {
		return;
	}

	rec = btr_cur_get_rec(cursor);

	block = btr_cur_get_block(cursor);

	ut_ad(rw_lock_own(&(block->lock), RW_LOCK_X));

	index = block->index;

	if (!index) {

		return;
	}

	ut_a(cursor->index == index);
	ut_ad(!dict_index_is_ibuf(index));
	rw_lock_x_lock(ahi_latch);

	if (!block->index || !btr_search_enabled) {

		goto func_exit;
	}

	ut_a(block->index == index);

	if ((cursor->flag == BTR_CUR_HASH)
	    && (cursor->n_fields == block->curr_n_fields)
	    && (cursor->n_bytes == block->curr_n_bytes)
	    && !block->curr_left_side) {

		table = btr_get_search_table(index);

		if (ha_search_and_update_if_found(
			table, cursor->fold, rec, block,
			page_rec_get_next(rec))) {
			MONITOR_INC(MONITOR_ADAPTIVE_HASH_ROW_UPDATED);
		}

func_exit:
		assert_block_ahi_valid(block);
		rw_lock_x_unlock(ahi_latch);
	} else {
		rw_lock_x_unlock(ahi_latch);

		btr_search_update_hash_on_insert(cursor, ahi_latch);
	}
}

/** Updates the page hash index when a single record is inserted on a page.
@param[in,out]	cursor		cursor which was positioned to the
				place to insert using btr_cur_search_...,
				and the new record has been inserted next
				to the cursor
@param[in]	ahi_latch	the adaptive hash index latch */
void
btr_search_update_hash_on_insert(btr_cur_t* cursor, rw_lock_t* ahi_latch)
{
	hash_table_t*	table;
	buf_block_t*	block;
	dict_index_t*	index;
	const rec_t*	rec;
	const rec_t*	ins_rec;
	const rec_t*	next_rec;
	ulint		fold;
	ulint		ins_fold;
	ulint		next_fold = 0; /* remove warning (??? bug ???) */
	ulint		n_fields;
	ulint		n_bytes;
	mem_heap_t*	heap		= NULL;
	rec_offs	offsets_[REC_OFFS_NORMAL_SIZE];
	rec_offs*	offsets		= offsets_;
	rec_offs_init(offsets_);

	ut_ad(ahi_latch == btr_get_search_latch(cursor->index));
	ut_ad(page_is_leaf(btr_cur_get_page(cursor)));
	ut_ad(!btr_search_own_any(RW_LOCK_S));
	ut_ad(!btr_search_own_any(RW_LOCK_X));
#ifdef MYSQL_INDEX_DISABLE_AHI
	if (cursor->index->disable_ahi) return;
#endif
	if (!btr_search_enabled) {
		return;
	}

	block = btr_cur_get_block(cursor);

	ut_ad(rw_lock_own(&(block->lock), RW_LOCK_X));
	assert_block_ahi_valid(block);

	index = block->index;

	if (!index) {

		return;
	}

	ut_ad(block->page.id().space() == index->table->space_id);
	btr_search_check_free_space_in_heap(index);

	rec = btr_cur_get_rec(cursor);

#ifdef MYSQL_INDEX_DISABLE_AHI
	ut_a(!index->disable_ahi);
#endif
	ut_a(index == cursor->index);
	ut_ad(!dict_index_is_ibuf(index));

	n_fields = block->curr_n_fields;
	n_bytes = block->curr_n_bytes;
	const bool left_side = block->curr_left_side;

	ins_rec = page_rec_get_next_const(rec);
	next_rec = page_rec_get_next_const(ins_rec);

	offsets = rec_get_offsets(ins_rec, index, offsets, true,
				  ULINT_UNDEFINED, &heap);
	ins_fold = rec_fold(ins_rec, offsets, n_fields, n_bytes, index->id);

	if (!page_rec_is_supremum(next_rec)) {
		offsets = rec_get_offsets(
			next_rec, index, offsets, true,
			btr_search_get_n_fields(n_fields, n_bytes), &heap);
		next_fold = rec_fold(next_rec, offsets, n_fields,
				     n_bytes, index->id);
	}

	bool locked = false;

	if (!page_rec_is_infimum(rec) && !rec_is_metadata(rec, *index)) {
		offsets = rec_get_offsets(
			rec, index, offsets, true,
			btr_search_get_n_fields(n_fields, n_bytes), &heap);
		fold = rec_fold(rec, offsets, n_fields, n_bytes, index->id);
	} else {
		if (left_side) {
			locked = true;
			rw_lock_x_lock(ahi_latch);

			if (!btr_search_enabled || !block->index) {
				goto function_exit;
			}

			table = btr_get_search_table(index);
			ha_insert_for_fold(table, ins_fold, block, ins_rec);
		}

		goto check_next_rec;
	}

	if (fold != ins_fold) {

		if (!locked) {
			locked = true;
			rw_lock_x_lock(ahi_latch);

			if (!btr_search_enabled || !block->index) {
				goto function_exit;
			}
			table = btr_get_search_table(index);
		}

		if (!left_side) {
			ha_insert_for_fold(table, fold, block, rec);
		} else {
			ha_insert_for_fold(table, ins_fold, block, ins_rec);
		}
	}

check_next_rec:
	if (page_rec_is_supremum(next_rec)) {

		if (!left_side) {
			if (!locked) {
				locked = true;
				rw_lock_x_lock(ahi_latch);

				if (!btr_search_enabled || !block->index) {
					goto function_exit;
				}
				table = btr_get_search_table(index);
			}

			ha_insert_for_fold(table, ins_fold, block, ins_rec);
		}

		goto function_exit;
	}

	if (ins_fold != next_fold) {
		if (!locked) {
			locked = true;
			rw_lock_x_lock(ahi_latch);

			if (!btr_search_enabled || !block->index) {
				goto function_exit;
			}
			table = btr_get_search_table(index);
		}

		if (!left_side) {
			ha_insert_for_fold(table, ins_fold, block, ins_rec);
		} else {
			ha_insert_for_fold(table, next_fold, block, next_rec);
		}
	}

function_exit:
	if (UNIV_LIKELY_NULL(heap)) {
		mem_heap_free(heap);
	}
	if (locked) {
		rw_lock_x_unlock(ahi_latch);
	}
	ut_ad(!rw_lock_own(ahi_latch, RW_LOCK_X));
}

#if defined UNIV_AHI_DEBUG || defined UNIV_DEBUG

/** Validates the search system for given hash table.
@param[in]	hash_table_id	hash table to validate
@return TRUE if ok */
static
ibool
btr_search_hash_table_validate(ulint hash_table_id)
{
	ha_node_t*	node;
	ibool		ok		= TRUE;
	ulint		i;
	ulint		cell_count;
	mem_heap_t*	heap		= NULL;
	rec_offs	offsets_[REC_OFFS_NORMAL_SIZE];
	rec_offs*	offsets		= offsets_;

	btr_search_x_lock_all();
	if (!btr_search_enabled) {
		btr_search_x_unlock_all();
		return(TRUE);
	}

	/* How many cells to check before temporarily releasing
	search latches. */
	ulint		chunk_size = 10000;

	rec_offs_init(offsets_);

<<<<<<< HEAD
	btr_search_x_lock_all();
	mutex_enter(&buf_pool.mutex);
=======
	buf_pool_mutex_enter_all();
>>>>>>> 68d9d512

	cell_count = hash_get_n_cells(
		btr_search_sys->hash_tables[hash_table_id]);

	for (i = 0; i < cell_count; i++) {
		/* We release search latches every once in a while to
		give other queries a chance to run. */
		if ((i != 0) && ((i % chunk_size) == 0)) {

			mutex_exit(&buf_pool.mutex);
			btr_search_x_unlock_all();

			os_thread_yield();

			btr_search_x_lock_all();
<<<<<<< HEAD
			mutex_enter(&buf_pool.mutex);
=======

			if (!btr_search_enabled) {
				ok = true;
				goto func_exit;
			}

			buf_pool_mutex_enter_all();
>>>>>>> 68d9d512

			ulint	curr_cell_count = hash_get_n_cells(
				btr_search_sys->hash_tables[hash_table_id]);

			if (cell_count != curr_cell_count) {

				cell_count = curr_cell_count;

				if (i >= cell_count) {
					break;
				}
			}
		}

		node = (ha_node_t*) hash_get_nth_cell(
			btr_search_sys->hash_tables[hash_table_id], i)->node;

		for (; node != NULL; node = node->next) {
			const buf_block_t*	block
				= buf_pool.block_from_ahi((byte*) node->data);
			const buf_block_t*	hash_block;
			index_id_t		page_index_id;

			if (UNIV_LIKELY(block->page.state()
					== BUF_BLOCK_FILE_PAGE)) {

				/* The space and offset are only valid
				for file blocks.  It is possible that
				the block is being freed
				(BUF_BLOCK_REMOVE_HASH, see the
				assertion and the comment below) */
				hash_block = buf_block_hash_get(
					block->page.id());
			} else {
				hash_block = NULL;
			}

			if (hash_block) {
				ut_a(hash_block == block);
			} else {
				/* When a block is being freed,
				buf_LRU_search_and_free_block() first
				removes the block from
				buf_pool.page_hash by calling
				buf_LRU_block_remove_hashed_page().
				After that, it invokes
				btr_search_drop_page_hash_index() to
				remove the block from
				btr_search_sys->hash_tables[i]. */

				ut_a(block->page.state()
				     == BUF_BLOCK_REMOVE_HASH);
			}

			ut_ad(!dict_index_is_ibuf(block->index));
			ut_ad(block->page.id().space()
			      == block->index->table->space_id);

			page_index_id = btr_page_get_index_id(block->frame);

			offsets = rec_get_offsets(
				node->data, block->index, offsets, true,
				btr_search_get_n_fields(block->curr_n_fields,
							block->curr_n_bytes),
				&heap);

			const ulint	fold = rec_fold(
				node->data, offsets,
				block->curr_n_fields,
				block->curr_n_bytes,
				page_index_id);

			if (node->fold != fold) {
				const page_t*	page = block->frame;

				ok = FALSE;

				ib::error() << "Error in an adaptive hash"
					<< " index pointer to page "
					<< block->page.id()
					<< ", ptr mem address "
					<< reinterpret_cast<const void*>(
						node->data)
					<< ", index id " << page_index_id
					<< ", node fold " << node->fold
					<< ", rec fold " << fold;

				fputs("InnoDB: Record ", stderr);
				rec_print_new(stderr, node->data, offsets);
				fprintf(stderr, "\nInnoDB: on that page."
					" Page mem address %p, is hashed %p,"
					" n fields %lu\n"
					"InnoDB: side %lu\n",
					(void*) page, (void*) block->index,
					(ulong) block->curr_n_fields,
					(ulong) block->curr_left_side);
				ut_ad(0);
			}
		}
	}

	for (i = 0; i < cell_count; i += chunk_size) {
		/* We release search latches every once in a while to
		give other queries a chance to run. */
		if (i != 0) {
			mutex_exit(&buf_pool.mutex);
			btr_search_x_unlock_all();

			os_thread_yield();

			btr_search_x_lock_all();
<<<<<<< HEAD
			mutex_enter(&buf_pool.mutex);
=======

			if (!btr_search_enabled) {
				ok = true;
				goto func_exit;
			}

			buf_pool_mutex_enter_all();
>>>>>>> 68d9d512

			ulint	curr_cell_count = hash_get_n_cells(
				btr_search_sys->hash_tables[hash_table_id]);

			if (cell_count != curr_cell_count) {

				cell_count = curr_cell_count;

				if (i >= cell_count) {
					break;
				}
			}
		}

		ulint end_index = ut_min(i + chunk_size - 1, cell_count - 1);

		if (!ha_validate(btr_search_sys->hash_tables[hash_table_id],
				 i, end_index)) {
			ok = FALSE;
		}
	}

<<<<<<< HEAD
	mutex_exit(&buf_pool.mutex);
=======
	buf_pool_mutex_exit_all();
func_exit:
>>>>>>> 68d9d512
	btr_search_x_unlock_all();

	if (UNIV_LIKELY_NULL(heap)) {
		mem_heap_free(heap);
	}

	return(ok);
}

/** Validate the search system.
@return true if ok. */
bool
btr_search_validate()
{
	for (ulint i = 0; i < btr_ahi_parts; ++i) {
		if (!btr_search_hash_table_validate(i)) {
			return(false);
		}
	}

	return(true);
}

#endif /* defined UNIV_AHI_DEBUG || defined UNIV_DEBUG */
#endif /* BTR_CUR_HASH_ADAPT */<|MERGE_RESOLUTION|>--- conflicted
+++ resolved
@@ -195,16 +195,10 @@
 	the latch: this is ok, because we will not guarantee that there will
 	be enough free space in the hash table. */
 
-<<<<<<< HEAD
-	if (heap->free_block == NULL) {
-		buf_block_t*	block = buf_block_alloc();
-		rw_lock_t*	ahi_latch = btr_get_search_latch(index);
-=======
-	buf_block_t*	block = buf_block_alloc(NULL);
+	buf_block_t*	block = buf_block_alloc();
 	rw_lock_t*	latch = btr_get_search_latch(index);
 	hash_table_t*	table;
 	mem_heap_t*	heap;
->>>>>>> 68d9d512
 
 	rw_lock_x_lock(latch);
 
@@ -280,7 +274,7 @@
   }
 
   ut_free(btr_search_sys);
-  btr_search_sys= NULL;
+  btr_search_sys= nullptr;
 
   /* Free all latches. */
   for (ulint i= 0; i < btr_ahi_parts; ++i)
@@ -290,7 +284,7 @@
   }
 
   ut_free(btr_search_latches);
-  btr_search_latches= NULL;
+  btr_search_latches= nullptr;
 }
 
 /** Set index->ref_count = 0 on all indexes of a table.
@@ -320,71 +314,8 @@
   }
 }
 
-<<<<<<< HEAD
-/** Disable the adaptive hash search system and empty the index.
-@param[in]	need_mutex	need to acquire dict_sys.mutex */
-void btr_search_disable(bool need_mutex)
-=======
-/** Clear the adaptive hash index on all pages in the buffer pool. */
-static void buf_pool_clear_hash_index()
-{
-  ut_ad(btr_search_own_all(RW_LOCK_X));
-  ut_ad(!btr_search_enabled);
-
-  std::set<dict_index_t*> garbage;
-
-  for (ulong p = 0; p < srv_buf_pool_instances; p++)
-  {
-    buf_pool_t *buf_pool= buf_pool_from_array(p);
-    buf_chunk_t *chunks= buf_pool->chunks;
-    buf_chunk_t *chunk= chunks + buf_pool->n_chunks;
-
-    while (--chunk >= chunks)
-    {
-      buf_block_t *block= chunk->blocks;
-      for (ulint i= chunk->size; i--; block++)
-      {
-        dict_index_t *index= block->index;
-        assert_block_ahi_valid(block);
-
-        /* We can clear block->index and block->n_pointers when
-        btr_search_own_all(RW_LOCK_X); see the comments in buf0buf.h */
-
-        if (!index)
-        {
-# if defined UNIV_AHI_DEBUG || defined UNIV_DEBUG
-          ut_a(!block->n_pointers);
-# endif /* UNIV_AHI_DEBUG || UNIV_DEBUG */
-          continue;
-        }
-
-        ut_d(buf_page_state state= buf_block_get_state(block));
-        /* Another thread may have set the state to
-        BUF_BLOCK_REMOVE_HASH in buf_LRU_block_remove_hashed().
-
-        The state change in buf_page_realloc() is not observable here,
-        because in that case we would have !block->index.
-
-        In the end, the entire adaptive hash index will be removed. */
-        ut_ad(state == BUF_BLOCK_FILE_PAGE || state == BUF_BLOCK_REMOVE_HASH);
-# if defined UNIV_AHI_DEBUG || defined UNIV_DEBUG
-        block->n_pointers= 0;
-# endif /* UNIV_AHI_DEBUG || UNIV_DEBUG */
-        if (index->freed())
-          garbage.insert(index);
-        block->index= NULL;
-      }
-    }
-  }
-
-  for (std::set<dict_index_t*>::iterator i= garbage.begin();
-       i != garbage.end(); i++)
-    btr_search_lazy_free(*i);
-}
-
 /** Disable the adaptive hash search system and empty the index. */
 void btr_search_disable()
->>>>>>> 68d9d512
 {
 	dict_table_t*	table;
 
@@ -431,29 +362,20 @@
 }
 
 /** Enable the adaptive hash search system.
-@param resize whether buf_pool_resize() is the caller */
+@param resize whether buf_pool_t::resize() is the caller */
 void btr_search_enable(bool resize)
 {
-<<<<<<< HEAD
-	mutex_enter(&buf_pool.mutex);
-	if (srv_buf_pool_old_size != srv_buf_pool_size) {
+	if (!resize) {
+		mutex_enter(&buf_pool.mutex);
+		bool changed = srv_buf_pool_old_size != srv_buf_pool_size;
 		mutex_exit(&buf_pool.mutex);
-		return;
-	}
-	mutex_exit(&buf_pool.mutex);
-=======
-	if (!resize) {
-		buf_pool_mutex_enter_all();
-		if (srv_buf_pool_old_size != srv_buf_pool_size) {
-			buf_pool_mutex_exit_all();
+		if (changed) {
 			return;
 		}
-		buf_pool_mutex_exit_all();
-	}
->>>>>>> 68d9d512
-
+	}
+
+	btr_search_x_lock_all();
 	ulint hash_size = buf_pool_get_curr_size() / sizeof(void *) / 64;
-	btr_search_x_lock_all();
 
 	if (btr_search_sys->hash_tables) {
 		ut_ad(btr_search_enabled);
@@ -2109,12 +2031,7 @@
 
 	rec_offs_init(offsets_);
 
-<<<<<<< HEAD
-	btr_search_x_lock_all();
 	mutex_enter(&buf_pool.mutex);
-=======
-	buf_pool_mutex_enter_all();
->>>>>>> 68d9d512
 
 	cell_count = hash_get_n_cells(
 		btr_search_sys->hash_tables[hash_table_id]);
@@ -2130,17 +2047,13 @@
 			os_thread_yield();
 
 			btr_search_x_lock_all();
-<<<<<<< HEAD
-			mutex_enter(&buf_pool.mutex);
-=======
 
 			if (!btr_search_enabled) {
 				ok = true;
 				goto func_exit;
 			}
 
-			buf_pool_mutex_enter_all();
->>>>>>> 68d9d512
+			mutex_enter(&buf_pool.mutex);
 
 			ulint	curr_cell_count = hash_get_n_cells(
 				btr_search_sys->hash_tables[hash_table_id]);
@@ -2252,17 +2165,13 @@
 			os_thread_yield();
 
 			btr_search_x_lock_all();
-<<<<<<< HEAD
-			mutex_enter(&buf_pool.mutex);
-=======
 
 			if (!btr_search_enabled) {
 				ok = true;
 				goto func_exit;
 			}
 
-			buf_pool_mutex_enter_all();
->>>>>>> 68d9d512
+			mutex_enter(&buf_pool.mutex);
 
 			ulint	curr_cell_count = hash_get_n_cells(
 				btr_search_sys->hash_tables[hash_table_id]);
@@ -2285,12 +2194,8 @@
 		}
 	}
 
-<<<<<<< HEAD
 	mutex_exit(&buf_pool.mutex);
-=======
-	buf_pool_mutex_exit_all();
 func_exit:
->>>>>>> 68d9d512
 	btr_search_x_unlock_all();
 
 	if (UNIV_LIKELY_NULL(heap)) {
