--- conflicted
+++ resolved
@@ -242,6 +242,10 @@
 	REC_LEAF_INSTANT
 };
 
+#if defined __GNUC__ && !defined __clang__ && __GNUC__ < 6
+# pragma GCC diagnostic push
+# pragma GCC diagnostic ignored "-Wconversion" /* GCC 5 may need this here */
+#endif
 /** Determine the offset to each field in a leaf-page record
 in ROW_FORMAT=COMPACT,DYNAMIC,COMPRESSED.
 This is a special case of rec_init_offsets() and rec_get_offsets_func().
@@ -359,8 +363,7 @@
 	do {
 		if (mblob) {
 			if (i == index->first_user_field()) {
-				offs = static_cast<rec_offs>(offs
-							     + FIELD_REF_SIZE);
+				offs += FIELD_REF_SIZE;
 				len = combine(offs, STORED_OFFPAGE);
 				any |= REC_OFFS_EXTERNAL;
 				field--;
@@ -433,20 +436,6 @@
 			more, or when the field is stored externally. */
 			if (UNIV_UNLIKELY(len & 0x80) && DATA_BIG_COL(col)) {
 				/* 1exxxxxxx xxxxxxxx */
-<<<<<<< HEAD
-				len = static_cast<rec_offs>(len << 8
-							    | *lens--);
-				offs = static_cast<rec_offs>(offs
-							     + get_value(len));
-				if (UNIV_UNLIKELY(len & 0x4000)) {
-					ut_ad(index->is_primary());
-					any |= REC_OFFS_EXTERNAL;
-					len = combine(offs, STORED_OFFPAGE);
-				} else {
-					len = offs;
-				}
-
-=======
 				len <<= 8;
 				len |= *lens--;
 				static_assert(STORED_OFFPAGE == 0x4000, "");
@@ -456,14 +445,12 @@
 				len = offs | ext;
 				any |= ext;
 				ut_ad(!ext || index->is_primary());
->>>>>>> e7c12e77
 				continue;
 			}
 
-			len = offs = static_cast<rec_offs>(offs + len);
+			len = offs += len;
 		} else {
-			len = offs = static_cast<rec_offs>(offs
-							   + field->fixed_len);
+			len = offs += field->fixed_len;
 		}
 	} while (field++, rec_offs_base(offsets)[++i] = len,
 		 i < rec_offs_n_fields(offsets));
@@ -688,8 +675,7 @@
 		do {
 			rec_offs len;
 			if (UNIV_UNLIKELY(i == n_node_ptr_field)) {
-				len = offs = static_cast<rec_offs>(
-					offs + REC_NODE_PTR_SIZE);
+				len = offs += REC_NODE_PTR_SIZE;
 				goto resolved;
 			}
 
@@ -729,25 +715,6 @@
 				encoded in two bytes when it is 128 or
 				more, or when the field is stored
 				externally. */
-<<<<<<< HEAD
-				if (DATA_BIG_COL(col)) {
-					if (len & 0x80) {
-						/* 1exxxxxxx xxxxxxxx */
-						len = static_cast<rec_offs>(
-							len << 8 | *lens--);
-
-						/* B-tree node pointers
-						must not contain externally
-						stored columns.  Thus
-						the "e" flag must be 0. */
-						ut_a(!(len & 0x4000));
-						offs = static_cast<rec_offs>(
-							offs + get_value(len));
-						len = offs;
-
-						goto resolved;
-					}
-=======
 				if (UNIV_UNLIKELY(len & 0x80)
 				    && DATA_BIG_COL(col)) {
 					/* 1exxxxxxx xxxxxxxx */
@@ -762,13 +729,11 @@
 					offs += len & 0x3fff;
 					len = offs;
 					goto resolved;
->>>>>>> e7c12e77
 				}
 
-				len = offs = static_cast<rec_offs>(offs + len);
+				len = offs += len;
 			} else {
-				len = offs = static_cast<rec_offs>(
-					offs + field->fixed_len);
+				len = offs += field->fixed_len;
 			}
 resolved:
 			rec_offs_base(offsets)[i + 1] = len;
@@ -785,46 +750,23 @@
 		rec_offs any;
 
 		if (rec_get_1byte_offs_flag(rec)) {
-			offs = static_cast<rec_offs>(offs + n_fields);
+			offs += static_cast<rec_offs>(n_fields);
 			any = offs;
 			/* Determine offsets to fields */
 			do {
 				offs = rec_1_get_field_end_info(rec, i);
 				if (offs & REC_1BYTE_SQL_NULL_MASK) {
-<<<<<<< HEAD
-					offs &= static_cast<rec_offs>(
-						~REC_1BYTE_SQL_NULL_MASK);
-					set_type(offs, SQL_NULL);
-=======
 					offs ^= REC_1BYTE_SQL_NULL_MASK
 						| SQL_NULL;
->>>>>>> e7c12e77
 				}
 				rec_offs_base(offsets)[1 + i] = offs;
 			} while (++i < n);
 		} else {
-<<<<<<< HEAD
-			offs = static_cast<rec_offs>(offs + 2 * n_fields);
-=======
 			offs += static_cast<rec_offs>(2 * n_fields);
->>>>>>> e7c12e77
 			any = offs;
 			/* Determine offsets to fields */
 			do {
 				offs = rec_2_get_field_end_info(rec, i);
-<<<<<<< HEAD
-				if (offs & REC_2BYTE_SQL_NULL_MASK) {
-					offs &= static_cast<rec_offs>(
-						~REC_2BYTE_SQL_NULL_MASK);
-					set_type(offs, SQL_NULL);
-				}
-				if (offs & REC_2BYTE_EXTERN_MASK) {
-					offs &= static_cast<rec_offs>(
-						~REC_2BYTE_EXTERN_MASK);
-					set_type(offs, STORED_OFFPAGE);
-					any |= REC_OFFS_EXTERNAL;
-				}
-=======
 				static_assert(REC_2BYTE_SQL_NULL_MASK
 					      == SQL_NULL, "");
 				static_assert(REC_2BYTE_EXTERN_MASK
@@ -832,7 +774,6 @@
 				static_assert(REC_OFFS_EXTERNAL
 					      == STORED_OFFPAGE, "");
 				any |= (offs & REC_OFFS_EXTERNAL);
->>>>>>> e7c12e77
 				rec_offs_base(offsets)[1 + i] = offs;
 			} while (++i < n);
 		}
@@ -1046,8 +987,7 @@
 	do {
 		rec_offs len;
 		if (UNIV_UNLIKELY(i == n_node_ptr_field)) {
-			len = offs = static_cast<rec_offs>(
-				offs + REC_NODE_PTR_SIZE);
+			len = offs += REC_NODE_PTR_SIZE;
 			goto resolved;
 		}
 
@@ -1084,26 +1024,6 @@
 			stored in one byte for 0..127.  The length
 			will be encoded in two bytes when it is 128 or
 			more, or when the field is stored externally. */
-<<<<<<< HEAD
-			if (DATA_BIG_COL(col)) {
-				if (len & 0x80) {
-					/* 1exxxxxxx xxxxxxxx */
-					len = static_cast<rec_offs>(
-						len << 8 | *lens++);
-
-					offs = static_cast<rec_offs>(
-						offs + get_value(len));
-					if (UNIV_UNLIKELY(len & 0x4000)) {
-						any_ext = REC_OFFS_EXTERNAL;
-						len = combine(offs,
-							      STORED_OFFPAGE);
-					} else {
-						len = offs;
-					}
-
-					goto resolved;
-				}
-=======
 			if (UNIV_UNLIKELY(len & 0x80) && DATA_BIG_COL(col)) {
 				/* 1exxxxxxx xxxxxxxx */
 				len &= 0x7f;
@@ -1116,17 +1036,11 @@
 				len = offs | ext;
 				any_ext |= ext;
 				goto resolved;
->>>>>>> e7c12e77
-			}
-
-			len = offs = static_cast<rec_offs>(offs + len);
+			}
+
+			len = offs += len;
 		} else {
-<<<<<<< HEAD
-			len = offs = static_cast<rec_offs>(offs
-							   + field->fixed_len);
-=======
 			len = offs += field->fixed_len;
->>>>>>> e7c12e77
 		}
 resolved:
 		rec_offs_base(offsets)[i + 1] = len;
@@ -1683,18 +1597,7 @@
 
 			/* set the null flag if necessary */
 			if (dfield_is_null(field)) {
-<<<<<<< HEAD
-#if defined __GNUC__ && !defined __clang__ && __GNUC__ < 6
-# pragma GCC diagnostic push
-# pragma GCC diagnostic ignored "-Wconversion" /* GCC 5 may need this here */
-#endif
 				*nulls |= static_cast<byte>(null_mask);
-#if defined __GNUC__ && !defined __clang__ && __GNUC__ < 6
-# pragma GCC diagnostic pop
-#endif
-=======
-				*nulls |= static_cast<byte>(null_mask);
->>>>>>> e7c12e77
 				null_mask <<= 1;
 				continue;
 			}
@@ -1803,6 +1706,9 @@
 			    REC_INFO_BITS_MASK, REC_INFO_BITS_SHIFT);
 	return buf;
 }
+#if defined __GNUC__ && !defined __clang__ && __GNUC__ < 6
+# pragma GCC diagnostic pop /* ignored "-Wconversion" */
+#endif
 
 /*********************************************************//**
 Builds a physical record out of a data tuple and
