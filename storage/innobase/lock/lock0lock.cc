/*****************************************************************************

Copyright (c) 1996, 2017, Oracle and/or its affiliates. All Rights Reserved.
<<<<<<< HEAD
Copyright (c) 2014, 2022, MariaDB Corporation.
=======
Copyright (c) 2014, 2021, MariaDB Corporation.
>>>>>>> 1ec32057

This program is free software; you can redistribute it and/or modify it under
the terms of the GNU General Public License as published by the Free Software
Foundation; version 2 of the License.

This program is distributed in the hope that it will be useful, but WITHOUT
ANY WARRANTY; without even the implied warranty of MERCHANTABILITY or FITNESS
FOR A PARTICULAR PURPOSE. See the GNU General Public License for more details.

You should have received a copy of the GNU General Public License along with
this program; if not, write to the Free Software Foundation, Inc.,
51 Franklin Street, Fifth Floor, Boston, MA 02110-1335 USA

*****************************************************************************/

/**************************************************//**
@file lock/lock0lock.cc
The transaction lock system

Created 5/7/1996 Heikki Tuuri
*******************************************************/

#define LOCK_MODULE_IMPLEMENTATION

#include "univ.i"

#include <mysql/service_thd_error_context.h>
#include <sql_class.h>

#include "lock0lock.h"
#include "lock0priv.h"
#include "dict0mem.h"
#include "trx0purge.h"
#include "trx0sys.h"
#include "ut0vec.h"
#include "btr0cur.h"
#include "row0sel.h"
#include "row0mysql.h"
#include "row0vers.h"
#include "pars0pars.h"

#include <set>

#ifdef WITH_WSREP
#include <mysql/service_wsrep.h>
#endif /* WITH_WSREP */

/** Lock scheduling algorithm */
ulong innodb_lock_schedule_algorithm;

/** The value of innodb_deadlock_detect */
my_bool	innobase_deadlock_detect;

/*********************************************************************//**
Checks if a waiting record lock request still has to wait in a queue.
@return lock that is causing the wait */
static
const lock_t*
lock_rec_has_to_wait_in_queue(
/*==========================*/
	const lock_t*	wait_lock);	/*!< in: waiting record lock */

/** Grant a lock to a waiting lock request and release the waiting transaction
after lock_reset_lock_and_trx_wait() has been called. */
static void lock_grant_after_reset(lock_t* lock);

extern "C" void thd_rpl_deadlock_check(MYSQL_THD thd, MYSQL_THD other_thd);
extern "C" int thd_need_wait_reports(const MYSQL_THD thd);
extern "C" int thd_need_ordering_with(const MYSQL_THD thd, const MYSQL_THD other_thd);

/** Pretty-print a table lock.
@param[in,out]	file	output stream
@param[in]	lock	table lock */
static void lock_table_print(FILE* file, const lock_t* lock);

/** Pretty-print a record lock.
@param[in,out]	file	output stream
@param[in]	lock	record lock
@param[in,out]	mtr	mini-transaction for accessing the record */
static void lock_rec_print(FILE* file, const lock_t* lock, mtr_t& mtr);

/** Deadlock checker. */
class DeadlockChecker {
public:
	/** Check if a joining lock request results in a deadlock.
	If a deadlock is found, we will resolve the deadlock by
	choosing a victim transaction and rolling it back.
	We will attempt to resolve all deadlocks.

	@param[in]	lock	the lock request
	@param[in,out]	trx	transaction requesting the lock

	@return trx if it was chosen as victim
	@retval	NULL if another victim was chosen,
	or there is no deadlock (any more) */
	static const trx_t* check_and_resolve(const lock_t* lock, trx_t* trx);

private:
	/** Do a shallow copy. Default destructor OK.
	@param trx the start transaction (start node)
	@param wait_lock lock that a transaction wants
	@param mark_start visited node counter
	@param report_waiters whether to call thd_rpl_deadlock_check() */
	DeadlockChecker(
		const trx_t*	trx,
		const lock_t*	wait_lock,
		ib_uint64_t	mark_start,
		bool report_waiters)
		:
		m_cost(),
		m_start(trx),
		m_too_deep(),
		m_wait_lock(wait_lock),
		m_mark_start(mark_start),
		m_n_elems(),
		m_report_waiters(report_waiters)
	{
	}

	/** Check if the search is too deep. */
	bool is_too_deep() const
	{
		return(m_n_elems > LOCK_MAX_DEPTH_IN_DEADLOCK_CHECK
		       || m_cost > LOCK_MAX_N_STEPS_IN_DEADLOCK_CHECK);
	}

	/** Save current state.
	@param lock lock to push on the stack.
	@param heap_no the heap number to push on the stack.
	@return false if stack is full. */
	bool push(const lock_t*	lock, ulint heap_no)
	{
		ut_ad((lock_get_type_low(lock) & LOCK_REC)
		      || (lock_get_type_low(lock) & LOCK_TABLE));

		ut_ad(((lock_get_type_low(lock) & LOCK_TABLE) != 0)
		      == (heap_no == ULINT_UNDEFINED));

		/* Ensure that the stack is bounded. */
		if (m_n_elems >= UT_ARR_SIZE(s_states)) {
			return(false);
		}

		state_t&	state = s_states[m_n_elems++];

		state.m_lock = lock;
		state.m_wait_lock = m_wait_lock;
		state.m_heap_no =heap_no;

		return(true);
	}

	/** Restore state.
	@param[out] lock current lock
	@param[out] heap_no current heap_no */
	void pop(const lock_t*& lock, ulint& heap_no)
	{
		ut_a(m_n_elems > 0);

		const state_t&	state = s_states[--m_n_elems];

		lock = state.m_lock;
		heap_no = state.m_heap_no;
		m_wait_lock = state.m_wait_lock;
	}

	/** Check whether the node has been visited.
	@param lock lock to check
	@return true if the node has been visited */
	bool is_visited(const lock_t* lock) const
	{
		return(lock->trx->lock.deadlock_mark > m_mark_start);
	}

	/** Get the next lock in the queue that is owned by a transaction
	whose sub-tree has not already been searched.
	Note: "next" here means PREV for table locks.
	@param lock Lock in queue
	@param heap_no heap_no if lock is a record lock else ULINT_UNDEFINED
	@return next lock or NULL if at end of queue */
	const lock_t* get_next_lock(const lock_t* lock, ulint heap_no) const;

	/** Get the first lock to search. The search starts from the current
	wait_lock. What we are really interested in is an edge from the
	current wait_lock's owning transaction to another transaction that has
	a lock ahead in the queue. We skip locks where the owning transaction's
	sub-tree has already been searched.

	Note: The record locks are traversed from the oldest lock to the
	latest. For table locks we go from latest to oldest.

	For record locks, we first position the iterator on first lock on
	the page and then reposition on the actual heap_no. This is required
	due to the way the record lock has is implemented.

	@param[out] heap_no if rec lock, else ULINT_UNDEFINED.

	@return first lock or NULL */
	const lock_t* get_first_lock(ulint* heap_no) const;

	/** Notify that a deadlock has been detected and print the conflicting
	transaction info.
	@param lock lock causing deadlock */
	void notify(const lock_t* lock) const;

	/** Select the victim transaction that should be rolledback.
	@return victim transaction */
	const trx_t* select_victim() const;

	/** Rollback transaction selected as the victim. */
	void trx_rollback();

	/** Looks iteratively for a deadlock. Note: the joining transaction
	may have been granted its lock by the deadlock checks.

	@return 0 if no deadlock else the victim transaction.*/
	const trx_t* search();

	/** Print transaction data to the deadlock file and possibly to stderr.
	@param trx transaction
	@param max_query_len max query length to print */
	static void print(const trx_t* trx, ulint max_query_len);

	/** rewind(3) the file used for storing the latest detected deadlock
	and print a heading message to stderr if printing of all deadlocks to
	stderr is enabled. */
	static void start_print();

	/** Print lock data to the deadlock file and possibly to stderr.
	@param lock record or table type lock */
	static void print(const lock_t* lock);

	/** Print a message to the deadlock file and possibly to stderr.
	@param msg message to print */
	static void print(const char* msg);

	/** Print info about transaction that was rolled back.
	@param trx transaction rolled back
	@param lock lock trx wants */
	static void rollback_print(const trx_t* trx, const lock_t* lock);

private:
	/** DFS state information, used during deadlock checking. */
	struct state_t {
		const lock_t*	m_lock;		/*!< Current lock */
		const lock_t*	m_wait_lock;	/*!< Waiting for lock */
		ulint		m_heap_no;	/*!< heap number if rec lock */
	};

	/** Used in deadlock tracking. Protected by lock_sys.mutex. */
	static ib_uint64_t	s_lock_mark_counter;

	/** Calculation steps thus far. It is the count of the nodes visited. */
	ulint			m_cost;

	/** Joining transaction that is requesting a lock in an
	incompatible mode */
	const trx_t*		m_start;

	/** TRUE if search was too deep and was aborted */
	bool			m_too_deep;

	/** Lock that trx wants */
	const lock_t*		m_wait_lock;

	/**  Value of lock_mark_count at the start of the deadlock check. */
	ib_uint64_t		m_mark_start;

	/** Number of states pushed onto the stack */
	size_t			m_n_elems;

	/** This is to avoid malloc/free calls. */
	static state_t		s_states[MAX_STACK_SIZE];

	/** Set if thd_rpl_deadlock_check() should be called for waits. */
	const bool m_report_waiters;
};

/** Counter to mark visited nodes during deadlock search. */
ib_uint64_t	DeadlockChecker::s_lock_mark_counter = 0;

/** The stack used for deadlock searches. */
DeadlockChecker::state_t	DeadlockChecker::s_states[MAX_STACK_SIZE];

#ifdef UNIV_DEBUG
/*********************************************************************//**
Validates the lock system.
@return TRUE if ok */
static
bool
lock_validate();
/*============*/

/*********************************************************************//**
Validates the record lock queues on a page.
@return TRUE if ok */
static
ibool
lock_rec_validate_page(
/*===================*/
	const buf_block_t*	block)	/*!< in: buffer block */
	MY_ATTRIBUTE((warn_unused_result));
#endif /* UNIV_DEBUG */

/* The lock system */
lock_sys_t lock_sys;

/** We store info on the latest deadlock error to this buffer. InnoDB
Monitor will then fetch it and print */
static bool	lock_deadlock_found = false;

/** Only created if !srv_read_only_mode */
static FILE*		lock_latest_err_file;

/*********************************************************************//**
Reports that a transaction id is insensible, i.e., in the future. */
ATTRIBUTE_COLD
void
lock_report_trx_id_insanity(
/*========================*/
	trx_id_t	trx_id,		/*!< in: trx id */
	const rec_t*	rec,		/*!< in: user record */
	dict_index_t*	index,		/*!< in: index */
	const rec_offs*	offsets,	/*!< in: rec_get_offsets(rec, index) */
	trx_id_t	max_trx_id)	/*!< in: trx_sys.get_max_trx_id() */
{
	ut_ad(rec_offs_validate(rec, index, offsets));
	ut_ad(!rec_is_metadata(rec, *index));

	ib::error()
		<< "Transaction id " << ib::hex(trx_id)
		<< " associated with record" << rec_offsets_print(rec, offsets)
		<< " in index " << index->name
		<< " of table " << index->table->name
		<< " is greater than the global counter " << max_trx_id
		<< "! The table is corrupted.";
}

/*********************************************************************//**
Checks that a transaction id is sensible, i.e., not in the future.
@return true if ok */
bool
lock_check_trx_id_sanity(
/*=====================*/
	trx_id_t	trx_id,		/*!< in: trx id */
	const rec_t*	rec,		/*!< in: user record */
	dict_index_t*	index,		/*!< in: index */
	const rec_offs*	offsets)	/*!< in: rec_get_offsets(rec, index) */
{
  ut_ad(rec_offs_validate(rec, index, offsets));
  ut_ad(!rec_is_metadata(rec, *index));

  trx_id_t max_trx_id= trx_sys.get_max_trx_id();
  ut_ad(max_trx_id || srv_force_recovery >= SRV_FORCE_NO_UNDO_LOG_SCAN);

  if (UNIV_LIKELY(max_trx_id != 0) && UNIV_UNLIKELY(trx_id >= max_trx_id))
  {
    lock_report_trx_id_insanity(trx_id, rec, index, offsets, max_trx_id);
    return false;
  }
  return true;
}

/*********************************************************************//**
Checks that a record is seen in a consistent read.
@return true if sees, or false if an earlier version of the record
should be retrieved */
bool
lock_clust_rec_cons_read_sees(
/*==========================*/
	const rec_t*	rec,	/*!< in: user record which should be read or
				passed over by a read cursor */
	dict_index_t*	index,	/*!< in: clustered index */
	const rec_offs*	offsets,/*!< in: rec_get_offsets(rec, index) */
	ReadView*	view)	/*!< in: consistent read view */
{
	ut_ad(dict_index_is_clust(index));
	ut_ad(page_rec_is_user_rec(rec));
	ut_ad(rec_offs_validate(rec, index, offsets));
	ut_ad(!rec_is_metadata(rec, *index));

	/* Temp-tables are not shared across connections and multiple
	transactions from different connections cannot simultaneously
	operate on same temp-table and so read of temp-table is
	always consistent read. */
	if (index->table->is_temporary()) {
		return(true);
	}

	/* NOTE that we call this function while holding the search
	system latch. */

	trx_id_t	trx_id = row_get_rec_trx_id(rec, index, offsets);

	return(view->changes_visible(trx_id, index->table->name));
}

/*********************************************************************//**
Checks that a non-clustered index record is seen in a consistent read.

NOTE that a non-clustered index page contains so little information on
its modifications that also in the case false, the present version of
rec may be the right, but we must check this from the clustered index
record.

@return true if certainly sees, or false if an earlier version of the
clustered index record might be needed */
bool
lock_sec_rec_cons_read_sees(
/*========================*/
	const rec_t*		rec,	/*!< in: user record which
					should be read or passed over
					by a read cursor */
	const dict_index_t*	index,	/*!< in: index */
	const ReadView*	view)	/*!< in: consistent read view */
{
	ut_ad(page_rec_is_user_rec(rec));
	ut_ad(!index->is_primary());
	ut_ad(!rec_is_metadata(rec, *index));

	/* NOTE that we might call this function while holding the search
	system latch. */

	if (index->table->is_temporary()) {

		/* Temp-tables are not shared across connections and multiple
		transactions from different connections cannot simultaneously
		operate on same temp-table and so read of temp-table is
		always consistent read. */

		return(true);
	}

	trx_id_t	max_trx_id = page_get_max_trx_id(page_align(rec));

	ut_ad(max_trx_id > 0);

	return(view->sees(max_trx_id));
}


/**
  Creates the lock system at database start.

  @param[in] n_cells number of slots in lock hash table
*/
void lock_sys_t::create(ulint n_cells)
{
	ut_ad(this == &lock_sys);

	m_initialised= true;

	waiting_threads = static_cast<srv_slot_t*>
		(ut_zalloc_nokey(srv_max_n_threads * sizeof *waiting_threads));
	last_slot = waiting_threads;

	mutex_create(LATCH_ID_LOCK_SYS, &mutex);

	mutex_create(LATCH_ID_LOCK_SYS_WAIT, &wait_mutex);


	rec_hash.create(n_cells);
	prdt_hash.create(n_cells);
	prdt_page_hash.create(n_cells);

	if (!srv_read_only_mode) {
		lock_latest_err_file = os_file_create_tmpfile();
		ut_a(lock_latest_err_file);
	}
	timeout_timer_active = false;
}

/** Calculates the fold value of a lock: used in migrating the hash table.
@param[in]	lock	record lock object
@return	folded value */
static ulint lock_rec_lock_fold(const lock_t *lock)
{
  return lock->un_member.rec_lock.page_id.fold();
}


/**
  Resize the lock hash table.

  @param[in] n_cells number of slots in lock hash table
*/
void lock_sys_t::resize(ulint n_cells)
{
	ut_ad(this == &lock_sys);

	mutex_enter(&mutex);

	hash_table_t old_hash(rec_hash);
	rec_hash.create(n_cells);
	HASH_MIGRATE(&old_hash, &rec_hash, lock_t, hash,
		     lock_rec_lock_fold);
	old_hash.free();

	old_hash = prdt_hash;
	prdt_hash.create(n_cells);
	HASH_MIGRATE(&old_hash, &prdt_hash, lock_t, hash,
		     lock_rec_lock_fold);
	old_hash.free();

	old_hash = prdt_page_hash;
	prdt_page_hash.create(n_cells);
	HASH_MIGRATE(&old_hash, &prdt_page_hash, lock_t, hash,
		     lock_rec_lock_fold);
	old_hash.free();
	mutex_exit(&mutex);
}


/** Closes the lock system at database shutdown. */
void lock_sys_t::close()
{
	ut_ad(this == &lock_sys);

	if (!m_initialised) return;

	if (lock_latest_err_file != NULL) {
		my_fclose(lock_latest_err_file, MYF(MY_WME));
		lock_latest_err_file = NULL;
	}

	rec_hash.free();
	prdt_hash.free();
	prdt_page_hash.free();

	mutex_destroy(&mutex);
	mutex_destroy(&wait_mutex);

	for (ulint i = srv_max_n_threads; i--; ) {
		if (os_event_t& event = waiting_threads[i].event) {
			os_event_destroy(event);
		}
	}

	ut_free(waiting_threads);
	m_initialised= false;
}

/*********************************************************************//**
Gets the size of a lock struct.
@return size in bytes */
ulint
lock_get_size(void)
/*===============*/
{
	return((ulint) sizeof(lock_t));
}

static inline void lock_grant_have_trx_mutex(lock_t* lock)
{
	lock_reset_lock_and_trx_wait(lock);
	lock_grant_after_reset(lock);
}

/*********************************************************************//**
Gets the gap flag of a record lock.
@return LOCK_GAP or 0 */
UNIV_INLINE
ulint
lock_rec_get_gap(
/*=============*/
	const lock_t*	lock)	/*!< in: record lock */
{
	ut_ad(lock);
	ut_ad(lock_get_type_low(lock) == LOCK_REC);

	return(lock->type_mode & LOCK_GAP);
}

/*********************************************************************//**
Gets the LOCK_REC_NOT_GAP flag of a record lock.
@return LOCK_REC_NOT_GAP or 0 */
UNIV_INLINE
ulint
lock_rec_get_rec_not_gap(
/*=====================*/
	const lock_t*	lock)	/*!< in: record lock */
{
	ut_ad(lock);
	ut_ad(lock_get_type_low(lock) == LOCK_REC);

	return(lock->type_mode & LOCK_REC_NOT_GAP);
}

/*********************************************************************//**
Gets the waiting insert flag of a record lock.
@return LOCK_INSERT_INTENTION or 0 */
UNIV_INLINE
ulint
lock_rec_get_insert_intention(
/*==========================*/
	const lock_t*	lock)	/*!< in: record lock */
{
	ut_ad(lock);
	ut_ad(lock_get_type_low(lock) == LOCK_REC);

	return(lock->type_mode & LOCK_INSERT_INTENTION);
}

#ifdef UNIV_DEBUG
#ifdef WITH_WSREP
/** Check if both conflicting lock transaction and other transaction
requesting record lock are brute force (BF). If they are check is
this BF-BF wait correct and if not report BF wait and assert.

@param[in]	lock_rec	other waiting record lock
@param[in]	trx		trx requesting conflicting record lock
*/
static void wsrep_assert_no_bf_bf_wait(const lock_t *lock, const trx_t *trx)
{
	ut_ad(lock_get_type_low(lock) == LOCK_REC);
	ut_ad(lock_mutex_own());
	trx_t* lock_trx= lock->trx;

	/* Note that we are holding lock_sys->mutex, thus we should
	not acquire THD::LOCK_thd_data mutex below to avoid mutexing
	order violation. */

	if (!trx->is_wsrep() || !lock_trx->is_wsrep())
		return;
	if (UNIV_LIKELY(!wsrep_thd_is_BF(trx->mysql_thd, FALSE))
	    || UNIV_LIKELY(!wsrep_thd_is_BF(lock_trx->mysql_thd, FALSE)))
		return;

	ut_ad(trx->state == TRX_STATE_ACTIVE);

	trx_mutex_enter(lock_trx);
	const trx_state_t trx2_state= lock_trx->state;
	trx_mutex_exit(lock_trx);

	/* If transaction is already committed in memory or
	prepared we should wait. When transaction is committed in
	memory we held trx mutex, but not lock_sys->mutex. Therefore,
	we could end here before transaction has time to do
	lock_release() that is protected with lock_sys->mutex. */
	switch (trx2_state) {
	case TRX_STATE_COMMITTED_IN_MEMORY:
	case TRX_STATE_PREPARED:
		return;
	case TRX_STATE_ACTIVE:
		break;
	default:
		ut_ad("invalid state" == 0);
	}

	/* If BF - BF order is honored, i.e. trx already holding
	record lock should be ordered before this new lock request
	we can keep trx waiting for the lock. If conflicting
	transaction is already aborting or rolling back for replaying
	we can also let new transaction waiting. */
	if (wsrep_thd_order_before(lock_trx->mysql_thd, trx->mysql_thd)
	    || wsrep_thd_is_aborting(lock_trx->mysql_thd)) {
		return;
	}

	mtr_t mtr;

	ib::error() << "Conflicting lock on table: "
		    << lock->index->table->name
		    << " index: "
		    << lock->index->name()
		    << " that has lock ";
	lock_rec_print(stderr, lock, mtr);

	ib::error() << "WSREP state: ";

	wsrep_report_bf_lock_wait(trx->mysql_thd,
				  trx->id);
	wsrep_report_bf_lock_wait(lock_trx->mysql_thd,
				  lock_trx->id);
	/* BF-BF wait is a bug */
	ut_error;
}
#endif /* WITH_WSREP */
#endif /* UNIV_DEBUG */

/*********************************************************************//**
Checks if a lock request for a new lock has to wait for request lock2.
@return TRUE if new lock has to wait for lock2 to be removed */
UNIV_INLINE
bool
lock_rec_has_to_wait(
/*=================*/
	bool		for_locking,
				/*!< in is called locking or releasing */
	const trx_t*	trx,	/*!< in: trx of new lock */
	unsigned	type_mode,/*!< in: precise mode of the new lock
				to set: LOCK_S or LOCK_X, possibly
				ORed to LOCK_GAP or LOCK_REC_NOT_GAP,
				LOCK_INSERT_INTENTION */
	const lock_t*	lock2,	/*!< in: another record lock; NOTE that
				it is assumed that this has a lock bit
				set on the same record as in the new
				lock we are setting */
	bool		lock_is_on_supremum)
				/*!< in: TRUE if we are setting the
				lock on the 'supremum' record of an
				index page: we know then that the lock
				request is really for a 'gap' type lock */
{
	ut_ad(trx && lock2);
	ut_ad(lock_get_type_low(lock2) == LOCK_REC);
	ut_ad(lock_mutex_own());

	if (trx == lock2->trx
	    || lock_mode_compatible(
		       static_cast<lock_mode>(LOCK_MODE_MASK & type_mode),
		       lock_get_mode(lock2))) {
		return false;
	}

	/* We have somewhat complex rules when gap type record locks
	cause waits */

	if ((lock_is_on_supremum || (type_mode & LOCK_GAP))
	    && !(type_mode & LOCK_INSERT_INTENTION)) {

		/* Gap type locks without LOCK_INSERT_INTENTION flag
		do not need to wait for anything. This is because
		different users can have conflicting lock types
		on gaps. */

		return false;
	}

	if (!(type_mode & LOCK_INSERT_INTENTION) && lock_rec_get_gap(lock2)) {

		/* Record lock (LOCK_ORDINARY or LOCK_REC_NOT_GAP
		does not need to wait for a gap type lock */

		return false;
	}

	if ((type_mode & LOCK_GAP) && lock_rec_get_rec_not_gap(lock2)) {

		/* Lock on gap does not need to wait for
		a LOCK_REC_NOT_GAP type lock */

		return false;
	}

	if (lock_rec_get_insert_intention(lock2)) {

		/* No lock request needs to wait for an insert
		intention lock to be removed. This is ok since our
		rules allow conflicting locks on gaps. This eliminates
		a spurious deadlock caused by a next-key lock waiting
		for an insert intention lock; when the insert
		intention lock was granted, the insert deadlocked on
		the waiting next-key lock.

		Also, insert intention locks do not disturb each
		other. */

		return false;
	}

	if ((type_mode & LOCK_GAP || lock_rec_get_gap(lock2))
	    && !thd_need_ordering_with(trx->mysql_thd, lock2->trx->mysql_thd)) {
		/* If the upper server layer has already decided on the
		commit order between the transaction requesting the
		lock and the transaction owning the lock, we do not
		need to wait for gap locks. Such ordeering by the upper
		server layer happens in parallel replication, where the
		commit order is fixed to match the original order on the
		master.

		Such gap locks are mainly needed to get serialisability
		between transactions so that they will be binlogged in
		the correct order so that statement-based replication
		will give the correct results. Since the right order
		was already determined on the master, we do not need
		to enforce it again here.

		Skipping the locks is not essential for correctness,
		since in case of deadlock we will just kill the later
		transaction and retry it. But it can save some
		unnecessary rollbacks and retries. */

		return false;
	}

#ifdef WITH_WSREP
		/* New lock request from a transaction is using unique key
		scan and this transaction is a wsrep high priority transaction
		(brute force). If conflicting transaction is also wsrep high
		priority transaction we should avoid lock conflict because
		ordering of these transactions is already decided and
		conflicting transaction will be later replayed. Note
		that thread holding conflicting lock can't be
		committed or rolled back while we hold
		lock_sys->mutex. */
		if (trx->is_wsrep_UK_scan()
		    && wsrep_thd_is_BF(lock2->trx->mysql_thd, false)) {
			return false;
		}

		/* We very well can let bf to wait normally as other
		BF will be replayed in case of conflict. For debug
		builds we will do additional sanity checks to catch
		unsupported bf wait if any. */
		ut_d(wsrep_assert_no_bf_bf_wait(lock2, trx));
#endif /* WITH_WSREP */

	return true;
}

/*********************************************************************//**
Checks if a lock request lock1 has to wait for request lock2.
@return TRUE if lock1 has to wait for lock2 to be removed */
bool
lock_has_to_wait(
/*=============*/
	const lock_t*	lock1,	/*!< in: waiting lock */
	const lock_t*	lock2)	/*!< in: another lock; NOTE that it is
				assumed that this has a lock bit set
				on the same record as in lock1 if the
				locks are record locks */
{
	ut_ad(lock1 && lock2);

	if (lock1->trx == lock2->trx
	    || lock_mode_compatible(lock_get_mode(lock1),
				    lock_get_mode(lock2))) {
		return false;
	}

	if (lock_get_type_low(lock1) != LOCK_REC) {
		return true;
	}

	ut_ad(lock_get_type_low(lock2) == LOCK_REC);

	if (lock1->type_mode & (LOCK_PREDICATE | LOCK_PRDT_PAGE)) {
		return lock_prdt_has_to_wait(lock1->trx, lock1->type_mode,
					     lock_get_prdt_from_lock(lock1),
					     lock2);
	}

	return lock_rec_has_to_wait(
		false, lock1->trx, lock1->type_mode, lock2,
		lock_rec_get_nth_bit(lock1, PAGE_HEAP_NO_SUPREMUM));
}

/*============== RECORD LOCK BASIC FUNCTIONS ============================*/

/**********************************************************************//**
Looks for a set bit in a record lock bitmap. Returns ULINT_UNDEFINED,
if none found.
@return bit index == heap number of the record, or ULINT_UNDEFINED if
none found */
ulint
lock_rec_find_set_bit(
/*==================*/
	const lock_t*	lock)	/*!< in: record lock with at least one bit set */
{
	for (ulint i = 0; i < lock_rec_get_n_bits(lock); ++i) {

		if (lock_rec_get_nth_bit(lock, i)) {

			return(i);
		}
	}

	return(ULINT_UNDEFINED);
}

/*********************************************************************//**
Resets the record lock bitmap to zero. NOTE: does not touch the wait_lock
pointer in the transaction! This function is used in lock object creation
and resetting. */
static
void
lock_rec_bitmap_reset(
/*==================*/
	lock_t*	lock)	/*!< in: record lock */
{
	ulint	n_bytes;

	ut_ad(lock_get_type_low(lock) == LOCK_REC);

	/* Reset to zero the bitmap which resides immediately after the lock
	struct */

	n_bytes = lock_rec_get_n_bits(lock) / 8;

	ut_ad((lock_rec_get_n_bits(lock) % 8) == 0);

	memset(reinterpret_cast<void*>(&lock[1]), 0, n_bytes);
}

/*********************************************************************//**
Copies a record lock to heap.
@return copy of lock */
static
lock_t*
lock_rec_copy(
/*==========*/
	const lock_t*	lock,	/*!< in: record lock */
	mem_heap_t*	heap)	/*!< in: memory heap */
{
	ulint	size;

	ut_ad(lock_get_type_low(lock) == LOCK_REC);

	size = sizeof(lock_t) + lock_rec_get_n_bits(lock) / 8;

	return(static_cast<lock_t*>(mem_heap_dup(heap, lock, size)));
}

/*********************************************************************//**
Gets the previous record lock set on a record.
@return previous lock on the same record, NULL if none exists */
const lock_t*
lock_rec_get_prev(
/*==============*/
	const lock_t*	in_lock,/*!< in: record lock */
	ulint		heap_no)/*!< in: heap number of the record */
{
	lock_t*		lock;
	lock_t*		found_lock	= NULL;

	ut_ad(lock_mutex_own());
	ut_ad(lock_get_type_low(in_lock) == LOCK_REC);

	for (lock = lock_sys.get_first(*lock_hash_get(in_lock->type_mode),
				       in_lock->un_member.rec_lock.page_id);
	     lock != in_lock;
	     lock = lock_rec_get_next_on_page(lock)) {
		if (lock_rec_get_nth_bit(lock, heap_no)) {
			found_lock = lock;
		}
	}

	return found_lock;
}

/*============= FUNCTIONS FOR ANALYZING RECORD LOCK QUEUE ================*/

/*********************************************************************//**
Checks if a transaction has a GRANTED explicit lock on rec stronger or equal
to precise_mode.
@return lock or NULL */
UNIV_INLINE
lock_t*
lock_rec_has_expl(
/*==============*/
	ulint			precise_mode,/*!< in: LOCK_S or LOCK_X
					possibly ORed to LOCK_GAP or
					LOCK_REC_NOT_GAP, for a
					supremum record we regard this
					always a gap type request */
	const buf_block_t*	block,	/*!< in: buffer block containing
					the record */
	ulint			heap_no,/*!< in: heap number of the record */
	const trx_t*		trx)	/*!< in: transaction */
{
	lock_t*	lock;

	ut_ad(lock_mutex_own());
	ut_ad((precise_mode & LOCK_MODE_MASK) == LOCK_S
	      || (precise_mode & LOCK_MODE_MASK) == LOCK_X);
	ut_ad(!(precise_mode & LOCK_INSERT_INTENTION));

	for (lock = lock_rec_get_first(&lock_sys.rec_hash, block->page.id(),
	      heap_no);
	     lock != NULL;
	     lock = lock_rec_get_next(heap_no, lock)) {

		if (lock->trx == trx
		    && !lock_rec_get_insert_intention(lock)
		    && lock_mode_stronger_or_eq(
			    lock_get_mode(lock),
			    static_cast<lock_mode>(
				    precise_mode & LOCK_MODE_MASK))
		    && !lock_get_wait(lock)
		    && (!lock_rec_get_rec_not_gap(lock)
			|| (precise_mode & LOCK_REC_NOT_GAP)
			|| heap_no == PAGE_HEAP_NO_SUPREMUM)
		    && (!lock_rec_get_gap(lock)
			|| (precise_mode & LOCK_GAP)
			|| heap_no == PAGE_HEAP_NO_SUPREMUM)) {

			return(lock);
		}
	}

	return(NULL);
}

#ifdef UNIV_DEBUG
/*********************************************************************//**
Checks if some other transaction has a lock request in the queue.
@return lock or NULL */
static
lock_t*
lock_rec_other_has_expl_req(
/*========================*/
	lock_mode		mode,	/*!< in: LOCK_S or LOCK_X */
	const buf_block_t*	block,	/*!< in: buffer block containing
					the record */
	bool			wait,	/*!< in: whether also waiting locks
					are taken into account */
	ulint			heap_no,/*!< in: heap number of the record */
	const trx_t*		trx)	/*!< in: transaction, or NULL if
					requests by all transactions
					are taken into account */
{

	ut_ad(lock_mutex_own());
	ut_ad(mode == LOCK_X || mode == LOCK_S);

	/* Only GAP lock can be on SUPREMUM, and we are not looking for
	GAP lock */
	if (heap_no == PAGE_HEAP_NO_SUPREMUM) {
		return(NULL);
	}

	for (lock_t* lock = lock_rec_get_first(&lock_sys.rec_hash,
					       block->page.id(), heap_no);
	     lock != NULL;
	     lock = lock_rec_get_next(heap_no, lock)) {

		if (lock->trx != trx
		    && !lock_rec_get_gap(lock)
		    && (wait || !lock_get_wait(lock))
		    && lock_mode_stronger_or_eq(lock_get_mode(lock), mode)) {

			return(lock);
		}
	}

	return(NULL);
}
#endif /* UNIV_DEBUG */

#ifdef WITH_WSREP
static void wsrep_kill_victim(const trx_t * const trx, const lock_t *lock)
{
	ut_ad(lock_mutex_own());
	ut_ad(trx->is_wsrep());
	trx_t* lock_trx = lock->trx;
	ut_ad(trx_mutex_own(lock_trx));
	ut_ad(lock_trx != trx);

	if (!wsrep_thd_is_BF(trx->mysql_thd, FALSE))
		return;

	if (lock_trx->state == TRX_STATE_COMMITTED_IN_MEMORY
	    || lock_trx->lock.was_chosen_as_deadlock_victim)
              return;

	if (!wsrep_thd_is_BF(lock_trx->mysql_thd, FALSE)
	    || wsrep_thd_order_before(trx->mysql_thd, lock_trx->mysql_thd)) {
		if (lock_trx->lock.que_state == TRX_QUE_LOCK_WAIT) {
			if (UNIV_UNLIKELY(wsrep_debug))
				WSREP_INFO("BF victim waiting");
			/* cannot release lock, until our lock
			is in the queue*/
		} else {
			wsrep_innobase_kill_one_trx(trx->mysql_thd,
						    lock_trx, true);
		}
	}
}
#endif /* WITH_WSREP */

/*********************************************************************//**
Checks if some other transaction has a conflicting explicit lock request
in the queue, so that we have to wait.
@return lock or NULL */
<<<<<<< HEAD
static lock_t *lock_rec_other_has_conflicting(unsigned mode,
                                              const buf_block_t *block,
                                              ulint heap_no, const trx_t *trx,
                                              bool *was_ignored= nullptr)
=======
static
lock_t*
lock_rec_other_has_conflicting(
/*===========================*/
	ulint			mode,	/*!< in: LOCK_S or LOCK_X,
					possibly ORed to LOCK_GAP or
					LOC_REC_NOT_GAP,
					LOCK_INSERT_INTENTION */
	const buf_block_t*	block,	/*!< in: buffer block containing
					the record */
	ulint			heap_no,/*!< in: heap number of the record */
	const trx_t*		trx)	/*!< in: our transaction */
>>>>>>> 1ec32057
{
	lock_t*		lock;

	ut_ad(lock_mutex_own());

	bool	is_supremum = (heap_no == PAGE_HEAP_NO_SUPREMUM);

	for (lock = lock_rec_get_first(&lock_sys.rec_hash, block->page.id(),
	      heap_no);
	     lock != NULL;
	     lock = lock_rec_get_next(heap_no, lock)) {

		if (lock_rec_has_to_wait(true, trx, mode, lock, is_supremum)) {
#ifdef WITH_WSREP
			if (trx->is_wsrep()) {
				trx_mutex_enter(lock->trx);
				/* Below function will roll back either trx
				or lock->trx depending on priority of the
				transaction. */
				wsrep_kill_victim(const_cast<trx_t*>(trx), lock);
				trx_mutex_exit(lock->trx);
			}
#endif /* WITH_WSREP */
			return(lock);
		}
	}

	return(NULL);
}

/*********************************************************************//**
Checks if some transaction has an implicit x-lock on a record in a secondary
index.
@return transaction id of the transaction which has the x-lock, or 0;
NOTE that this function can return false positives but never false
negatives. The caller must confirm all positive results by calling
trx_is_active(). */
static
trx_t*
lock_sec_rec_some_has_impl(
/*=======================*/
	trx_t*		caller_trx,/*!<in/out: trx of current thread */
	const rec_t*	rec,	/*!< in: user record */
	dict_index_t*	index,	/*!< in: secondary index */
	const rec_offs*	offsets)/*!< in: rec_get_offsets(rec, index) */
{
	trx_t*		trx;
	trx_id_t	max_trx_id;
	const page_t*	page = page_align(rec);

	ut_ad(!lock_mutex_own());
	ut_ad(!dict_index_is_clust(index));
	ut_ad(page_rec_is_user_rec(rec));
	ut_ad(rec_offs_validate(rec, index, offsets));
	ut_ad(!rec_is_metadata(rec, *index));

	max_trx_id = page_get_max_trx_id(page);

	/* Some transaction may have an implicit x-lock on the record only
	if the max trx id for the page >= min trx id for the trx list, or
	database recovery is running. */

	if (max_trx_id < trx_sys.get_min_trx_id()) {

		trx = 0;

	} else if (!lock_check_trx_id_sanity(max_trx_id, rec, index, offsets)) {

		/* The page is corrupt: try to avoid a crash by returning 0 */
		trx = 0;

	/* In this case it is possible that some transaction has an implicit
	x-lock. We have to look in the clustered index. */

	} else {
		trx = row_vers_impl_x_locked(caller_trx, rec, index, offsets);
	}

	return(trx);
}

/*********************************************************************//**
Return approximate number or record locks (bits set in the bitmap) for
this transaction. Since delete-marked records may be removed, the
record count will not be precise.
The caller must be holding lock_sys.mutex. */
ulint
lock_number_of_rows_locked(
/*=======================*/
	const trx_lock_t*	trx_lock)	/*!< in: transaction locks */
{
	ut_ad(lock_mutex_own());

	return(trx_lock->n_rec_locks);
}

/*********************************************************************//**
Return the number of table locks for a transaction.
The caller must be holding lock_sys.mutex. */
ulint
lock_number_of_tables_locked(
/*=========================*/
	const trx_lock_t*	trx_lock)	/*!< in: transaction locks */
{
	const lock_t*	lock;
	ulint		n_tables = 0;

	ut_ad(lock_mutex_own());

	for (lock = UT_LIST_GET_FIRST(trx_lock->trx_locks);
	     lock != NULL;
	     lock = UT_LIST_GET_NEXT(trx_locks, lock)) {

		if (lock_get_type_low(lock) == LOCK_TABLE) {
			n_tables++;
		}
	}

	return(n_tables);
}

/*============== RECORD LOCK CREATION AND QUEUE MANAGEMENT =============*/

#ifdef WITH_WSREP
ATTRIBUTE_COLD
static
void
wsrep_print_wait_locks(
/*===================*/
	lock_t*		c_lock) /* conflicting lock to print */
{
	if (c_lock->trx->lock.wait_lock != c_lock) {
		mtr_t mtr;
		ib::info() << "WSREP: c_lock != wait lock";
		ib::info() << " SQL: "
			   << wsrep_thd_query(c_lock->trx->mysql_thd);

		if (lock_get_type_low(c_lock) & LOCK_TABLE) {
			lock_table_print(stderr, c_lock);
		} else {
			lock_rec_print(stderr, c_lock, mtr);
		}

		if (lock_get_type_low(c_lock->trx->lock.wait_lock) & LOCK_TABLE) {
			lock_table_print(stderr, c_lock->trx->lock.wait_lock);
		} else {
			lock_rec_print(stderr, c_lock->trx->lock.wait_lock,
				       mtr);
		}
	}
}
#endif /* WITH_WSREP */

#ifdef UNIV_DEBUG
/** Check transaction state */
static void check_trx_state(const trx_t *trx)
{
  ut_ad(!trx->auto_commit || trx->will_lock);
  const auto state= trx->state;
  ut_ad(state == TRX_STATE_ACTIVE ||
        state == TRX_STATE_PREPARED_RECOVERED ||
        state == TRX_STATE_PREPARED ||
        state == TRX_STATE_COMMITTED_IN_MEMORY);
}
#endif

/** Create a new record lock and inserts it to the lock queue,
without checking for deadlocks or conflicts.
@param[in]	type_mode	lock mode and wait flag; type will be replaced
				with LOCK_REC
@param[in]	page_id		index page number
@param[in]	page		R-tree index page, or NULL
@param[in]	heap_no		record heap number in the index page
@param[in]	index		the index tree
@param[in,out]	trx		transaction
@param[in]	holds_trx_mutex	whether the caller holds trx->mutex
@return created lock */
lock_t*
lock_rec_create_low(
#ifdef WITH_WSREP
	lock_t*		c_lock,	/*!< conflicting lock */
	que_thr_t*	thr,	/*!< thread owning trx */
#endif
	unsigned	type_mode,
	const page_id_t	page_id,
	const page_t*	page,
	ulint		heap_no,
	dict_index_t*	index,
	trx_t*		trx,
	bool		holds_trx_mutex)
{
	lock_t*		lock;
	ulint		n_bits;
	ulint		n_bytes;

	ut_ad(lock_mutex_own());
	ut_ad(holds_trx_mutex == trx_mutex_own(trx));
	ut_ad(dict_index_is_clust(index) || !dict_index_is_online_ddl(index));

#ifdef UNIV_DEBUG
	/* Non-locking autocommit read-only transactions should not set
	any locks. See comment in trx_set_rw_mode explaining why this
	conditional check is required in debug code. */
	if (holds_trx_mutex) {
		check_trx_state(trx);
	}
#endif /* UNIV_DEBUG */

	/* If rec is the supremum record, then we reset the gap and
	LOCK_REC_NOT_GAP bits, as all locks on the supremum are
	automatically of the gap type */

	if (UNIV_UNLIKELY(heap_no == PAGE_HEAP_NO_SUPREMUM)) {
		ut_ad(!(type_mode & LOCK_REC_NOT_GAP));
		type_mode = type_mode & ~(LOCK_GAP | LOCK_REC_NOT_GAP);
	}

	if (UNIV_LIKELY(!(type_mode & (LOCK_PREDICATE | LOCK_PRDT_PAGE)))) {
		/* Make lock bitmap bigger by a safety margin */
		n_bits = page_dir_get_n_heap(page) + LOCK_PAGE_BITMAP_MARGIN;
		n_bytes = 1 + n_bits / 8;
	} else {
		ut_ad(heap_no == PRDT_HEAPNO);

		/* The lock is always on PAGE_HEAP_NO_INFIMUM (0), so
		we only need 1 bit (which round up to 1 byte) for
		lock bit setting */
		n_bytes = 1;

		if (type_mode & LOCK_PREDICATE) {
			ulint	tmp = UNIV_WORD_SIZE - 1;

			/* We will attach predicate structure after lock.
			Make sure the memory is aligned on 8 bytes,
			the mem_heap_alloc will align it with
			MEM_SPACE_NEEDED anyway. */
			n_bytes = (n_bytes + sizeof(lock_prdt_t) + tmp) & ~tmp;
			ut_ad(n_bytes == sizeof(lock_prdt_t) + UNIV_WORD_SIZE);
		}
	}

	if (trx->lock.rec_cached >= UT_ARR_SIZE(trx->lock.rec_pool)
	    || sizeof *lock + n_bytes > sizeof *trx->lock.rec_pool) {
		lock = static_cast<lock_t*>(
			mem_heap_alloc(trx->lock.lock_heap,
				       sizeof *lock + n_bytes));
	} else {
		lock = &trx->lock.rec_pool[trx->lock.rec_cached++].lock;
	}

	lock->trx = trx;
	lock->type_mode = (type_mode & unsigned(~LOCK_TYPE_MASK)) | LOCK_REC;
	lock->index = index;
	lock->un_member.rec_lock.page_id = page_id;

	if (UNIV_LIKELY(!(type_mode & (LOCK_PREDICATE | LOCK_PRDT_PAGE)))) {
		lock->un_member.rec_lock.n_bits = uint32_t(n_bytes * 8);
	} else {
		/* Predicate lock always on INFIMUM (0) */
		lock->un_member.rec_lock.n_bits = 8;
 	}
	lock_rec_bitmap_reset(lock);
	lock_rec_set_nth_bit(lock, heap_no);
	index->table->n_rec_locks++;
	ut_ad(index->table->get_ref_count() > 0 || !index->table->can_be_evicted);

#ifdef WITH_WSREP
	if (c_lock && trx->is_wsrep()
	    && wsrep_thd_is_BF(trx->mysql_thd, FALSE)) {
		lock_t *hash	= (lock_t *)c_lock->hash;
		lock_t *prev	= NULL;

		while (hash && wsrep_thd_is_BF(hash->trx->mysql_thd, FALSE)
		       && wsrep_thd_order_before(hash->trx->mysql_thd,
						 trx->mysql_thd)) {
			prev = hash;
			hash = (lock_t *)hash->hash;
		}
		lock->hash = hash;
		if (prev) {
			prev->hash = lock;
		} else {
			c_lock->hash = lock;
		}
		/*
		 * delayed conflict resolution '...kill_one_trx' was not called,
		 * if victim was waiting for some other lock
		 */
		trx_mutex_enter(c_lock->trx);
		if (c_lock->trx->lock.que_state == TRX_QUE_LOCK_WAIT) {

			c_lock->trx->lock.was_chosen_as_deadlock_victim = TRUE;

			if (UNIV_UNLIKELY(wsrep_debug)) {
				wsrep_print_wait_locks(c_lock);
			}

			trx->lock.que_state = TRX_QUE_LOCK_WAIT;
			lock_set_lock_and_trx_wait(lock, trx);
			UT_LIST_ADD_LAST(trx->lock.trx_locks, lock);

			trx->lock.wait_thr = thr;
			thr->state = QUE_THR_LOCK_WAIT;

			/* have to release trx mutex for the duration of
			   victim lock release. This will eventually call
			   lock_grant, which wants to grant trx mutex again
			*/
			if (holds_trx_mutex) {
				trx_mutex_exit(trx);
			}
			lock_cancel_waiting_and_release(
				c_lock->trx->lock.wait_lock);

			if (holds_trx_mutex) {
				trx_mutex_enter(trx);
			}

			trx_mutex_exit(c_lock->trx);

			/* have to bail out here to avoid lock_set_lock... */
			return(lock);
		}
		trx_mutex_exit(c_lock->trx);
	} else
#endif /* WITH_WSREP */
<<<<<<< HEAD
	if (insert_before_waiting
	    && !(type_mode & (LOCK_PREDICATE | LOCK_PRDT_PAGE))) {
		/* Try to insert the lock just after the last non-waiting
		lock of the current transaction which immediately
		precedes the first waiting lock request. */
		hash_table_t *lock_hash = lock_hash_get(type_mode);
		hash_cell_t& cell = lock_hash->array[lock_hash->calc_hash(
		    page_id.fold())];

		lock_t* last_non_waiting = nullptr;

		for (lock_t* l = lock_rec_get_first(lock_hash, page_id,
		      heap_no); l; l = lock_rec_get_next(heap_no, l)) {
			if (lock_get_wait(lock)
			    && l->trx->lock.wait_trx == trx) {
				break;
			}
			if (l->trx == trx) {
				last_non_waiting = l;
			}
		}

		if (!last_non_waiting) {
			goto append_last;
		}

		cell.insert_after(*last_non_waiting, *lock, &lock_t::hash);
	}
	else {
append_last:
		if (!(type_mode & (LOCK_WAIT | LOCK_PREDICATE | LOCK_PRDT_PAGE))
		    && innodb_lock_schedule_algorithm
		    == INNODB_LOCK_SCHEDULE_ALGORITHM_VATS
		    && !thd_is_replication_slave_thread(trx->mysql_thd)) {
			HASH_PREPEND(lock_t, hash, &lock_sys.rec_hash,
				     page_id.fold(), lock);
		} else {
			HASH_INSERT(lock_t, hash, lock_hash_get(type_mode),
				    page_id.fold(), lock);
		}
=======
	if (!(type_mode & (LOCK_WAIT | LOCK_PREDICATE | LOCK_PRDT_PAGE))
	    && innodb_lock_schedule_algorithm
	    == INNODB_LOCK_SCHEDULE_ALGORITHM_VATS
	    && !thd_is_replication_slave_thread(trx->mysql_thd)) {
		HASH_PREPEND(lock_t, hash, lock_sys.rec_hash,
			     lock_rec_fold(space, page_no), lock);
	} else {
		HASH_INSERT(lock_t, hash, lock_hash_get(type_mode),
			    lock_rec_fold(space, page_no), lock);
>>>>>>> 1ec32057
	}

	if (!holds_trx_mutex) {
		trx_mutex_enter(trx);
	}
	ut_ad(trx_mutex_own(trx));
	if (type_mode & LOCK_WAIT) {
		lock_set_lock_and_trx_wait(lock, trx);
	}
	UT_LIST_ADD_LAST(trx->lock.trx_locks, lock);
	if (!holds_trx_mutex) {
		trx_mutex_exit(trx);
	}
	MONITOR_INC(MONITOR_RECLOCK_CREATED);
	MONITOR_INC(MONITOR_NUM_RECLOCK);

	return lock;
}

/*********************************************************************//**
Check if lock1 has higher priority than lock2.
NULL has lowest priority.
If neither of them is wait lock, the first one has higher priority.
If only one of them is a wait lock, it has lower priority.
If either is a high priority transaction, the lock has higher priority.
Otherwise, the one with an older transaction has higher priority.
@returns true if lock1 has higher priority, false otherwise. */
static bool has_higher_priority(lock_t *lock1, lock_t *lock2)
{
	if (lock1 == NULL) {
		return false;
	} else if (lock2 == NULL) {
		return true;
	}
	// Granted locks has higher priority.
	if (!lock_get_wait(lock1)) {
		return true;
	} else if (!lock_get_wait(lock2)) {
		return false;
	}
	return lock1->trx->start_time_micro <= lock2->trx->start_time_micro;
}

/*********************************************************************//**
Insert a lock to the hash list according to the mode (whether it is a wait
lock) and the age of the transaction the it is associated with.
If the lock is not a wait lock, insert it to the head of the hash list.
Otherwise, insert it to the middle of the wait locks according to the age of
the transaciton. */
static
dberr_t
lock_rec_insert_by_trx_age(
	lock_t	*in_lock) /*!< in: lock to be insert */{
	lock_t*				node;
	lock_t*				next;
	hash_table_t*		hash;
	hash_cell_t*		cell;

	ut_ad(!in_lock->trx->is_wsrep());
	const page_id_t page_id(in_lock->un_member.rec_lock.page_id);
	hash = lock_hash_get(in_lock->type_mode);
	cell = &hash->array[hash->calc_hash(page_id.fold())];

	node = (lock_t *) cell->node;
	// If in_lock is not a wait lock, we insert it to the head of the list.
	if (node == NULL || !lock_get_wait(in_lock) || has_higher_priority(in_lock, node)) {
		cell->node = in_lock;
		in_lock->hash = node;
		if (lock_get_wait(in_lock)) {
			lock_grant_have_trx_mutex(in_lock);
			return DB_SUCCESS_LOCKED_REC;
		}
		return DB_SUCCESS;
	}
	while (node != NULL && has_higher_priority((lock_t *) node->hash,
						   in_lock)) {
		node = (lock_t *) node->hash;
	}
	next = (lock_t *) node->hash;
	node->hash = in_lock;
	in_lock->hash = next;

	if (lock_get_wait(in_lock) && !lock_rec_has_to_wait_in_queue(in_lock)) {
		lock_grant_have_trx_mutex(in_lock);
		if (cell->node != in_lock) {
			// Move it to the front of the queue
			node->hash = in_lock->hash;
			next = (lock_t *) cell->node;
			cell->node = in_lock;
			in_lock->hash = next;
		}
		return DB_SUCCESS_LOCKED_REC;
	}

	return DB_SUCCESS;
}

#ifdef UNIV_DEBUG
static
bool
lock_queue_validate(
	const lock_t	*in_lock) /*!< in: lock whose hash list is to be validated */
{
	hash_table_t*		hash;
	hash_cell_t*		cell;
	lock_t*				next;
	bool				wait_lock __attribute__((unused))= false;

	if (in_lock == NULL) {
		return true;
	}

	const page_id_t	page_id(in_lock->un_member.rec_lock.page_id);
	hash = lock_hash_get(in_lock->type_mode);
	cell = &hash->array[hash->calc_hash(page_id.fold())];
	next = (lock_t *) cell->node;
	while (next != NULL) {
		// If this is a granted lock, check that there's no wait lock before it.
		if (!lock_get_wait(next)) {
			ut_ad(!wait_lock);
		} else {
			wait_lock = true;
		}
		next = next->hash;
	}
	return true;
}
#endif /* UNIV_DEBUG */

static
void
lock_rec_insert_to_head(
	lock_t *in_lock,   /*!< in: lock to be insert */
	ulint	rec_fold)  /*!< in: rec_fold of the page */
{
	hash_table_t*		hash;
	hash_cell_t*		cell;
	lock_t*				node;

	if (in_lock == NULL) {
		return;
	}

	hash = lock_hash_get(in_lock->type_mode);
	cell = &hash->array[hash->calc_hash(rec_fold)];
	node = (lock_t *) cell->node;
	if (node != in_lock) {
		cell->node = in_lock;
		in_lock->hash = node;
	}
}

/** Enqueue a waiting request for a lock which cannot be granted immediately.
Check for deadlocks.
@param[in]	type_mode	the requested lock mode (LOCK_S or LOCK_X)
				possibly ORed with LOCK_GAP or
				LOCK_REC_NOT_GAP, ORed with
				LOCK_INSERT_INTENTION if this
				waiting lock request is set
				when performing an insert of
				an index record
@param[in]	block		leaf page in the index
@param[in]	heap_no		record heap number in the block
@param[in]	index		index tree
@param[in,out]	thr		query thread
@param[in]	prdt		minimum bounding box (spatial index)
@retval	DB_LOCK_WAIT		if the waiting lock was enqueued
@retval	DB_DEADLOCK		if this transaction was chosen as the victim
@retval	DB_SUCCESS_LOCKED_REC	if the other transaction was chosen as a victim
				(or it happened to commit) */
dberr_t
lock_rec_enqueue_waiting(
<<<<<<< HEAD
	lock_t*			c_lock,
	unsigned		type_mode,
=======
#ifdef WITH_WSREP
	lock_t*			c_lock,	/*!< conflicting lock */
#endif
	ulint			type_mode,
>>>>>>> 1ec32057
	const buf_block_t*	block,
	ulint			heap_no,
	dict_index_t*		index,
	que_thr_t*		thr,
	lock_prdt_t*		prdt)
{
	ut_ad(lock_mutex_own());
	ut_ad(!srv_read_only_mode);
	ut_ad(dict_index_is_clust(index) || !dict_index_is_online_ddl(index));

	trx_t* trx = thr_get_trx(thr);

	ut_ad(trx_mutex_own(trx));
	ut_a(!que_thr_stop(thr));

	switch (trx_get_dict_operation(trx)) {
	case TRX_DICT_OP_NONE:
		break;
	case TRX_DICT_OP_TABLE:
	case TRX_DICT_OP_INDEX:
		ib::error() << "A record lock wait happens in a dictionary"
			" operation. index "
			<< index->name
			<< " of table "
			<< index->table->name
			<< ". " << BUG_REPORT_MSG;
		ut_ad(0);
	}

	if (trx->mysql_thd && thd_lock_wait_timeout(trx->mysql_thd) == 0) {
		trx->error_state = DB_LOCK_WAIT_TIMEOUT;
		return DB_LOCK_WAIT_TIMEOUT;
	}

	/* Enqueue the lock request that will wait to be granted, note that
	we already own the trx mutex. */
	lock_t* lock = lock_rec_create(
#ifdef WITH_WSREP
		c_lock, thr,
#endif
		type_mode | LOCK_WAIT, block, heap_no, index, trx, TRUE);

	if (prdt && type_mode & LOCK_PREDICATE) {
		lock_prdt_set_prdt(lock, prdt);
	}

	if (ut_d(const trx_t* victim =)
	    DeadlockChecker::check_and_resolve(lock, trx)) {
		ut_ad(victim == trx);
		lock_reset_lock_and_trx_wait(lock);
		lock_rec_reset_nth_bit(lock, heap_no);
		return DB_DEADLOCK;
	}

	if (!trx->lock.wait_lock) {
		/* If there was a deadlock but we chose another
		transaction as a victim, it is possible that we
		already have the lock now granted! */
#ifdef WITH_WSREP
		if (UNIV_UNLIKELY(wsrep_debug)) {
			ib::info() << "WSREP: BF thread got lock granted early, ID " << ib::hex(trx->id)
				   << " query: " << wsrep_thd_query(trx->mysql_thd);
		}
#endif
		return DB_SUCCESS_LOCKED_REC;
	}

	trx->lock.que_state = TRX_QUE_LOCK_WAIT;

	trx->lock.was_chosen_as_deadlock_victim = false;
	trx->lock.wait_started = time(NULL);

	ut_a(que_thr_stop(thr));

	DBUG_LOG("ib_lock", "trx " << ib::hex(trx->id)
		 << " waits for lock in index " << index->name
		 << " of table " << index->table->name);

	MONITOR_INC(MONITOR_LOCKREC_WAIT);

	if (innodb_lock_schedule_algorithm
	    == INNODB_LOCK_SCHEDULE_ALGORITHM_VATS
	    && !prdt
	    && !thd_is_replication_slave_thread(lock->trx->mysql_thd)) {
		HASH_DELETE(lock_t, hash, &lock_sys.rec_hash,
			    lock_rec_lock_fold(lock), lock);
		dberr_t res = lock_rec_insert_by_trx_age(lock);
		if (res != DB_SUCCESS) {
			return res;
		}
	}

	return DB_LOCK_WAIT;
}

/*********************************************************************//**
Looks for a suitable type record lock struct by the same trx on the same page.
This can be used to save space when a new record lock should be set on a page:
no new struct is needed, if a suitable old is found.
@return lock or NULL */
static inline
lock_t*
lock_rec_find_similar_on_page(
	ulint           type_mode,      /*!< in: lock type_mode field */
	ulint           heap_no,        /*!< in: heap number of the record */
	lock_t*         lock,           /*!< in: lock_sys.get_first() */
	const trx_t*    trx)            /*!< in: transaction */
{
	ut_ad(lock_mutex_own());

	for (/* No op */;
	     lock != NULL;
	     lock = lock_rec_get_next_on_page(lock)) {

		if (lock->trx == trx
		    && lock->type_mode == type_mode
		    && lock_rec_get_n_bits(lock) > heap_no) {

			return(lock);
		}
	}

	return(NULL);
}

/*********************************************************************//**
Adds a record lock request in the record queue. The request is normally
added as the last in the queue, but if there are no waiting lock requests
on the record, and the request to be added is not a waiting request, we
can reuse a suitable record lock object already existing on the same page,
just setting the appropriate bit in its bitmap. This is a low-level function
which does NOT check for deadlocks or lock compatibility!
<<<<<<< HEAD
@param[in] type_mode lock mode, wait, gap etc. flags; type is ignored and
replaced by LOCK_REC
@param[in] block buffer block containing the record
@param[in] heap_no heap number of the record
@param[in] index index of record
@param[in/out] trx transaction 
@param[in] caller_owns_trx_mutex, TRUE if caller owns the transaction mutex
@param[in] insert_before_waiting true=insert B-tree record lock right before
a waiting lock request; false=insert the lock at the end of the queue
@return lock where the bit was set */
static void lock_rec_add_to_queue(unsigned type_mode, const buf_block_t *block,
                                  ulint heap_no, dict_index_t *index,
                                  trx_t *trx, bool caller_owns_trx_mutex,
                                  bool insert_before_waiting= false)
=======
@return lock where the bit was set */
static
void
lock_rec_add_to_queue(
/*==================*/
	ulint			type_mode,/*!< in: lock mode, wait, gap
					etc. flags; type is ignored
					and replaced by LOCK_REC */
	const buf_block_t*	block,	/*!< in: buffer block containing
					the record */
	ulint			heap_no,/*!< in: heap number of the record */
	dict_index_t*		index,	/*!< in: index of record */
	trx_t*			trx,	/*!< in/out: transaction */
	bool			caller_owns_trx_mutex)
					/*!< in: TRUE if caller owns the
					transaction mutex */
>>>>>>> 1ec32057
{
#ifdef UNIV_DEBUG
	ut_ad(lock_mutex_own());
	ut_ad(caller_owns_trx_mutex == trx_mutex_own(trx));
	ut_ad(dict_index_is_clust(index)
	      || dict_index_get_online_status(index) != ONLINE_INDEX_CREATION);
	switch (type_mode & LOCK_MODE_MASK) {
	case LOCK_X:
	case LOCK_S:
		break;
	default:
		ut_error;
	}

	if (!(type_mode & (LOCK_WAIT | LOCK_GAP))) {
		lock_mode	mode = (type_mode & LOCK_MODE_MASK) == LOCK_S
			? LOCK_X
			: LOCK_S;
		const lock_t*	other_lock
			= lock_rec_other_has_expl_req(
				mode, block, false, heap_no, trx);
#ifdef WITH_WSREP
		if (UNIV_LIKELY_NULL(other_lock) && trx->is_wsrep()) {
			/* Only BF transaction may be granted lock
			before other conflicting lock request. */
			if (!wsrep_thd_is_BF(trx->mysql_thd, FALSE)
			    && !wsrep_thd_is_BF(other_lock->trx->mysql_thd, FALSE)) {
				/* If it is not BF, this case is a bug. */
				wsrep_report_bf_lock_wait(trx->mysql_thd, trx->id);
				wsrep_report_bf_lock_wait(other_lock->trx->mysql_thd, other_lock->trx->id);
				ut_error;
			}
		} else
#endif /* WITH_WSREP */
		ut_ad(!other_lock);
	}
#endif /* UNIV_DEBUG */

	type_mode |= LOCK_REC;

	/* If rec is the supremum record, then we can reset the gap bit, as
	all locks on the supremum are automatically of the gap type, and we
	try to avoid unnecessary memory consumption of a new record lock
	struct for a gap type lock */

	if (heap_no == PAGE_HEAP_NO_SUPREMUM) {
		ut_ad(!(type_mode & LOCK_REC_NOT_GAP));

		/* There should never be LOCK_REC_NOT_GAP on a supremum
		record, but let us play safe */

		type_mode &= ~(LOCK_GAP | LOCK_REC_NOT_GAP);
	}

	lock_t*		lock;
	lock_t*		first_lock;

	/* Look for a waiting lock request on the same record or on a gap */

	for (first_lock = lock = lock_sys.get_first(*lock_hash_get(type_mode),
						    block->page.id());
	     lock != NULL;
	     lock = lock_rec_get_next_on_page(lock)) {

		if (lock_get_wait(lock)
		    && lock_rec_get_nth_bit(lock, heap_no)) {

			break;
		}
	}

	if (lock == NULL && !(type_mode & LOCK_WAIT)) {

		/* Look for a similar record lock on the same page:
		if one is found and there are no waiting lock requests,
		we can just set the bit */

		lock = lock_rec_find_similar_on_page(
			type_mode, heap_no, first_lock, trx);

		if (lock != NULL) {

			lock_rec_set_nth_bit(lock, heap_no);

			return;
		}
	}

	lock_rec_create(
#ifdef WITH_WSREP
		NULL, NULL,
#endif
		type_mode, block, heap_no, index, trx, caller_owns_trx_mutex);
}

/*********************************************************************//**
Tries to lock the specified record in the mode requested. If not immediately
possible, enqueues a waiting lock request. This is a low-level function
which does NOT look at implicit locks! Checks lock compatibility within
explicit locks. This function sets a normal next-key lock, or in the case
of a page supremum record, a gap type lock.
@return DB_SUCCESS, DB_SUCCESS_LOCKED_REC, DB_LOCK_WAIT, or DB_DEADLOCK */
static
dberr_t
lock_rec_lock(
/*==========*/
	bool			impl,	/*!< in: if true, no lock is set
					if no wait is necessary: we
					assume that the caller will
					set an implicit lock */
	unsigned		mode,	/*!< in: lock mode: LOCK_X or
					LOCK_S possibly ORed to either
					LOCK_GAP or LOCK_REC_NOT_GAP */
	const buf_block_t*	block,	/*!< in: buffer block containing
					the record */
	ulint			heap_no,/*!< in: heap number of record */
	dict_index_t*		index,	/*!< in: index of record */
	que_thr_t*		thr)	/*!< in: query thread */
{
  trx_t *trx= thr_get_trx(thr);
  dberr_t err= DB_SUCCESS;

  ut_ad(!srv_read_only_mode);
  ut_ad((LOCK_MODE_MASK & mode) == LOCK_S ||
        (LOCK_MODE_MASK & mode) == LOCK_X);
  ut_ad((mode & LOCK_TYPE_MASK) == LOCK_GAP ||
        (mode & LOCK_TYPE_MASK) == LOCK_REC_NOT_GAP ||
        (mode & LOCK_TYPE_MASK) == 0);
  ut_ad(dict_index_is_clust(index) || !dict_index_is_online_ddl(index));
  DBUG_EXECUTE_IF("innodb_report_deadlock", return DB_DEADLOCK;);

  lock_mutex_enter();
  ut_ad((LOCK_MODE_MASK & mode) != LOCK_S ||
        lock_table_has(trx, index->table, LOCK_IS));
  ut_ad((LOCK_MODE_MASK & mode) != LOCK_X ||
         lock_table_has(trx, index->table, LOCK_IX));

  if (lock_table_has(trx, index->table,
                     static_cast<lock_mode>(LOCK_MODE_MASK & mode)));
  else if (lock_t *lock= lock_sys.get_first(block->page.id()))
  {
    trx_mutex_enter(trx);
    if (lock_rec_get_next_on_page(lock) ||
        lock->trx != trx ||
        lock->type_mode != (ulint(mode) | LOCK_REC) ||
        lock_rec_get_n_bits(lock) <= heap_no)
    {
      /* Do nothing if the trx already has a strong enough lock on rec */
      if (!lock_rec_has_expl(mode, block, heap_no, trx))
      {
        if (
#ifdef WITH_WSREP
	    lock_t *c_lock=
#endif
	    lock_rec_other_has_conflicting(mode, block, heap_no, trx))
        {
          /*
            If another transaction has a non-gap conflicting
            request in the queue, as this transaction does not
            have a lock strong enough already granted on the
	    record, we have to wait. */
	    err = lock_rec_enqueue_waiting(
#ifdef WITH_WSREP
			c_lock,
#endif /* WITH_WSREP */
			mode, block, heap_no, index, thr, NULL);
        }
        else if (!impl)
        {
          /* Set the requested lock on the record. */
          lock_rec_add_to_queue(LOCK_REC | mode, block, heap_no, index, trx,
                                true);
          err= DB_SUCCESS_LOCKED_REC;
        }
      }
    }
    else if (!impl)
    {
      /*
        If the nth bit of the record lock is already set then we do not set
        a new lock bit, otherwise we do set
      */
      if (!lock_rec_get_nth_bit(lock, heap_no))
      {
        lock_rec_set_nth_bit(lock, heap_no);
        err= DB_SUCCESS_LOCKED_REC;
      }
    }
    trx_mutex_exit(trx);
  }
  else
  {
    /*
      Simplified and faster path for the most common cases
      Note that we don't own the trx mutex.
    */
    if (!impl)
      lock_rec_create(
#ifdef WITH_WSREP
         NULL, NULL,
#endif
        mode, block, heap_no, index, trx, false);

    err= DB_SUCCESS_LOCKED_REC;
  }
  lock_mutex_exit();
  MONITOR_ATOMIC_INC(MONITOR_NUM_RECLOCK_REQ);
  return err;
}

/*********************************************************************//**
Checks if a waiting record lock request still has to wait in a queue.
@return lock that is causing the wait */
static
const lock_t*
lock_rec_has_to_wait_in_queue(
/*==========================*/
	const lock_t*	wait_lock)	/*!< in: waiting record lock */
{
	const lock_t*	lock;
	ulint		heap_no;
	ulint		bit_mask;
	ulint		bit_offset;

	ut_ad(wait_lock);
	ut_ad(lock_mutex_own());
	ut_ad(lock_get_wait(wait_lock));
	ut_ad(lock_get_type_low(wait_lock) == LOCK_REC);

	heap_no = lock_rec_find_set_bit(wait_lock);

	bit_offset = heap_no / 8;
	bit_mask = static_cast<ulint>(1) << (heap_no % 8);

	for (lock = lock_sys.get_first(*lock_hash_get(wait_lock->type_mode),
				       wait_lock->un_member.rec_lock.page_id);
	     lock != wait_lock;
	     lock = lock_rec_get_next_on_page_const(lock)) {
		const byte*	p = (const byte*) &lock[1];

		if (heap_no < lock_rec_get_n_bits(lock)
		    && (p[bit_offset] & bit_mask)
		    && lock_has_to_wait(wait_lock, lock)) {
			return(lock);
		}
	}

	return(NULL);
}

/** Grant a lock to a waiting lock request and release the waiting transaction
after lock_reset_lock_and_trx_wait() has been called. */
static void lock_grant_after_reset(lock_t* lock)
{
	ut_ad(lock_mutex_own());
	ut_ad(trx_mutex_own(lock->trx));

	if (lock_get_mode(lock) == LOCK_AUTO_INC) {
		dict_table_t*	table = lock->un_member.tab_lock.table;

		if (table->autoinc_trx == lock->trx) {
			ib::error() << "Transaction already had an"
				<< " AUTO-INC lock!";
		} else {
			table->autoinc_trx = lock->trx;

			ib_vector_push(lock->trx->autoinc_locks, &lock);
		}
	}

	DBUG_PRINT("ib_lock", ("wait for trx " TRX_ID_FMT " ends",
			       trx_get_id_for_print(lock->trx)));

	/* If we are resolving a deadlock by choosing another transaction
	as a victim, then our original transaction may not be in the
	TRX_QUE_LOCK_WAIT state, and there is no need to end the lock wait
	for it */

	if (lock->trx->lock.que_state == TRX_QUE_LOCK_WAIT) {
		que_thr_t*	thr;

		thr = que_thr_end_lock_wait(lock->trx);

		if (thr != NULL) {
			lock_wait_release_thread_if_suspended(thr);
		}
	}
}

/** Grant a lock to a waiting lock request and release the waiting transaction. */
static void lock_grant(lock_t* lock)
{
	lock_reset_lock_and_trx_wait(lock);
	trx_mutex_enter(lock->trx);
	lock_grant_after_reset(lock);
	trx_mutex_exit(lock->trx);
}

/*************************************************************//**
Cancels a waiting record lock request and releases the waiting transaction
that requested it. NOTE: does NOT check if waiting lock requests behind this
one can now be granted! */
static
void
lock_rec_cancel(
/*============*/
	lock_t*	lock)	/*!< in: waiting record lock request */
{
	que_thr_t*	thr;

	ut_ad(lock_mutex_own());
	ut_ad(lock_get_type_low(lock) == LOCK_REC);

	/* Reset the bit (there can be only one set bit) in the lock bitmap */
	lock_rec_reset_nth_bit(lock, lock_rec_find_set_bit(lock));

	/* Reset the wait flag and the back pointer to lock in trx */

	lock_reset_lock_and_trx_wait(lock);

	/* The following function releases the trx from lock wait */

	trx_mutex_enter(lock->trx);

	thr = que_thr_end_lock_wait(lock->trx);

	if (thr != NULL) {
		lock_wait_release_thread_if_suspended(thr);
	}

	trx_mutex_exit(lock->trx);
}

static void lock_grant_and_move_on_page(ulint rec_fold, const page_id_t id)
{
	lock_t*		lock;
	lock_t*		previous = static_cast<lock_t*>(
		lock_sys.rec_hash.array[lock_sys.rec_hash.calc_hash(rec_fold)].
		node);
	if (previous == NULL) {
		return;
	}
	if (previous->un_member.rec_lock.page_id == id) {
		lock = previous;
	}
	else {
		while (previous->hash &&
		       (previous->hash->un_member.rec_lock.page_id != id)) {
			previous = previous->hash;
		}
		lock = previous->hash;
	}

	ut_ad(previous->hash == lock || previous == lock);
	/* Grant locks if there are no conflicting locks ahead.
	 Move granted locks to the head of the list. */
	while (lock) {
		/* If the lock is a wait lock on this page, and it does not need to wait. */
		ut_ad(!lock->trx->is_wsrep());
		if (lock_get_wait(lock)
		    && lock->un_member.rec_lock.page_id == id
		    && !lock_rec_has_to_wait_in_queue(lock)) {
			lock_grant(lock);

			if (previous != NULL) {
				/* Move the lock to the head of the list. */
				HASH_GET_NEXT(hash, previous) = HASH_GET_NEXT(hash, lock);
				lock_rec_insert_to_head(lock, rec_fold);
			} else {
				/* Already at the head of the list. */
				previous = lock;
			}
			/* Move on to the next lock. */
			lock = static_cast<lock_t *>(HASH_GET_NEXT(hash, previous));
		} else {
			previous = lock;
			lock = static_cast<lock_t *>(HASH_GET_NEXT(hash, lock));
		}
	}
}

/** Remove a record lock request, waiting or granted, from the queue and
grant locks to other transactions in the queue if they now are entitled
to a lock. NOTE: all record locks contained in in_lock are removed.
@param[in,out]	in_lock		record lock */
static void lock_rec_dequeue_from_page(lock_t* in_lock)
{
	hash_table_t*	lock_hash;

	ut_ad(lock_mutex_own());
	ut_ad(lock_get_type_low(in_lock) == LOCK_REC);
	/* We may or may not be holding in_lock->trx->mutex here. */

	const page_id_t page_id(in_lock->un_member.rec_lock.page_id);

	in_lock->index->table->n_rec_locks--;

	lock_hash = lock_hash_get(in_lock->type_mode);

	const ulint rec_fold = page_id.fold();

	HASH_DELETE(lock_t, hash, lock_hash, rec_fold, in_lock);
	UT_LIST_REMOVE(in_lock->trx->lock.trx_locks, in_lock);

	MONITOR_INC(MONITOR_RECLOCK_REMOVED);
	MONITOR_DEC(MONITOR_NUM_RECLOCK);

	if (innodb_lock_schedule_algorithm
	    == INNODB_LOCK_SCHEDULE_ALGORITHM_FCFS
	    || lock_hash != &lock_sys.rec_hash
	    || thd_is_replication_slave_thread(in_lock->trx->mysql_thd)) {
		/* Check if waiting locks in the queue can now be granted:
		grant locks if there are no conflicting locks ahead. Stop at
		the first X lock that is waiting or has been granted. */

		for (lock_t* lock = lock_sys.get_first(*lock_hash, page_id);
		     lock != NULL;
		     lock = lock_rec_get_next_on_page(lock)) {

			if (!lock_get_wait(lock)) {
				continue;
			}
			const lock_t* c = lock_rec_has_to_wait_in_queue(lock);
			if (!c) {
				/* Grant the lock */
				ut_ad(lock->trx != in_lock->trx);
				lock_grant(lock);
			}
		}
	} else {
		lock_grant_and_move_on_page(rec_fold, page_id);
	}
}

/*************************************************************//**
Removes a record lock request, waiting or granted, from the queue. */
void
lock_rec_discard(
/*=============*/
	lock_t*		in_lock)	/*!< in: record lock object: all
					record locks which are contained
					in this lock object are removed */
{
	trx_lock_t*	trx_lock;

	ut_ad(lock_mutex_own());
	ut_ad(lock_get_type_low(in_lock) == LOCK_REC);

	trx_lock = &in_lock->trx->lock;

	in_lock->index->table->n_rec_locks--;

	HASH_DELETE(lock_t, hash, lock_hash_get(in_lock->type_mode),
		    in_lock->un_member.rec_lock.page_id.fold(), in_lock);

	UT_LIST_REMOVE(trx_lock->trx_locks, in_lock);

	MONITOR_INC(MONITOR_RECLOCK_REMOVED);
	MONITOR_DEC(MONITOR_NUM_RECLOCK);
}

/*************************************************************//**
Removes record lock objects set on an index page which is discarded. This
function does not move locks, or check for waiting locks, therefore the
lock bitmaps must already be reset when this function is called. */
static void lock_rec_free_all_from_discard_page_low(const page_id_t id,
                                                    hash_table_t *lock_hash)
{
  lock_t *lock= lock_sys.get_first(*lock_hash, id);

  while (lock)
  {
    ut_ad(lock_rec_find_set_bit(lock) == ULINT_UNDEFINED);
    ut_ad(!lock_get_wait(lock));
    lock_t *next_lock= lock_rec_get_next_on_page(lock);
    lock_rec_discard(lock);
    lock= next_lock;
  }
}

/*************************************************************//**
Removes record lock objects set on an index page which is discarded. This
function does not move locks, or check for waiting locks, therefore the
lock bitmaps must already be reset when this function is called. */
void
lock_rec_free_all_from_discard_page(
/*================================*/
	const buf_block_t*	block)	/*!< in: page to be discarded */
{
  const page_id_t page_id(block->page.id());
  lock_rec_free_all_from_discard_page_low(page_id, &lock_sys.rec_hash);
  lock_rec_free_all_from_discard_page_low(page_id, &lock_sys.prdt_hash);
  lock_rec_free_all_from_discard_page_low(page_id, &lock_sys.prdt_page_hash);
}

/*============= RECORD LOCK MOVING AND INHERITING ===================*/

/*************************************************************//**
Resets the lock bits for a single record. Releases transactions waiting for
lock requests here. */
static
void
lock_rec_reset_and_release_wait_low(
/*================================*/
	hash_table_t*		hash,	/*!< in: hash table */
	const buf_block_t*	block,	/*!< in: buffer block containing
					the record */
	ulint			heap_no)/*!< in: heap number of record */
{
	lock_t*	lock;

	ut_ad(lock_mutex_own());

	for (lock = lock_rec_get_first(hash, block->page.id(), heap_no);
	     lock != NULL;
	     lock = lock_rec_get_next(heap_no, lock)) {

		if (lock_get_wait(lock)) {
			lock_rec_cancel(lock);
		} else {
			lock_rec_reset_nth_bit(lock, heap_no);
		}
	}
}

/*************************************************************//**
Resets the lock bits for a single record. Releases transactions waiting for
lock requests here. */
static
void
lock_rec_reset_and_release_wait(
/*============================*/
	const buf_block_t*	block,	/*!< in: buffer block containing
					the record */
	ulint			heap_no)/*!< in: heap number of record */
{
	lock_rec_reset_and_release_wait_low(
		&lock_sys.rec_hash, block, heap_no);

	lock_rec_reset_and_release_wait_low(
		&lock_sys.prdt_hash, block, PAGE_HEAP_NO_INFIMUM);
	lock_rec_reset_and_release_wait_low(
		&lock_sys.prdt_page_hash, block, PAGE_HEAP_NO_INFIMUM);
}

/*************************************************************//**
Makes a record to inherit the locks (except LOCK_INSERT_INTENTION type)
of another record as gap type locks, but does not reset the lock bits of
the other record. Also waiting lock requests on rec are inherited as
GRANTED gap locks. */
static
void
lock_rec_inherit_to_gap(
/*====================*/
	const buf_block_t*	heir_block,	/*!< in: block containing the
						record which inherits */
	const buf_block_t*	block,		/*!< in: block containing the
						record from which inherited;
						does NOT reset the locks on
						this record */
	ulint			heir_heap_no,	/*!< in: heap_no of the
						inheriting record */
	ulint			heap_no)	/*!< in: heap_no of the
						donating record */
{
	lock_t*	lock;

	ut_ad(lock_mutex_own());

	/* At READ UNCOMMITTED or READ COMMITTED isolation level,
	we do not want locks set
	by an UPDATE or a DELETE to be inherited as gap type locks. But we
	DO want S-locks/X-locks(taken for replace) set by a consistency
	constraint to be inherited also then. */

	for (lock = lock_rec_get_first(&lock_sys.rec_hash, block->page.id(),
	      heap_no);
	     lock != NULL;
	     lock = lock_rec_get_next(heap_no, lock)) {

		if (!lock_rec_get_insert_intention(lock)
		    && (lock->trx->isolation_level > TRX_ISO_READ_COMMITTED
			|| lock_get_mode(lock) !=
			(lock->trx->duplicates ? LOCK_S : LOCK_X))) {
			lock_rec_add_to_queue(
				LOCK_REC | LOCK_GAP | lock_get_mode(lock),
				heir_block, heir_heap_no, lock->index,
				lock->trx, FALSE);
		}
	}
}

/*************************************************************//**
Makes a record to inherit the gap locks (except LOCK_INSERT_INTENTION type)
of another record as gap type locks, but does not reset the lock bits of the
other record. Also waiting lock requests are inherited as GRANTED gap locks. */
static
void
lock_rec_inherit_to_gap_if_gap_lock(
/*================================*/
	const buf_block_t*	block,		/*!< in: buffer block */
	ulint			heir_heap_no,	/*!< in: heap_no of
						record which inherits */
	ulint			heap_no)	/*!< in: heap_no of record
						from which inherited;
						does NOT reset the locks
						on this record */
{
	lock_t*	lock;

	lock_mutex_enter();

	for (lock = lock_rec_get_first(&lock_sys.rec_hash, block->page.id(),
	      heap_no);
	     lock != NULL;
	     lock = lock_rec_get_next(heap_no, lock)) {

		if (!lock_rec_get_insert_intention(lock)
		    && (heap_no == PAGE_HEAP_NO_SUPREMUM
			|| !lock_rec_get_rec_not_gap(lock))) {

			lock_rec_add_to_queue(
				LOCK_REC | LOCK_GAP | lock_get_mode(lock),
				block, heir_heap_no, lock->index,
				lock->trx, FALSE);
		}
	}

	lock_mutex_exit();
}

/*************************************************************//**
Moves the locks of a record to another record and resets the lock bits of
the donating record. */
static
void
lock_rec_move_low(
/*==============*/
	hash_table_t*		lock_hash,	/*!< in: hash table to use */
	const buf_block_t*	receiver,	/*!< in: buffer block containing
						the receiving record */
	const buf_block_t*	donator,	/*!< in: buffer block containing
						the donating record */
	ulint			receiver_heap_no,/*!< in: heap_no of the record
						which gets the locks; there
						must be no lock requests
						on it! */
	ulint			donator_heap_no)/*!< in: heap_no of the record
						which gives the locks */
{
	lock_t*	lock;

	ut_ad(lock_mutex_own());

	/* If the lock is predicate lock, it resides on INFIMUM record */
	ut_ad(lock_rec_get_first(
		lock_hash, receiver->page.id(), receiver_heap_no) == NULL
	      || lock_hash == &lock_sys.prdt_hash
	      || lock_hash == &lock_sys.prdt_page_hash);

	for (lock = lock_rec_get_first(lock_hash,
				       donator->page.id(), donator_heap_no);
	     lock != NULL;
	     lock = lock_rec_get_next(donator_heap_no, lock)) {

		const auto type_mode = lock->type_mode;

		lock_rec_reset_nth_bit(lock, donator_heap_no);

		if (type_mode & LOCK_WAIT) {
			lock_reset_lock_and_trx_wait(lock);
		}

		/* Note that we FIRST reset the bit, and then set the lock:
		the function works also if donator == receiver */

		lock_rec_add_to_queue(
			type_mode, receiver, receiver_heap_no,
			lock->index, lock->trx, FALSE);
	}

	ut_ad(!lock_rec_get_first(&lock_sys.rec_hash,
				  donator->page.id(), donator_heap_no));
}

/** Move all the granted locks to the front of the given lock list.
All the waiting locks will be at the end of the list.
@param[in,out]	lock_list	the given lock list.  */
static
void
lock_move_granted_locks_to_front(
	UT_LIST_BASE_NODE_T(lock_t)&	lock_list)
{
	lock_t*	lock;

	bool seen_waiting_lock = false;

	for (lock = UT_LIST_GET_FIRST(lock_list); lock;
	     lock = UT_LIST_GET_NEXT(trx_locks, lock)) {

		if (!seen_waiting_lock) {
			if (lock->is_waiting()) {
				seen_waiting_lock = true;
			}
			continue;
		}

		ut_ad(seen_waiting_lock);

		if (!lock->is_waiting()) {
			lock_t* prev = UT_LIST_GET_PREV(trx_locks, lock);
			ut_a(prev);
			ut_list_move_to_front(lock_list, lock);
			lock = prev;
		}
	}
}

/*************************************************************//**
Moves the locks of a record to another record and resets the lock bits of
the donating record. */
UNIV_INLINE
void
lock_rec_move(
/*==========*/
	const buf_block_t*	receiver,       /*!< in: buffer block containing
						the receiving record */
	const buf_block_t*	donator,        /*!< in: buffer block containing
						the donating record */
	ulint			receiver_heap_no,/*!< in: heap_no of the record
						which gets the locks; there
						must be no lock requests
						on it! */
	ulint			donator_heap_no)/*!< in: heap_no of the record
                                                which gives the locks */
{
	lock_rec_move_low(&lock_sys.rec_hash, receiver, donator,
			  receiver_heap_no, donator_heap_no);
}

/*************************************************************//**
Updates the lock table when we have reorganized a page. NOTE: we copy
also the locks set on the infimum of the page; the infimum may carry
locks if an update of a record is occurring on the page, and its locks
were temporarily stored on the infimum. */
void
lock_move_reorganize_page(
/*======================*/
	const buf_block_t*	block,	/*!< in: old index page, now
					reorganized */
	const buf_block_t*	oblock)	/*!< in: copy of the old, not
					reorganized page */
{
	lock_t*		lock;
	UT_LIST_BASE_NODE_T(lock_t)	old_locks;
	mem_heap_t*	heap		= NULL;
	ulint		comp;

	lock_mutex_enter();

	/* FIXME: This needs to deal with predicate lock too */
	lock = lock_sys.get_first(block->page.id());

	if (lock == NULL) {
		lock_mutex_exit();

		return;
	}

	heap = mem_heap_create(256);

	/* Copy first all the locks on the page to heap and reset the
	bitmaps in the original locks; chain the copies of the locks
	using the trx_locks field in them. */

	UT_LIST_INIT(old_locks, &lock_t::trx_locks);

	do {
		/* Make a copy of the lock */
		lock_t*	old_lock = lock_rec_copy(lock, heap);

		UT_LIST_ADD_LAST(old_locks, old_lock);

		/* Reset bitmap of lock */
		lock_rec_bitmap_reset(lock);

		if (lock_get_wait(lock)) {

			lock_reset_lock_and_trx_wait(lock);
		}

		lock = lock_rec_get_next_on_page(lock);
	} while (lock != NULL);

	comp = page_is_comp(block->frame);
	ut_ad(comp == page_is_comp(oblock->frame));

	lock_move_granted_locks_to_front(old_locks);

	DBUG_EXECUTE_IF("do_lock_reverse_page_reorganize",
			ut_list_reverse(old_locks););

	for (lock = UT_LIST_GET_FIRST(old_locks); lock;
	     lock = UT_LIST_GET_NEXT(trx_locks, lock)) {

		/* NOTE: we copy also the locks set on the infimum and
		supremum of the page; the infimum may carry locks if an
		update of a record is occurring on the page, and its locks
		were temporarily stored on the infimum */
		const rec_t*	rec1 = page_get_infimum_rec(
			buf_block_get_frame(block));
		const rec_t*	rec2 = page_get_infimum_rec(
			buf_block_get_frame(oblock));

		/* Set locks according to old locks */
		for (;;) {
			ulint	old_heap_no;
			ulint	new_heap_no;
			ut_d(const rec_t* const orec = rec1);
			ut_ad(page_rec_is_metadata(rec1)
			      == page_rec_is_metadata(rec2));

			if (comp) {
				old_heap_no = rec_get_heap_no_new(rec2);
				new_heap_no = rec_get_heap_no_new(rec1);

				rec1 = page_rec_get_next_low(rec1, TRUE);
				rec2 = page_rec_get_next_low(rec2, TRUE);
			} else {
				old_heap_no = rec_get_heap_no_old(rec2);
				new_heap_no = rec_get_heap_no_old(rec1);
				ut_ad(!memcmp(rec1, rec2,
					      rec_get_data_size_old(rec2)));

				rec1 = page_rec_get_next_low(rec1, FALSE);
				rec2 = page_rec_get_next_low(rec2, FALSE);
			}

			/* Clear the bit in old_lock. */
			if (old_heap_no < lock->un_member.rec_lock.n_bits
			    && lock_rec_reset_nth_bit(lock, old_heap_no)) {
				ut_ad(!page_rec_is_metadata(orec));

				/* NOTE that the old lock bitmap could be too
				small for the new heap number! */

				lock_rec_add_to_queue(
					lock->type_mode, block, new_heap_no,
					lock->index, lock->trx, FALSE);
			}

			if (new_heap_no == PAGE_HEAP_NO_SUPREMUM) {
				ut_ad(old_heap_no == PAGE_HEAP_NO_SUPREMUM);
				break;
			}
		}

		ut_ad(lock_rec_find_set_bit(lock) == ULINT_UNDEFINED);
	}

	lock_mutex_exit();

	mem_heap_free(heap);

#ifdef UNIV_DEBUG_LOCK_VALIDATE
	ut_ad(lock_rec_validate_page(block));
#endif
}

/*************************************************************//**
Moves the explicit locks on user records to another page if a record
list end is moved to another page. */
void
lock_move_rec_list_end(
/*===================*/
	const buf_block_t*	new_block,	/*!< in: index page to move to */
	const buf_block_t*	block,		/*!< in: index page */
	const rec_t*		rec)		/*!< in: record on page: this
						is the first record moved */
{
	lock_t*		lock;
	const ulint	comp	= page_rec_is_comp(rec);

	ut_ad(buf_block_get_frame(block) == page_align(rec));
	ut_ad(comp == page_is_comp(buf_block_get_frame(new_block)));

	lock_mutex_enter();

	/* Note: when we move locks from record to record, waiting locks
	and possible granted gap type locks behind them are enqueued in
	the original order, because new elements are inserted to a hash
	table to the end of the hash chain, and lock_rec_add_to_queue
	does not reuse locks if there are waiters in the queue. */

	for (lock = lock_sys.get_first(block->page.id());
	     lock;
	     lock = lock_rec_get_next_on_page(lock)) {
		const rec_t*	rec1	= rec;
		const rec_t*	rec2;
		const auto	type_mode = lock->type_mode;

		if (comp) {
			if (page_offset(rec1) == PAGE_NEW_INFIMUM) {
				rec1 = page_rec_get_next_low(rec1, TRUE);
			}

			rec2 = page_rec_get_next_low(
				buf_block_get_frame(new_block)
				+ PAGE_NEW_INFIMUM, TRUE);
		} else {
			if (page_offset(rec1) == PAGE_OLD_INFIMUM) {
				rec1 = page_rec_get_next_low(rec1, FALSE);
			}

			rec2 = page_rec_get_next_low(
				buf_block_get_frame(new_block)
				+ PAGE_OLD_INFIMUM, FALSE);
		}

		/* Copy lock requests on user records to new page and
		reset the lock bits on the old */

		for (;;) {
			ut_ad(page_rec_is_metadata(rec1)
			      == page_rec_is_metadata(rec2));
			ut_d(const rec_t* const orec = rec1);

			ulint	rec1_heap_no;
			ulint	rec2_heap_no;

			if (comp) {
				rec1_heap_no = rec_get_heap_no_new(rec1);

				if (rec1_heap_no == PAGE_HEAP_NO_SUPREMUM) {
					break;
				}

				rec2_heap_no = rec_get_heap_no_new(rec2);
				rec1 = page_rec_get_next_low(rec1, TRUE);
				rec2 = page_rec_get_next_low(rec2, TRUE);
			} else {
				rec1_heap_no = rec_get_heap_no_old(rec1);

				if (rec1_heap_no == PAGE_HEAP_NO_SUPREMUM) {
					break;
				}

				rec2_heap_no = rec_get_heap_no_old(rec2);

				ut_ad(rec_get_data_size_old(rec1)
				      == rec_get_data_size_old(rec2));

				ut_ad(!memcmp(rec1, rec2,
					      rec_get_data_size_old(rec1)));

				rec1 = page_rec_get_next_low(rec1, FALSE);
				rec2 = page_rec_get_next_low(rec2, FALSE);
			}

			if (rec1_heap_no < lock->un_member.rec_lock.n_bits
			    && lock_rec_reset_nth_bit(lock, rec1_heap_no)) {
				ut_ad(!page_rec_is_metadata(orec));

				if (type_mode & LOCK_WAIT) {
					lock_reset_lock_and_trx_wait(lock);
				}

				lock_rec_add_to_queue(
					type_mode, new_block, rec2_heap_no,
					lock->index, lock->trx, FALSE);
			}
		}
	}

	lock_mutex_exit();

#ifdef UNIV_DEBUG_LOCK_VALIDATE
	ut_ad(lock_rec_validate_page(block));
	ut_ad(lock_rec_validate_page(new_block));
#endif
}

/*************************************************************//**
Moves the explicit locks on user records to another page if a record
list start is moved to another page. */
void
lock_move_rec_list_start(
/*=====================*/
	const buf_block_t*	new_block,	/*!< in: index page to
						move to */
	const buf_block_t*	block,		/*!< in: index page */
	const rec_t*		rec,		/*!< in: record on page:
						this is the first
						record NOT copied */
	const rec_t*		old_end)	/*!< in: old
						previous-to-last
						record on new_page
						before the records
						were copied */
{
	lock_t*		lock;
	const ulint	comp	= page_rec_is_comp(rec);

	ut_ad(block->frame == page_align(rec));
	ut_ad(new_block->frame == page_align(old_end));
	ut_ad(comp == page_rec_is_comp(old_end));
	ut_ad(!page_rec_is_metadata(rec));

	lock_mutex_enter();

	for (lock = lock_sys.get_first(block->page.id());
	     lock;
	     lock = lock_rec_get_next_on_page(lock)) {
		const rec_t*	rec1;
		const rec_t*	rec2;
		const auto	type_mode = lock->type_mode;

		if (comp) {
			rec1 = page_rec_get_next_low(
				buf_block_get_frame(block)
				+ PAGE_NEW_INFIMUM, TRUE);
			rec2 = page_rec_get_next_low(old_end, TRUE);
		} else {
			rec1 = page_rec_get_next_low(
				buf_block_get_frame(block)
				+ PAGE_OLD_INFIMUM, FALSE);
			rec2 = page_rec_get_next_low(old_end, FALSE);
		}

		/* Copy lock requests on user records to new page and
		reset the lock bits on the old */

		while (rec1 != rec) {
			ut_ad(page_rec_is_metadata(rec1)
			      == page_rec_is_metadata(rec2));
			ut_d(const rec_t* const prev = rec1);

			ulint	rec1_heap_no;
			ulint	rec2_heap_no;

			if (comp) {
				rec1_heap_no = rec_get_heap_no_new(rec1);
				rec2_heap_no = rec_get_heap_no_new(rec2);

				rec1 = page_rec_get_next_low(rec1, TRUE);
				rec2 = page_rec_get_next_low(rec2, TRUE);
			} else {
				rec1_heap_no = rec_get_heap_no_old(rec1);
				rec2_heap_no = rec_get_heap_no_old(rec2);

				ut_ad(!memcmp(rec1, rec2,
					      rec_get_data_size_old(rec2)));

				rec1 = page_rec_get_next_low(rec1, FALSE);
				rec2 = page_rec_get_next_low(rec2, FALSE);
			}

			if (rec1_heap_no < lock->un_member.rec_lock.n_bits
			    && lock_rec_reset_nth_bit(lock, rec1_heap_no)) {
				ut_ad(!page_rec_is_metadata(prev));

				if (type_mode & LOCK_WAIT) {
					lock_reset_lock_and_trx_wait(lock);
				}

				lock_rec_add_to_queue(
					type_mode, new_block, rec2_heap_no,
					lock->index, lock->trx, FALSE);
			}
		}

#ifdef UNIV_DEBUG
		if (page_rec_is_supremum(rec)) {
			ulint	i;

			for (i = PAGE_HEAP_NO_USER_LOW;
			     i < lock_rec_get_n_bits(lock); i++) {
				if (lock_rec_get_nth_bit(lock, i)) {
					ib::fatal()
						<< "lock_move_rec_list_start():"
						<< i << " not moved in "
						<<  (void*) lock;
				}
			}
		}
#endif /* UNIV_DEBUG */
	}

	lock_mutex_exit();

#ifdef UNIV_DEBUG_LOCK_VALIDATE
	ut_ad(lock_rec_validate_page(block));
#endif
}

/*************************************************************//**
Moves the explicit locks on user records to another page if a record
list start is moved to another page. */
void
lock_rtr_move_rec_list(
/*===================*/
	const buf_block_t*	new_block,	/*!< in: index page to
						move to */
	const buf_block_t*	block,		/*!< in: index page */
	rtr_rec_move_t*		rec_move,       /*!< in: recording records
						moved */
	ulint			num_move)       /*!< in: num of rec to move */
{
	lock_t*		lock;
	ulint		comp;

	if (!num_move) {
		return;
	}

	comp = page_rec_is_comp(rec_move[0].old_rec);

	ut_ad(block->frame == page_align(rec_move[0].old_rec));
	ut_ad(new_block->frame == page_align(rec_move[0].new_rec));
	ut_ad(comp == page_rec_is_comp(rec_move[0].new_rec));

	lock_mutex_enter();

	for (lock = lock_sys.get_first(block->page.id());
	     lock;
	     lock = lock_rec_get_next_on_page(lock)) {
		ulint		moved = 0;
		const rec_t*	rec1;
		const rec_t*	rec2;
		const auto	type_mode = lock->type_mode;

		/* Copy lock requests on user records to new page and
		reset the lock bits on the old */

		while (moved < num_move) {
			ulint	rec1_heap_no;
			ulint	rec2_heap_no;

			rec1 = rec_move[moved].old_rec;
			rec2 = rec_move[moved].new_rec;
			ut_ad(!page_rec_is_metadata(rec1));
			ut_ad(!page_rec_is_metadata(rec2));

			if (comp) {
				rec1_heap_no = rec_get_heap_no_new(rec1);
				rec2_heap_no = rec_get_heap_no_new(rec2);

			} else {
				rec1_heap_no = rec_get_heap_no_old(rec1);
				rec2_heap_no = rec_get_heap_no_old(rec2);

				ut_ad(!memcmp(rec1, rec2,
					      rec_get_data_size_old(rec2)));
			}

			if (rec1_heap_no < lock->un_member.rec_lock.n_bits
			    && lock_rec_reset_nth_bit(lock, rec1_heap_no)) {
				if (type_mode & LOCK_WAIT) {
					lock_reset_lock_and_trx_wait(lock);
				}

				lock_rec_add_to_queue(
					type_mode, new_block, rec2_heap_no,
					lock->index, lock->trx, FALSE);

				rec_move[moved].moved = true;
			}

			moved++;
		}
	}

	lock_mutex_exit();

#ifdef UNIV_DEBUG_LOCK_VALIDATE
	ut_ad(lock_rec_validate_page(block));
#endif
}
/*************************************************************//**
Updates the lock table when a page is split to the right. */
void
lock_update_split_right(
/*====================*/
	const buf_block_t*	right_block,	/*!< in: right page */
	const buf_block_t*	left_block)	/*!< in: left page */
{
	ulint	heap_no = lock_get_min_heap_no(right_block);

	lock_mutex_enter();

	/* Move the locks on the supremum of the left page to the supremum
	of the right page */

	lock_rec_move(right_block, left_block,
		      PAGE_HEAP_NO_SUPREMUM, PAGE_HEAP_NO_SUPREMUM);

	/* Inherit the locks to the supremum of left page from the successor
	of the infimum on right page */

	lock_rec_inherit_to_gap(left_block, right_block,
				PAGE_HEAP_NO_SUPREMUM, heap_no);

	lock_mutex_exit();
}

/*************************************************************//**
Updates the lock table when a page is merged to the right. */
void
lock_update_merge_right(
/*====================*/
	const buf_block_t*	right_block,	/*!< in: right page to
						which merged */
	const rec_t*		orig_succ,	/*!< in: original
						successor of infimum
						on the right page
						before merge */
	const buf_block_t*	left_block)	/*!< in: merged index
						page which will be
						discarded */
{
	ut_ad(!page_rec_is_metadata(orig_succ));

	lock_mutex_enter();

	/* Inherit the locks from the supremum of the left page to the
	original successor of infimum on the right page, to which the left
	page was merged */

	lock_rec_inherit_to_gap(right_block, left_block,
				page_rec_get_heap_no(orig_succ),
				PAGE_HEAP_NO_SUPREMUM);

	/* Reset the locks on the supremum of the left page, releasing
	waiting transactions */

	lock_rec_reset_and_release_wait_low(
		&lock_sys.rec_hash, left_block, PAGE_HEAP_NO_SUPREMUM);

	/* there should exist no page lock on the left page,
	otherwise, it will be blocked from merge */
	ut_ad(!lock_sys.get_first_prdt_page(left_block->page.id()));

	lock_rec_free_all_from_discard_page(left_block);

	lock_mutex_exit();
}

/*************************************************************//**
Updates the lock table when the root page is copied to another in
btr_root_raise_and_insert. Note that we leave lock structs on the
root page, even though they do not make sense on other than leaf
pages: the reason is that in a pessimistic update the infimum record
of the root page will act as a dummy carrier of the locks of the record
to be updated. */
void
lock_update_root_raise(
/*===================*/
	const buf_block_t*	block,	/*!< in: index page to which copied */
	const buf_block_t*	root)	/*!< in: root page */
{
	lock_mutex_enter();

	/* Move the locks on the supremum of the root to the supremum
	of block */

	lock_rec_move(block, root,
		      PAGE_HEAP_NO_SUPREMUM, PAGE_HEAP_NO_SUPREMUM);
	lock_mutex_exit();
}

/*************************************************************//**
Updates the lock table when a page is copied to another and the original page
is removed from the chain of leaf pages, except if page is the root! */
void
lock_update_copy_and_discard(
/*=========================*/
	const buf_block_t*	new_block,	/*!< in: index page to
						which copied */
	const buf_block_t*	block)		/*!< in: index page;
						NOT the root! */
{
	lock_mutex_enter();

	/* Move the locks on the supremum of the old page to the supremum
	of new_page */

	lock_rec_move(new_block, block,
		      PAGE_HEAP_NO_SUPREMUM, PAGE_HEAP_NO_SUPREMUM);
	lock_rec_free_all_from_discard_page(block);

	lock_mutex_exit();
}

/*************************************************************//**
Updates the lock table when a page is split to the left. */
void
lock_update_split_left(
/*===================*/
	const buf_block_t*	right_block,	/*!< in: right page */
	const buf_block_t*	left_block)	/*!< in: left page */
{
	ulint	heap_no = lock_get_min_heap_no(right_block);

	lock_mutex_enter();

	/* Inherit the locks to the supremum of the left page from the
	successor of the infimum on the right page */

	lock_rec_inherit_to_gap(left_block, right_block,
				PAGE_HEAP_NO_SUPREMUM, heap_no);

	lock_mutex_exit();
}

/*************************************************************//**
Updates the lock table when a page is merged to the left. */
void
lock_update_merge_left(
/*===================*/
	const buf_block_t*	left_block,	/*!< in: left page to
						which merged */
	const rec_t*		orig_pred,	/*!< in: original predecessor
						of supremum on the left page
						before merge */
	const buf_block_t*	right_block)	/*!< in: merged index page
						which will be discarded */
{
	const rec_t*	left_next_rec;

	ut_ad(left_block->frame == page_align(orig_pred));

	lock_mutex_enter();

	left_next_rec = page_rec_get_next_const(orig_pred);

	if (!page_rec_is_supremum(left_next_rec)) {

		/* Inherit the locks on the supremum of the left page to the
		first record which was moved from the right page */

		lock_rec_inherit_to_gap(left_block, left_block,
					page_rec_get_heap_no(left_next_rec),
					PAGE_HEAP_NO_SUPREMUM);

		/* Reset the locks on the supremum of the left page,
		releasing waiting transactions */

		lock_rec_reset_and_release_wait_low(
			&lock_sys.rec_hash, left_block, PAGE_HEAP_NO_SUPREMUM);
	}

	/* Move the locks from the supremum of right page to the supremum
	of the left page */

	lock_rec_move(left_block, right_block,
		      PAGE_HEAP_NO_SUPREMUM, PAGE_HEAP_NO_SUPREMUM);

	/* there should exist no page lock on the right page,
	otherwise, it will be blocked from merge */
	ut_ad(!lock_sys.get_first_prdt_page(right_block->page.id()));

	lock_rec_free_all_from_discard_page(right_block);

	lock_mutex_exit();
}

/*************************************************************//**
Resets the original locks on heir and replaces them with gap type locks
inherited from rec. */
void
lock_rec_reset_and_inherit_gap_locks(
/*=================================*/
	const buf_block_t*	heir_block,	/*!< in: block containing the
						record which inherits */
	const buf_block_t*	block,		/*!< in: block containing the
						record from which inherited;
						does NOT reset the locks on
						this record */
	ulint			heir_heap_no,	/*!< in: heap_no of the
						inheriting record */
	ulint			heap_no)	/*!< in: heap_no of the
						donating record */
{
	lock_mutex_enter();

	lock_rec_reset_and_release_wait(heir_block, heir_heap_no);

	lock_rec_inherit_to_gap(heir_block, block, heir_heap_no, heap_no);

	lock_mutex_exit();
}

/*************************************************************//**
Updates the lock table when a page is discarded. */
void
lock_update_discard(
/*================*/
	const buf_block_t*	heir_block,	/*!< in: index page
						which will inherit the locks */
	ulint			heir_heap_no,	/*!< in: heap_no of the record
						which will inherit the locks */
	const buf_block_t*	block)		/*!< in: index page
						which will be discarded */
{
	const page_t*	page = block->frame;
	const rec_t*	rec;
	ulint		heap_no;
	const page_id_t	page_id(block->page.id());

	lock_mutex_enter();

	if (lock_sys.get_first(page_id)) {
		ut_ad(!lock_sys.get_first_prdt(page_id));
		ut_ad(!lock_sys.get_first_prdt_page(page_id));
		/* Inherit all the locks on the page to the record and
		reset all the locks on the page */

		if (page_is_comp(page)) {
			rec = page + PAGE_NEW_INFIMUM;

			do {
				heap_no = rec_get_heap_no_new(rec);

				lock_rec_inherit_to_gap(heir_block, block,
							heir_heap_no, heap_no);

				lock_rec_reset_and_release_wait(
					block, heap_no);

				rec = page + rec_get_next_offs(rec, TRUE);
			} while (heap_no != PAGE_HEAP_NO_SUPREMUM);
		} else {
			rec = page + PAGE_OLD_INFIMUM;

			do {
				heap_no = rec_get_heap_no_old(rec);

				lock_rec_inherit_to_gap(heir_block, block,
							heir_heap_no, heap_no);

				lock_rec_reset_and_release_wait(
					block, heap_no);

				rec = page + rec_get_next_offs(rec, FALSE);
			} while (heap_no != PAGE_HEAP_NO_SUPREMUM);
		}

		lock_rec_free_all_from_discard_page_low(page_id,
							&lock_sys.rec_hash);
	} else {
		lock_rec_free_all_from_discard_page_low(page_id,
							&lock_sys.prdt_hash);
		lock_rec_free_all_from_discard_page_low(
			page_id, &lock_sys.prdt_page_hash);
	}

	lock_mutex_exit();
}

/*************************************************************//**
Updates the lock table when a new user record is inserted. */
void
lock_update_insert(
/*===============*/
	const buf_block_t*	block,	/*!< in: buffer block containing rec */
	const rec_t*		rec)	/*!< in: the inserted record */
{
	ulint	receiver_heap_no;
	ulint	donator_heap_no;

	ut_ad(block->frame == page_align(rec));
	ut_ad(!page_rec_is_metadata(rec));

	/* Inherit the gap-locking locks for rec, in gap mode, from the next
	record */

	if (page_rec_is_comp(rec)) {
		receiver_heap_no = rec_get_heap_no_new(rec);
		donator_heap_no = rec_get_heap_no_new(
			page_rec_get_next_low(rec, TRUE));
	} else {
		receiver_heap_no = rec_get_heap_no_old(rec);
		donator_heap_no = rec_get_heap_no_old(
			page_rec_get_next_low(rec, FALSE));
	}

	lock_rec_inherit_to_gap_if_gap_lock(
		block, receiver_heap_no, donator_heap_no);
}

/*************************************************************//**
Updates the lock table when a record is removed. */
void
lock_update_delete(
/*===============*/
	const buf_block_t*	block,	/*!< in: buffer block containing rec */
	const rec_t*		rec)	/*!< in: the record to be removed */
{
	const page_t*	page = block->frame;
	ulint		heap_no;
	ulint		next_heap_no;

	ut_ad(page == page_align(rec));
	ut_ad(!page_rec_is_metadata(rec));

	if (page_is_comp(page)) {
		heap_no = rec_get_heap_no_new(rec);
		next_heap_no = rec_get_heap_no_new(page
						   + rec_get_next_offs(rec,
								       TRUE));
	} else {
		heap_no = rec_get_heap_no_old(rec);
		next_heap_no = rec_get_heap_no_old(page
						   + rec_get_next_offs(rec,
								       FALSE));
	}

	lock_mutex_enter();

	/* Let the next record inherit the locks from rec, in gap mode */

	lock_rec_inherit_to_gap(block, block, next_heap_no, heap_no);

	/* Reset the lock bits on rec and release waiting transactions */

	lock_rec_reset_and_release_wait(block, heap_no);

	lock_mutex_exit();
}

/*********************************************************************//**
Stores on the page infimum record the explicit locks of another record.
This function is used to store the lock state of a record when it is
updated and the size of the record changes in the update. The record
is moved in such an update, perhaps to another page. The infimum record
acts as a dummy carrier record, taking care of lock releases while the
actual record is being moved. */
void
lock_rec_store_on_page_infimum(
/*===========================*/
	const buf_block_t*	block,	/*!< in: buffer block containing rec */
	const rec_t*		rec)	/*!< in: record whose lock state
					is stored on the infimum
					record of the same page; lock
					bits are reset on the
					record */
{
	ulint	heap_no = page_rec_get_heap_no(rec);

	ut_ad(block->frame == page_align(rec));

	lock_mutex_enter();

	lock_rec_move(block, block, PAGE_HEAP_NO_INFIMUM, heap_no);

	lock_mutex_exit();
}

/*********************************************************************//**
Restores the state of explicit lock requests on a single record, where the
state was stored on the infimum of the page. */
void
lock_rec_restore_from_page_infimum(
/*===============================*/
	const buf_block_t*	block,	/*!< in: buffer block containing rec */
	const rec_t*		rec,	/*!< in: record whose lock state
					is restored */
	const buf_block_t*	donator)/*!< in: page (rec is not
					necessarily on this page)
					whose infimum stored the lock
					state; lock bits are reset on
					the infimum */
{
	ulint	heap_no = page_rec_get_heap_no(rec);

	lock_mutex_enter();

	lock_rec_move(block, donator, heap_no, PAGE_HEAP_NO_INFIMUM);

	lock_mutex_exit();
}

/*========================= TABLE LOCKS ==============================*/

/** Functor for accessing the embedded node within a table lock. */
struct TableLockGetNode {
	ut_list_node<lock_t>& operator() (lock_t& elem)
	{
		return(elem.un_member.tab_lock.locks);
	}
};

/*********************************************************************//**
Creates a table lock object and adds it as the last in the lock queue
of the table. Does NOT check for deadlocks or lock compatibility.
@return own: new lock object */
UNIV_INLINE
lock_t*
lock_table_create(
/*==============*/
	dict_table_t*	table,	/*!< in/out: database table
				in dictionary cache */
	unsigned	type_mode,/*!< in: lock mode possibly ORed with
				LOCK_WAIT */
	trx_t*		trx	/*!< in: trx */
#ifdef WITH_WSREP
	, lock_t*	c_lock = NULL	/*!< in: conflicting lock */
#endif
	)
{
	lock_t*		lock;

	ut_ad(table && trx);
	ut_ad(lock_mutex_own());
	ut_ad(trx_mutex_own(trx));
	ut_ad(trx->is_recovered || trx->state == TRX_STATE_ACTIVE);
	ut_ad(!trx->auto_commit || trx->will_lock);

	if ((type_mode & LOCK_MODE_MASK) == LOCK_AUTO_INC) {
		++table->n_waiting_or_granted_auto_inc_locks;
	}

	/* For AUTOINC locking we reuse the lock instance only if
	there is no wait involved else we allocate the waiting lock
	from the transaction lock heap. */
	if (type_mode == LOCK_AUTO_INC) {

		lock = table->autoinc_lock;

		table->autoinc_trx = trx;

		ib_vector_push(trx->autoinc_locks, &lock);

	} else if (trx->lock.table_cached
		   < UT_ARR_SIZE(trx->lock.table_pool)) {
		lock = &trx->lock.table_pool[trx->lock.table_cached++];
	} else {

		lock = static_cast<lock_t*>(
			mem_heap_alloc(trx->lock.lock_heap, sizeof(*lock)));

	}

	lock->type_mode = ib_uint32_t(type_mode | LOCK_TABLE);
	lock->trx = trx;

	lock->un_member.tab_lock.table = table;

	ut_ad(table->get_ref_count() > 0 || !table->can_be_evicted);

	UT_LIST_ADD_LAST(trx->lock.trx_locks, lock);

#ifdef WITH_WSREP
	if (c_lock && trx->is_wsrep()) {
		if (wsrep_thd_is_BF(trx->mysql_thd, FALSE)) {
			ut_list_insert(table->locks, c_lock, lock,
				       TableLockGetNode());
			if (UNIV_UNLIKELY(wsrep_debug)) {
				wsrep_report_bf_lock_wait(trx->mysql_thd, trx->id);
				wsrep_report_bf_lock_wait(c_lock->trx->mysql_thd, c_lock->trx->id);
			}
		} else {
			ut_list_append(table->locks, lock, TableLockGetNode());
		}

		trx_mutex_enter(c_lock->trx);

		if (c_lock->trx->lock.que_state == TRX_QUE_LOCK_WAIT) {
			c_lock->trx->lock.was_chosen_as_deadlock_victim = TRUE;

			if (UNIV_UNLIKELY(wsrep_debug)) {
				wsrep_report_bf_lock_wait(trx->mysql_thd, trx->id);
				wsrep_report_bf_lock_wait(c_lock->trx->mysql_thd, c_lock->trx->id);
				wsrep_print_wait_locks(c_lock);
			}

			/* The lock release will call lock_grant(),
			which would acquire trx->mutex again. */
			trx_mutex_exit(trx);
			lock_cancel_waiting_and_release(
				c_lock->trx->lock.wait_lock);
			trx_mutex_enter(trx);
		}

		trx_mutex_exit(c_lock->trx);
	} else
#endif /* WITH_WSREP */
	ut_list_append(table->locks, lock, TableLockGetNode());

	if (type_mode & LOCK_WAIT) {

		lock_set_lock_and_trx_wait(lock, trx);
	}

	lock->trx->lock.table_locks.push_back(lock);

	MONITOR_INC(MONITOR_TABLELOCK_CREATED);
	MONITOR_INC(MONITOR_NUM_TABLELOCK);

	return(lock);
}

/*************************************************************//**
Pops autoinc lock requests from the transaction's autoinc_locks. We
handle the case where there are gaps in the array and they need to
be popped off the stack. */
UNIV_INLINE
void
lock_table_pop_autoinc_locks(
/*=========================*/
	trx_t*	trx)	/*!< in/out: transaction that owns the AUTOINC locks */
{
	ut_ad(lock_mutex_own());
	ut_ad(!ib_vector_is_empty(trx->autoinc_locks));

	/* Skip any gaps, gaps are NULL lock entries in the
	trx->autoinc_locks vector. */

	do {
		ib_vector_pop(trx->autoinc_locks);

		if (ib_vector_is_empty(trx->autoinc_locks)) {
			return;
		}

	} while (*(lock_t**) ib_vector_get_last(trx->autoinc_locks) == NULL);
}

/*************************************************************//**
Removes an autoinc lock request from the transaction's autoinc_locks. */
UNIV_INLINE
void
lock_table_remove_autoinc_lock(
/*===========================*/
	lock_t*	lock,	/*!< in: table lock */
	trx_t*	trx)	/*!< in/out: transaction that owns the lock */
{
	lock_t*	autoinc_lock;
	lint	i = ib_vector_size(trx->autoinc_locks) - 1;

	ut_ad(lock_mutex_own());
	ut_ad(lock_get_mode(lock) == LOCK_AUTO_INC);
	ut_ad(lock_get_type_low(lock) & LOCK_TABLE);
	ut_ad(!ib_vector_is_empty(trx->autoinc_locks));

	/* With stored functions and procedures the user may drop
	a table within the same "statement". This special case has
	to be handled by deleting only those AUTOINC locks that were
	held by the table being dropped. */

	autoinc_lock = *static_cast<lock_t**>(
		ib_vector_get(trx->autoinc_locks, i));

	/* This is the default fast case. */

	if (autoinc_lock == lock) {
		lock_table_pop_autoinc_locks(trx);
	} else {
		/* The last element should never be NULL */
		ut_a(autoinc_lock != NULL);

		/* Handle freeing the locks from within the stack. */

		while (--i >= 0) {
			autoinc_lock = *static_cast<lock_t**>(
				ib_vector_get(trx->autoinc_locks, i));

			if (autoinc_lock == lock) {
				void*	null_var = NULL;
				ib_vector_set(trx->autoinc_locks, i, &null_var);
				return;
			}
		}

		/* Must find the autoinc lock. */
		ut_error;
	}
}

/*************************************************************//**
Removes a table lock request from the queue and the trx list of locks;
this is a low-level function which does NOT check if waiting requests
can now be granted. */
UNIV_INLINE
void
lock_table_remove_low(
/*==================*/
	lock_t*	lock)	/*!< in/out: table lock */
{
	trx_t*		trx;
	dict_table_t*	table;

	ut_ad(lock_mutex_own());

	trx = lock->trx;
	table = lock->un_member.tab_lock.table;

	/* Remove the table from the transaction's AUTOINC vector, if
	the lock that is being released is an AUTOINC lock. */
	if (lock_get_mode(lock) == LOCK_AUTO_INC) {

		/* The table's AUTOINC lock can get transferred to
		another transaction before we get here. */
		if (table->autoinc_trx == trx) {
			table->autoinc_trx = NULL;
		}

		/* The locks must be freed in the reverse order from
		the one in which they were acquired. This is to avoid
		traversing the AUTOINC lock vector unnecessarily.

		We only store locks that were granted in the
		trx->autoinc_locks vector (see lock_table_create()
		and lock_grant()). Therefore it can be empty and we
		need to check for that. */

		if (!lock_get_wait(lock)
		    && !ib_vector_is_empty(trx->autoinc_locks)) {

			lock_table_remove_autoinc_lock(lock, trx);
		}

		ut_a(table->n_waiting_or_granted_auto_inc_locks > 0);
		table->n_waiting_or_granted_auto_inc_locks--;
	}

	UT_LIST_REMOVE(trx->lock.trx_locks, lock);
	ut_list_remove(table->locks, lock, TableLockGetNode());

	MONITOR_INC(MONITOR_TABLELOCK_REMOVED);
	MONITOR_DEC(MONITOR_NUM_TABLELOCK);
}

/*********************************************************************//**
Enqueues a waiting request for a table lock which cannot be granted
immediately. Checks for deadlocks.
@retval	DB_LOCK_WAIT	if the waiting lock was enqueued
@retval	DB_DEADLOCK	if this transaction was chosen as the victim
@retval	DB_SUCCESS	if the other transaction committed or aborted */
static
dberr_t
lock_table_enqueue_waiting(
/*=======================*/
	unsigned	mode,	/*!< in: lock mode this transaction is
				requesting */
	dict_table_t*	table,	/*!< in/out: table */
	que_thr_t*	thr	/*!< in: query thread */
#ifdef WITH_WSREP
	, lock_t*	c_lock	/*!< in: conflicting lock or NULL */
#endif
)
{
	trx_t*		trx;
	lock_t*		lock;

	ut_ad(lock_mutex_own());
	ut_ad(!srv_read_only_mode);

	trx = thr_get_trx(thr);
	ut_ad(trx_mutex_own(trx));
	ut_a(!que_thr_stop(thr));

	switch (trx_get_dict_operation(trx)) {
	case TRX_DICT_OP_NONE:
		break;
	case TRX_DICT_OP_TABLE:
	case TRX_DICT_OP_INDEX:
		ib::error() << "A table lock wait happens in a dictionary"
			" operation. Table " << table->name
			<< ". " << BUG_REPORT_MSG;
		ut_ad(0);
	}

#ifdef WITH_WSREP
	if (trx->is_wsrep() && trx->lock.was_chosen_as_deadlock_victim) {
		return(DB_DEADLOCK);
	}
#endif /* WITH_WSREP */

	/* Enqueue the lock request that will wait to be granted */
<<<<<<< HEAD
	lock = lock_table_create(table, mode | LOCK_WAIT, trx, c_lock);
=======
	lock = lock_table_create(table, ulint(mode) | LOCK_WAIT, trx
#ifdef WITH_WSREP
				 , c_lock
#endif
				 );
>>>>>>> 1ec32057

	const trx_t*	victim_trx =
		DeadlockChecker::check_and_resolve(lock, trx);

	if (victim_trx != 0) {
		ut_ad(victim_trx == trx);

		/* The order here is important, we don't want to
		lose the state of the lock before calling remove. */
		lock_table_remove_low(lock);
		lock_reset_lock_and_trx_wait(lock);

		return(DB_DEADLOCK);

	} else if (trx->lock.wait_lock == NULL) {
		/* Deadlock resolution chose another transaction as a victim,
		and we accidentally got our lock granted! */

		return(DB_SUCCESS);
	}

	trx->lock.que_state = TRX_QUE_LOCK_WAIT;

	trx->lock.wait_started = time(NULL);
	trx->lock.was_chosen_as_deadlock_victim = false;

	ut_a(que_thr_stop(thr));

	MONITOR_INC(MONITOR_TABLELOCK_WAIT);

	return(DB_LOCK_WAIT);
}

/*********************************************************************//**
Checks if other transactions have an incompatible mode lock request in
the lock queue.
@return lock or NULL */
UNIV_INLINE
lock_t*
lock_table_other_has_incompatible(
/*==============================*/
	const trx_t*		trx,	/*!< in: transaction, or NULL if all
					transactions should be included */
	ulint			wait,	/*!< in: LOCK_WAIT if also
					waiting locks are taken into
					account, or 0 if not */
	const dict_table_t*	table,	/*!< in: table */
	lock_mode		mode)	/*!< in: lock mode */
{
	lock_t*	lock;

	ut_ad(lock_mutex_own());

	for (lock = UT_LIST_GET_LAST(table->locks);
	     lock != NULL;
	     lock = UT_LIST_GET_PREV(un_member.tab_lock.locks, lock)) {

		if (lock->trx != trx
		    && !lock_mode_compatible(lock_get_mode(lock), mode)
		    && (wait || !lock_get_wait(lock))) {

#ifdef WITH_WSREP
			if (lock->trx->is_wsrep()) {
				if (UNIV_UNLIKELY(wsrep_debug)) {
					ib::info() << "WSREP: table lock abort for table:"
						   << table->name;
					ib::info() << " SQL: "
					   << wsrep_thd_query(lock->trx->mysql_thd);
				}
				trx_mutex_enter(lock->trx);
				wsrep_kill_victim((trx_t *)trx, (lock_t *)lock);
				trx_mutex_exit(lock->trx);
			}
#endif /* WITH_WSREP */

			return(lock);
		}
	}

	return(NULL);
}

/*********************************************************************//**
Locks the specified database table in the mode given. If the lock cannot
be granted immediately, the query thread is put to wait.
@return DB_SUCCESS, DB_LOCK_WAIT, or DB_DEADLOCK */
dberr_t
lock_table(
/*=======*/
	unsigned	flags,	/*!< in: if BTR_NO_LOCKING_FLAG bit is set,
				does nothing */
	dict_table_t*	table,	/*!< in/out: database table
				in dictionary cache */
	lock_mode	mode,	/*!< in: lock mode */
	que_thr_t*	thr)	/*!< in: query thread */
{
	trx_t*		trx;
	dberr_t		err;
	lock_t*		wait_for;

	ut_ad(table && thr);

	/* Given limited visibility of temp-table we can avoid
	locking overhead */
	if ((flags & BTR_NO_LOCKING_FLAG)
	    || srv_read_only_mode
	    || table->is_temporary()) {

		return(DB_SUCCESS);
	}

	ut_a(flags == 0);

	trx = thr_get_trx(thr);

	/* Look for equal or stronger locks the same trx already
	has on the table. No need to acquire the lock mutex here
	because only this transacton can add/access table locks
	to/from trx_t::table_locks. */

	if (lock_table_has(trx, table, mode)) {

		return(DB_SUCCESS);
	}

	/* Read only transactions can write to temp tables, we don't want
	to promote them to RW transactions. Their updates cannot be visible
	to other transactions. Therefore we can keep them out
	of the read views. */

	if ((mode == LOCK_IX || mode == LOCK_X)
	    && !trx->read_only
	    && trx->rsegs.m_redo.rseg == 0) {

		trx_set_rw_mode(trx);
	}

	lock_mutex_enter();

	DBUG_EXECUTE_IF("fatal-semaphore-timeout",
		{ os_thread_sleep(3600000000LL); });

	/* We have to check if the new lock is compatible with any locks
	other transactions have in the table lock queue. */

	wait_for = lock_table_other_has_incompatible(
		trx, LOCK_WAIT, table, mode);

	trx_mutex_enter(trx);

	/* Another trx has a request on the table in an incompatible
	mode: this trx may have to wait */

	if (wait_for != NULL) {
<<<<<<< HEAD
		err = lock_table_enqueue_waiting(flags | mode, table,
						 thr, wait_for);
=======
		err = lock_table_enqueue_waiting(ulint(mode) | flags, table,
						 thr
#ifdef WITH_WSREP
						 , wait_for
#endif
						 );
>>>>>>> 1ec32057
	} else {
		lock_table_create(table, flags | mode, trx);

		ut_a(!flags || mode == LOCK_S || mode == LOCK_X);

		err = DB_SUCCESS;
	}

	lock_mutex_exit();

	trx_mutex_exit(trx);

	return(err);
}

/*********************************************************************//**
Creates a table IX lock object for a resurrected transaction. */
void
lock_table_ix_resurrect(
/*====================*/
	dict_table_t*	table,	/*!< in/out: table */
	trx_t*		trx)	/*!< in/out: transaction */
{
	ut_ad(trx->is_recovered);

	if (lock_table_has(trx, table, LOCK_IX)) {
		return;
	}

	lock_mutex_enter();

	/* We have to check if the new lock is compatible with any locks
	other transactions have in the table lock queue. */

	ut_ad(!lock_table_other_has_incompatible(
		      trx, LOCK_WAIT, table, LOCK_IX));

	trx_mutex_enter(trx);
	lock_table_create(table, LOCK_IX, trx);
	lock_mutex_exit();
	trx_mutex_exit(trx);
}

/*********************************************************************//**
Checks if a waiting table lock request still has to wait in a queue.
@return TRUE if still has to wait */
static
bool
lock_table_has_to_wait_in_queue(
/*============================*/
	const lock_t*	wait_lock)	/*!< in: waiting table lock */
{
	const dict_table_t*	table;
	const lock_t*		lock;

	ut_ad(lock_mutex_own());
	ut_ad(lock_get_wait(wait_lock));

	table = wait_lock->un_member.tab_lock.table;

	for (lock = UT_LIST_GET_FIRST(table->locks);
	     lock != wait_lock;
	     lock = UT_LIST_GET_NEXT(un_member.tab_lock.locks, lock)) {

		if (lock_has_to_wait(wait_lock, lock)) {

			return(true);
		}
	}

	return(false);
}

/*************************************************************//**
Removes a table lock request, waiting or granted, from the queue and grants
locks to other transactions in the queue, if they now are entitled to a
lock. */
static
void
lock_table_dequeue(
/*===============*/
	lock_t*	in_lock)/*!< in/out: table lock object; transactions waiting
			behind will get their lock requests granted, if
			they are now qualified to it */
{
	ut_ad(lock_mutex_own());
	ut_a(lock_get_type_low(in_lock) == LOCK_TABLE);

	lock_t*	lock = UT_LIST_GET_NEXT(un_member.tab_lock.locks, in_lock);

	lock_table_remove_low(in_lock);

	/* Check if waiting locks in the queue can now be granted: grant
	locks if there are no conflicting locks ahead. */

	for (/* No op */;
	     lock != NULL;
	     lock = UT_LIST_GET_NEXT(un_member.tab_lock.locks, lock)) {

		if (lock_get_wait(lock)
		    && !lock_table_has_to_wait_in_queue(lock)) {

			/* Grant the lock */
			ut_ad(in_lock->trx != lock->trx);
			lock_grant(lock);
		}
	}
}

/** Sets a lock on a table based on the given mode.
@param[in]	table	table to lock
@param[in,out]	trx	transaction
@param[in]	mode	LOCK_X or LOCK_S
@return error code or DB_SUCCESS. */
dberr_t
lock_table_for_trx(
	dict_table_t*	table,
	trx_t*		trx,
	enum lock_mode	mode)
{
	mem_heap_t*	heap;
	que_thr_t*	thr;
	dberr_t		err;
	sel_node_t*	node;
	heap = mem_heap_create(512);

	node = sel_node_create(heap);
	thr = pars_complete_graph_for_exec(node, trx, heap, NULL);
	thr->graph->state = QUE_FORK_ACTIVE;

	/* We use the select query graph as the dummy graph needed
	in the lock module call */

	thr = static_cast<que_thr_t*>(
		que_fork_get_first_thr(
			static_cast<que_fork_t*>(que_node_get_parent(thr))));

	thr->start_running();

run_again:
	thr->run_node = thr;
	thr->prev_node = thr->common.parent;

	err = lock_table(0, table, mode, thr);

	trx->error_state = err;

	if (UNIV_LIKELY(err == DB_SUCCESS)) {
		thr->stop_no_error();
	} else {
		que_thr_stop_for_mysql(thr);

		if (row_mysql_handle_errors(&err, trx, thr, NULL)) {
			goto run_again;
		}
	}

	que_graph_free(thr->graph);
	trx->op_info = "";

	return(err);
}

/*=========================== LOCK RELEASE ==============================*/
static
void
lock_grant_and_move_on_rec(
	lock_t*			first_lock,
	ulint			heap_no)
{
	lock_t*		lock;
	const page_id_t	page_id(first_lock->un_member.rec_lock.page_id);
	const ulint	rec_fold= page_id.fold();
	lock_t*		previous = static_cast<lock_t*>(
		lock_sys.rec_hash.array[lock_sys.hash(page_id)]
		.node);
	if (previous == NULL) {
		return;
	}
	if (previous == first_lock) {
		lock = previous;
	} else {
		while (previous->hash &&
				previous->hash != first_lock) {
			previous = previous->hash;
	    }
		lock = previous->hash;
	}
	/* Grant locks if there are no conflicting locks ahead.
	 Move granted locks to the head of the list. */
	while (lock) {
		ut_ad(!lock->trx->is_wsrep());
		/* If the lock is a wait lock on this page, and it does not need to wait. */
		if (lock->un_member.rec_lock.page_id == page_id
			&& lock_rec_get_nth_bit(lock, heap_no)
			&& lock_get_wait(lock)
			&& !lock_rec_has_to_wait_in_queue(lock)) {

			lock_grant(lock);

			if (previous != NULL) {
				/* Move the lock to the head of the list. */
				HASH_GET_NEXT(hash, previous) = HASH_GET_NEXT(hash, lock);
				lock_rec_insert_to_head(lock, rec_fold);
			} else {
				/* Already at the head of the list. */
				previous = lock;
			}
			/* Move on to the next lock. */
			lock = static_cast<lock_t *>(HASH_GET_NEXT(hash, previous));
		} else {
			previous = lock;
			lock = static_cast<lock_t *>(HASH_GET_NEXT(hash, lock));
		}
	}
}

/*************************************************************//**
Removes a granted record lock of a transaction from the queue and grants
locks to other transactions waiting in the queue if they now are entitled
to a lock. */
void
lock_rec_unlock(
/*============*/
	trx_t*			trx,	/*!< in/out: transaction that has
					set a record lock */
	const buf_block_t*	block,	/*!< in: buffer block containing rec */
	const rec_t*		rec,	/*!< in: record */
	lock_mode		lock_mode)/*!< in: LOCK_S or LOCK_X */
{
	lock_t*		first_lock;
	lock_t*		lock;
	ulint		heap_no;

	ut_ad(trx);
	ut_ad(rec);
	ut_ad(block->frame == page_align(rec));
	ut_ad(!trx->lock.wait_lock);
	ut_ad(trx_state_eq(trx, TRX_STATE_ACTIVE));
	ut_ad(!page_rec_is_metadata(rec));

	heap_no = page_rec_get_heap_no(rec);

	lock_mutex_enter();
	trx_mutex_enter(trx);

	first_lock = lock_rec_get_first(&lock_sys.rec_hash, block->page.id(),
	    heap_no);

	/* Find the last lock with the same lock_mode and transaction
	on the record. */

	for (lock = first_lock; lock != NULL;
	     lock = lock_rec_get_next(heap_no, lock)) {
		if (lock->trx == trx && lock_get_mode(lock) == lock_mode) {
			goto released;
		}
	}

	lock_mutex_exit();
	trx_mutex_exit(trx);

	{
		ib::error	err;
		err << "Unlock row could not find a " << lock_mode
			<< " mode lock on the record. Current statement: ";
		size_t		stmt_len;
		if (const char* stmt = innobase_get_stmt_unsafe(
			    trx->mysql_thd, &stmt_len)) {
			err.write(stmt, stmt_len);
		}
	}

	return;

released:
	ut_a(!lock_get_wait(lock));
	lock_rec_reset_nth_bit(lock, heap_no);

	if (innodb_lock_schedule_algorithm
		== INNODB_LOCK_SCHEDULE_ALGORITHM_FCFS ||
		thd_is_replication_slave_thread(lock->trx->mysql_thd)) {

		/* Check if we can now grant waiting lock requests */

		for (lock = first_lock; lock != NULL;
			 lock = lock_rec_get_next(heap_no, lock)) {
			if (!lock_get_wait(lock)) {
				continue;
			}
			const lock_t* c = lock_rec_has_to_wait_in_queue(lock);
			if (!c) {
				/* Grant the lock */
				ut_ad(trx != lock->trx);
				lock_grant(lock);
			}
		}
	} else {
		lock_grant_and_move_on_rec(first_lock, heap_no);
	}

	lock_mutex_exit();
	trx_mutex_exit(trx);
}

#ifdef UNIV_DEBUG
/*********************************************************************//**
Check if a transaction that has X or IX locks has set the dict_op
code correctly. */
static
void
lock_check_dict_lock(
/*==================*/
	const lock_t*	lock)	/*!< in: lock to check */
{
	if (lock_get_type_low(lock) == LOCK_REC) {
		ut_ad(!lock->index->table->is_temporary());

		/* Check if the transcation locked a record
		in a system table in X mode. It should have set
		the dict_op code correctly if it did. */
		if (lock->index->table->id < DICT_HDR_FIRST_ID
		    && lock_get_mode(lock) == LOCK_X) {

			ut_ad(lock_get_mode(lock) != LOCK_IX);
			ut_ad(lock->trx->dict_operation != TRX_DICT_OP_NONE);
		}
	} else {
		ut_ad(lock_get_type_low(lock) & LOCK_TABLE);

		const dict_table_t* table = lock->un_member.tab_lock.table;
		ut_ad(!table->is_temporary());

		/* Check if the transcation locked a system table
		in IX mode. It should have set the dict_op code
		correctly if it did. */
		if (table->id < DICT_HDR_FIRST_ID
		    && (lock_get_mode(lock) == LOCK_X
			|| lock_get_mode(lock) == LOCK_IX)) {

			ut_ad(lock->trx->dict_operation != TRX_DICT_OP_NONE);
		}
	}
}
#endif /* UNIV_DEBUG */

/** Release the explicit locks of a committing transaction,
and release possible other transactions waiting because of these locks. */
void lock_release(trx_t* trx)
{
#ifdef UNIV_DEBUG
	std::set<table_id_t> to_evict;
	if (innodb_evict_tables_on_commit_debug && !trx->is_recovered)
# if 1 /* if dict_stats_exec_sql() were not playing dirty tricks */
	if (!mutex_own(&dict_sys.mutex))
# else /* this would be more proper way to do it */
	if (!trx->dict_operation_lock_mode && !trx->dict_operation)
# endif
	for (const auto& p : trx->mod_tables)
		if (!p.first->is_temporary())
			to_evict.emplace(p.first->id);
#endif
	ulint		count = 0;
	trx_id_t	max_trx_id = trx_sys.get_max_trx_id();

	lock_mutex_enter();
	ut_ad(!trx_mutex_own(trx));

	for (lock_t* lock = UT_LIST_GET_LAST(trx->lock.trx_locks);
	     lock != NULL;
	     lock = UT_LIST_GET_LAST(trx->lock.trx_locks)) {

		ut_d(lock_check_dict_lock(lock));

		if (lock_get_type_low(lock) == LOCK_REC) {

			lock_rec_dequeue_from_page(lock);
		} else {
			dict_table_t*	table;

			table = lock->un_member.tab_lock.table;

			if (lock_get_mode(lock) != LOCK_IS
			    && trx->undo_no != 0) {

				/* The trx may have modified the table. We
				block the use of the MySQL query cache for
				all currently active transactions. */

				table->query_cache_inv_trx_id = max_trx_id;
			}

			lock_table_dequeue(lock);
		}

		if (count == LOCK_RELEASE_INTERVAL) {
			/* Release the  mutex for a while, so that we
			do not monopolize it */

			lock_mutex_exit();

			lock_mutex_enter();

			count = 0;
		}

		++count;
	}

	lock_mutex_exit();

#ifdef UNIV_DEBUG
	if (to_evict.empty()) {
		return;
	}
	mutex_enter(&dict_sys.mutex);
	lock_mutex_enter();
	for (table_id_t id : to_evict) {
		if (dict_table_t *table = dict_table_open_on_id(
			    id, TRUE, DICT_TABLE_OP_OPEN_ONLY_IF_CACHED)) {
			if (!table->get_ref_count()
			    && !UT_LIST_GET_LEN(table->locks)) {
				dict_sys.remove(table, true);
			}
		}
	}
	lock_mutex_exit();
	mutex_exit(&dict_sys.mutex);
#endif
}

/** Release non-exclusive locks on XA PREPARE,
and release possible other transactions waiting because of these locks. */
void lock_release_on_prepare(trx_t *trx)
{
  ulint count= 0;
  lock_mutex_enter();
  ut_ad(!trx_mutex_own(trx));

  for (lock_t *lock= UT_LIST_GET_LAST(trx->lock.trx_locks); lock; )
  {
    ut_ad(lock->trx == trx);

    if (lock_get_type_low(lock) == LOCK_REC)
    {
      ut_ad(!lock->index->table->is_temporary());
      if (lock_rec_get_gap(lock) || lock_get_mode(lock) != LOCK_X)
        lock_rec_dequeue_from_page(lock);
      else
      {
        ut_ad(trx->dict_operation ||
              lock->index->table->id >= DICT_HDR_FIRST_ID);
retain_lock:
        lock= UT_LIST_GET_PREV(trx_locks, lock);
        continue;
      }
    }
    else
    {
      ut_ad(lock_get_type_low(lock) & LOCK_TABLE);
      ut_d(dict_table_t *table= lock->un_member.tab_lock.table);
      ut_ad(!table->is_temporary());

      switch (lock_get_mode(lock)) {
      case LOCK_IS:
      case LOCK_S:
        lock_table_dequeue(lock);
        break;
      case LOCK_IX:
      case LOCK_X:
        ut_ad(table->id >= DICT_HDR_FIRST_ID || trx->dict_operation);
        /* fall through */
      default:
        goto retain_lock;
      }
    }

    if (++count == LOCK_RELEASE_INTERVAL)
    {
      lock_mutex_exit();
      count= 0;
      lock_mutex_enter();
    }

    lock= UT_LIST_GET_LAST(trx->lock.trx_locks);
  }

  lock_mutex_exit();
}

/* True if a lock mode is S or X */
#define IS_LOCK_S_OR_X(lock) \
	(lock_get_mode(lock) == LOCK_S \
	 || lock_get_mode(lock) == LOCK_X)

/*********************************************************************//**
Removes table locks of the transaction on a table to be dropped. */
static
void
lock_trx_table_locks_remove(
/*========================*/
	const lock_t*	lock_to_remove)		/*!< in: lock to remove */
{
	trx_t*		trx = lock_to_remove->trx;

	ut_ad(lock_mutex_own());

	/* It is safe to read this because we are holding the lock mutex */
	if (!trx->lock.cancel) {
		trx_mutex_enter(trx);
	} else {
		ut_ad(trx_mutex_own(trx));
	}

	for (lock_list::iterator it = trx->lock.table_locks.begin(),
             end = trx->lock.table_locks.end(); it != end; ++it) {
		const lock_t*	lock = *it;

		ut_ad(!lock || trx == lock->trx);
		ut_ad(!lock || lock_get_type_low(lock) & LOCK_TABLE);
		ut_ad(!lock || lock->un_member.tab_lock.table);

		if (lock == lock_to_remove) {
			*it = NULL;

			if (!trx->lock.cancel) {
				trx_mutex_exit(trx);
			}

			return;
		}
	}

	if (!trx->lock.cancel) {
		trx_mutex_exit(trx);
	}

	/* Lock must exist in the vector. */
	ut_error;
}

/*===================== VALIDATION AND DEBUGGING ====================*/

/** Print info of a table lock.
@param[in,out]	file	output stream
@param[in]	lock	table lock */
static
void
lock_table_print(FILE* file, const lock_t* lock)
{
	ut_ad(lock_mutex_own());
	ut_a(lock_get_type_low(lock) == LOCK_TABLE);

	fputs("TABLE LOCK table ", file);
	ut_print_name(file, lock->trx,
		      lock->un_member.tab_lock.table->name.m_name);
	fprintf(file, " trx id " TRX_ID_FMT, trx_get_id_for_print(lock->trx));

	if (lock_get_mode(lock) == LOCK_S) {
		fputs(" lock mode S", file);
	} else if (lock_get_mode(lock) == LOCK_X) {
		ut_ad(lock->trx->id != 0);
		fputs(" lock mode X", file);
	} else if (lock_get_mode(lock) == LOCK_IS) {
		fputs(" lock mode IS", file);
	} else if (lock_get_mode(lock) == LOCK_IX) {
		ut_ad(lock->trx->id != 0);
		fputs(" lock mode IX", file);
	} else if (lock_get_mode(lock) == LOCK_AUTO_INC) {
		fputs(" lock mode AUTO-INC", file);
	} else {
		fprintf(file, " unknown lock mode %lu",
			(ulong) lock_get_mode(lock));
	}

	if (lock_get_wait(lock)) {
		fputs(" waiting", file);
	}

	putc('\n', file);
}

/** Pretty-print a record lock.
@param[in,out]	file	output stream
@param[in]	lock	record lock
@param[in,out]	mtr	mini-transaction for accessing the record */
static void lock_rec_print(FILE* file, const lock_t* lock, mtr_t& mtr)
{
	ut_ad(lock_mutex_own());
	ut_a(lock_get_type_low(lock) == LOCK_REC);

	const page_id_t page_id(lock->un_member.rec_lock.page_id);

	fprintf(file, "RECORD LOCKS space id %u page no %u n bits " ULINTPF
		" index %s of table ",
		page_id.space(), page_id.page_no(),
		lock_rec_get_n_bits(lock),
		lock->index->name());
	ut_print_name(file, lock->trx, lock->index->table->name.m_name);
	fprintf(file, " trx id " TRX_ID_FMT, trx_get_id_for_print(lock->trx));

	if (lock_get_mode(lock) == LOCK_S) {
		fputs(" lock mode S", file);
	} else if (lock_get_mode(lock) == LOCK_X) {
		fputs(" lock_mode X", file);
	} else {
		ut_error;
	}

	if (lock_rec_get_gap(lock)) {
		fputs(" locks gap before rec", file);
	}

	if (lock_rec_get_rec_not_gap(lock)) {
		fputs(" locks rec but not gap", file);
	}

	if (lock_rec_get_insert_intention(lock)) {
		fputs(" insert intention", file);
	}

	if (lock_get_wait(lock)) {
		fputs(" waiting", file);
	}

	putc('\n', file);

	mem_heap_t*		heap		= NULL;
	rec_offs		offsets_[REC_OFFS_NORMAL_SIZE];
	rec_offs*		offsets		= offsets_;
	rec_offs_init(offsets_);

	mtr.start();
	const buf_block_t* block = buf_page_try_get(page_id, &mtr);

	for (ulint i = 0; i < lock_rec_get_n_bits(lock); ++i) {

		if (!lock_rec_get_nth_bit(lock, i)) {
			continue;
		}

		fprintf(file, "Record lock, heap no %lu", (ulong) i);

		if (block) {
			ut_ad(page_is_leaf(block->frame));
			const rec_t*	rec;

			rec = page_find_rec_with_heap_no(
				buf_block_get_frame(block), i);
			ut_ad(!page_rec_is_metadata(rec));

			offsets = rec_get_offsets(
				rec, lock->index, offsets,
				lock->index->n_core_fields,
				ULINT_UNDEFINED, &heap);

			putc(' ', file);
			rec_print_new(file, rec, offsets);
		}

		putc('\n', file);
	}

	mtr.commit();

	if (UNIV_LIKELY_NULL(heap)) {
		mem_heap_free(heap);
	}
}

#ifdef UNIV_DEBUG
/* Print the number of lock structs from lock_print_info_summary() only
in non-production builds for performance reasons, see
http://bugs.mysql.com/36942 */
#define PRINT_NUM_OF_LOCK_STRUCTS
#endif /* UNIV_DEBUG */

#ifdef PRINT_NUM_OF_LOCK_STRUCTS
/*********************************************************************//**
Calculates the number of record lock structs in the record lock hash table.
@return number of record locks */
static ulint lock_get_n_rec_locks()
{
	ulint	n_locks	= 0;
	ulint	i;

	ut_ad(lock_mutex_own());

	for (i = 0; i < lock_sys.rec_hash.n_cells; i++) {
		const lock_t*	lock;

		for (lock = static_cast<const lock_t*>(
			     HASH_GET_FIRST(&lock_sys.rec_hash, i));
		     lock != 0;
		     lock = static_cast<const lock_t*>(
				HASH_GET_NEXT(hash, lock))) {

			n_locks++;
		}
	}

	return(n_locks);
}
#endif /* PRINT_NUM_OF_LOCK_STRUCTS */

/*********************************************************************//**
Prints info of locks for all transactions.
@return FALSE if not able to obtain lock mutex
and exits without printing info */
ibool
lock_print_info_summary(
/*====================*/
	FILE*	file,	/*!< in: file where to print */
	ibool	nowait)	/*!< in: whether to wait for the lock mutex */
{
	/* if nowait is FALSE, wait on the lock mutex,
	otherwise return immediately if fail to obtain the
	mutex. */
	if (!nowait) {
		lock_mutex_enter();
	} else if (lock_mutex_enter_nowait()) {
		fputs("FAIL TO OBTAIN LOCK MUTEX,"
		      " SKIP LOCK INFO PRINTING\n", file);
		return(FALSE);
	}

	if (lock_deadlock_found) {
		fputs("------------------------\n"
		      "LATEST DETECTED DEADLOCK\n"
		      "------------------------\n", file);

		if (!srv_read_only_mode) {
			ut_copy_file(file, lock_latest_err_file);
		}
	}

	fputs("------------\n"
	      "TRANSACTIONS\n"
	      "------------\n", file);

	fprintf(file, "Trx id counter " TRX_ID_FMT "\n",
		trx_sys.get_max_trx_id());

	fprintf(file,
		"Purge done for trx's n:o < " TRX_ID_FMT
		" undo n:o < " TRX_ID_FMT " state: %s\n"
		"History list length %u\n",
		purge_sys.tail.trx_no,
		purge_sys.tail.undo_no,
		purge_sys.enabled()
		? (purge_sys.running() ? "running"
		   : purge_sys.paused() ? "stopped" : "running but idle")
		: "disabled",
		uint32_t{trx_sys.rseg_history_len});

#ifdef PRINT_NUM_OF_LOCK_STRUCTS
	fprintf(file,
		"Total number of lock structs in row lock hash table %lu\n",
		(ulong) lock_get_n_rec_locks());
#endif /* PRINT_NUM_OF_LOCK_STRUCTS */
	return(TRUE);
}

/** Prints transaction lock wait and MVCC state.
@param[in,out]	file	file where to print
@param[in]	trx	transaction
@param[in]	now	current time */
void
lock_trx_print_wait_and_mvcc_state(FILE* file, const trx_t* trx, time_t now)
{
	fprintf(file, "---");

	trx_print_latched(file, trx, 600);
	trx->read_view.print_limits(file);

	if (trx->lock.que_state == TRX_QUE_LOCK_WAIT) {

		fprintf(file,
			"------- TRX HAS BEEN WAITING %lu SEC"
			" FOR THIS LOCK TO BE GRANTED:\n",
			(ulong) difftime(now, trx->lock.wait_started));

		if (lock_get_type_low(trx->lock.wait_lock) == LOCK_REC) {
			mtr_t mtr;
			lock_rec_print(file, trx->lock.wait_lock, mtr);
		} else {
			lock_table_print(file, trx->lock.wait_lock);
		}

		fprintf(file, "------------------\n");
	}
}

/*********************************************************************//**
Prints info of locks for a transaction. */
static
void
lock_trx_print_locks(
/*=================*/
	FILE*		file,		/*!< in/out: File to write */
	const trx_t*	trx)		/*!< in: current transaction */
{
	mtr_t mtr;
	uint32_t i= 0;
	/* Iterate over the transaction's locks. */
	for (lock_t *lock = UT_LIST_GET_FIRST(trx->lock.trx_locks);
	     lock != NULL;
	     lock = UT_LIST_GET_NEXT(trx_locks, lock)) {
		if (lock_get_type_low(lock) == LOCK_REC) {

			lock_rec_print(file, lock, mtr);
		} else {
			ut_ad(lock_get_type_low(lock) & LOCK_TABLE);

			lock_table_print(file, lock);
		}

		if (++i == 10) {

			fprintf(file,
				"10 LOCKS PRINTED FOR THIS TRX:"
				" SUPPRESSING FURTHER PRINTS\n");

			break;
		}
	}
}

/** Functor to display all transactions */
struct lock_print_info
{
  lock_print_info(FILE* file, time_t now) :
    file(file), now(now),
    purge_trx(purge_sys.query ? purge_sys.query->trx : NULL)
  {}

  void operator()(const trx_t &trx) const
  {
    if (UNIV_UNLIKELY(&trx == purge_trx))
      return;
    lock_trx_print_wait_and_mvcc_state(file, &trx, now);

    if (trx.will_lock && srv_print_innodb_lock_monitor)
      lock_trx_print_locks(file, &trx);
  }

  FILE* const file;
  const time_t now;
  const trx_t* const purge_trx;
};

/*********************************************************************//**
Prints info of locks for each transaction. This function assumes that the
caller holds the lock mutex and more importantly it will release the lock
mutex on behalf of the caller. (This should be fixed in the future). */
void
lock_print_info_all_transactions(
/*=============================*/
	FILE*		file)	/*!< in/out: file where to print */
{
	ut_ad(lock_mutex_own());

	fprintf(file, "LIST OF TRANSACTIONS FOR EACH SESSION:\n");

	trx_sys.trx_list.for_each(lock_print_info(file, time(nullptr)));
	lock_mutex_exit();

	ut_ad(lock_validate());
}

#ifdef UNIV_DEBUG
/*********************************************************************//**
Find the the lock in the trx_t::trx_lock_t::table_locks vector.
@return true if found */
static
bool
lock_trx_table_locks_find(
/*======================*/
	trx_t*		trx,		/*!< in: trx to validate */
	const lock_t*	find_lock)	/*!< in: lock to find */
{
	bool		found = false;

	ut_ad(trx_mutex_own(trx));

	for (lock_list::const_iterator it = trx->lock.table_locks.begin(),
             end = trx->lock.table_locks.end(); it != end; ++it) {

		const lock_t*	lock = *it;

		if (lock == NULL) {

			continue;

		} else if (lock == find_lock) {

			/* Can't be duplicates. */
			ut_a(!found);
			found = true;
		}

		ut_a(trx == lock->trx);
		ut_a(lock_get_type_low(lock) & LOCK_TABLE);
		ut_a(lock->un_member.tab_lock.table != NULL);
	}

	return(found);
}

/*********************************************************************//**
Validates the lock queue on a table.
@return TRUE if ok */
static
ibool
lock_table_queue_validate(
/*======================*/
	const dict_table_t*	table)	/*!< in: table */
{
	const lock_t*	lock;

	ut_ad(lock_mutex_own());

	for (lock = UT_LIST_GET_FIRST(table->locks);
	     lock != NULL;
	     lock = UT_LIST_GET_NEXT(un_member.tab_lock.locks, lock)) {

		/* lock->trx->state cannot change from or to NOT_STARTED
		while we are holding the lock_sys.mutex. It may change
		from ACTIVE or PREPARED to PREPARED or COMMITTED. */
		trx_mutex_enter(lock->trx);
		check_trx_state(lock->trx);

		if (lock->trx->state == TRX_STATE_COMMITTED_IN_MEMORY) {
		} else if (!lock_get_wait(lock)) {
			ut_a(!lock_table_other_has_incompatible(
				     lock->trx, 0, table,
				     lock_get_mode(lock)));
		} else {
			ut_a(lock_table_has_to_wait_in_queue(lock));
		}

		ut_a(lock_trx_table_locks_find(lock->trx, lock));
		trx_mutex_exit(lock->trx);
	}

	return(TRUE);
}

/*********************************************************************//**
Validates the lock queue on a single record.
@return TRUE if ok */
static
bool
lock_rec_queue_validate(
/*====================*/
	bool			locked_lock_trx_sys,
					/*!< in: if the caller holds
					both the lock mutex and
					trx_sys_t->lock. */
	const buf_block_t*	block,	/*!< in: buffer block containing rec */
	const rec_t*		rec,	/*!< in: record to look at */
	const dict_index_t*	index,	/*!< in: index, or NULL if not known */
	const rec_offs*		offsets)/*!< in: rec_get_offsets(rec, index) */
{
	const lock_t*	lock;
	ulint		heap_no;

	ut_a(rec);
	ut_a(block->frame == page_align(rec));
	ut_ad(rec_offs_validate(rec, index, offsets));
	ut_ad(!page_rec_is_comp(rec) == !rec_offs_comp(offsets));
	ut_ad(page_rec_is_leaf(rec));
	ut_ad(lock_mutex_own() == locked_lock_trx_sys);
	ut_ad(!index || dict_index_is_clust(index)
	      || !dict_index_is_online_ddl(index));

	heap_no = page_rec_get_heap_no(rec);

	if (!locked_lock_trx_sys) {
		lock_mutex_enter();
	}

	if (!page_rec_is_user_rec(rec)) {

		for (lock = lock_rec_get_first(&lock_sys.rec_hash,
					       block->page.id(), heap_no);
		     lock != NULL;
		     lock = lock_rec_get_next_const(heap_no, lock)) {

			ut_ad(!index || lock->index == index);

			trx_mutex_enter(lock->trx);
			ut_ad(!lock->trx->read_only
			      || !lock->trx->is_autocommit_non_locking());
			ut_ad(trx_state_eq(lock->trx,
					   TRX_STATE_COMMITTED_IN_MEMORY)
			      || !lock_get_wait(lock)
			      || lock_rec_has_to_wait_in_queue(lock));
			trx_mutex_exit(lock->trx);
		}

func_exit:
		if (!locked_lock_trx_sys) {
			lock_mutex_exit();
		}

		return true;
	}

	ut_ad(page_rec_is_leaf(rec));
	ut_ad(lock_mutex_own());

	const trx_id_t impl_trx_id = index && index->is_primary()
		? lock_clust_rec_some_has_impl(rec, index, offsets)
		: 0;

	if (trx_t *impl_trx = impl_trx_id
	    ? trx_sys.find(current_trx(), impl_trx_id, false)
	    : 0) {
		/* impl_trx could have been committed before we
		acquire its mutex, but not thereafter. */

		mutex_enter(&impl_trx->mutex);
		ut_ad(impl_trx->state != TRX_STATE_NOT_STARTED);
		if (impl_trx->state == TRX_STATE_COMMITTED_IN_MEMORY) {
		} else if (const lock_t* other_lock
			   = lock_rec_other_has_expl_req(
				   LOCK_S, block, true, heap_no,
				   impl_trx)) {
			/* The impl_trx is holding an implicit lock on the
			given record 'rec'. So there cannot be another
			explicit granted lock.  Also, there can be another
			explicit waiting lock only if the impl_trx has an
			explicit granted lock. */

#ifdef WITH_WSREP
			/** Galera record locking rules:
			* If there is no other record lock to the same record, we may grant
			the lock request.
			* If there is other record lock but this requested record lock is
			compatible, we may grant the lock request.
			* If there is other record lock and it is not compatible with
			requested lock, all normal transactions must wait.
			* BF (brute force) additional exceptions :
			** If BF already holds record lock for requested record, we may
			grant new record lock even if there is conflicting record lock(s)
			waiting on a queue.
			** If conflicting transaction holds requested record lock,
			we will cancel this record lock and select conflicting transaction
			for BF abort or kill victim.
			** If conflicting transaction is waiting for requested record lock
			we will cancel this wait and select conflicting transaction
			for BF abort or kill victim.
			** There should not be two BF transactions waiting for same record lock
			*/
			if (other_lock->trx->is_wsrep() && !lock_get_wait(other_lock)) {
				wsrep_report_bf_lock_wait(impl_trx->mysql_thd, impl_trx->id);
				wsrep_report_bf_lock_wait(other_lock->trx->mysql_thd, other_lock->trx->id);

				if (!lock_rec_has_expl(LOCK_X | LOCK_REC_NOT_GAP,
						       block, heap_no,
						       impl_trx)) {
					ib::info() << "WSREP impl BF lock conflict";
				}
			} else
#endif /* WITH_WSREP */
			{
				ut_ad(lock_get_wait(other_lock));
				ut_ad(lock_rec_has_expl(LOCK_X | LOCK_REC_NOT_GAP,
						        block, heap_no, impl_trx));
			}
		}

		mutex_exit(&impl_trx->mutex);
	}

	for (lock = lock_rec_get_first(&lock_sys.rec_hash, block->page.id(),
	      heap_no);
	     lock != NULL;
	     lock = lock_rec_get_next_const(heap_no, lock)) {
		ut_ad(!lock->trx->read_only
		      || !lock->trx->is_autocommit_non_locking());
		ut_ad(!page_rec_is_metadata(rec));

		if (index) {
			ut_a(lock->index == index);
		}

		if (!lock_rec_get_gap(lock) && !lock_get_wait(lock)) {

			lock_mode	mode;

			if (lock_get_mode(lock) == LOCK_S) {
				mode = LOCK_X;
			} else {
				mode = LOCK_S;
			}

			const lock_t*	other_lock
				= lock_rec_other_has_expl_req(
					mode, block, false, heap_no,
					lock->trx);
#ifdef WITH_WSREP
			if (UNIV_UNLIKELY(other_lock && lock->trx->is_wsrep())) {
				/* Only BF transaction may be granted
				lock before other conflicting lock
				request. */
				if (!wsrep_thd_is_BF(lock->trx->mysql_thd, FALSE)
				    && !wsrep_thd_is_BF(other_lock->trx->mysql_thd, FALSE)) {
					/* If no BF, this case is a bug. */
					wsrep_report_bf_lock_wait(lock->trx->mysql_thd, lock->trx->id);
					wsrep_report_bf_lock_wait(other_lock->trx->mysql_thd, other_lock->trx->id);
					ut_error;
				}
			} else
#endif /* WITH_WSREP */
			ut_ad(!other_lock);
		} else if (lock_get_wait(lock) && !lock_rec_get_gap(lock)) {

			ut_a(lock_rec_has_to_wait_in_queue(lock));
		}
	}

	ut_ad(innodb_lock_schedule_algorithm == INNODB_LOCK_SCHEDULE_ALGORITHM_FCFS ||
		  lock_queue_validate(lock));

	goto func_exit;
}

/*********************************************************************//**
Validates the record lock queues on a page.
@return TRUE if ok */
static
ibool
lock_rec_validate_page(
/*===================*/
	const buf_block_t*	block)	/*!< in: buffer block */
{
	const lock_t*	lock;
	const rec_t*	rec;
	ulint		nth_lock	= 0;
	ulint		nth_bit		= 0;
	ulint		i;
	mem_heap_t*	heap		= NULL;
	rec_offs	offsets_[REC_OFFS_NORMAL_SIZE];
	rec_offs*	offsets		= offsets_;
	rec_offs_init(offsets_);

	lock_mutex_enter();
loop:
	lock = lock_sys.get_first(block->page.id());

	if (!lock) {
		goto function_exit;
	}

	DBUG_ASSERT(block->page.status != buf_page_t::FREED);

	for (i = 0; i < nth_lock; i++) {

		lock = lock_rec_get_next_on_page_const(lock);

		if (!lock) {
			goto function_exit;
		}
	}

	ut_ad(!lock->trx->read_only
	      || !lock->trx->is_autocommit_non_locking());

	/* Only validate the record queues when this thread is not
	holding a space->latch. */
	if (!sync_check_find(SYNC_FSP))
	for (i = nth_bit; i < lock_rec_get_n_bits(lock); i++) {

		if (i == PAGE_HEAP_NO_SUPREMUM
		    || lock_rec_get_nth_bit(lock, i)) {

			rec = page_find_rec_with_heap_no(block->frame, i);
			ut_a(rec);
			ut_ad(!lock_rec_get_nth_bit(lock, i)
			      || page_rec_is_leaf(rec));
			offsets = rec_get_offsets(rec, lock->index, offsets,
						  lock->index->n_core_fields,
						  ULINT_UNDEFINED, &heap);

			/* If this thread is holding the file space
			latch (fil_space_t::latch), the following
			check WILL break the latching order and may
			cause a deadlock of threads. */

			lock_rec_queue_validate(
				TRUE, block, rec, lock->index, offsets);

			nth_bit = i + 1;

			goto loop;
		}
	}

	nth_bit = 0;
	nth_lock++;

	goto loop;

function_exit:
	lock_mutex_exit();

	if (heap != NULL) {
		mem_heap_free(heap);
	}
	return(TRUE);
}

/*********************************************************************//**
Validate record locks up to a limit.
@return lock at limit or NULL if no more locks in the hash bucket */
static MY_ATTRIBUTE((warn_unused_result))
const lock_t*
lock_rec_validate(
/*==============*/
	ulint		start,		/*!< in: lock_sys.rec_hash
					bucket */
	page_id_t*	limit)		/*!< in/out: upper limit of
					(space, page_no) */
{
	ut_ad(lock_mutex_own());

	for (const lock_t* lock = static_cast<const lock_t*>(
		     HASH_GET_FIRST(&lock_sys.rec_hash, start));
	     lock != NULL;
	     lock = static_cast<const lock_t*>(HASH_GET_NEXT(hash, lock))) {

		ut_ad(!lock->trx->read_only
		      || !lock->trx->is_autocommit_non_locking());
		ut_ad(lock_get_type(lock) == LOCK_REC);

		page_id_t current(lock->un_member.rec_lock.page_id);

		if (current > *limit) {
			*limit = current + 1;
			return(lock);
		}
	}

	return(0);
}

/*********************************************************************//**
Validate a record lock's block */
static void lock_rec_block_validate(const page_id_t page_id)
{
	/* The lock and the block that it is referring to may be freed at
	this point. We pass BUF_GET_POSSIBLY_FREED to skip a debug check.
	If the lock exists in lock_rec_validate_page() we assert
	block->page.status != FREED. */

	buf_block_t*	block;
	mtr_t		mtr;

	/* Transactional locks should never refer to dropped
	tablespaces, because all DDL operations that would drop or
	discard or rebuild a tablespace do hold an exclusive table
	lock, which would conflict with any locks referring to the
	tablespace from other transactions. */
	if (fil_space_t* space = fil_space_t::get(page_id.space())) {
		dberr_t err = DB_SUCCESS;
		mtr_start(&mtr);

		block = buf_page_get_gen(
			page_id,
			space->zip_size(),
			RW_X_LATCH, NULL,
			BUF_GET_POSSIBLY_FREED,
			__FILE__, __LINE__, &mtr, &err);

		if (err != DB_SUCCESS) {
			ib::error() << "Lock rec block validate failed for tablespace "
				   << space->name
				   << page_id << " err " << err;
		}

		if (block && block->page.status != buf_page_t::FREED) {
			buf_block_dbg_add_level(block, SYNC_NO_ORDER_CHECK);

			ut_ad(lock_rec_validate_page(block));
		}

		mtr_commit(&mtr);

		space->release();
	}
}


static my_bool lock_validate_table_locks(rw_trx_hash_element_t *element, void*)
{
  ut_ad(lock_mutex_own());
  mutex_enter(&element->mutex);
  if (element->trx)
  {
    check_trx_state(element->trx);
    for (const lock_t *lock= UT_LIST_GET_FIRST(element->trx->lock.trx_locks);
         lock != NULL;
         lock= UT_LIST_GET_NEXT(trx_locks, lock))
    {
      if (lock_get_type_low(lock) & LOCK_TABLE)
        lock_table_queue_validate(lock->un_member.tab_lock.table);
    }
  }
  mutex_exit(&element->mutex);
  return 0;
}


/*********************************************************************//**
Validates the lock system.
@return TRUE if ok */
static
bool
lock_validate()
/*===========*/
{
	std::set<page_id_t> pages;

	lock_mutex_enter();

	/* Validate table locks */
	trx_sys.rw_trx_hash.iterate(lock_validate_table_locks);

	/* Iterate over all the record locks and validate the locks. We
	don't want to hog the lock_sys_t::mutex. Release it during the
	validation check. */

	for (ulint i = 0; i < lock_sys.rec_hash.n_cells; i++) {
		page_id_t limit(0, 0);

		while (const lock_t* lock = lock_rec_validate(i, &limit)) {
			if (lock_rec_find_set_bit(lock) == ULINT_UNDEFINED) {
				/* The lock bitmap is empty; ignore it. */
				continue;
			}
			pages.insert(lock->un_member.rec_lock.page_id);
		}
	}

	lock_mutex_exit();

	for (page_id_t page_id : pages) {
		lock_rec_block_validate(page_id);
	}

	return(true);
}
#endif /* UNIV_DEBUG */
/*============ RECORD LOCK CHECKS FOR ROW OPERATIONS ====================*/

/*********************************************************************//**
Checks if locks of other transactions prevent an immediate insert of
a record. If they do, first tests if the query thread should anyway
be suspended for some reason; if not, then puts the transaction and
the query thread to the lock wait state and inserts a waiting request
for a gap x-lock to the lock queue.
@return DB_SUCCESS, DB_LOCK_WAIT, or DB_DEADLOCK */
dberr_t
lock_rec_insert_check_and_lock(
/*===========================*/
	ulint		flags,	/*!< in: if BTR_NO_LOCKING_FLAG bit is
				set, does nothing */
	const rec_t*	rec,	/*!< in: record after which to insert */
	buf_block_t*	block,	/*!< in/out: buffer block of rec */
	dict_index_t*	index,	/*!< in: index */
	que_thr_t*	thr,	/*!< in: query thread */
	mtr_t*		mtr,	/*!< in/out: mini-transaction */
	bool*		inherit)/*!< out: set to true if the new
				inserted record maybe should inherit
				LOCK_GAP type locks from the successor
				record */
{
	ut_ad(block->frame == page_align(rec));
	ut_ad(!dict_index_is_online_ddl(index)
	      || index->is_primary()
	      || (flags & BTR_CREATE_FLAG));
	ut_ad(mtr->is_named_space(index->table->space));
	ut_ad(page_rec_is_leaf(rec));

	if (flags & BTR_NO_LOCKING_FLAG) {

		return(DB_SUCCESS);
	}

	ut_ad(!index->table->is_temporary());
	ut_ad(page_is_leaf(block->frame));

	dberr_t		err;
	lock_t*		lock;
	bool		inherit_in = *inherit;
	trx_t*		trx = thr_get_trx(thr);
	const rec_t*	next_rec = page_rec_get_next_const(rec);
	ulint		heap_no = page_rec_get_heap_no(next_rec);
	ut_ad(!rec_is_metadata(next_rec, *index));

	lock_mutex_enter();
	/* Because this code is invoked for a running transaction by
	the thread that is serving the transaction, it is not necessary
	to hold trx->mutex here. */

	/* When inserting a record into an index, the table must be at
	least IX-locked. When we are building an index, we would pass
	BTR_NO_LOCKING_FLAG and skip the locking altogether. */
	ut_ad(lock_table_has(trx, index->table, LOCK_IX));

	lock = lock_rec_get_first(&lock_sys.rec_hash, block->page.id(),
	    heap_no);

	if (lock == NULL) {
		/* We optimize CPU time usage in the simplest case */

		lock_mutex_exit();

		if (inherit_in && !dict_index_is_clust(index)) {
			/* Update the page max trx id field */
			page_update_max_trx_id(block,
					       buf_block_get_page_zip(block),
					       trx->id, mtr);
		}

		*inherit = false;

		return(DB_SUCCESS);
	}

	/* Spatial index does not use GAP lock protection. It uses
	"predicate lock" to protect the "range" */
	if (dict_index_is_spatial(index)) {
		return(DB_SUCCESS);
	}

	*inherit = true;

	/* If another transaction has an explicit lock request which locks
	the gap, waiting or granted, on the successor, the insert has to wait.

	An exception is the case where the lock by the another transaction
	is a gap type lock which it placed to wait for its turn to insert. We
	do not consider that kind of a lock conflicting with our insert. This
	eliminates an unnecessary deadlock which resulted when 2 transactions
	had to wait for their insert. Both had waiting gap type lock requests
	on the successor, which produced an unnecessary deadlock. */

	const unsigned	type_mode = LOCK_X | LOCK_GAP | LOCK_INSERT_INTENTION;

	if (
#ifdef WITH_WSREP
	    lock_t* c_lock =
#endif /* WITH_WSREP */
	    lock_rec_other_has_conflicting(type_mode, block, heap_no, trx)) {
		/* Note that we may get DB_SUCCESS also here! */
		trx_mutex_enter(trx);

		err = lock_rec_enqueue_waiting(
#ifdef WITH_WSREP
			c_lock,
#endif /* WITH_WSREP */
			type_mode, block, heap_no, index, thr, NULL);

		trx_mutex_exit(trx);
	} else {
		err = DB_SUCCESS;
	}

	lock_mutex_exit();

	switch (err) {
	case DB_SUCCESS_LOCKED_REC:
		err = DB_SUCCESS;
		/* fall through */
	case DB_SUCCESS:
		if (!inherit_in || dict_index_is_clust(index)) {
			break;
		}

		/* Update the page max trx id field */
		page_update_max_trx_id(
			block, buf_block_get_page_zip(block), trx->id, mtr);
	default:
		/* We only care about the two return values. */
		break;
	}

#ifdef UNIV_DEBUG
	{
		mem_heap_t*	heap		= NULL;
		rec_offs	offsets_[REC_OFFS_NORMAL_SIZE];
		const rec_offs*	offsets;
		rec_offs_init(offsets_);

		offsets = rec_get_offsets(next_rec, index, offsets_,
					  index->n_core_fields,
					  ULINT_UNDEFINED, &heap);

		ut_ad(lock_rec_queue_validate(
				FALSE, block, next_rec, index, offsets));

		if (heap != NULL) {
			mem_heap_free(heap);
		}
	}
#endif /* UNIV_DEBUG */

	return(err);
}

/*********************************************************************//**
Creates an explicit record lock for a running transaction that currently only
has an implicit lock on the record. The transaction instance must have a
reference count > 0 so that it can't be committed and freed before this
function has completed. */
static
void
lock_rec_convert_impl_to_expl_for_trx(
/*==================================*/
	const buf_block_t*	block,	/*!< in: buffer block of rec */
	const rec_t*		rec,	/*!< in: user record on page */
	dict_index_t*		index,	/*!< in: index of record */
	trx_t*			trx,	/*!< in/out: active transaction */
	ulint			heap_no)/*!< in: rec heap number to lock */
{
	ut_ad(trx->is_referenced());
	ut_ad(page_rec_is_leaf(rec));
	ut_ad(!rec_is_metadata(rec, *index));

	DEBUG_SYNC_C("before_lock_rec_convert_impl_to_expl_for_trx");
	lock_mutex_enter();
	trx_mutex_enter(trx);
	ut_ad(!trx_state_eq(trx, TRX_STATE_NOT_STARTED));

	if (!trx_state_eq(trx, TRX_STATE_COMMITTED_IN_MEMORY)
	    && !lock_rec_has_expl(LOCK_X | LOCK_REC_NOT_GAP,
				  block, heap_no, trx)) {
		lock_rec_add_to_queue(LOCK_REC | LOCK_X | LOCK_REC_NOT_GAP,
				      block, heap_no, index, trx, true);
	}

	lock_mutex_exit();
	trx_mutex_exit(trx);
	trx->release_reference();

	DEBUG_SYNC_C("after_lock_rec_convert_impl_to_expl_for_trx");
}


#ifdef UNIV_DEBUG
struct lock_rec_other_trx_holds_expl_arg
{
  const ulint heap_no;
  const buf_block_t * const block;
  const trx_t *impl_trx;
};


static my_bool lock_rec_other_trx_holds_expl_callback(
  rw_trx_hash_element_t *element,
  lock_rec_other_trx_holds_expl_arg *arg)
{
  mutex_enter(&element->mutex);
  if (element->trx)
  {
    trx_mutex_enter(element->trx);
    ut_ad(element->trx->state != TRX_STATE_NOT_STARTED);
    lock_t *expl_lock= element->trx->state == TRX_STATE_COMMITTED_IN_MEMORY
      ? NULL : lock_rec_has_expl(LOCK_S | LOCK_REC_NOT_GAP, arg->block,
                                 arg->heap_no, element->trx);
    /*
      An explicit lock is held by trx other than the trx holding the implicit
      lock.
    */
    ut_ad(!expl_lock || expl_lock->trx == arg->impl_trx);
    trx_mutex_exit(element->trx);
  }
  mutex_exit(&element->mutex);
  return 0;
}


/**
  Checks if some transaction, other than given trx_id, has an explicit
  lock on the given rec.

  FIXME: if the current transaction holds implicit lock from INSERT, a
  subsequent locking read should not convert it to explicit. See also
  MDEV-11215.

  @param      caller_trx  trx of current thread
  @param[in]  trx         trx holding implicit lock on rec
  @param[in]  rec         user record
  @param[in]  block       buffer block containing the record
*/

static void lock_rec_other_trx_holds_expl(trx_t *caller_trx, trx_t *trx,
                                          const rec_t *rec,
                                          const buf_block_t *block)
{
  if (trx)
  {
    ut_ad(!page_rec_is_metadata(rec));
    lock_mutex_enter();
    ut_ad(trx->is_referenced());
    trx_mutex_enter(trx);
    const trx_state_t state = trx->state;
    trx_mutex_exit(trx);
    ut_ad(state != TRX_STATE_NOT_STARTED);
    if (state == TRX_STATE_COMMITTED_IN_MEMORY)
    {
      /* The transaction was committed before our lock_mutex_enter(). */
      lock_mutex_exit();
      return;
    }
    lock_rec_other_trx_holds_expl_arg arg= { page_rec_get_heap_no(rec), block,
                                             trx };
    trx_sys.rw_trx_hash.iterate(caller_trx,
                                lock_rec_other_trx_holds_expl_callback, &arg);
    lock_mutex_exit();
  }
}
#endif /* UNIV_DEBUG */


/** If an implicit x-lock exists on a record, convert it to an explicit one.

Often, this is called by a transaction that is about to enter a lock wait
due to the lock conflict. Two explicit locks would be created: first the
exclusive lock on behalf of the lock-holder transaction in this function,
and then a wait request on behalf of caller_trx, in the calling function.

This may also be called by the same transaction that is already holding
an implicit exclusive lock on the record. In this case, no explicit lock
should be created.

@param[in,out]	caller_trx	current transaction
@param[in]	block		index tree leaf page
@param[in]	rec		record on the leaf page
@param[in]	index		the index of the record
@param[in]	offsets		rec_get_offsets(rec,index)
@return	whether caller_trx already holds an exclusive lock on rec */
static
bool
lock_rec_convert_impl_to_expl(
	trx_t*			caller_trx,
	const buf_block_t*	block,
	const rec_t*		rec,
	dict_index_t*		index,
	const rec_offs*		offsets)
{
	trx_t*		trx;

	ut_ad(!lock_mutex_own());
	ut_ad(page_rec_is_user_rec(rec));
	ut_ad(rec_offs_validate(rec, index, offsets));
	ut_ad(!page_rec_is_comp(rec) == !rec_offs_comp(offsets));
	ut_ad(page_rec_is_leaf(rec));
	ut_ad(!rec_is_metadata(rec, *index));

	if (dict_index_is_clust(index)) {
		trx_id_t	trx_id;

		trx_id = lock_clust_rec_some_has_impl(rec, index, offsets);

		if (trx_id == 0) {
			return false;
		}
		if (UNIV_UNLIKELY(trx_id == caller_trx->id)) {
			return true;
		}

		trx = trx_sys.find(caller_trx, trx_id);
	} else {
		ut_ad(!dict_index_is_online_ddl(index));

		trx = lock_sec_rec_some_has_impl(caller_trx, rec, index,
						 offsets);
		if (trx == caller_trx) {
			trx->release_reference();
			return true;
		}

		ut_d(lock_rec_other_trx_holds_expl(caller_trx, trx, rec,
						   block));
	}

	if (trx != 0) {
		ulint	heap_no = page_rec_get_heap_no(rec);

		ut_ad(trx->is_referenced());

		/* If the transaction is still active and has no
		explicit x-lock set on the record, set one for it.
		trx cannot be committed until the ref count is zero. */

		lock_rec_convert_impl_to_expl_for_trx(
			block, rec, index, trx, heap_no);
	}

	return false;
}

/*********************************************************************//**
Checks if locks of other transactions prevent an immediate modify (update,
delete mark, or delete unmark) of a clustered index record. If they do,
first tests if the query thread should anyway be suspended for some
reason; if not, then puts the transaction and the query thread to the
lock wait state and inserts a waiting request for a record x-lock to the
lock queue.
@return DB_SUCCESS, DB_LOCK_WAIT, or DB_DEADLOCK */
dberr_t
lock_clust_rec_modify_check_and_lock(
/*=================================*/
	ulint			flags,	/*!< in: if BTR_NO_LOCKING_FLAG
					bit is set, does nothing */
	const buf_block_t*	block,	/*!< in: buffer block of rec */
	const rec_t*		rec,	/*!< in: record which should be
					modified */
	dict_index_t*		index,	/*!< in: clustered index */
	const rec_offs*		offsets,/*!< in: rec_get_offsets(rec, index) */
	que_thr_t*		thr)	/*!< in: query thread */
{
	dberr_t	err;
	ulint	heap_no;

	ut_ad(rec_offs_validate(rec, index, offsets));
	ut_ad(page_rec_is_leaf(rec));
	ut_ad(dict_index_is_clust(index));
	ut_ad(block->frame == page_align(rec));

	if (flags & BTR_NO_LOCKING_FLAG) {

		return(DB_SUCCESS);
	}
	ut_ad(!rec_is_metadata(rec, *index));
	ut_ad(!index->table->is_temporary());

	heap_no = rec_offs_comp(offsets)
		? rec_get_heap_no_new(rec)
		: rec_get_heap_no_old(rec);

	/* If a transaction has no explicit x-lock set on the record, set one
	for it */

	if (lock_rec_convert_impl_to_expl(thr_get_trx(thr), block, rec, index,
					  offsets)) {
		/* We already hold an implicit exclusive lock. */
		return DB_SUCCESS;
	}

	err = lock_rec_lock(TRUE, LOCK_X | LOCK_REC_NOT_GAP,
			    block, heap_no, index, thr);

	ut_ad(lock_rec_queue_validate(FALSE, block, rec, index, offsets));

	if (err == DB_SUCCESS_LOCKED_REC) {
		err = DB_SUCCESS;
	}

	return(err);
}

/*********************************************************************//**
Checks if locks of other transactions prevent an immediate modify (delete
mark or delete unmark) of a secondary index record.
@return DB_SUCCESS, DB_LOCK_WAIT, or DB_DEADLOCK */
dberr_t
lock_sec_rec_modify_check_and_lock(
/*===============================*/
	ulint		flags,	/*!< in: if BTR_NO_LOCKING_FLAG
				bit is set, does nothing */
	buf_block_t*	block,	/*!< in/out: buffer block of rec */
	const rec_t*	rec,	/*!< in: record which should be
				modified; NOTE: as this is a secondary
				index, we always have to modify the
				clustered index record first: see the
				comment below */
	dict_index_t*	index,	/*!< in: secondary index */
	que_thr_t*	thr,	/*!< in: query thread
				(can be NULL if BTR_NO_LOCKING_FLAG) */
	mtr_t*		mtr)	/*!< in/out: mini-transaction */
{
	dberr_t	err;
	ulint	heap_no;

	ut_ad(!dict_index_is_clust(index));
	ut_ad(!dict_index_is_online_ddl(index) || (flags & BTR_CREATE_FLAG));
	ut_ad(block->frame == page_align(rec));
	ut_ad(mtr->is_named_space(index->table->space));
	ut_ad(page_rec_is_leaf(rec));
	ut_ad(!rec_is_metadata(rec, *index));

	if (flags & BTR_NO_LOCKING_FLAG) {

		return(DB_SUCCESS);
	}
	ut_ad(!index->table->is_temporary());

	heap_no = page_rec_get_heap_no(rec);

#ifdef WITH_WSREP
	trx_t *trx= thr_get_trx(thr);
	/* If transaction scanning an unique secondary key is wsrep
	high priority thread (brute force) this scanning may involve
	GAP-locking in the index. As this locking happens also when
	applying replication events in high priority applier threads,
	there is a probability for lock conflicts between two wsrep
	high priority threads. To avoid this GAP-locking we mark that
	this transaction is using unique key scan here. */
	if (trx->is_wsrep() && wsrep_thd_is_BF(trx->mysql_thd, false))
		trx->wsrep_UK_scan= true;
#endif /* WITH_WSREP */

	/* Another transaction cannot have an implicit lock on the record,
	because when we come here, we already have modified the clustered
	index record, and this would not have been possible if another active
	transaction had modified this secondary index record. */

	err = lock_rec_lock(TRUE, LOCK_X | LOCK_REC_NOT_GAP,
			    block, heap_no, index, thr);

#ifdef WITH_WSREP
	trx->wsrep_UK_scan= false;
#endif /* WITH_WSREP */

#ifdef UNIV_DEBUG
	{
		mem_heap_t*	heap		= NULL;
		rec_offs	offsets_[REC_OFFS_NORMAL_SIZE];
		const rec_offs*	offsets;
		rec_offs_init(offsets_);

		offsets = rec_get_offsets(rec, index, offsets_,
					  index->n_core_fields,
					  ULINT_UNDEFINED, &heap);

		ut_ad(lock_rec_queue_validate(
			FALSE, block, rec, index, offsets));

		if (heap != NULL) {
			mem_heap_free(heap);
		}
	}
#endif /* UNIV_DEBUG */

	if (err == DB_SUCCESS || err == DB_SUCCESS_LOCKED_REC) {
		/* Update the page max trx id field */
		/* It might not be necessary to do this if
		err == DB_SUCCESS (no new lock created),
		but it should not cost too much performance. */
		page_update_max_trx_id(block,
				       buf_block_get_page_zip(block),
				       thr_get_trx(thr)->id, mtr);
		err = DB_SUCCESS;
	}

	return(err);
}

/*********************************************************************//**
Like lock_clust_rec_read_check_and_lock(), but reads a
secondary index record.
@return DB_SUCCESS, DB_SUCCESS_LOCKED_REC, DB_LOCK_WAIT, or DB_DEADLOCK */
dberr_t
lock_sec_rec_read_check_and_lock(
/*=============================*/
	ulint			flags,	/*!< in: if BTR_NO_LOCKING_FLAG
					bit is set, does nothing */
	const buf_block_t*	block,	/*!< in: buffer block of rec */
	const rec_t*		rec,	/*!< in: user record or page
					supremum record which should
					be read or passed over by a
					read cursor */
	dict_index_t*		index,	/*!< in: secondary index */
	const rec_offs*		offsets,/*!< in: rec_get_offsets(rec, index) */
	lock_mode		mode,	/*!< in: mode of the lock which
					the read cursor should set on
					records: LOCK_S or LOCK_X; the
					latter is possible in
					SELECT FOR UPDATE */
	unsigned		gap_mode,/*!< in: LOCK_ORDINARY, LOCK_GAP, or
					LOCK_REC_NOT_GAP */
	que_thr_t*		thr)	/*!< in: query thread */
{
	dberr_t	err;
	ulint	heap_no;

	ut_ad(!dict_index_is_clust(index));
	ut_ad(!dict_index_is_online_ddl(index));
	ut_ad(block->frame == page_align(rec));
	ut_ad(page_rec_is_user_rec(rec) || page_rec_is_supremum(rec));
	ut_ad(rec_offs_validate(rec, index, offsets));
	ut_ad(page_rec_is_leaf(rec));
	ut_ad(mode == LOCK_X || mode == LOCK_S);

	if ((flags & BTR_NO_LOCKING_FLAG)
	    || srv_read_only_mode
	    || index->table->is_temporary()) {

		return(DB_SUCCESS);
	}

	ut_ad(!rec_is_metadata(rec, *index));
	heap_no = page_rec_get_heap_no(rec);

	/* Some transaction may have an implicit x-lock on the record only
	if the max trx id for the page >= min trx id for the trx list or a
	database recovery is running. */

	trx_t *trx = thr_get_trx(thr);
	if (!lock_table_has(trx, index->table, LOCK_X)
	    && !page_rec_is_supremum(rec)
	    && page_get_max_trx_id(block->frame) >= trx_sys.get_min_trx_id()
	    && lock_rec_convert_impl_to_expl(thr_get_trx(thr), block, rec,
					     index, offsets)
	    && gap_mode == LOCK_REC_NOT_GAP) {
		/* We already hold an implicit exclusive lock. */
		return DB_SUCCESS;
	}

#ifdef WITH_WSREP
	/* If transaction scanning an unique secondary key is wsrep
	high priority thread (brute force) this scanning may involve
	GAP-locking in the index. As this locking happens also when
	applying replication events in high priority applier threads,
	there is a probability for lock conflicts between two wsrep
	high priority threads. To avoid this GAP-locking we mark that
	this transaction is using unique key scan here. */
	if (trx->is_wsrep() && wsrep_thd_is_BF(trx->mysql_thd, false))
		trx->wsrep_UK_scan= true;
#endif /* WITH_WSREP */

	err = lock_rec_lock(FALSE, gap_mode | mode,
			    block, heap_no, index, thr);

#ifdef WITH_WSREP
	trx->wsrep_UK_scan= false;
#endif /* WITH_WSREP */

	ut_ad(lock_rec_queue_validate(FALSE, block, rec, index, offsets));

	return(err);
}

/*********************************************************************//**
Checks if locks of other transactions prevent an immediate read, or passing
over by a read cursor, of a clustered index record. If they do, first tests
if the query thread should anyway be suspended for some reason; if not, then
puts the transaction and the query thread to the lock wait state and inserts a
waiting request for a record lock to the lock queue. Sets the requested mode
lock on the record.
@return DB_SUCCESS, DB_SUCCESS_LOCKED_REC, DB_LOCK_WAIT, or DB_DEADLOCK */
dberr_t
lock_clust_rec_read_check_and_lock(
/*===============================*/
	ulint			flags,	/*!< in: if BTR_NO_LOCKING_FLAG
					bit is set, does nothing */
	const buf_block_t*	block,	/*!< in: buffer block of rec */
	const rec_t*		rec,	/*!< in: user record or page
					supremum record which should
					be read or passed over by a
					read cursor */
	dict_index_t*		index,	/*!< in: clustered index */
	const rec_offs*		offsets,/*!< in: rec_get_offsets(rec, index) */
	lock_mode		mode,	/*!< in: mode of the lock which
					the read cursor should set on
					records: LOCK_S or LOCK_X; the
					latter is possible in
					SELECT FOR UPDATE */
	unsigned		gap_mode,/*!< in: LOCK_ORDINARY, LOCK_GAP, or
					LOCK_REC_NOT_GAP */
	que_thr_t*		thr)	/*!< in: query thread */
{
	dberr_t	err;
	ulint	heap_no;

	ut_ad(dict_index_is_clust(index));
	ut_ad(block->frame == page_align(rec));
	ut_ad(page_rec_is_user_rec(rec) || page_rec_is_supremum(rec));
	ut_ad(gap_mode == LOCK_ORDINARY || gap_mode == LOCK_GAP
	      || gap_mode == LOCK_REC_NOT_GAP);
	ut_ad(rec_offs_validate(rec, index, offsets));
	ut_ad(page_rec_is_leaf(rec));
	ut_ad(!rec_is_metadata(rec, *index));

	if ((flags & BTR_NO_LOCKING_FLAG)
	    || srv_read_only_mode
	    || index->table->is_temporary()) {

		return(DB_SUCCESS);
	}

	heap_no = page_rec_get_heap_no(rec);

	trx_t *trx = thr_get_trx(thr);
	if (!lock_table_has(trx, index->table, LOCK_X)
	    && heap_no != PAGE_HEAP_NO_SUPREMUM
	    && lock_rec_convert_impl_to_expl(trx, block, rec,
					     index, offsets)
	    && gap_mode == LOCK_REC_NOT_GAP) {
		/* We already hold an implicit exclusive lock. */
		return DB_SUCCESS;
	}

	err = lock_rec_lock(FALSE, gap_mode | mode,
			    block, heap_no, index, thr);

	ut_ad(lock_rec_queue_validate(FALSE, block, rec, index, offsets));

	DEBUG_SYNC_C("after_lock_clust_rec_read_check_and_lock");

	return(err);
}
/*********************************************************************//**
Checks if locks of other transactions prevent an immediate read, or passing
over by a read cursor, of a clustered index record. If they do, first tests
if the query thread should anyway be suspended for some reason; if not, then
puts the transaction and the query thread to the lock wait state and inserts a
waiting request for a record lock to the lock queue. Sets the requested mode
lock on the record. This is an alternative version of
lock_clust_rec_read_check_and_lock() that does not require the parameter
"offsets".
@return DB_SUCCESS, DB_LOCK_WAIT, or DB_DEADLOCK */
dberr_t
lock_clust_rec_read_check_and_lock_alt(
/*===================================*/
	ulint			flags,	/*!< in: if BTR_NO_LOCKING_FLAG
					bit is set, does nothing */
	const buf_block_t*	block,	/*!< in: buffer block of rec */
	const rec_t*		rec,	/*!< in: user record or page
					supremum record which should
					be read or passed over by a
					read cursor */
	dict_index_t*		index,	/*!< in: clustered index */
	lock_mode		mode,	/*!< in: mode of the lock which
					the read cursor should set on
					records: LOCK_S or LOCK_X; the
					latter is possible in
					SELECT FOR UPDATE */
	unsigned		gap_mode,/*!< in: LOCK_ORDINARY, LOCK_GAP, or
					LOCK_REC_NOT_GAP */
	que_thr_t*		thr)	/*!< in: query thread */
{
	mem_heap_t*	tmp_heap	= NULL;
	rec_offs	offsets_[REC_OFFS_NORMAL_SIZE];
	rec_offs*	offsets		= offsets_;
	dberr_t		err;
	rec_offs_init(offsets_);

	ut_ad(page_rec_is_leaf(rec));
	offsets = rec_get_offsets(rec, index, offsets, index->n_core_fields,
				  ULINT_UNDEFINED, &tmp_heap);
	err = lock_clust_rec_read_check_and_lock(flags, block, rec, index,
						 offsets, mode, gap_mode, thr);
	if (tmp_heap) {
		mem_heap_free(tmp_heap);
	}

	if (err == DB_SUCCESS_LOCKED_REC) {
		err = DB_SUCCESS;
	}

	return(err);
}

/*******************************************************************//**
Release the last lock from the transaction's autoinc locks. */
UNIV_INLINE
void
lock_release_autoinc_last_lock(
/*===========================*/
	ib_vector_t*	autoinc_locks)	/*!< in/out: vector of AUTOINC locks */
{
	ulint		last;
	lock_t*		lock;

	ut_ad(lock_mutex_own());
	ut_a(!ib_vector_is_empty(autoinc_locks));

	/* The lock to be release must be the last lock acquired. */
	last = ib_vector_size(autoinc_locks) - 1;
	lock = *static_cast<lock_t**>(ib_vector_get(autoinc_locks, last));

	/* Should have only AUTOINC locks in the vector. */
	ut_a(lock_get_mode(lock) == LOCK_AUTO_INC);
	ut_a(lock_get_type(lock) == LOCK_TABLE);

	ut_a(lock->un_member.tab_lock.table != NULL);

	/* This will remove the lock from the trx autoinc_locks too. */
	lock_table_dequeue(lock);

	/* Remove from the table vector too. */
	lock_trx_table_locks_remove(lock);
}

/*******************************************************************//**
Check if a transaction holds any autoinc locks.
@return TRUE if the transaction holds any AUTOINC locks. */
static
ibool
lock_trx_holds_autoinc_locks(
/*=========================*/
	const trx_t*	trx)		/*!< in: transaction */
{
	ut_a(trx->autoinc_locks != NULL);

	return(!ib_vector_is_empty(trx->autoinc_locks));
}

/*******************************************************************//**
Release all the transaction's autoinc locks. */
static
void
lock_release_autoinc_locks(
/*=======================*/
	trx_t*		trx)		/*!< in/out: transaction */
{
	ut_ad(lock_mutex_own());
	/* If this is invoked for a running transaction by the thread
	that is serving the transaction, then it is not necessary to
	hold trx->mutex here. */

	ut_a(trx->autoinc_locks != NULL);

	/* We release the locks in the reverse order. This is to
	avoid searching the vector for the element to delete at
	the lower level. See (lock_table_remove_low()) for details. */
	while (!ib_vector_is_empty(trx->autoinc_locks)) {

		/* lock_table_remove_low() will also remove the lock from
		the transaction's autoinc_locks vector. */
		lock_release_autoinc_last_lock(trx->autoinc_locks);
	}

	/* Should release all locks. */
	ut_a(ib_vector_is_empty(trx->autoinc_locks));
}

/*******************************************************************//**
Gets the type of a lock. Non-inline version for using outside of the
lock module.
@return LOCK_TABLE or LOCK_REC */
ulint
lock_get_type(
/*==========*/
	const lock_t*	lock)	/*!< in: lock */
{
	return(lock_get_type_low(lock));
}

/*******************************************************************//**
Gets the id of the transaction owning a lock.
@return transaction id */
trx_id_t
lock_get_trx_id(
/*============*/
	const lock_t*	lock)	/*!< in: lock */
{
	return(trx_get_id_for_print(lock->trx));
}

/*******************************************************************//**
Gets the table on which the lock is.
@return table */
UNIV_INLINE
dict_table_t*
lock_get_table(
/*===========*/
	const lock_t*	lock)	/*!< in: lock */
{
	switch (lock_get_type_low(lock)) {
	case LOCK_REC:
		ut_ad(dict_index_is_clust(lock->index)
		      || !dict_index_is_online_ddl(lock->index));
		return(lock->index->table);
	case LOCK_TABLE:
		return(lock->un_member.tab_lock.table);
	default:
		ut_error;
		return(NULL);
	}
}

/*******************************************************************//**
Gets the id of the table on which the lock is.
@return id of the table */
table_id_t
lock_get_table_id(
/*==============*/
	const lock_t*	lock)	/*!< in: lock */
{
	dict_table_t* table = lock_get_table(lock);
	ut_ad(!table->is_temporary());
	return(table->id);
}

/** Determine which table a lock is associated with.
@param[in]	lock	the lock
@return name of the table */
const table_name_t&
lock_get_table_name(
	const lock_t*	lock)
{
	return(lock_get_table(lock)->name);
}

/*******************************************************************//**
For a record lock, gets the index on which the lock is.
@return index */
const dict_index_t*
lock_rec_get_index(
/*===============*/
	const lock_t*	lock)	/*!< in: lock */
{
	ut_a(lock_get_type_low(lock) == LOCK_REC);
	ut_ad(dict_index_is_clust(lock->index)
	      || !dict_index_is_online_ddl(lock->index));

	return(lock->index);
}

/*******************************************************************//**
For a record lock, gets the name of the index on which the lock is.
The string should not be free()'d or modified.
@return name of the index */
const char*
lock_rec_get_index_name(
/*====================*/
	const lock_t*	lock)	/*!< in: lock */
{
	ut_a(lock_get_type_low(lock) == LOCK_REC);
	ut_ad(dict_index_is_clust(lock->index)
	      || !dict_index_is_online_ddl(lock->index));

	return(lock->index->name);
}

/*********************************************************************//**
Cancels a waiting lock request and releases possible other transactions
waiting behind it. */
void
lock_cancel_waiting_and_release(
/*============================*/
	lock_t*	lock)	/*!< in/out: waiting lock request */
{
	que_thr_t*	thr;

	ut_ad(lock_mutex_own());
	ut_ad(trx_mutex_own(lock->trx));
	ut_ad(lock->trx->state == TRX_STATE_ACTIVE);

	lock->trx->lock.cancel = true;

	if (lock_get_type_low(lock) == LOCK_REC) {

		lock_rec_dequeue_from_page(lock);
	} else {
		ut_ad(lock_get_type_low(lock) & LOCK_TABLE);

		if (lock->trx->autoinc_locks != NULL) {
			/* Release the transaction's AUTOINC locks. */
			lock_release_autoinc_locks(lock->trx);
		}

		lock_table_dequeue(lock);
		/* Remove the lock from table lock vector too. */
		lock_trx_table_locks_remove(lock);
	}

	/* Reset the wait flag and the back pointer to lock in trx. */

	lock_reset_lock_and_trx_wait(lock);

	/* The following function releases the trx from lock wait. */

	thr = que_thr_end_lock_wait(lock->trx);

	if (thr != NULL) {
		lock_wait_release_thread_if_suspended(thr);
	}

	lock->trx->lock.cancel = false;
}

/*********************************************************************//**
Unlocks AUTO_INC type locks that were possibly reserved by a trx. This
function should be called at the the end of an SQL statement, by the
connection thread that owns the transaction (trx->mysql_thd). */
void
lock_unlock_table_autoinc(
/*======================*/
	trx_t*	trx)	/*!< in/out: transaction */
{
	ut_ad(!lock_mutex_own());
	ut_ad(!trx_mutex_own(trx));
	ut_ad(!trx->lock.wait_lock);

	/* This can be invoked on NOT_STARTED, ACTIVE, PREPARED,
	but not COMMITTED transactions. */

	ut_ad(trx_state_eq(trx, TRX_STATE_NOT_STARTED)
	      || !trx_state_eq(trx, TRX_STATE_COMMITTED_IN_MEMORY));

	/* This function is invoked for a running transaction by the
	thread that is serving the transaction. Therefore it is not
	necessary to hold trx->mutex here. */

	if (lock_trx_holds_autoinc_locks(trx)) {
		lock_mutex_enter();

		lock_release_autoinc_locks(trx);

		lock_mutex_exit();
	}
}

static inline dberr_t lock_trx_handle_wait_low(trx_t* trx)
{
	ut_ad(lock_mutex_own());
	ut_ad(trx_mutex_own(trx));

	if (trx->lock.was_chosen_as_deadlock_victim) {
		return DB_DEADLOCK;
	}
	if (!trx->lock.wait_lock) {
		/* The lock was probably granted before we got here. */
		return DB_SUCCESS;
	}

	lock_cancel_waiting_and_release(trx->lock.wait_lock);
	return DB_LOCK_WAIT;
}

/*********************************************************************//**
Check whether the transaction has already been rolled back because it
was selected as a deadlock victim, or if it has to wait then cancel
the wait lock.
@return DB_DEADLOCK, DB_LOCK_WAIT or DB_SUCCESS */
dberr_t
lock_trx_handle_wait(
/*=================*/
	trx_t*	trx)	/*!< in/out: trx lock state */
{
#ifdef WITH_WSREP
	/* We already own mutexes */
	if (trx->lock.was_chosen_as_wsrep_victim) {
		return lock_trx_handle_wait_low(trx);
	}
#endif /* WITH_WSREP */
	lock_mutex_enter();
	trx_mutex_enter(trx);
	dberr_t err = lock_trx_handle_wait_low(trx);
	lock_mutex_exit();
	trx_mutex_exit(trx);
	return err;
}

/*********************************************************************//**
Get the number of locks on a table.
@return number of locks */
ulint
lock_table_get_n_locks(
/*===================*/
	const dict_table_t*	table)	/*!< in: table */
{
	ulint		n_table_locks;

	lock_mutex_enter();

	n_table_locks = UT_LIST_GET_LEN(table->locks);

	lock_mutex_exit();

	return(n_table_locks);
}

#ifdef UNIV_DEBUG
/**
  Do an exhaustive check for any locks (table or rec) against the table.

  @param[in]  table  check if there are any locks held on records in this table
                     or on the table itself
*/

static my_bool lock_table_locks_lookup(rw_trx_hash_element_t *element,
                                       const dict_table_t *table)
{
  ut_ad(lock_mutex_own());
  mutex_enter(&element->mutex);
  if (element->trx)
  {
    trx_mutex_enter(element->trx);
    check_trx_state(element->trx);
    if (element->trx->state != TRX_STATE_COMMITTED_IN_MEMORY)
    {
      for (const lock_t *lock= UT_LIST_GET_FIRST(element->trx->lock.trx_locks);
           lock != NULL;
           lock= UT_LIST_GET_NEXT(trx_locks, lock))
      {
        ut_ad(lock->trx == element->trx);
        if (lock_get_type_low(lock) == LOCK_REC)
        {
          ut_ad(lock->index->online_status != ONLINE_INDEX_CREATION ||
                lock->index->is_primary());
          ut_ad(lock->index->table != table);
        }
        else
          ut_ad(lock->un_member.tab_lock.table != table);
      }
    }
    trx_mutex_exit(element->trx);
  }
  mutex_exit(&element->mutex);
  return 0;
}
#endif /* UNIV_DEBUG */

/*******************************************************************//**
Check if there are any locks (table or rec) against table.
@return true if table has either table or record locks. */
bool
lock_table_has_locks(
/*=================*/
	const dict_table_t*	table)	/*!< in: check if there are any locks
					held on records in this table or on the
					table itself */
{
	ibool			has_locks;

	ut_ad(table != NULL);
	lock_mutex_enter();

	has_locks = UT_LIST_GET_LEN(table->locks) > 0 || table->n_rec_locks > 0;

#ifdef UNIV_DEBUG
	if (!has_locks) {
		trx_sys.rw_trx_hash.iterate(lock_table_locks_lookup, table);
	}
#endif /* UNIV_DEBUG */

	lock_mutex_exit();

	return(has_locks);
}

/*******************************************************************//**
Initialise the table lock list. */
void
lock_table_lock_list_init(
/*======================*/
	table_lock_list_t*	lock_list)	/*!< List to initialise */
{
	UT_LIST_INIT(*lock_list, &lock_table_t::locks);
}

/*******************************************************************//**
Initialise the trx lock list. */
void
lock_trx_lock_list_init(
/*====================*/
	trx_lock_list_t*	lock_list)	/*!< List to initialise */
{
	UT_LIST_INIT(*lock_list, &lock_t::trx_locks);
}


#ifdef UNIV_DEBUG
/*******************************************************************//**
Check if the transaction holds any locks on the sys tables
or its records.
@return the strongest lock found on any sys table or 0 for none */
const lock_t*
lock_trx_has_sys_table_locks(
/*=========================*/
	const trx_t*	trx)	/*!< in: transaction to check */
{
	const lock_t*	strongest_lock = 0;
	lock_mode	strongest = LOCK_NONE;

	lock_mutex_enter();

	const lock_list::const_iterator end = trx->lock.table_locks.end();
	lock_list::const_iterator it = trx->lock.table_locks.begin();

	/* Find a valid mode. Note: ib_vector_size() can be 0. */

	for (/* No op */; it != end; ++it) {
		const lock_t*	lock = *it;

		if (lock != NULL
		    && dict_is_sys_table(lock->un_member.tab_lock.table->id)) {

			strongest = lock_get_mode(lock);
			ut_ad(strongest != LOCK_NONE);
			strongest_lock = lock;
			break;
		}
	}

	if (strongest == LOCK_NONE) {
		lock_mutex_exit();
		return(NULL);
	}

	for (/* No op */; it != end; ++it) {
		const lock_t*	lock = *it;

		if (lock == NULL) {
			continue;
		}

		ut_ad(trx == lock->trx);
		ut_ad(lock_get_type_low(lock) & LOCK_TABLE);
		ut_ad(lock->un_member.tab_lock.table != NULL);

		lock_mode	mode = lock_get_mode(lock);

		if (dict_is_sys_table(lock->un_member.tab_lock.table->id)
		    && lock_mode_stronger_or_eq(mode, strongest)) {

			strongest = mode;
			strongest_lock = lock;
		}
	}

	lock_mutex_exit();

	return(strongest_lock);
}

/** Check if the transaction holds an explicit exclusive lock on a record.
@param[in]	trx	transaction
@param[in]	table	table
@param[in]	block	leaf page
@param[in]	heap_no	heap number identifying the record
@return whether an explicit X-lock is held */
bool
lock_trx_has_expl_x_lock(
	const trx_t*		trx,	/*!< in: transaction to check */
	const dict_table_t*	table,	/*!< in: table to check */
	const buf_block_t*	block,	/*!< in: buffer block of the record */
	ulint			heap_no)/*!< in: record heap number */
{
	ut_ad(heap_no > PAGE_HEAP_NO_SUPREMUM);

	lock_mutex_enter();
	ut_ad(lock_table_has(trx, table, LOCK_IX));
	ut_ad(lock_table_has(trx, table, LOCK_X)
	      || lock_rec_has_expl(LOCK_X | LOCK_REC_NOT_GAP, block, heap_no,
				   trx));
	lock_mutex_exit();
	return(true);
}
#endif /* UNIV_DEBUG */

/** rewind(3) the file used for storing the latest detected deadlock and
print a heading message to stderr if printing of all deadlocks to stderr
is enabled. */
void
DeadlockChecker::start_print()
{
	ut_ad(lock_mutex_own());

	rewind(lock_latest_err_file);
	ut_print_timestamp(lock_latest_err_file);

	if (srv_print_all_deadlocks) {
		ib::info() << "Transactions deadlock detected, dumping"
			" detailed information.";
	}
}

/** Print a message to the deadlock file and possibly to stderr.
@param msg message to print */
void
DeadlockChecker::print(const char* msg)
{
	fputs(msg, lock_latest_err_file);

	if (srv_print_all_deadlocks) {
		ib::info() << msg;
	}
}

/** Print transaction data to the deadlock file and possibly to stderr.
@param trx transaction
@param max_query_len max query length to print */
void
DeadlockChecker::print(const trx_t* trx, ulint max_query_len)
{
	ut_ad(lock_mutex_own());

	ulint	n_rec_locks = lock_number_of_rows_locked(&trx->lock);
	ulint	n_trx_locks = UT_LIST_GET_LEN(trx->lock.trx_locks);
	ulint	heap_size = mem_heap_get_size(trx->lock.lock_heap);

	trx_print_low(lock_latest_err_file, trx, max_query_len,
		      n_rec_locks, n_trx_locks, heap_size);

	if (srv_print_all_deadlocks) {
		trx_print_low(stderr, trx, max_query_len,
			      n_rec_locks, n_trx_locks, heap_size);
	}
}

/** Print lock data to the deadlock file and possibly to stderr.
@param lock record or table type lock */
void
DeadlockChecker::print(const lock_t* lock)
{
	ut_ad(lock_mutex_own());

	if (lock_get_type_low(lock) == LOCK_REC) {
		mtr_t mtr;
		lock_rec_print(lock_latest_err_file, lock, mtr);

		if (srv_print_all_deadlocks) {
			lock_rec_print(stderr, lock, mtr);
		}
	} else {
		lock_table_print(lock_latest_err_file, lock);

		if (srv_print_all_deadlocks) {
			lock_table_print(stderr, lock);
		}
	}
}

/** Get the next lock in the queue that is owned by a transaction whose
sub-tree has not already been searched.
Note: "next" here means PREV for table locks.

@param lock Lock in queue
@param heap_no heap_no if lock is a record lock else ULINT_UNDEFINED

@return next lock or NULL if at end of queue */
const lock_t*
DeadlockChecker::get_next_lock(const lock_t* lock, ulint heap_no) const
{
	ut_ad(lock_mutex_own());

	do {
		if (lock_get_type_low(lock) == LOCK_REC) {
			ut_ad(heap_no != ULINT_UNDEFINED);
			lock = lock_rec_get_next_const(heap_no, lock);
		} else {
			ut_ad(heap_no == ULINT_UNDEFINED);
			ut_ad(lock_get_type_low(lock) == LOCK_TABLE);

			lock = UT_LIST_GET_NEXT(
				un_member.tab_lock.locks, lock);
		}

	} while (lock != NULL && is_visited(lock));

	ut_ad(lock == NULL
	      || lock_get_type_low(lock) == lock_get_type_low(m_wait_lock));

	return(lock);
}

/** Get the first lock to search. The search starts from the current
wait_lock. What we are really interested in is an edge from the
current wait_lock's owning transaction to another transaction that has
a lock ahead in the queue. We skip locks where the owning transaction's
sub-tree has already been searched.

Note: The record locks are traversed from the oldest lock to the
latest. For table locks we go from latest to oldest.

For record locks, we first position the "iterator" on the first lock on
the page and then reposition on the actual heap_no. This is required
due to the way the record lock has is implemented.

@param[out] heap_no if rec lock, else ULINT_UNDEFINED.
@return first lock or NULL */
const lock_t*
DeadlockChecker::get_first_lock(ulint* heap_no) const
{
	ut_ad(lock_mutex_own());

	const lock_t*	lock = m_wait_lock;

	if (lock_get_type_low(lock) == LOCK_REC) {
		/* We are only interested in records that match the heap_no. */
		*heap_no = lock_rec_find_set_bit(lock);

		ut_ad(*heap_no <= 0xffff);
		ut_ad(*heap_no != ULINT_UNDEFINED);

		/* Find the locks on the page. */
		lock = lock_sys.get_first(
			lock->type_mode & LOCK_PREDICATE
			? lock_sys.prdt_hash
			: lock_sys.rec_hash,
			lock->un_member.rec_lock.page_id);

		/* Position on the first lock on the physical record.*/
		if (!lock_rec_get_nth_bit(lock, *heap_no)) {
			lock = lock_rec_get_next_const(*heap_no, lock);
		}

		ut_a(!lock_get_wait(lock));
	} else {
		/* Table locks don't care about the heap_no. */
		*heap_no = ULINT_UNDEFINED;
		ut_ad(lock_get_type_low(lock) == LOCK_TABLE);
		dict_table_t*	table = lock->un_member.tab_lock.table;
		lock = UT_LIST_GET_FIRST(table->locks);
	}

	/* Must find at least two locks, otherwise there cannot be a
	waiting lock, secondly the first lock cannot be the wait_lock. */
	ut_a(lock != NULL);
	ut_a(lock != m_wait_lock ||
	     (innodb_lock_schedule_algorithm
	      	== INNODB_LOCK_SCHEDULE_ALGORITHM_VATS
	      && !thd_is_replication_slave_thread(lock->trx->mysql_thd)));

	/* Check that the lock type doesn't change. */
	ut_ad(lock_get_type_low(lock) == lock_get_type_low(m_wait_lock));

	return(lock);
}

/** Notify that a deadlock has been detected and print the conflicting
transaction info.
@param lock lock causing deadlock */
void
DeadlockChecker::notify(const lock_t* lock) const
{
	ut_ad(lock_mutex_own());

	start_print();

	print("\n*** (1) TRANSACTION:\n");

	print(m_wait_lock->trx, 3000);

	print("*** (1) WAITING FOR THIS LOCK TO BE GRANTED:\n");

	print(m_wait_lock);

	print("*** (2) TRANSACTION:\n");

	print(lock->trx, 3000);

	print("*** (2) HOLDS THE LOCK(S):\n");

	print(lock);

	/* It is possible that the joining transaction was granted its
	lock when we rolled back some other waiting transaction. */

	if (m_start->lock.wait_lock != 0) {
		print("*** (2) WAITING FOR THIS LOCK TO BE GRANTED:\n");

		print(m_start->lock.wait_lock);
	}

	DBUG_PRINT("ib_lock", ("deadlock detected"));
}

/** Select the victim transaction that should be rolledback.
@return victim transaction */
const trx_t*
DeadlockChecker::select_victim() const
{
	ut_ad(lock_mutex_own());
	ut_ad(m_start->lock.wait_lock != 0);
	ut_ad(m_wait_lock->trx != m_start);

	if (trx_weight_ge(m_wait_lock->trx, m_start)) {
		/* The joining transaction is 'smaller',
		choose it as the victim and roll it back. */
#ifdef WITH_WSREP
		if (wsrep_thd_is_BF(m_start->mysql_thd, FALSE)) {
			return(m_wait_lock->trx);
		}
#endif /* WITH_WSREP */
		return(m_start);
	}

#ifdef WITH_WSREP
	if (wsrep_thd_is_BF(m_wait_lock->trx->mysql_thd, FALSE)) {
		return(m_start);
	}
#endif /* WITH_WSREP */

	return(m_wait_lock->trx);
}

/** Looks iteratively for a deadlock. Note: the joining transaction may
have been granted its lock by the deadlock checks.
@return 0 if no deadlock else the victim transaction instance.*/
const trx_t*
DeadlockChecker::search()
{
	ut_ad(lock_mutex_own());
	ut_ad(!trx_mutex_own(m_start));

	ut_ad(m_start != NULL);
	ut_ad(m_wait_lock != NULL);
	ut_ad(!m_wait_lock->trx->auto_commit || m_wait_lock->trx->will_lock);
	ut_d(check_trx_state(m_wait_lock->trx));
	ut_ad(m_mark_start <= s_lock_mark_counter);

	/* Look at the locks ahead of wait_lock in the lock queue. */
	ulint		heap_no;
	const lock_t*	lock = get_first_lock(&heap_no);

	for (;;) {
		/* We should never visit the same sub-tree more than once. */
		ut_ad(lock == NULL || !is_visited(lock));

		while (m_n_elems > 0 && lock == NULL) {

			/* Restore previous search state. */

			pop(lock, heap_no);

			lock = get_next_lock(lock, heap_no);
		}

		if (lock == NULL) {
			break;
		}

		if (lock == m_wait_lock) {

			/* We can mark this subtree as searched */
			ut_ad(lock->trx->lock.deadlock_mark <= m_mark_start);

			lock->trx->lock.deadlock_mark = ++s_lock_mark_counter;

			/* We are not prepared for an overflow. This 64-bit
			counter should never wrap around. At 10^9 increments
			per second, it would take 10^3 years of uptime. */

			ut_ad(s_lock_mark_counter > 0);

			/* Backtrack */
			lock = NULL;
			continue;
		}

		if (!lock_has_to_wait(m_wait_lock, lock)) {
			/* No conflict, next lock */
			lock = get_next_lock(lock, heap_no);
			continue;
		}

		if (lock->trx == m_start) {
			/* Found a cycle. */
			notify(lock);
			return select_victim();
		}

		if (is_too_deep()) {
			/* Search too deep to continue. */
			m_too_deep = true;
			return m_start;
		}

		/* We do not need to report autoinc locks to the upper
		layer. These locks are released before commit, so they
		can not cause deadlocks with binlog-fixed commit
		order. */
		if (m_report_waiters
		    && (lock_get_type_low(lock) != LOCK_TABLE
			|| lock_get_mode(lock) != LOCK_AUTO_INC)) {
			thd_rpl_deadlock_check(m_start->mysql_thd,
					       lock->trx->mysql_thd);
		}

		if (lock->trx->lock.que_state == TRX_QUE_LOCK_WAIT) {
			/* Another trx ahead has requested a lock in an
			incompatible mode, and is itself waiting for a lock. */

			++m_cost;

			if (!push(lock, heap_no)) {
				m_too_deep = true;
				return m_start;
			}

			m_wait_lock = lock->trx->lock.wait_lock;

			lock = get_first_lock(&heap_no);

			if (is_visited(lock)) {
				lock = get_next_lock(lock, heap_no);
			}
		} else {
			lock = get_next_lock(lock, heap_no);
		}
	}

	ut_a(lock == NULL && m_n_elems == 0);

	/* No deadlock found. */
	return(0);
}

/** Print info about transaction that was rolled back.
@param trx transaction rolled back
@param lock lock trx wants */
void
DeadlockChecker::rollback_print(const trx_t* trx, const lock_t* lock)
{
	ut_ad(lock_mutex_own());

	/* If the lock search exceeds the max step
	or the max depth, the current trx will be
	the victim. Print its information. */
	start_print();

	print("TOO DEEP OR LONG SEARCH IN THE LOCK TABLE"
	      " WAITS-FOR GRAPH, WE WILL ROLL BACK"
	      " FOLLOWING TRANSACTION \n\n"
	      "*** TRANSACTION:\n");

	print(trx, 3000);

	print("*** WAITING FOR THIS LOCK TO BE GRANTED:\n");

	print(lock);
}

/** Rollback transaction selected as the victim. */
void
DeadlockChecker::trx_rollback()
{
	ut_ad(lock_mutex_own());

	trx_t*	trx = m_wait_lock->trx;

	print("*** WE ROLL BACK TRANSACTION (1)\n");
#ifdef WITH_WSREP
	if (trx->is_wsrep() && wsrep_thd_is_SR(trx->mysql_thd)) {
		wsrep_handle_SR_rollback(m_start->mysql_thd, trx->mysql_thd);
	}
#endif

	trx_mutex_enter(trx);

	trx->lock.was_chosen_as_deadlock_victim = true;

	lock_cancel_waiting_and_release(trx->lock.wait_lock);

	trx_mutex_exit(trx);
}

/** Check if a joining lock request results in a deadlock.
If a deadlock is found, we will resolve the deadlock by
choosing a victim transaction and rolling it back.
We will attempt to resolve all deadlocks.

@param[in]	lock	the lock request
@param[in,out]	trx	transaction requesting the lock

@return trx if it was chosen as victim
@retval	NULL if another victim was chosen,
or there is no deadlock (any more) */
const trx_t*
DeadlockChecker::check_and_resolve(const lock_t* lock, trx_t* trx)
{
	ut_ad(lock_mutex_own());
	ut_ad(trx_mutex_own(trx));
	ut_ad(trx->state == TRX_STATE_ACTIVE);
	ut_ad(!trx->auto_commit || trx->will_lock);
	ut_ad(!srv_read_only_mode);

	if (!innobase_deadlock_detect) {
		return(NULL);
	}

	/*  Release the mutex to obey the latching order.
	This is safe, because DeadlockChecker::check_and_resolve()
	is invoked when a lock wait is enqueued for the currently
	running transaction. Because m_trx is a running transaction
	(it is not currently suspended because of a lock wait),
	its state can only be changed by this thread, which is
	currently associated with the transaction. */

	trx_mutex_exit(trx);

	const trx_t*	victim_trx;
	const bool	report_waiters = trx->mysql_thd
		&& thd_need_wait_reports(trx->mysql_thd);

	/* Try and resolve as many deadlocks as possible. */
	do {
		DeadlockChecker	checker(trx, lock, s_lock_mark_counter,
					report_waiters);

		victim_trx = checker.search();

		/* Search too deep, we rollback the joining transaction only
		if it is possible to rollback. Otherwise we rollback the
		transaction that is holding the lock that the joining
		transaction wants. */
		if (checker.is_too_deep()) {

			ut_ad(trx == checker.m_start);
			ut_ad(trx == victim_trx);

			rollback_print(victim_trx, lock);

			MONITOR_INC(MONITOR_DEADLOCK);
			srv_stats.lock_deadlock_count.inc();

			break;

		} else if (victim_trx != NULL && victim_trx != trx) {

			ut_ad(victim_trx == checker.m_wait_lock->trx);

			checker.trx_rollback();

			lock_deadlock_found = true;

			MONITOR_INC(MONITOR_DEADLOCK);
			srv_stats.lock_deadlock_count.inc();
		}

	} while (victim_trx != NULL && victim_trx != trx);

	/* If the joining transaction was selected as the victim. */
	if (victim_trx != NULL) {

		print("*** WE ROLL BACK TRANSACTION (2)\n");
#ifdef WITH_WSREP
		if (trx->is_wsrep() && wsrep_thd_is_SR(trx->mysql_thd)) {
			wsrep_handle_SR_rollback(trx->mysql_thd,
						 victim_trx->mysql_thd);
		}
#endif

		lock_deadlock_found = true;
	}

	trx_mutex_enter(trx);

	return(victim_trx);
}

/*************************************************************//**
Updates the lock table when a page is split and merged to
two pages. */
UNIV_INTERN
void
lock_update_split_and_merge(
	const buf_block_t* left_block,	/*!< in: left page to which merged */
	const rec_t* orig_pred,		/*!< in: original predecessor of
					supremum on the left page before merge*/
	const buf_block_t* right_block)	/*!< in: right page from which merged */
{
	const rec_t* left_next_rec;

	ut_ad(page_is_leaf(left_block->frame));
	ut_ad(page_is_leaf(right_block->frame));
	ut_ad(page_align(orig_pred) == left_block->frame);

	lock_mutex_enter();

	left_next_rec = page_rec_get_next_const(orig_pred);
	ut_ad(!page_rec_is_metadata(left_next_rec));

	/* Inherit the locks on the supremum of the left page to the
	first record which was moved from the right page */
	lock_rec_inherit_to_gap(
		left_block, left_block,
		page_rec_get_heap_no(left_next_rec),
		PAGE_HEAP_NO_SUPREMUM);

	/* Reset the locks on the supremum of the left page,
	releasing waiting transactions */
	lock_rec_reset_and_release_wait(left_block,
					PAGE_HEAP_NO_SUPREMUM);

	/* Inherit the locks to the supremum of the left page from the
	successor of the infimum on the right page */
	lock_rec_inherit_to_gap(left_block, right_block,
				PAGE_HEAP_NO_SUPREMUM,
				lock_get_min_heap_no(right_block));

	lock_mutex_exit();
}<|MERGE_RESOLUTION|>--- conflicted
+++ resolved
@@ -1,11 +1,7 @@
 /*****************************************************************************
 
 Copyright (c) 1996, 2017, Oracle and/or its affiliates. All Rights Reserved.
-<<<<<<< HEAD
-Copyright (c) 2014, 2022, MariaDB Corporation.
-=======
 Copyright (c) 2014, 2021, MariaDB Corporation.
->>>>>>> 1ec32057
 
 This program is free software; you can redistribute it and/or modify it under
 the terms of the GNU General Public License as published by the Free Software
@@ -974,8 +970,7 @@
 	      || (precise_mode & LOCK_MODE_MASK) == LOCK_X);
 	ut_ad(!(precise_mode & LOCK_INSERT_INTENTION));
 
-	for (lock = lock_rec_get_first(&lock_sys.rec_hash, block->page.id(),
-	      heap_no);
+	for (lock = lock_rec_get_first(&lock_sys.rec_hash, block, heap_no);
 	     lock != NULL;
 	     lock = lock_rec_get_next(heap_no, lock)) {
 
@@ -1029,7 +1024,7 @@
 	}
 
 	for (lock_t* lock = lock_rec_get_first(&lock_sys.rec_hash,
-					       block->page.id(), heap_no);
+					       block, heap_no);
 	     lock != NULL;
 	     lock = lock_rec_get_next(heap_no, lock)) {
 
@@ -1081,17 +1076,11 @@
 Checks if some other transaction has a conflicting explicit lock request
 in the queue, so that we have to wait.
 @return lock or NULL */
-<<<<<<< HEAD
-static lock_t *lock_rec_other_has_conflicting(unsigned mode,
-                                              const buf_block_t *block,
-                                              ulint heap_no, const trx_t *trx,
-                                              bool *was_ignored= nullptr)
-=======
 static
 lock_t*
 lock_rec_other_has_conflicting(
 /*===========================*/
-	ulint			mode,	/*!< in: LOCK_S or LOCK_X,
+	unsigned		mode,	/*!< in: LOCK_S or LOCK_X,
 					possibly ORed to LOCK_GAP or
 					LOC_REC_NOT_GAP,
 					LOCK_INSERT_INTENTION */
@@ -1099,7 +1088,6 @@
 					the record */
 	ulint			heap_no,/*!< in: heap number of the record */
 	const trx_t*		trx)	/*!< in: our transaction */
->>>>>>> 1ec32057
 {
 	lock_t*		lock;
 
@@ -1107,8 +1095,7 @@
 
 	bool	is_supremum = (heap_no == PAGE_HEAP_NO_SUPREMUM);
 
-	for (lock = lock_rec_get_first(&lock_sys.rec_hash, block->page.id(),
-	      heap_no);
+	for (lock = lock_rec_get_first(&lock_sys.rec_hash, block, heap_no);
 	     lock != NULL;
 	     lock = lock_rec_get_next(heap_no, lock)) {
 
@@ -1426,58 +1413,15 @@
 		trx_mutex_exit(c_lock->trx);
 	} else
 #endif /* WITH_WSREP */
-<<<<<<< HEAD
-	if (insert_before_waiting
-	    && !(type_mode & (LOCK_PREDICATE | LOCK_PRDT_PAGE))) {
-		/* Try to insert the lock just after the last non-waiting
-		lock of the current transaction which immediately
-		precedes the first waiting lock request. */
-		hash_table_t *lock_hash = lock_hash_get(type_mode);
-		hash_cell_t& cell = lock_hash->array[lock_hash->calc_hash(
-		    page_id.fold())];
-
-		lock_t* last_non_waiting = nullptr;
-
-		for (lock_t* l = lock_rec_get_first(lock_hash, page_id,
-		      heap_no); l; l = lock_rec_get_next(heap_no, l)) {
-			if (lock_get_wait(lock)
-			    && l->trx->lock.wait_trx == trx) {
-				break;
-			}
-			if (l->trx == trx) {
-				last_non_waiting = l;
-			}
-		}
-
-		if (!last_non_waiting) {
-			goto append_last;
-		}
-
-		cell.insert_after(*last_non_waiting, *lock, &lock_t::hash);
-	}
-	else {
-append_last:
-		if (!(type_mode & (LOCK_WAIT | LOCK_PREDICATE | LOCK_PRDT_PAGE))
-		    && innodb_lock_schedule_algorithm
-		    == INNODB_LOCK_SCHEDULE_ALGORITHM_VATS
-		    && !thd_is_replication_slave_thread(trx->mysql_thd)) {
-			HASH_PREPEND(lock_t, hash, &lock_sys.rec_hash,
-				     page_id.fold(), lock);
-		} else {
-			HASH_INSERT(lock_t, hash, lock_hash_get(type_mode),
-				    page_id.fold(), lock);
-		}
-=======
 	if (!(type_mode & (LOCK_WAIT | LOCK_PREDICATE | LOCK_PRDT_PAGE))
 	    && innodb_lock_schedule_algorithm
 	    == INNODB_LOCK_SCHEDULE_ALGORITHM_VATS
 	    && !thd_is_replication_slave_thread(trx->mysql_thd)) {
-		HASH_PREPEND(lock_t, hash, lock_sys.rec_hash,
-			     lock_rec_fold(space, page_no), lock);
+		HASH_PREPEND(lock_t, hash, &lock_sys.rec_hash,
+			     page_id.fold(), lock);
 	} else {
 		HASH_INSERT(lock_t, hash, lock_hash_get(type_mode),
-			    lock_rec_fold(space, page_no), lock);
->>>>>>> 1ec32057
+			    page_id.fold(), lock);
 	}
 
 	if (!holds_trx_mutex) {
@@ -1650,15 +1594,10 @@
 				(or it happened to commit) */
 dberr_t
 lock_rec_enqueue_waiting(
-<<<<<<< HEAD
-	lock_t*			c_lock,
-	unsigned		type_mode,
-=======
 #ifdef WITH_WSREP
 	lock_t*			c_lock,	/*!< conflicting lock */
 #endif
-	ulint			type_mode,
->>>>>>> 1ec32057
+	unsigned		type_mode,
 	const buf_block_t*	block,
 	ulint			heap_no,
 	dict_index_t*		index,
@@ -1791,28 +1730,12 @@
 can reuse a suitable record lock object already existing on the same page,
 just setting the appropriate bit in its bitmap. This is a low-level function
 which does NOT check for deadlocks or lock compatibility!
-<<<<<<< HEAD
-@param[in] type_mode lock mode, wait, gap etc. flags; type is ignored and
-replaced by LOCK_REC
-@param[in] block buffer block containing the record
-@param[in] heap_no heap number of the record
-@param[in] index index of record
-@param[in/out] trx transaction 
-@param[in] caller_owns_trx_mutex, TRUE if caller owns the transaction mutex
-@param[in] insert_before_waiting true=insert B-tree record lock right before
-a waiting lock request; false=insert the lock at the end of the queue
-@return lock where the bit was set */
-static void lock_rec_add_to_queue(unsigned type_mode, const buf_block_t *block,
-                                  ulint heap_no, dict_index_t *index,
-                                  trx_t *trx, bool caller_owns_trx_mutex,
-                                  bool insert_before_waiting= false)
-=======
 @return lock where the bit was set */
 static
 void
 lock_rec_add_to_queue(
 /*==================*/
-	ulint			type_mode,/*!< in: lock mode, wait, gap
+	unsigned		type_mode,/*!< in: lock mode, wait, gap
 					etc. flags; type is ignored
 					and replaced by LOCK_REC */
 	const buf_block_t*	block,	/*!< in: buffer block containing
@@ -1823,7 +1746,6 @@
 	bool			caller_owns_trx_mutex)
 					/*!< in: TRUE if caller owns the
 					transaction mutex */
->>>>>>> 1ec32057
 {
 #ifdef UNIV_DEBUG
 	ut_ad(lock_mutex_own());
@@ -2337,7 +2259,7 @@
 
 	ut_ad(lock_mutex_own());
 
-	for (lock = lock_rec_get_first(hash, block->page.id(), heap_no);
+	for (lock = lock_rec_get_first(hash, block, heap_no);
 	     lock != NULL;
 	     lock = lock_rec_get_next(heap_no, lock)) {
 
@@ -2399,8 +2321,7 @@
 	DO want S-locks/X-locks(taken for replace) set by a consistency
 	constraint to be inherited also then. */
 
-	for (lock = lock_rec_get_first(&lock_sys.rec_hash, block->page.id(),
-	      heap_no);
+	for (lock = lock_rec_get_first(&lock_sys.rec_hash, block, heap_no);
 	     lock != NULL;
 	     lock = lock_rec_get_next(heap_no, lock)) {
 
@@ -2436,8 +2357,7 @@
 
 	lock_mutex_enter();
 
-	for (lock = lock_rec_get_first(&lock_sys.rec_hash, block->page.id(),
-	      heap_no);
+	for (lock = lock_rec_get_first(&lock_sys.rec_hash, block, heap_no);
 	     lock != NULL;
 	     lock = lock_rec_get_next(heap_no, lock)) {
 
@@ -2480,12 +2400,12 @@
 
 	/* If the lock is predicate lock, it resides on INFIMUM record */
 	ut_ad(lock_rec_get_first(
-		lock_hash, receiver->page.id(), receiver_heap_no) == NULL
+		lock_hash, receiver, receiver_heap_no) == NULL
 	      || lock_hash == &lock_sys.prdt_hash
 	      || lock_hash == &lock_sys.prdt_page_hash);
 
 	for (lock = lock_rec_get_first(lock_hash,
-				       donator->page.id(), donator_heap_no);
+				       donator, donator_heap_no);
 	     lock != NULL;
 	     lock = lock_rec_get_next(donator_heap_no, lock)) {
 
@@ -2506,7 +2426,7 @@
 	}
 
 	ut_ad(!lock_rec_get_first(&lock_sys.rec_hash,
-				  donator->page.id(), donator_heap_no));
+				  donator, donator_heap_no));
 }
 
 /** Move all the granted locks to the front of the given lock list.
@@ -3704,15 +3624,11 @@
 #endif /* WITH_WSREP */
 
 	/* Enqueue the lock request that will wait to be granted */
-<<<<<<< HEAD
-	lock = lock_table_create(table, mode | LOCK_WAIT, trx, c_lock);
-=======
-	lock = lock_table_create(table, ulint(mode) | LOCK_WAIT, trx
+	lock = lock_table_create(table, mode | LOCK_WAIT, trx
 #ifdef WITH_WSREP
 				 , c_lock
 #endif
 				 );
->>>>>>> 1ec32057
 
 	const trx_t*	victim_trx =
 		DeadlockChecker::check_and_resolve(lock, trx);
@@ -3867,17 +3783,12 @@
 	mode: this trx may have to wait */
 
 	if (wait_for != NULL) {
-<<<<<<< HEAD
 		err = lock_table_enqueue_waiting(flags | mode, table,
-						 thr, wait_for);
-=======
-		err = lock_table_enqueue_waiting(ulint(mode) | flags, table,
 						 thr
 #ifdef WITH_WSREP
 						 , wait_for
 #endif
 						 );
->>>>>>> 1ec32057
 	} else {
 		lock_table_create(table, flags | mode, trx);
 
@@ -4124,8 +4035,7 @@
 	lock_mutex_enter();
 	trx_mutex_enter(trx);
 
-	first_lock = lock_rec_get_first(&lock_sys.rec_hash, block->page.id(),
-	    heap_no);
+	first_lock = lock_rec_get_first(&lock_sys.rec_hash, block, heap_no);
 
 	/* Find the last lock with the same lock_mode and transaction
 	on the record. */
@@ -4863,7 +4773,7 @@
 	if (!page_rec_is_user_rec(rec)) {
 
 		for (lock = lock_rec_get_first(&lock_sys.rec_hash,
-					       block->page.id(), heap_no);
+					       block, heap_no);
 		     lock != NULL;
 		     lock = lock_rec_get_next_const(heap_no, lock)) {
 
@@ -4954,8 +4864,7 @@
 		mutex_exit(&impl_trx->mutex);
 	}
 
-	for (lock = lock_rec_get_first(&lock_sys.rec_hash, block->page.id(),
-	      heap_no);
+	for (lock = lock_rec_get_first(&lock_sys.rec_hash, block, heap_no);
 	     lock != NULL;
 	     lock = lock_rec_get_next_const(heap_no, lock)) {
 		ut_ad(!lock->trx->read_only
@@ -5290,8 +5199,7 @@
 	BTR_NO_LOCKING_FLAG and skip the locking altogether. */
 	ut_ad(lock_table_has(trx, index->table, LOCK_IX));
 
-	lock = lock_rec_get_first(&lock_sys.rec_hash, block->page.id(),
-	    heap_no);
+	lock = lock_rec_get_first(&lock_sys.rec_hash, block, heap_no);
 
 	if (lock == NULL) {
 		/* We optimize CPU time usage in the simplest case */
