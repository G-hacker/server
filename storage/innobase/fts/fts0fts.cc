/*****************************************************************************

<<<<<<< HEAD
Copyright (c) 2011, 2018, Oracle and/or its affiliates. All Rights Reserved.
=======
Copyright (c) 2011, 2021, Oracle and/or its affiliates.
>>>>>>> 742b3a0d
Copyright (c) 2016, 2021, MariaDB Corporation.

This program is free software; you can redistribute it and/or modify it under
the terms of the GNU General Public License as published by the Free Software
Foundation; version 2 of the License.

This program is distributed in the hope that it will be useful, but WITHOUT
ANY WARRANTY; without even the implied warranty of MERCHANTABILITY or FITNESS
FOR A PARTICULAR PURPOSE. See the GNU General Public License for more details.

You should have received a copy of the GNU General Public License along with
this program; if not, write to the Free Software Foundation, Inc.,
51 Franklin Street, Fifth Floor, Boston, MA 02110-1335 USA

*****************************************************************************/

/**************************************************//**
@file fts/fts0fts.cc
Full Text Search interface
***********************************************************************/

#include "trx0roll.h"
#include "row0mysql.h"
#include "row0upd.h"
#include "dict0types.h"
#include "dict0stats_bg.h"
#include "row0sel.h"
#include "fts0fts.h"
#include "fts0priv.h"
#include "fts0types.h"
#include "fts0types.ic"
#include "fts0vlc.ic"
#include "fts0plugin.h"
#include "dict0priv.h"
#include "dict0stats.h"
#include "btr0pcur.h"
#include "sync0sync.h"

static const ulint FTS_MAX_ID_LEN = 32;

/** Column name from the FTS config table */
#define FTS_MAX_CACHE_SIZE_IN_MB	"cache_size_in_mb"

/** Verify if a aux table name is a obsolete table
by looking up the key word in the obsolete table names */
#define FTS_IS_OBSOLETE_AUX_TABLE(table_name)			\
	(strstr((table_name), "DOC_ID") != NULL			\
	 || strstr((table_name), "ADDED") != NULL		\
	 || strstr((table_name), "STOPWORDS") != NULL)

/** This is maximum FTS cache for each table and would be
a configurable variable */
ulong	fts_max_cache_size;

/** Whether the total memory used for FTS cache is exhausted, and we will
need a sync to free some memory */
bool	fts_need_sync = false;

/** Variable specifying the total memory allocated for FTS cache */
ulong	fts_max_total_cache_size;

/** This is FTS result cache limit for each query and would be
a configurable variable */
size_t	fts_result_cache_limit;

/** Variable specifying the maximum FTS max token size */
ulong	fts_max_token_size;

/** Variable specifying the minimum FTS max token size */
ulong	fts_min_token_size;


// FIXME: testing
static time_t elapsed_time;
static ulint n_nodes;

#ifdef FTS_CACHE_SIZE_DEBUG
/** The cache size permissible lower limit (1K) */
static const ulint FTS_CACHE_SIZE_LOWER_LIMIT_IN_MB = 1;

/** The cache size permissible upper limit (1G) */
static const ulint FTS_CACHE_SIZE_UPPER_LIMIT_IN_MB = 1024;
#endif

/** Time to sleep after DEADLOCK error before retrying operation. */
static const ulint FTS_DEADLOCK_RETRY_WAIT = 100000;

/** InnoDB default stopword list:
There are different versions of stopwords, the stop words listed
below comes from "Google Stopword" list. Reference:
http://meta.wikimedia.org/wiki/Stop_word_list/google_stop_word_list.
The final version of InnoDB default stopword list is still pending
for decision */
const char *fts_default_stopword[] =
{
	"a",
	"about",
	"an",
	"are",
	"as",
	"at",
	"be",
	"by",
	"com",
	"de",
	"en",
	"for",
	"from",
	"how",
	"i",
	"in",
	"is",
	"it",
	"la",
	"of",
	"on",
	"or",
	"that",
	"the",
	"this",
	"to",
	"was",
	"what",
	"when",
	"where",
	"who",
	"will",
	"with",
	"und",
	"the",
	"www",
	NULL
};

/** For storing table info when checking for orphaned tables. */
struct fts_aux_table_t {
	table_id_t	id;		/*!< Table id */
	table_id_t	parent_id;	/*!< Parent table id */
	table_id_t	index_id;	/*!< Table FT index id */
	char*		name;		/*!< Name of the table */
};

/** FTS auxiliary table suffixes that are common to all FT indexes. */
const char* fts_common_tables[] = {
	"BEING_DELETED",
	"BEING_DELETED_CACHE",
	"CONFIG",
	"DELETED",
	"DELETED_CACHE",
	NULL
};

/** FTS auxiliary INDEX split intervals. */
const  fts_index_selector_t fts_index_selector[] = {
	{ 9, "INDEX_1" },
	{ 65, "INDEX_2" },
	{ 70, "INDEX_3" },
	{ 75, "INDEX_4" },
	{ 80, "INDEX_5" },
	{ 85, "INDEX_6" },
	{  0 , NULL	 }
};

/** Default config values for FTS indexes on a table. */
static const char* fts_config_table_insert_values_sql =
	"BEGIN\n"
	"\n"
	"INSERT INTO $config_table VALUES('"
		FTS_MAX_CACHE_SIZE_IN_MB "', '256');\n"
	""
	"INSERT INTO $config_table VALUES('"
		FTS_OPTIMIZE_LIMIT_IN_SECS  "', '180');\n"
	""
	"INSERT INTO $config_table VALUES ('"
		FTS_SYNCED_DOC_ID "', '0');\n"
	""
	"INSERT INTO $config_table VALUES ('"
		FTS_TOTAL_DELETED_COUNT "', '0');\n"
	"" /* Note: 0 == FTS_TABLE_STATE_RUNNING */
	"INSERT INTO $config_table VALUES ('"
		FTS_TABLE_STATE "', '0');\n";

/** FTS tokenize parmameter for plugin parser */
struct fts_tokenize_param_t {
	fts_doc_t*	result_doc;	/*!< Result doc for tokens */
	ulint		add_pos;	/*!< Added position for tokens */
};

/** Run SYNC on the table, i.e., write out data from the cache to the
FTS auxiliary INDEX table and clear the cache at the end.
@param[in,out]	sync		sync state
@param[in]	unlock_cache	whether unlock cache lock when write node
@param[in]	wait		whether wait when a sync is in progress
@return DB_SUCCESS if all OK */
static
dberr_t
fts_sync(
	fts_sync_t*	sync,
	bool		unlock_cache,
	bool		wait);

/****************************************************************//**
Release all resources help by the words rb tree e.g., the node ilist. */
static
void
fts_words_free(
/*===========*/
	ib_rbt_t*	words)		/*!< in: rb tree of words */
	MY_ATTRIBUTE((nonnull));
#ifdef FTS_CACHE_SIZE_DEBUG
/****************************************************************//**
Read the max cache size parameter from the config table. */
static
void
fts_update_max_cache_size(
/*======================*/
	fts_sync_t*	sync);		/*!< in: sync state */
#endif

/*********************************************************************//**
This function fetches the document just inserted right before
we commit the transaction, and tokenize the inserted text data
and insert into FTS auxiliary table and its cache.
@return TRUE if successful */
static
ulint
fts_add_doc_by_id(
/*==============*/
	fts_trx_table_t*ftt,		/*!< in: FTS trx table */
	doc_id_t	doc_id,		/*!< in: doc id */
	ib_vector_t*	fts_indexes MY_ATTRIBUTE((unused)));
					/*!< in: affected fts indexes */
/******************************************************************//**
Update the last document id. This function could create a new
transaction to update the last document id.
@return DB_SUCCESS if OK */
static
dberr_t
fts_update_sync_doc_id(
/*===================*/
	const dict_table_t*	table,		/*!< in: table */
	doc_id_t		doc_id,		/*!< in: last document id */
	trx_t*			trx)		/*!< in: update trx, or NULL */
	MY_ATTRIBUTE((nonnull(1)));

/** Tokenize a document.
@param[in,out]	doc	document to tokenize
@param[out]	result	tokenization result
@param[in]	parser	pluggable parser */
static
void
fts_tokenize_document(
	fts_doc_t*		doc,
	fts_doc_t*		result,
	st_mysql_ftparser*	parser);

/** Continue to tokenize a document.
@param[in,out]	doc	document to tokenize
@param[in]	add_pos	add this position to all tokens from this tokenization
@param[out]	result	tokenization result
@param[in]	parser	pluggable parser */
static
void
fts_tokenize_document_next(
	fts_doc_t*		doc,
	ulint			add_pos,
	fts_doc_t*		result,
	st_mysql_ftparser*	parser);

/** Create the vector of fts_get_doc_t instances.
@param[in,out]	cache	fts cache
@return	vector of fts_get_doc_t instances */
static
ib_vector_t*
fts_get_docs_create(
	fts_cache_t*	cache);

/** Free the FTS cache.
@param[in,out]	cache to be freed */
static
void
fts_cache_destroy(fts_cache_t* cache)
{
	rw_lock_free(&cache->lock);
	rw_lock_free(&cache->init_lock);
	mutex_free(&cache->deleted_lock);
	mutex_free(&cache->doc_id_lock);
	os_event_destroy(cache->sync->event);

	if (cache->stopword_info.cached_stopword) {
		rbt_free(cache->stopword_info.cached_stopword);
	}

	if (cache->sync_heap->arg) {
		mem_heap_free(static_cast<mem_heap_t*>(cache->sync_heap->arg));
	}

	mem_heap_free(cache->cache_heap);
}

/** Get a character set based on precise type.
@param prtype precise type
@return the corresponding character set */
UNIV_INLINE
CHARSET_INFO*
fts_get_charset(ulint prtype)
{
#ifdef UNIV_DEBUG
	switch (prtype & DATA_MYSQL_TYPE_MASK) {
	case MYSQL_TYPE_BIT:
	case MYSQL_TYPE_STRING:
	case MYSQL_TYPE_VAR_STRING:
	case MYSQL_TYPE_TINY_BLOB:
	case MYSQL_TYPE_MEDIUM_BLOB:
	case MYSQL_TYPE_BLOB:
	case MYSQL_TYPE_LONG_BLOB:
	case MYSQL_TYPE_VARCHAR:
		break;
	default:
		ut_error;
	}
#endif /* UNIV_DEBUG */

	uint cs_num = (uint) dtype_get_charset_coll(prtype);

	if (CHARSET_INFO* cs = get_charset(cs_num, MYF(MY_WME))) {
		return(cs);
	}

	ib::fatal() << "Unable to find charset-collation " << cs_num;
	return(NULL);
}

/****************************************************************//**
This function loads the default InnoDB stopword list */
static
void
fts_load_default_stopword(
/*======================*/
	fts_stopword_t*		stopword_info)	/*!< in: stopword info */
{
	fts_string_t		str;
	mem_heap_t*		heap;
	ib_alloc_t*		allocator;
	ib_rbt_t*		stop_words;

	allocator = stopword_info->heap;
	heap = static_cast<mem_heap_t*>(allocator->arg);

	if (!stopword_info->cached_stopword) {
		stopword_info->cached_stopword = rbt_create_arg_cmp(
			sizeof(fts_tokenizer_word_t), innobase_fts_text_cmp,
			&my_charset_latin1);
	}

	stop_words = stopword_info->cached_stopword;

	str.f_n_char = 0;

	for (ulint i = 0; fts_default_stopword[i]; ++i) {
		char*			word;
		fts_tokenizer_word_t	new_word;

		/* We are going to duplicate the value below. */
		word = const_cast<char*>(fts_default_stopword[i]);

		new_word.nodes = ib_vector_create(
			allocator, sizeof(fts_node_t), 4);

		str.f_len = ut_strlen(word);
		str.f_str = reinterpret_cast<byte*>(word);

		fts_string_dup(&new_word.text, &str, heap);

		rbt_insert(stop_words, &new_word, &new_word);
	}

	stopword_info->status = STOPWORD_FROM_DEFAULT;
}

/****************************************************************//**
Callback function to read a single stopword value.
@return Always return TRUE */
static
ibool
fts_read_stopword(
/*==============*/
	void*		row,		/*!< in: sel_node_t* */
	void*		user_arg)	/*!< in: pointer to ib_vector_t */
{
	ib_alloc_t*	allocator;
	fts_stopword_t*	stopword_info;
	sel_node_t*	sel_node;
	que_node_t*	exp;
	ib_rbt_t*	stop_words;
	dfield_t*	dfield;
	fts_string_t	str;
	mem_heap_t*	heap;
	ib_rbt_bound_t	parent;

	sel_node = static_cast<sel_node_t*>(row);
	stopword_info = static_cast<fts_stopword_t*>(user_arg);

	stop_words = stopword_info->cached_stopword;
	allocator =  static_cast<ib_alloc_t*>(stopword_info->heap);
	heap = static_cast<mem_heap_t*>(allocator->arg);

	exp = sel_node->select_list;

	/* We only need to read the first column */
	dfield = que_node_get_val(exp);

	str.f_n_char = 0;
	str.f_str = static_cast<byte*>(dfield_get_data(dfield));
	str.f_len = dfield_get_len(dfield);

	/* Only create new node if it is a value not already existed */
	if (str.f_len != UNIV_SQL_NULL
	    && rbt_search(stop_words, &parent, &str) != 0) {

		fts_tokenizer_word_t	new_word;

		new_word.nodes = ib_vector_create(
			allocator, sizeof(fts_node_t), 4);

		new_word.text.f_str = static_cast<byte*>(
			 mem_heap_alloc(heap, str.f_len + 1));

		memcpy(new_word.text.f_str, str.f_str, str.f_len);

		new_word.text.f_n_char = 0;
		new_word.text.f_len = str.f_len;
		new_word.text.f_str[str.f_len] = 0;

		rbt_insert(stop_words, &new_word, &new_word);
	}

	return(TRUE);
}

/******************************************************************//**
Load user defined stopword from designated user table
@return whether the operation is successful */
static
bool
fts_load_user_stopword(
/*===================*/
	fts_t*		fts,			/*!< in: FTS struct */
	const char*	stopword_table_name,	/*!< in: Stopword table
						name */
	fts_stopword_t*	stopword_info)		/*!< in: Stopword info */
{
	if (!fts->dict_locked) {
		mutex_enter(&dict_sys->mutex);
	}

	/* Validate the user table existence in the right format */
	bool ret= false;
	stopword_info->charset = fts_valid_stopword_table(stopword_table_name);
	if (!stopword_info->charset) {
cleanup:
		if (!fts->dict_locked) {
			mutex_exit(&dict_sys->mutex);
		}

		return ret;
	}

	trx_t* trx = trx_create();
	trx->op_info = "Load user stopword table into FTS cache";

	if (!stopword_info->cached_stopword) {
		/* Create the stopword RB tree with the stopword column
		charset. All comparison will use this charset */
		stopword_info->cached_stopword = rbt_create_arg_cmp(
			sizeof(fts_tokenizer_word_t), innobase_fts_text_cmp,
			(void*)stopword_info->charset);

	}

	pars_info_t* info = pars_info_create();

	pars_info_bind_id(info, TRUE, "table_stopword", stopword_table_name);

	pars_info_bind_function(info, "my_func", fts_read_stopword,
				stopword_info);

	que_t* graph = fts_parse_sql_no_dict_lock(
		info,
		"DECLARE FUNCTION my_func;\n"
		"DECLARE CURSOR c IS"
		" SELECT value"
		" FROM $table_stopword;\n"
		"BEGIN\n"
		"\n"
		"OPEN c;\n"
		"WHILE 1 = 1 LOOP\n"
		"  FETCH c INTO my_func();\n"
		"  IF c % NOTFOUND THEN\n"
		"    EXIT;\n"
		"  END IF;\n"
		"END LOOP;\n"
		"CLOSE c;");

	for (;;) {
		dberr_t error = fts_eval_sql(trx, graph);

		if (UNIV_LIKELY(error == DB_SUCCESS)) {
			fts_sql_commit(trx);
			stopword_info->status = STOPWORD_USER_TABLE;
			break;
		} else {
			fts_sql_rollback(trx);

			if (error == DB_LOCK_WAIT_TIMEOUT) {
				ib::warn() << "Lock wait timeout reading user"
					" stopword table. Retrying!";

				trx->error_state = DB_SUCCESS;
			} else {
				ib::error() << "Error '" << error
					<< "' while reading user stopword"
					" table.";
				ret = FALSE;
				break;
			}
		}
	}

	que_graph_free(graph);
	trx->free();
	ret = true;
	goto cleanup;
}

/******************************************************************//**
Initialize the index cache. */
static
void
fts_index_cache_init(
/*=================*/
	ib_alloc_t*		allocator,	/*!< in: the allocator to use */
	fts_index_cache_t*	index_cache)	/*!< in: index cache */
{
	ulint			i;

	ut_a(index_cache->words == NULL);

	index_cache->words = rbt_create_arg_cmp(
		sizeof(fts_tokenizer_word_t), innobase_fts_text_cmp,
		(void*) index_cache->charset);

	ut_a(index_cache->doc_stats == NULL);

	index_cache->doc_stats = ib_vector_create(
		allocator, sizeof(fts_doc_stats_t), 4);

	for (i = 0; i < FTS_NUM_AUX_INDEX; ++i) {
		ut_a(index_cache->ins_graph[i] == NULL);
		ut_a(index_cache->sel_graph[i] == NULL);
	}
}

/*********************************************************************//**
Initialize FTS cache. */
void
fts_cache_init(
/*===========*/
	fts_cache_t*	cache)		/*!< in: cache to initialize */
{
	ulint		i;

	/* Just to make sure */
	ut_a(cache->sync_heap->arg == NULL);

	cache->sync_heap->arg = mem_heap_create(1024);

	cache->total_size = 0;

	mutex_enter((ib_mutex_t*) &cache->deleted_lock);
	cache->deleted_doc_ids = ib_vector_create(
		cache->sync_heap, sizeof(doc_id_t), 4);
	mutex_exit((ib_mutex_t*) &cache->deleted_lock);

	/* Reset the cache data for all the FTS indexes. */
	for (i = 0; i < ib_vector_size(cache->indexes); ++i) {
		fts_index_cache_t*	index_cache;

		index_cache = static_cast<fts_index_cache_t*>(
			ib_vector_get(cache->indexes, i));

		fts_index_cache_init(cache->sync_heap, index_cache);
	}
}

/****************************************************************//**
Create a FTS cache. */
fts_cache_t*
fts_cache_create(
/*=============*/
	dict_table_t*	table)	/*!< in: table owns the FTS cache */
{
	mem_heap_t*	heap;
	fts_cache_t*	cache;

	heap = static_cast<mem_heap_t*>(mem_heap_create(512));

	cache = static_cast<fts_cache_t*>(
		mem_heap_zalloc(heap, sizeof(*cache)));

	cache->cache_heap = heap;

	rw_lock_create(fts_cache_rw_lock_key, &cache->lock, SYNC_FTS_CACHE);

	rw_lock_create(
		fts_cache_init_rw_lock_key, &cache->init_lock,
		SYNC_FTS_CACHE_INIT);

	mutex_create(LATCH_ID_FTS_DELETE, &cache->deleted_lock);

	mutex_create(LATCH_ID_FTS_DOC_ID, &cache->doc_id_lock);

	/* This is the heap used to create the cache itself. */
	cache->self_heap = ib_heap_allocator_create(heap);

	/* This is a transient heap, used for storing sync data. */
	cache->sync_heap = ib_heap_allocator_create(heap);
	cache->sync_heap->arg = NULL;

	cache->sync = static_cast<fts_sync_t*>(
		mem_heap_zalloc(heap, sizeof(fts_sync_t)));

	cache->sync->table = table;
	cache->sync->event = os_event_create(0);

	/* Create the index cache vector that will hold the inverted indexes. */
	cache->indexes = ib_vector_create(
		cache->self_heap, sizeof(fts_index_cache_t), 2);

	fts_cache_init(cache);

	cache->stopword_info.cached_stopword = NULL;
	cache->stopword_info.charset = NULL;

	cache->stopword_info.heap = cache->self_heap;

	cache->stopword_info.status = STOPWORD_NOT_INIT;

	return(cache);
}

/*******************************************************************//**
Add a newly create index into FTS cache */
void
fts_add_index(
/*==========*/
	dict_index_t*	index,		/*!< FTS index to be added */
	dict_table_t*	table)		/*!< table */
{
	fts_t*			fts = table->fts;
	fts_cache_t*		cache;
	fts_index_cache_t*	index_cache;

	ut_ad(fts);
	cache = table->fts->cache;

	rw_lock_x_lock(&cache->init_lock);

	ib_vector_push(fts->indexes, &index);

	index_cache = fts_find_index_cache(cache, index);

	if (!index_cache) {
		/* Add new index cache structure */
		index_cache = fts_cache_index_cache_create(table, index);
	}

	rw_lock_x_unlock(&cache->init_lock);
}

/*******************************************************************//**
recalibrate get_doc structure after index_cache in cache->indexes changed */
static
void
fts_reset_get_doc(
/*==============*/
	fts_cache_t*	cache)	/*!< in: FTS index cache */
{
	fts_get_doc_t*  get_doc;
	ulint		i;

	ut_ad(rw_lock_own(&cache->init_lock, RW_LOCK_X));

	ib_vector_reset(cache->get_docs);

	for (i = 0; i < ib_vector_size(cache->indexes); i++) {
		fts_index_cache_t*	ind_cache;

		ind_cache = static_cast<fts_index_cache_t*>(
			ib_vector_get(cache->indexes, i));

		get_doc = static_cast<fts_get_doc_t*>(
			ib_vector_push(cache->get_docs, NULL));

		memset(get_doc, 0x0, sizeof(*get_doc));

		get_doc->index_cache = ind_cache;
		get_doc->cache = cache;
	}

	ut_ad(ib_vector_size(cache->get_docs)
	      == ib_vector_size(cache->indexes));
}

/*******************************************************************//**
Check an index is in the table->indexes list
@return TRUE if it exists */
static
ibool
fts_in_dict_index(
/*==============*/
	dict_table_t*	table,		/*!< in: Table */
	dict_index_t*	index_check)	/*!< in: index to be checked */
{
	dict_index_t*	index;

	for (index = dict_table_get_first_index(table);
	     index != NULL;
	     index = dict_table_get_next_index(index)) {

		if (index == index_check) {
			return(TRUE);
		}
	}

	return(FALSE);
}

/*******************************************************************//**
Check an index is in the fts->cache->indexes list
@return TRUE if it exists */
static
ibool
fts_in_index_cache(
/*===============*/
	dict_table_t*	table,	/*!< in: Table */
	dict_index_t*	index)	/*!< in: index to be checked */
{
	ulint	i;

	for (i = 0; i < ib_vector_size(table->fts->cache->indexes); i++) {
		fts_index_cache_t*      index_cache;

		index_cache = static_cast<fts_index_cache_t*>(
			ib_vector_get(table->fts->cache->indexes, i));

		if (index_cache->index == index) {
			return(TRUE);
		}
	}

	return(FALSE);
}

/*******************************************************************//**
Check indexes in the fts->indexes is also present in index cache and
table->indexes list
@return TRUE if all indexes match */
ibool
fts_check_cached_index(
/*===================*/
	dict_table_t*	table)	/*!< in: Table where indexes are dropped */
{
	ulint	i;

	if (!table->fts || !table->fts->cache) {
		return(TRUE);
	}

	ut_a(ib_vector_size(table->fts->indexes)
	      == ib_vector_size(table->fts->cache->indexes));

	for (i = 0; i < ib_vector_size(table->fts->indexes); i++) {
		dict_index_t*	index;

		index = static_cast<dict_index_t*>(
			ib_vector_getp(table->fts->indexes, i));

		if (!fts_in_index_cache(table, index)) {
			return(FALSE);
		}

		if (!fts_in_dict_index(table, index)) {
			return(FALSE);
		}
	}

	return(TRUE);
}

/** Clear all fts resources when there is no internal DOC_ID
and there are no new fts index to add.
@param[in,out]	table	table  where fts is to be freed
@param[in]	trx	transaction to drop all fts tables */
void fts_clear_all(dict_table_t *table, trx_t *trx)
{
  if (DICT_TF2_FLAG_IS_SET(table, DICT_TF2_FTS_HAS_DOC_ID) ||
      !table->fts ||
      !ib_vector_is_empty(table->fts->indexes))
    return;

  for (const dict_index_t *index= dict_table_get_first_index(table);
       index; index= dict_table_get_next_index(index))
    if (index->type & DICT_FTS)
      return;

  fts_optimize_remove_table(table);

  fts_drop_tables(trx, table);
  fts_free(table);
  DICT_TF2_FLAG_UNSET(table, DICT_TF2_FTS);
}

/*******************************************************************//**
Drop auxiliary tables related to an FTS index
@return DB_SUCCESS or error number */
dberr_t
fts_drop_index(
/*===========*/
	dict_table_t*	table,	/*!< in: Table where indexes are dropped */
	dict_index_t*	index,	/*!< in: Index to be dropped */
	trx_t*		trx)	/*!< in: Transaction for the drop */
{
	ib_vector_t*	indexes = table->fts->indexes;
	dberr_t		err = DB_SUCCESS;

	ut_a(indexes);

	if ((ib_vector_size(indexes) == 1
	     && (index == static_cast<dict_index_t*>(
			ib_vector_getp(table->fts->indexes, 0)))
	     && DICT_TF2_FLAG_IS_SET(table, DICT_TF2_FTS_HAS_DOC_ID))
	    || ib_vector_is_empty(indexes)) {
		doc_id_t	current_doc_id;
		doc_id_t	first_doc_id;

		/* If we are dropping the only FTS index of the table,
		remove it from optimize thread */
		fts_optimize_remove_table(table);

		DICT_TF2_FLAG_UNSET(table, DICT_TF2_FTS);

		while (index->index_fts_syncing
		       && !trx_is_interrupted(trx)) {
			DICT_BG_YIELD(trx);
		}

		current_doc_id = table->fts->cache->next_doc_id;
		first_doc_id = table->fts->cache->first_doc_id;
		fts_cache_clear(table->fts->cache);
		fts_cache_destroy(table->fts->cache);
		table->fts->cache = fts_cache_create(table);
		table->fts->cache->next_doc_id = current_doc_id;
		table->fts->cache->first_doc_id = first_doc_id;
	} else {
		fts_cache_t*            cache = table->fts->cache;
		fts_index_cache_t*      index_cache;

		rw_lock_x_lock(&cache->init_lock);

		index_cache = fts_find_index_cache(cache, index);

		if (index_cache != NULL) {
			while (index->index_fts_syncing
			       && !trx_is_interrupted(trx)) {
				DICT_BG_YIELD(trx);
			}
			if (index_cache->words) {
				fts_words_free(index_cache->words);
				rbt_free(index_cache->words);
			}

			ib_vector_remove(cache->indexes, *(void**) index_cache);
		}

		if (cache->get_docs) {
			fts_reset_get_doc(cache);
		}

		rw_lock_x_unlock(&cache->init_lock);
	}

	err = fts_drop_index_tables(trx, index);

	ib_vector_remove(indexes, (const void*) index);

	return(err);
}

/****************************************************************//**
Free the query graph but check whether dict_sys->mutex is already
held */
void
fts_que_graph_free_check_lock(
/*==========================*/
	fts_table_t*		fts_table,	/*!< in: FTS table */
	const fts_index_cache_t*index_cache,	/*!< in: FTS index cache */
	que_t*			graph)		/*!< in: query graph */
{
	bool	has_dict = FALSE;

	if (fts_table && fts_table->table) {
		ut_ad(fts_table->table->fts);

		has_dict = fts_table->table->fts->dict_locked;
	} else if (index_cache) {
		ut_ad(index_cache->index->table->fts);

		has_dict = index_cache->index->table->fts->dict_locked;
	}

	if (!has_dict) {
		mutex_enter(&dict_sys->mutex);
	}

	ut_ad(mutex_own(&dict_sys->mutex));

	que_graph_free(graph);

	if (!has_dict) {
		mutex_exit(&dict_sys->mutex);
	}
}

/****************************************************************//**
Create an FTS index cache. */
CHARSET_INFO*
fts_index_get_charset(
/*==================*/
	dict_index_t*		index)		/*!< in: FTS index */
{
	CHARSET_INFO*		charset = NULL;
	dict_field_t*		field;
	ulint			prtype;

	field = dict_index_get_nth_field(index, 0);
	prtype = field->col->prtype;

	charset = fts_get_charset(prtype);

#ifdef FTS_DEBUG
	/* Set up charset info for this index. Please note all
	field of the FTS index should have the same charset */
	for (i = 1; i < index->n_fields; i++) {
		CHARSET_INFO*   fld_charset;

		field = dict_index_get_nth_field(index, i);
		prtype = field->col->prtype;

		fld_charset = fts_get_charset(prtype);

		/* All FTS columns should have the same charset */
		if (charset) {
			ut_a(charset == fld_charset);
		} else {
			charset = fld_charset;
		}
	}
#endif

	return(charset);

}
/****************************************************************//**
Create an FTS index cache.
@return Index Cache */
fts_index_cache_t*
fts_cache_index_cache_create(
/*=========================*/
	dict_table_t*		table,		/*!< in: table with FTS index */
	dict_index_t*		index)		/*!< in: FTS index */
{
	ulint			n_bytes;
	fts_index_cache_t*	index_cache;
	fts_cache_t*		cache = table->fts->cache;

	ut_a(cache != NULL);

	ut_ad(rw_lock_own(&cache->init_lock, RW_LOCK_X));

	/* Must not already exist in the cache vector. */
	ut_a(fts_find_index_cache(cache, index) == NULL);

	index_cache = static_cast<fts_index_cache_t*>(
		ib_vector_push(cache->indexes, NULL));

	memset(index_cache, 0x0, sizeof(*index_cache));

	index_cache->index = index;

	index_cache->charset = fts_index_get_charset(index);

	n_bytes = sizeof(que_t*) * FTS_NUM_AUX_INDEX;

	index_cache->ins_graph = static_cast<que_t**>(
		mem_heap_zalloc(static_cast<mem_heap_t*>(
			cache->self_heap->arg), n_bytes));

	index_cache->sel_graph = static_cast<que_t**>(
		mem_heap_zalloc(static_cast<mem_heap_t*>(
			cache->self_heap->arg), n_bytes));

	fts_index_cache_init(cache->sync_heap, index_cache);

	if (cache->get_docs) {
		fts_reset_get_doc(cache);
	}

	return(index_cache);
}

/****************************************************************//**
Release all resources help by the words rb tree e.g., the node ilist. */
static
void
fts_words_free(
/*===========*/
	ib_rbt_t*	words)			/*!< in: rb tree of words */
{
	const ib_rbt_node_t*	rbt_node;

	/* Free the resources held by a word. */
	for (rbt_node = rbt_first(words);
	     rbt_node != NULL;
	     rbt_node = rbt_first(words)) {

		ulint			i;
		fts_tokenizer_word_t*	word;

		word = rbt_value(fts_tokenizer_word_t, rbt_node);

		/* Free the ilists of this word. */
		for (i = 0; i < ib_vector_size(word->nodes); ++i) {

			fts_node_t* fts_node = static_cast<fts_node_t*>(
				ib_vector_get(word->nodes, i));

			ut_free(fts_node->ilist);
			fts_node->ilist = NULL;
		}

		/* NOTE: We are responsible for free'ing the node */
		ut_free(rbt_remove_node(words, rbt_node));
	}
}

/** Clear cache.
@param[in,out]	cache	fts cache */
void
fts_cache_clear(
	fts_cache_t*	cache)
{
	ulint		i;

	for (i = 0; i < ib_vector_size(cache->indexes); ++i) {
		ulint			j;
		fts_index_cache_t*	index_cache;

		index_cache = static_cast<fts_index_cache_t*>(
			ib_vector_get(cache->indexes, i));

		fts_words_free(index_cache->words);

		rbt_free(index_cache->words);

		index_cache->words = NULL;

		for (j = 0; j < FTS_NUM_AUX_INDEX; ++j) {

			if (index_cache->ins_graph[j] != NULL) {

				fts_que_graph_free_check_lock(
					NULL, index_cache,
					index_cache->ins_graph[j]);

				index_cache->ins_graph[j] = NULL;
			}

			if (index_cache->sel_graph[j] != NULL) {

				fts_que_graph_free_check_lock(
					NULL, index_cache,
					index_cache->sel_graph[j]);

				index_cache->sel_graph[j] = NULL;
			}
		}

		index_cache->doc_stats = NULL;
	}

	fts_need_sync = false;

	cache->total_size = 0;

	mutex_enter((ib_mutex_t*) &cache->deleted_lock);
	cache->deleted_doc_ids = NULL;
	mutex_exit((ib_mutex_t*) &cache->deleted_lock);

	mem_heap_free(static_cast<mem_heap_t*>(cache->sync_heap->arg));
	cache->sync_heap->arg = NULL;
}

/*********************************************************************//**
Search the index specific cache for a particular FTS index.
@return the index cache else NULL */
UNIV_INLINE
fts_index_cache_t*
fts_get_index_cache(
/*================*/
	fts_cache_t*		cache,		/*!< in: cache to search */
	const dict_index_t*	index)		/*!< in: index to search for */
{
	ulint			i;

	ut_ad(rw_lock_own((rw_lock_t*) &cache->lock, RW_LOCK_X)
	      || rw_lock_own((rw_lock_t*) &cache->init_lock, RW_LOCK_X));

	for (i = 0; i < ib_vector_size(cache->indexes); ++i) {
		fts_index_cache_t*	index_cache;

		index_cache = static_cast<fts_index_cache_t*>(
			ib_vector_get(cache->indexes, i));

		if (index_cache->index == index) {

			return(index_cache);
		}
	}

	return(NULL);
}

#ifdef FTS_DEBUG
/*********************************************************************//**
Search the index cache for a get_doc structure.
@return the fts_get_doc_t item else NULL */
static
fts_get_doc_t*
fts_get_index_get_doc(
/*==================*/
	fts_cache_t*		cache,		/*!< in: cache to search */
	const dict_index_t*	index)		/*!< in: index to search for */
{
	ulint			i;

	ut_ad(rw_lock_own((rw_lock_t*) &cache->init_lock, RW_LOCK_X));

	for (i = 0; i < ib_vector_size(cache->get_docs); ++i) {
		fts_get_doc_t*	get_doc;

		get_doc = static_cast<fts_get_doc_t*>(
			ib_vector_get(cache->get_docs, i));

		if (get_doc->index_cache->index == index) {

			return(get_doc);
		}
	}

	return(NULL);
}
#endif

/**********************************************************************//**
Find an existing word, or if not found, create one and return it.
@return specified word token */
static
fts_tokenizer_word_t*
fts_tokenizer_word_get(
/*===================*/
	fts_cache_t*	cache,			/*!< in: cache */
	fts_index_cache_t*
			index_cache,		/*!< in: index cache */
	fts_string_t*	text)			/*!< in: node text */
{
	fts_tokenizer_word_t*	word;
	ib_rbt_bound_t		parent;

	ut_ad(rw_lock_own(&cache->lock, RW_LOCK_X));

	/* If it is a stopword, do not index it */
	if (!fts_check_token(text,
		    cache->stopword_info.cached_stopword,
		    index_cache->charset)) {

		return(NULL);
	}

	/* Check if we found a match, if not then add word to tree. */
	if (rbt_search(index_cache->words, &parent, text) != 0) {
		mem_heap_t*		heap;
		fts_tokenizer_word_t	new_word;

		heap = static_cast<mem_heap_t*>(cache->sync_heap->arg);

		new_word.nodes = ib_vector_create(
			cache->sync_heap, sizeof(fts_node_t), 4);

		fts_string_dup(&new_word.text, text, heap);

		parent.last = rbt_add_node(
			index_cache->words, &parent, &new_word);

		/* Take into account the RB tree memory use and the vector. */
		cache->total_size += sizeof(new_word)
			+ sizeof(ib_rbt_node_t)
			+ text->f_len
			+ (sizeof(fts_node_t) * 4)
			+ sizeof(*new_word.nodes);

		ut_ad(rbt_validate(index_cache->words));
	}

	word = rbt_value(fts_tokenizer_word_t, parent.last);

	return(word);
}

/**********************************************************************//**
Add the given doc_id/word positions to the given node's ilist. */
void
fts_cache_node_add_positions(
/*=========================*/
	fts_cache_t*	cache,		/*!< in: cache */
	fts_node_t*	node,		/*!< in: word node */
	doc_id_t	doc_id,		/*!< in: doc id */
	ib_vector_t*	positions)	/*!< in: fts_token_t::positions */
{
	ulint		i;
	byte*		ptr;
	byte*		ilist;
	ulint		enc_len;
	ulint		last_pos;
	byte*		ptr_start;
	ulint		doc_id_delta;

#ifdef UNIV_DEBUG
	if (cache) {
		ut_ad(rw_lock_own(&cache->lock, RW_LOCK_X));
	}
#endif /* UNIV_DEBUG */

	ut_ad(doc_id >= node->last_doc_id);

	/* Calculate the space required to store the ilist. */
	doc_id_delta = (ulint)(doc_id - node->last_doc_id);
	enc_len = fts_get_encoded_len(doc_id_delta);

	last_pos = 0;
	for (i = 0; i < ib_vector_size(positions); i++) {
		ulint	pos = *(static_cast<ulint*>(
			ib_vector_get(positions, i)));

		ut_ad(last_pos == 0 || pos > last_pos);

		enc_len += fts_get_encoded_len(pos - last_pos);
		last_pos = pos;
	}

	/* The 0x00 byte at the end of the token positions list. */
	enc_len++;

	if ((node->ilist_size_alloc - node->ilist_size) >= enc_len) {
		/* No need to allocate more space, we can fit in the new
		data at the end of the old one. */
		ilist = NULL;
		ptr = node->ilist + node->ilist_size;
	} else {
		ulint	new_size = node->ilist_size + enc_len;

		/* Over-reserve space by a fixed size for small lengths and
		by 20% for lengths >= 48 bytes. */
		if (new_size < 16) {
			new_size = 16;
		} else if (new_size < 32) {
			new_size = 32;
		} else if (new_size < 48) {
			new_size = 48;
		} else {
			new_size = (ulint)(1.2 * new_size);
		}

		ilist = static_cast<byte*>(ut_malloc_nokey(new_size));
		ptr = ilist + node->ilist_size;

		node->ilist_size_alloc = new_size;
		if (cache) {
			cache->total_size += new_size;
		}
	}

	ptr_start = ptr;

	/* Encode the new fragment. */
	ptr += fts_encode_int(doc_id_delta, ptr);

	last_pos = 0;
	for (i = 0; i < ib_vector_size(positions); i++) {
		ulint	pos = *(static_cast<ulint*>(
			 ib_vector_get(positions, i)));

		ptr += fts_encode_int(pos - last_pos, ptr);
		last_pos = pos;
	}

	*ptr++ = 0;

	ut_a(enc_len == (ulint)(ptr - ptr_start));

	if (ilist) {
		/* Copy old ilist to the start of the new one and switch the
		new one into place in the node. */
		if (node->ilist_size > 0) {
			memcpy(ilist, node->ilist, node->ilist_size);
			ut_free(node->ilist);
			if (cache) {
				cache->total_size -= node->ilist_size;
			}
		}

		node->ilist = ilist;
	}

	node->ilist_size += enc_len;

	if (node->first_doc_id == FTS_NULL_DOC_ID) {
		node->first_doc_id = doc_id;
	}

	node->last_doc_id = doc_id;
	++node->doc_count;
}

/**********************************************************************//**
Add document to the cache. */
static
void
fts_cache_add_doc(
/*==============*/
	fts_cache_t*	cache,			/*!< in: cache */
	fts_index_cache_t*
			index_cache,		/*!< in: index cache */
	doc_id_t	doc_id,			/*!< in: doc id to add */
	ib_rbt_t*	tokens)			/*!< in: document tokens */
{
	const ib_rbt_node_t*	node;
	ulint			n_words;
	fts_doc_stats_t*	doc_stats;

	if (!tokens) {
		return;
	}

	ut_ad(rw_lock_own(&cache->lock, RW_LOCK_X));

	n_words = rbt_size(tokens);

	for (node = rbt_first(tokens); node; node = rbt_first(tokens)) {

		fts_tokenizer_word_t*	word;
		fts_node_t*		fts_node = NULL;
		fts_token_t*		token = rbt_value(fts_token_t, node);

		/* Find and/or add token to the cache. */
		word = fts_tokenizer_word_get(
			cache, index_cache, &token->text);

		if (!word) {
			ut_free(rbt_remove_node(tokens, node));
			continue;
		}

		if (ib_vector_size(word->nodes) > 0) {
			fts_node = static_cast<fts_node_t*>(
				ib_vector_last(word->nodes));
		}

		if (fts_node == NULL || fts_node->synced
		    || fts_node->ilist_size > FTS_ILIST_MAX_SIZE
		    || doc_id < fts_node->last_doc_id) {

			fts_node = static_cast<fts_node_t*>(
				ib_vector_push(word->nodes, NULL));

			memset(fts_node, 0x0, sizeof(*fts_node));

			cache->total_size += sizeof(*fts_node);
		}

		fts_cache_node_add_positions(
			cache, fts_node, doc_id, token->positions);

		ut_free(rbt_remove_node(tokens, node));
	}

	ut_a(rbt_empty(tokens));

	/* Add to doc ids processed so far. */
	doc_stats = static_cast<fts_doc_stats_t*>(
		ib_vector_push(index_cache->doc_stats, NULL));

	doc_stats->doc_id = doc_id;
	doc_stats->word_count = n_words;

	/* Add the doc stats memory usage too. */
	cache->total_size += sizeof(*doc_stats);

	if (doc_id > cache->sync->max_doc_id) {
		cache->sync->max_doc_id = doc_id;
	}
}

/****************************************************************//**
Drops a table. If the table can't be found we return a SUCCESS code.
@return DB_SUCCESS or error code */
static MY_ATTRIBUTE((nonnull, warn_unused_result))
dberr_t
fts_drop_table(
/*===========*/
	trx_t*		trx,			/*!< in: transaction */
	const char*	table_name)		/*!< in: table to drop */
{
	dict_table_t*	table;
	dberr_t		error = DB_SUCCESS;

	/* Check that the table exists in our data dictionary.
	Similar to regular drop table case, we will open table with
	DICT_ERR_IGNORE_INDEX_ROOT and DICT_ERR_IGNORE_CORRUPT option */
	table = dict_table_open_on_name(
		table_name, TRUE, FALSE,
		static_cast<dict_err_ignore_t>(
                        DICT_ERR_IGNORE_INDEX_ROOT | DICT_ERR_IGNORE_CORRUPT));

	if (table != 0) {

		dict_table_close(table, TRUE, FALSE);

		/* Pass nonatomic=false (dont allow data dict unlock),
		because the transaction may hold locks on SYS_* tables from
		previous calls to fts_drop_table(). */
		error = row_drop_table_for_mysql(table_name, trx,
						 SQLCOM_DROP_DB, false, false);

		if (UNIV_UNLIKELY(error != DB_SUCCESS)) {
			ib::error() << "Unable to drop FTS index aux table "
				<< table_name << ": " << error;
		}
	} else {
		error = DB_FAIL;
	}

	return(error);
}

/****************************************************************//**
Rename a single auxiliary table due to database name change.
@return DB_SUCCESS or error code */
static MY_ATTRIBUTE((nonnull, warn_unused_result))
dberr_t
fts_rename_one_aux_table(
/*=====================*/
	const char*	new_name,		/*!< in: new parent tbl name */
	const char*	fts_table_old_name,	/*!< in: old aux tbl name */
	trx_t*		trx)			/*!< in: transaction */
{
	char	fts_table_new_name[MAX_TABLE_NAME_LEN];
	ulint	new_db_name_len = dict_get_db_name_len(new_name);
	ulint	old_db_name_len = dict_get_db_name_len(fts_table_old_name);
	ulint	table_new_name_len = strlen(fts_table_old_name)
				     + new_db_name_len - old_db_name_len;

	/* Check if the new and old database names are the same, if so,
	nothing to do */
	ut_ad((new_db_name_len != old_db_name_len)
	      || strncmp(new_name, fts_table_old_name, old_db_name_len) != 0);

	/* Get the database name from "new_name", and table name
	from the fts_table_old_name */
	strncpy(fts_table_new_name, new_name, new_db_name_len);
	strncpy(fts_table_new_name + new_db_name_len,
	       strchr(fts_table_old_name, '/'),
	       table_new_name_len - new_db_name_len);
	fts_table_new_name[table_new_name_len] = 0;

	return row_rename_table_for_mysql(
		fts_table_old_name, fts_table_new_name, trx, false, false);
}

/****************************************************************//**
Rename auxiliary tables for all fts index for a table. This(rename)
is due to database name change
@return DB_SUCCESS or error code */
dberr_t
fts_rename_aux_tables(
/*==================*/
	dict_table_t*	table,		/*!< in: user Table */
	const char*     new_name,       /*!< in: new table name */
	trx_t*		trx)		/*!< in: transaction */
{
	ulint		i;
	fts_table_t	fts_table;

	FTS_INIT_FTS_TABLE(&fts_table, NULL, FTS_COMMON_TABLE, table);

	dberr_t err = DB_SUCCESS;
	char old_table_name[MAX_FULL_NAME_LEN];

	/* Rename common auxiliary tables */
	for (i = 0; fts_common_tables[i] != NULL; ++i) {
		fts_table.suffix = fts_common_tables[i];
		fts_get_table_name(&fts_table, old_table_name, true);

		err = fts_rename_one_aux_table(new_name, old_table_name, trx);

		if (err != DB_SUCCESS) {
			return(err);
		}
	}

	fts_t*	fts = table->fts;

	/* Rename index specific auxiliary tables */
	for (i = 0; fts->indexes != 0 && i < ib_vector_size(fts->indexes);
	     ++i) {
		dict_index_t*	index;

		index = static_cast<dict_index_t*>(
			ib_vector_getp(fts->indexes, i));

		FTS_INIT_INDEX_TABLE(&fts_table, NULL, FTS_INDEX_TABLE, index);

		for (ulint j = 0; j < FTS_NUM_AUX_INDEX; ++j) {
			fts_table.suffix = fts_get_suffix(j);
			fts_get_table_name(&fts_table, old_table_name, true);

			err = fts_rename_one_aux_table(
				new_name, old_table_name, trx);

			DBUG_EXECUTE_IF("fts_rename_failure",
					err = DB_DEADLOCK;
					fts_sql_rollback(trx););

			if (err != DB_SUCCESS) {
				return(err);
			}
		}
	}

	return(DB_SUCCESS);
}

/** Drops the common ancillary tables needed for supporting an FTS index
on the given table. row_mysql_lock_data_dictionary must have been called
before this.
@param[in]	trx		transaction to drop fts common table
@param[in]	fts_table	table with an FTS index
@param[in]	drop_orphan	True if the function is used to drop
				orphaned table
@return DB_SUCCESS or error code */
static dberr_t
fts_drop_common_tables(
	trx_t*		trx,
	fts_table_t*	fts_table,
	bool		drop_orphan=false)
{
	ulint		i;
	dberr_t		error = DB_SUCCESS;

	for (i = 0; fts_common_tables[i] != NULL; ++i) {
		dberr_t	err;
		char	table_name[MAX_FULL_NAME_LEN];

		fts_table->suffix = fts_common_tables[i];
		fts_get_table_name(fts_table, table_name, true);

		err = fts_drop_table(trx, table_name);

		/* We only return the status of the last error. */
		if (err != DB_SUCCESS && err != DB_FAIL) {
			error = err;
		}

		if (drop_orphan && err == DB_FAIL) {
			char* path = fil_make_filepath(
					NULL, table_name, IBD, false);
			if (path != NULL) {
				os_file_delete_if_exists(
					innodb_data_file_key, path, NULL);
				ut_free(path);
			}
		}
	}

	return(error);
}

/****************************************************************//**
Since we do a horizontal split on the index table, we need to drop
all the split tables.
@return DB_SUCCESS or error code */
static
dberr_t
fts_drop_index_split_tables(
/*========================*/
	trx_t*		trx,			/*!< in: transaction */
	dict_index_t*	index)			/*!< in: fts instance */

{
	ulint		i;
	fts_table_t	fts_table;
	dberr_t		error = DB_SUCCESS;

	FTS_INIT_INDEX_TABLE(&fts_table, NULL, FTS_INDEX_TABLE, index);

	for (i = 0; i < FTS_NUM_AUX_INDEX; ++i) {
		dberr_t	err;
		char	table_name[MAX_FULL_NAME_LEN];

		fts_table.suffix = fts_get_suffix(i);
		fts_get_table_name(&fts_table, table_name, true);

		err = fts_drop_table(trx, table_name);

		/* We only return the status of the last error. */
		if (err != DB_SUCCESS && err != DB_FAIL) {
			error = err;
		}
	}

	return(error);
}

/****************************************************************//**
Drops FTS auxiliary tables for an FTS index
@return DB_SUCCESS or error code */
dberr_t
fts_drop_index_tables(
/*==================*/
	trx_t*		trx,		/*!< in: transaction */
	dict_index_t*	index)		/*!< in: Index to drop */
{
	return(fts_drop_index_split_tables(trx, index));
}

/****************************************************************//**
Drops FTS ancillary tables needed for supporting an FTS index
on the given table. row_mysql_lock_data_dictionary must have been called
before this.
@return DB_SUCCESS or error code */
static MY_ATTRIBUTE((nonnull, warn_unused_result))
dberr_t
fts_drop_all_index_tables(
/*======================*/
	trx_t*		trx,			/*!< in: transaction */
	fts_t*		fts)			/*!< in: fts instance */
{
	dberr_t		error = DB_SUCCESS;

	for (ulint i = 0;
	     fts->indexes != 0 && i < ib_vector_size(fts->indexes);
	     ++i) {

		dberr_t		err;
		dict_index_t*	index;

		index = static_cast<dict_index_t*>(
			ib_vector_getp(fts->indexes, i));

		err = fts_drop_index_tables(trx, index);

		if (err != DB_SUCCESS) {
			error = err;
		}
	}

	return(error);
}

/*********************************************************************//**
Drops the ancillary tables needed for supporting an FTS index on a
given table. row_mysql_lock_data_dictionary must have been called before
this.
@return DB_SUCCESS or error code */
dberr_t
fts_drop_tables(
/*============*/
	trx_t*		trx,		/*!< in: transaction */
	dict_table_t*	table)		/*!< in: table has the FTS index */
{
	dberr_t		error;
	fts_table_t	fts_table;

	FTS_INIT_FTS_TABLE(&fts_table, NULL, FTS_COMMON_TABLE, table);

	/* TODO: This is not atomic and can cause problems during recovery. */

	error = fts_drop_common_tables(trx, &fts_table);

	if (error == DB_SUCCESS && table->fts) {
		error = fts_drop_all_index_tables(trx, table->fts);
	}

	return(error);
}

/** Create dict_table_t object for FTS Aux tables.
@param[in]	aux_table_name	FTS Aux table name
@param[in]	table		table object of FTS Index
@param[in]	n_cols		number of columns for FTS Aux table
@return table object for FTS Aux table */
static
dict_table_t*
fts_create_in_mem_aux_table(
	const char*		aux_table_name,
	const dict_table_t*	table,
	ulint			n_cols)
{
	dict_table_t*	new_table = dict_mem_table_create(
		aux_table_name, NULL, n_cols, 0, table->flags,
		table->space_id == TRX_SYS_SPACE
		? 0 : table->space_id == SRV_TMP_SPACE_ID
		? DICT_TF2_TEMPORARY : DICT_TF2_USE_FILE_PER_TABLE);

	if (DICT_TF_HAS_DATA_DIR(table->flags)) {
		ut_ad(table->data_dir_path != NULL);
		new_table->data_dir_path = mem_heap_strdup(
			new_table->heap, table->data_dir_path);
	}

	return(new_table);
}

/** Function to create on FTS common table.
@param[in,out]	trx		InnoDB transaction
@param[in]	table		Table that has FTS Index
@param[in]	fts_table_name	FTS AUX table name
@param[in]	fts_suffix	FTS AUX table suffix
@param[in,out]	heap		temporary memory heap
@return table object if created, else NULL */
static
dict_table_t*
fts_create_one_common_table(
	trx_t*			trx,
	const dict_table_t*	table,
	const char*		fts_table_name,
	const char*		fts_suffix,
	mem_heap_t*		heap)
{
	dict_table_t*		new_table;
	dberr_t			error;
	bool			is_config = strcmp(fts_suffix, "CONFIG") == 0;

	if (!is_config) {

		new_table = fts_create_in_mem_aux_table(
			fts_table_name, table, FTS_DELETED_TABLE_NUM_COLS);

		dict_mem_table_add_col(
			new_table, heap, "doc_id", DATA_INT, DATA_UNSIGNED,
			FTS_DELETED_TABLE_COL_LEN);
	} else {
		/* Config table has different schema. */
		new_table = fts_create_in_mem_aux_table(
			fts_table_name, table, FTS_CONFIG_TABLE_NUM_COLS);

		dict_mem_table_add_col(
			new_table, heap, "key", DATA_VARCHAR, 0,
			FTS_CONFIG_TABLE_KEY_COL_LEN);

		dict_mem_table_add_col(
			new_table, heap, "value", DATA_VARCHAR, DATA_NOT_NULL,
			FTS_CONFIG_TABLE_VALUE_COL_LEN);
	}

	dict_table_add_system_columns(new_table, heap);
	error = row_create_table_for_mysql(new_table, trx,
		FIL_ENCRYPTION_DEFAULT, FIL_DEFAULT_ENCRYPTION_KEY);
	if (error == DB_SUCCESS) {

		dict_index_t*	index = dict_mem_index_create(
			new_table, "FTS_COMMON_TABLE_IND",
			DICT_UNIQUE|DICT_CLUSTERED, 1);

		if (!is_config) {
			dict_mem_index_add_field(index, "doc_id", 0);
		} else {
			dict_mem_index_add_field(index, "key", 0);
		}

		/* We save and restore trx->dict_operation because
		row_create_index_for_mysql() changes the operation to
		TRX_DICT_OP_TABLE. */
		trx_dict_op_t op = trx_get_dict_operation(trx);

		error =	row_create_index_for_mysql(index, trx, NULL);

		trx->dict_operation = op;
	} else {
err_exit:
		new_table = NULL;
		ib::warn() << "Failed to create FTS common table "
			<< fts_table_name;
		trx->error_state = error;
		return NULL;
	}

	if (error != DB_SUCCESS) {
		dict_mem_table_free(new_table);
		trx->error_state = DB_SUCCESS;
		row_drop_table_for_mysql(fts_table_name, trx, SQLCOM_DROP_DB);
		goto err_exit;
	}

	return(new_table);
}

/** Creates the common auxiliary tables needed for supporting an FTS index
on the given table. row_mysql_lock_data_dictionary must have been called
before this.
The following tables are created.
CREATE TABLE $FTS_PREFIX_DELETED
	(doc_id BIGINT UNSIGNED, UNIQUE CLUSTERED INDEX on doc_id)
CREATE TABLE $FTS_PREFIX_DELETED_CACHE
	(doc_id BIGINT UNSIGNED, UNIQUE CLUSTERED INDEX on doc_id)
CREATE TABLE $FTS_PREFIX_BEING_DELETED
	(doc_id BIGINT UNSIGNED, UNIQUE CLUSTERED INDEX on doc_id)
CREATE TABLE $FTS_PREFIX_BEING_DELETED_CACHE
	(doc_id BIGINT UNSIGNED, UNIQUE CLUSTERED INDEX on doc_id)
CREATE TABLE $FTS_PREFIX_CONFIG
	(key CHAR(50), value CHAR(200), UNIQUE CLUSTERED INDEX on key)
@param[in,out]	trx			transaction
@param[in,out]	table			table with FTS index
@param[in]	skip_doc_id_index	Skip index on doc id
@return DB_SUCCESS if succeed */
dberr_t
fts_create_common_tables(
	trx_t*		trx,
	dict_table_t*	table,
	bool		skip_doc_id_index)
{
	dberr_t		error;
	que_t*		graph;
	fts_table_t	fts_table;
	mem_heap_t*	heap = mem_heap_create(1024);
	pars_info_t*	info;
	char		fts_name[MAX_FULL_NAME_LEN];
	char		full_name[sizeof(fts_common_tables) / sizeof(char*)]
				[MAX_FULL_NAME_LEN];

	dict_index_t*					index = NULL;
	trx_dict_op_t					op;
	/* common_tables vector is used for dropping FTS common tables
	on error condition. */
	std::vector<dict_table_t*>			common_tables;
	std::vector<dict_table_t*>::const_iterator	it;

	FTS_INIT_FTS_TABLE(&fts_table, NULL, FTS_COMMON_TABLE, table);

	op = trx_get_dict_operation(trx);

	error = fts_drop_common_tables(trx, &fts_table);

	if (error != DB_SUCCESS) {

		goto func_exit;
	}

	/* Create the FTS tables that are common to an FTS index. */
	for (ulint i = 0; fts_common_tables[i] != NULL; ++i) {

		fts_table.suffix = fts_common_tables[i];
		fts_get_table_name(&fts_table, full_name[i], true);
		dict_table_t*	common_table = fts_create_one_common_table(
			trx, table, full_name[i], fts_table.suffix, heap);

		if (!common_table) {
			trx->error_state = DB_SUCCESS;
			error = DB_ERROR;
			goto func_exit;
		} else {
			common_tables.push_back(common_table);
		}

		mem_heap_empty(heap);

		DBUG_EXECUTE_IF("ib_fts_aux_table_error",
			/* Return error after creating FTS_AUX_CONFIG table. */
			if (i == 4) {
				error = DB_ERROR;
				goto func_exit;
			}
		);

	}

	/* Write the default settings to the config table. */
	info = pars_info_create();

	fts_table.suffix = "CONFIG";
	fts_get_table_name(&fts_table, fts_name, true);
	pars_info_bind_id(info, true, "config_table", fts_name);

	graph = fts_parse_sql_no_dict_lock(
		info, fts_config_table_insert_values_sql);

	error = fts_eval_sql(trx, graph);

	que_graph_free(graph);

	if (error != DB_SUCCESS || skip_doc_id_index) {

		goto func_exit;
	}

	index = dict_mem_index_create(table, FTS_DOC_ID_INDEX_NAME,
				      DICT_UNIQUE, 1);
	dict_mem_index_add_field(index, FTS_DOC_ID_COL_NAME, 0);

	op = trx_get_dict_operation(trx);

	error =	row_create_index_for_mysql(index, trx, NULL);

func_exit:
	if (error != DB_SUCCESS) {
		for (it = common_tables.begin(); it != common_tables.end();
		     ++it) {
			row_drop_table_for_mysql((*it)->name.m_name, trx,
						 SQLCOM_DROP_DB);
		}
	}

	trx->dict_operation = op;

	common_tables.clear();
	mem_heap_free(heap);

	return(error);
}

/** Create one FTS auxiliary index table for an FTS index.
@param[in,out]	trx		transaction
@param[in]	index		the index instance
@param[in]	fts_table	fts_table structure
@param[in,out]	heap		temporary memory heap
@see row_merge_create_fts_sort_index()
@return DB_SUCCESS or error code */
static
dict_table_t*
fts_create_one_index_table(
	trx_t*			trx,
	const dict_index_t*	index,
	const fts_table_t*	fts_table,
	mem_heap_t*		heap)
{
	dict_field_t*		field;
	dict_table_t*		new_table;
	char			table_name[MAX_FULL_NAME_LEN];
	dberr_t			error;
	CHARSET_INFO*		charset;

	ut_ad(index->type & DICT_FTS);

	fts_get_table_name(fts_table, table_name, true);

	new_table = fts_create_in_mem_aux_table(
			table_name, fts_table->table,
			FTS_AUX_INDEX_TABLE_NUM_COLS);

	field = dict_index_get_nth_field(index, 0);
	charset = fts_get_charset(field->col->prtype);

	dict_mem_table_add_col(new_table, heap, "word",
			       charset == &my_charset_latin1
			       ? DATA_VARCHAR : DATA_VARMYSQL,
			       field->col->prtype,
			       FTS_MAX_WORD_LEN_IN_CHAR
			       * unsigned(field->col->mbmaxlen));

	dict_mem_table_add_col(new_table, heap, "first_doc_id", DATA_INT,
			       DATA_NOT_NULL | DATA_UNSIGNED,
			       FTS_INDEX_FIRST_DOC_ID_LEN);

	dict_mem_table_add_col(new_table, heap, "last_doc_id", DATA_INT,
			       DATA_NOT_NULL | DATA_UNSIGNED,
			       FTS_INDEX_LAST_DOC_ID_LEN);

	dict_mem_table_add_col(new_table, heap, "doc_count", DATA_INT,
			       DATA_NOT_NULL | DATA_UNSIGNED,
			       FTS_INDEX_DOC_COUNT_LEN);

	/* The precise type calculation is as follows:
	least signficiant byte: MySQL type code (not applicable for sys cols)
	second least : DATA_NOT_NULL | DATA_BINARY_TYPE
	third least  : the MySQL charset-collation code (DATA_MTYPE_MAX) */

	dict_mem_table_add_col(
		new_table, heap, "ilist", DATA_BLOB,
		(DATA_MTYPE_MAX << 16) | DATA_UNSIGNED | DATA_NOT_NULL,
		FTS_INDEX_ILIST_LEN);

	dict_table_add_system_columns(new_table, heap);
	error = row_create_table_for_mysql(new_table, trx,
		FIL_ENCRYPTION_DEFAULT, FIL_DEFAULT_ENCRYPTION_KEY);

	if (error == DB_SUCCESS) {
		dict_index_t*	index = dict_mem_index_create(
			new_table, "FTS_INDEX_TABLE_IND",
			DICT_UNIQUE|DICT_CLUSTERED, 2);
		dict_mem_index_add_field(index, "word", 0);
		dict_mem_index_add_field(index, "first_doc_id", 0);

		trx_dict_op_t op = trx_get_dict_operation(trx);

		error =	row_create_index_for_mysql(index, trx, NULL);

		trx->dict_operation = op;
	} else {
err_exit:
		new_table = NULL;
		ib::warn() << "Failed to create FTS index table "
			<< table_name;
		trx->error_state = error;
		return NULL;
	}

	if (error != DB_SUCCESS) {
		dict_mem_table_free(new_table);
		trx->error_state = DB_SUCCESS;
		row_drop_table_for_mysql(table_name, trx, SQLCOM_DROP_DB);
		goto err_exit;
	}

	return(new_table);
}

/** Creates the column specific ancillary tables needed for supporting an
FTS index on the given table. row_mysql_lock_data_dictionary must have
been called before this.

All FTS AUX Index tables have the following schema.
CREAT TABLE $FTS_PREFIX_INDEX_[1-6](
	word		VARCHAR(FTS_MAX_WORD_LEN),
	first_doc_id	INT NOT NULL,
	last_doc_id	UNSIGNED NOT NULL,
	doc_count	UNSIGNED INT NOT NULL,
	ilist		VARBINARY NOT NULL,
	UNIQUE CLUSTERED INDEX ON (word, first_doc_id))
@param[in,out]	trx	dictionary transaction
@param[in]	index	fulltext index
@param[in]	id	table id
@return DB_SUCCESS or error code */
dberr_t
fts_create_index_tables(trx_t* trx, const dict_index_t* index, table_id_t id)
{
	ulint		i;
	fts_table_t	fts_table;
	dberr_t		error = DB_SUCCESS;
	mem_heap_t*	heap = mem_heap_create(1024);

	fts_table.type = FTS_INDEX_TABLE;
	fts_table.index_id = index->id;
	fts_table.table_id = id;
	fts_table.table = index->table;

	/* aux_idx_tables vector is used for dropping FTS AUX INDEX
	tables on error condition. */
	std::vector<dict_table_t*>			aux_idx_tables;
	std::vector<dict_table_t*>::const_iterator	it;

	for (i = 0; i < FTS_NUM_AUX_INDEX && error == DB_SUCCESS; ++i) {
		dict_table_t*	new_table;

		/* Create the FTS auxiliary tables that are specific
		to an FTS index. We need to preserve the table_id %s
		which fts_parse_sql_no_dict_lock() will fill in for us. */
		fts_table.suffix = fts_get_suffix(i);

		new_table = fts_create_one_index_table(
			trx, index, &fts_table, heap);

		if (new_table == NULL) {
			error = DB_FAIL;
			break;
		} else {
			aux_idx_tables.push_back(new_table);
		}

		mem_heap_empty(heap);

		DBUG_EXECUTE_IF("ib_fts_index_table_error",
			/* Return error after creating FTS_INDEX_5
			aux table. */
			if (i == 4) {
				error = DB_FAIL;
				break;
			}
		);
	}

	if (error != DB_SUCCESS) {

		for (it = aux_idx_tables.begin(); it != aux_idx_tables.end();
		     ++it) {
			row_drop_table_for_mysql((*it)->name.m_name, trx,
						 SQLCOM_DROP_DB);
		}
	}

	aux_idx_tables.clear();
	mem_heap_free(heap);

	return(error);
}

/******************************************************************//**
Calculate the new state of a row given the existing state and a new event.
@return new state of row */
static
fts_row_state
fts_trx_row_get_new_state(
/*======================*/
	fts_row_state	old_state,		/*!< in: existing state of row */
	fts_row_state	event)			/*!< in: new event */
{
	/* The rules for transforming states:

	I = inserted
	M = modified
	D = deleted
	N = nothing

	M+D -> D:

	If the row existed before the transaction started and it is modified
	during the transaction, followed by a deletion of the row, only the
	deletion will be signaled.

	M+ -> M:

	If the row existed before the transaction started and it is modified
	more than once during the transaction, only the last modification
	will be signaled.

	IM*D -> N:

	If a new row is added during the transaction (and possibly modified
	after its initial insertion) but it is deleted before the end of the
	transaction, nothing will be signaled.

	IM* -> I:

	If a new row is added during the transaction and modified after its
	initial insertion, only the addition will be signaled.

	M*DI -> M:

	If the row existed before the transaction started and it is deleted,
	then re-inserted, only a modification will be signaled. Note that
	this case is only possible if the table is using the row's primary
	key for FTS row ids, since those can be re-inserted by the user,
	which is not true for InnoDB generated row ids.

	It is easily seen that the above rules decompose such that we do not
	need to store the row's entire history of events. Instead, we can
	store just one state for the row and update that when new events
	arrive. Then we can implement the above rules as a two-dimensional
	look-up table, and get checking of invalid combinations "for free"
	in the process. */

	/* The lookup table for transforming states. old_state is the
	Y-axis, event is the X-axis. */
	static const fts_row_state table[4][4] = {
			/*    I            M            D            N */
		/* I */	{ FTS_INVALID, FTS_INSERT,  FTS_NOTHING, FTS_INVALID },
		/* M */	{ FTS_INVALID, FTS_MODIFY,  FTS_DELETE,  FTS_INVALID },
		/* D */	{ FTS_MODIFY,  FTS_INVALID, FTS_INVALID, FTS_INVALID },
		/* N */	{ FTS_INVALID, FTS_INVALID, FTS_INVALID, FTS_INVALID }
	};

	fts_row_state result;

	ut_a(old_state < FTS_INVALID);
	ut_a(event < FTS_INVALID);

	result = table[(int) old_state][(int) event];
	ut_a(result != FTS_INVALID);

	return(result);
}

/******************************************************************//**
Create a savepoint instance.
@return savepoint instance */
static
fts_savepoint_t*
fts_savepoint_create(
/*=================*/
	ib_vector_t*	savepoints,		/*!< out: InnoDB transaction */
	const char*	name,			/*!< in: savepoint name */
	mem_heap_t*	heap)			/*!< in: heap */
{
	fts_savepoint_t*	savepoint;

	savepoint = static_cast<fts_savepoint_t*>(
		ib_vector_push(savepoints, NULL));

	memset(savepoint, 0x0, sizeof(*savepoint));

	if (name) {
		savepoint->name = mem_heap_strdup(heap, name);
	}

	savepoint->tables = rbt_create(
		sizeof(fts_trx_table_t*), fts_trx_table_cmp);

	return(savepoint);
}

/******************************************************************//**
Create an FTS trx.
@return FTS trx */
fts_trx_t*
fts_trx_create(
/*===========*/
	trx_t*	trx)				/*!< in/out: InnoDB
						transaction */
{
	fts_trx_t*		ftt;
	ib_alloc_t*		heap_alloc;
	mem_heap_t*		heap = mem_heap_create(1024);
	trx_named_savept_t*	savep;

	ut_a(trx->fts_trx == NULL);

	ftt = static_cast<fts_trx_t*>(mem_heap_alloc(heap, sizeof(fts_trx_t)));
	ftt->trx = trx;
	ftt->heap = heap;

	heap_alloc = ib_heap_allocator_create(heap);

	ftt->savepoints = static_cast<ib_vector_t*>(ib_vector_create(
		heap_alloc, sizeof(fts_savepoint_t), 4));

	ftt->last_stmt = static_cast<ib_vector_t*>(ib_vector_create(
		heap_alloc, sizeof(fts_savepoint_t), 4));

	/* Default instance has no name and no heap. */
	fts_savepoint_create(ftt->savepoints, NULL, NULL);
	fts_savepoint_create(ftt->last_stmt, NULL, NULL);

	/* Copy savepoints that already set before. */
	for (savep = UT_LIST_GET_FIRST(trx->trx_savepoints);
	     savep != NULL;
	     savep = UT_LIST_GET_NEXT(trx_savepoints, savep)) {

		fts_savepoint_take(ftt, savep->name);
	}

	return(ftt);
}

/******************************************************************//**
Create an FTS trx table.
@return FTS trx table */
static
fts_trx_table_t*
fts_trx_table_create(
/*=================*/
	fts_trx_t*	fts_trx,		/*!< in: FTS trx */
	dict_table_t*	table)			/*!< in: table */
{
	fts_trx_table_t*	ftt;

	ftt = static_cast<fts_trx_table_t*>(
		mem_heap_alloc(fts_trx->heap, sizeof(*ftt)));

	memset(ftt, 0x0, sizeof(*ftt));

	ftt->table = table;
	ftt->fts_trx = fts_trx;

	ftt->rows = rbt_create(sizeof(fts_trx_row_t), fts_trx_row_doc_id_cmp);

	return(ftt);
}

/******************************************************************//**
Clone an FTS trx table.
@return FTS trx table */
static
fts_trx_table_t*
fts_trx_table_clone(
/*=================*/
	const fts_trx_table_t*	ftt_src)	/*!< in: FTS trx */
{
	fts_trx_table_t*	ftt;

	ftt = static_cast<fts_trx_table_t*>(
		mem_heap_alloc(ftt_src->fts_trx->heap, sizeof(*ftt)));

	memset(ftt, 0x0, sizeof(*ftt));

	ftt->table = ftt_src->table;
	ftt->fts_trx = ftt_src->fts_trx;

	ftt->rows = rbt_create(sizeof(fts_trx_row_t), fts_trx_row_doc_id_cmp);

	/* Copy the rb tree values to the new savepoint. */
	rbt_merge_uniq(ftt->rows, ftt_src->rows);

	/* These are only added on commit. At this stage we only have
	the updated row state. */
	ut_a(ftt_src->added_doc_ids == NULL);

	return(ftt);
}

/******************************************************************//**
Initialize the FTS trx instance.
@return FTS trx instance */
static
fts_trx_table_t*
fts_trx_init(
/*=========*/
	trx_t*			trx,		/*!< in: transaction */
	dict_table_t*		table,		/*!< in: FTS table instance */
	ib_vector_t*		savepoints)	/*!< in: Savepoints */
{
	fts_trx_table_t*	ftt;
	ib_rbt_bound_t		parent;
	ib_rbt_t*		tables;
	fts_savepoint_t*	savepoint;

	savepoint = static_cast<fts_savepoint_t*>(ib_vector_last(savepoints));

	tables = savepoint->tables;
	rbt_search_cmp(tables, &parent, &table->id, fts_trx_table_id_cmp, NULL);

	if (parent.result == 0) {
		fts_trx_table_t**	fttp;

		fttp = rbt_value(fts_trx_table_t*, parent.last);
		ftt = *fttp;
	} else {
		ftt = fts_trx_table_create(trx->fts_trx, table);
		rbt_add_node(tables, &parent, &ftt);
	}

	ut_a(ftt->table == table);

	return(ftt);
}

/******************************************************************//**
Notify the FTS system about an operation on an FTS-indexed table. */
static
void
fts_trx_table_add_op(
/*=================*/
	fts_trx_table_t*ftt,			/*!< in: FTS trx table */
	doc_id_t	doc_id,			/*!< in: doc id */
	fts_row_state	state,			/*!< in: state of the row */
	ib_vector_t*	fts_indexes)		/*!< in: FTS indexes affected */
{
	ib_rbt_t*	rows;
	ib_rbt_bound_t	parent;

	rows = ftt->rows;
	rbt_search(rows, &parent, &doc_id);

	/* Row id found, update state, and if new state is FTS_NOTHING,
	we delete the row from our tree. */
	if (parent.result == 0) {
		fts_trx_row_t*	row = rbt_value(fts_trx_row_t, parent.last);

		row->state = fts_trx_row_get_new_state(row->state, state);

		if (row->state == FTS_NOTHING) {
			if (row->fts_indexes) {
				ib_vector_free(row->fts_indexes);
			}

			ut_free(rbt_remove_node(rows, parent.last));
			row = NULL;
		} else if (row->fts_indexes != NULL) {
			ib_vector_free(row->fts_indexes);
			row->fts_indexes = fts_indexes;
		}

	} else { /* Row-id not found, create a new one. */
		fts_trx_row_t	row;

		row.doc_id = doc_id;
		row.state = state;
		row.fts_indexes = fts_indexes;

		rbt_add_node(rows, &parent, &row);
	}
}

/******************************************************************//**
Notify the FTS system about an operation on an FTS-indexed table. */
void
fts_trx_add_op(
/*===========*/
	trx_t*		trx,			/*!< in: InnoDB transaction */
	dict_table_t*	table,			/*!< in: table */
	doc_id_t	doc_id,			/*!< in: new doc id */
	fts_row_state	state,			/*!< in: state of the row */
	ib_vector_t*	fts_indexes)		/*!< in: FTS indexes affected
						(NULL=all) */
{
	fts_trx_table_t*	tran_ftt;
	fts_trx_table_t*	stmt_ftt;

	if (!trx->fts_trx) {
		trx->fts_trx = fts_trx_create(trx);
	}

	tran_ftt = fts_trx_init(trx, table, trx->fts_trx->savepoints);
	stmt_ftt = fts_trx_init(trx, table, trx->fts_trx->last_stmt);

	fts_trx_table_add_op(tran_ftt, doc_id, state, fts_indexes);
	fts_trx_table_add_op(stmt_ftt, doc_id, state, fts_indexes);
}

/******************************************************************//**
Fetch callback that converts a textual document id to a binary value and
stores it in the given place.
@return always returns NULL */
static
ibool
fts_fetch_store_doc_id(
/*===================*/
	void*		row,			/*!< in: sel_node_t* */
	void*		user_arg)		/*!< in: doc_id_t* to store
						doc_id in */
{
	int		n_parsed;
	sel_node_t*	node = static_cast<sel_node_t*>(row);
	doc_id_t*	doc_id = static_cast<doc_id_t*>(user_arg);
	dfield_t*	dfield = que_node_get_val(node->select_list);
	dtype_t*	type = dfield_get_type(dfield);
	ulint		len = dfield_get_len(dfield);

	char		buf[32];

	ut_a(dtype_get_mtype(type) == DATA_VARCHAR);
	ut_a(len > 0 && len < sizeof(buf));

	memcpy(buf, dfield_get_data(dfield), len);
	buf[len] = '\0';

	n_parsed = sscanf(buf, FTS_DOC_ID_FORMAT, doc_id);
	ut_a(n_parsed == 1);

	return(FALSE);
}

#ifdef FTS_CACHE_SIZE_DEBUG
/******************************************************************//**
Get the max cache size in bytes. If there is an error reading the
value we simply print an error message here and return the default
value to the caller.
@return max cache size in bytes */
static
ulint
fts_get_max_cache_size(
/*===================*/
	trx_t*		trx,			/*!< in: transaction */
	fts_table_t*	fts_table)		/*!< in: table instance */
{
	dberr_t		error;
	fts_string_t	value;
	ulong		cache_size_in_mb;

	/* Set to the default value. */
	cache_size_in_mb = FTS_CACHE_SIZE_LOWER_LIMIT_IN_MB;

	/* We set the length of value to the max bytes it can hold. This
	information is used by the callback that reads the value. */
	value.f_n_char = 0;
	value.f_len = FTS_MAX_CONFIG_VALUE_LEN;
	value.f_str = ut_malloc_nokey(value.f_len + 1);

	error = fts_config_get_value(
		trx, fts_table, FTS_MAX_CACHE_SIZE_IN_MB, &value);

	if (UNIV_LIKELY(error == DB_SUCCESS)) {
		value.f_str[value.f_len] = 0;
		cache_size_in_mb = strtoul((char*) value.f_str, NULL, 10);

		if (cache_size_in_mb > FTS_CACHE_SIZE_UPPER_LIMIT_IN_MB) {

			ib::warn() << "FTS max cache size ("
				<< cache_size_in_mb << ") out of range."
				" Minimum value is "
				<< FTS_CACHE_SIZE_LOWER_LIMIT_IN_MB
				<< "MB and the maximum value is "
				<< FTS_CACHE_SIZE_UPPER_LIMIT_IN_MB
				<< "MB, setting cache size to upper limit";

			cache_size_in_mb = FTS_CACHE_SIZE_UPPER_LIMIT_IN_MB;

		} else if  (cache_size_in_mb
			    < FTS_CACHE_SIZE_LOWER_LIMIT_IN_MB) {

			ib::warn() << "FTS max cache size ("
				<< cache_size_in_mb << ") out of range."
				" Minimum value is "
				<< FTS_CACHE_SIZE_LOWER_LIMIT_IN_MB
				<< "MB and the maximum value is"
				<< FTS_CACHE_SIZE_UPPER_LIMIT_IN_MB
				<< "MB, setting cache size to lower limit";

			cache_size_in_mb = FTS_CACHE_SIZE_LOWER_LIMIT_IN_MB;
		}
	} else {
		ib::error() << "(" << error << ") reading max"
			" cache config value from config table "
			<< fts_table->table->name;
	}

	ut_free(value.f_str);

	return(cache_size_in_mb * 1024 * 1024);
}
#endif

/*********************************************************************//**
Update the next and last Doc ID in the CONFIG table to be the input
"doc_id" value (+ 1). We would do so after each FTS index build or
table truncate */
void
fts_update_next_doc_id(
/*===================*/
	trx_t*			trx,		/*!< in/out: transaction */
	const dict_table_t*	table,		/*!< in: table */
	doc_id_t		doc_id)		/*!< in: DOC ID to set */
{
	table->fts->cache->synced_doc_id = doc_id;
	table->fts->cache->next_doc_id = doc_id + 1;

	table->fts->cache->first_doc_id = table->fts->cache->next_doc_id;

	fts_update_sync_doc_id(
		table, table->fts->cache->synced_doc_id, trx);

}

/*********************************************************************//**
Get the next available document id.
@return DB_SUCCESS if OK */
dberr_t
fts_get_next_doc_id(
/*================*/
	const dict_table_t*	table,		/*!< in: table */
	doc_id_t*		doc_id)		/*!< out: new document id */
{
	fts_cache_t*	cache = table->fts->cache;

	/* If the Doc ID system has not yet been initialized, we
	will consult the CONFIG table and user table to re-establish
	the initial value of the Doc ID */
	if (cache->first_doc_id == FTS_NULL_DOC_ID) {
		fts_init_doc_id(table);
	}

	if (!DICT_TF2_FLAG_IS_SET(table, DICT_TF2_FTS_HAS_DOC_ID)) {
		*doc_id = FTS_NULL_DOC_ID;
		return(DB_SUCCESS);
	}

	DEBUG_SYNC_C("get_next_FTS_DOC_ID");
	mutex_enter(&cache->doc_id_lock);
	*doc_id = cache->next_doc_id++;
	mutex_exit(&cache->doc_id_lock);

	return(DB_SUCCESS);
}

/*********************************************************************//**
This function fetch the Doc ID from CONFIG table, and compare with
the Doc ID supplied. And store the larger one to the CONFIG table.
@return DB_SUCCESS if OK */
static MY_ATTRIBUTE((nonnull))
dberr_t
fts_cmp_set_sync_doc_id(
/*====================*/
	const dict_table_t*	table,		/*!< in: table */
	doc_id_t		cmp_doc_id,	/*!< in: Doc ID to compare */
	ibool			read_only,	/*!< in: TRUE if read the
						synced_doc_id only */
	doc_id_t*		doc_id)		/*!< out: larger document id
						after comparing "cmp_doc_id"
						to the one stored in CONFIG
						table */
{
	trx_t*		trx;
	pars_info_t*	info;
	dberr_t		error;
	fts_table_t	fts_table;
	que_t*		graph = NULL;
	fts_cache_t*	cache = table->fts->cache;
	char		table_name[MAX_FULL_NAME_LEN];
retry:
	ut_a(table->fts->doc_col != ULINT_UNDEFINED);

	fts_table.suffix = "CONFIG";
	fts_table.table_id = table->id;
	fts_table.type = FTS_COMMON_TABLE;
	fts_table.table = table;

	trx = trx_create();
	if (srv_read_only_mode) {
		trx_start_internal_read_only(trx);
	} else {
		trx_start_internal(trx);
	}

	trx->op_info = "update the next FTS document id";

	info = pars_info_create();

	pars_info_bind_function(
		info, "my_func", fts_fetch_store_doc_id, doc_id);

	fts_get_table_name(&fts_table, table_name);
	pars_info_bind_id(info, true, "config_table", table_name);

	graph = fts_parse_sql(
		&fts_table, info,
		"DECLARE FUNCTION my_func;\n"
		"DECLARE CURSOR c IS SELECT value FROM $config_table"
		" WHERE key = 'synced_doc_id' FOR UPDATE;\n"
		"BEGIN\n"
		""
		"OPEN c;\n"
		"WHILE 1 = 1 LOOP\n"
		"  FETCH c INTO my_func();\n"
		"  IF c % NOTFOUND THEN\n"
		"    EXIT;\n"
		"  END IF;\n"
		"END LOOP;\n"
		"CLOSE c;");

	*doc_id = 0;

	error = fts_eval_sql(trx, graph);

	fts_que_graph_free_check_lock(&fts_table, NULL, graph);

	// FIXME: We need to retry deadlock errors
	if (error != DB_SUCCESS) {
		goto func_exit;
	}

	if (read_only) {
		/* InnoDB stores actual synced_doc_id value + 1 in
		FTS_CONFIG table. Reduce the value by 1 while reading
		after startup. */
		if (*doc_id) *doc_id -= 1;
		goto func_exit;
	}

	if (cmp_doc_id == 0 && *doc_id) {
		cache->synced_doc_id = *doc_id - 1;
	} else {
		cache->synced_doc_id = ut_max(cmp_doc_id, *doc_id);
	}

	mutex_enter(&cache->doc_id_lock);
	/* For each sync operation, we will add next_doc_id by 1,
	so to mark a sync operation */
	if (cache->next_doc_id < cache->synced_doc_id + 1) {
		cache->next_doc_id = cache->synced_doc_id + 1;
	}
	mutex_exit(&cache->doc_id_lock);

	if (cmp_doc_id > *doc_id) {
		error = fts_update_sync_doc_id(
			table, cache->synced_doc_id, trx);
	}

	*doc_id = cache->next_doc_id;

func_exit:

	if (UNIV_LIKELY(error == DB_SUCCESS)) {
		fts_sql_commit(trx);
	} else {
		*doc_id = 0;

		ib::error() << "(" << error << ") while getting next doc id "
			"for table " << table->name;
		fts_sql_rollback(trx);

		if (error == DB_DEADLOCK) {
			os_thread_sleep(FTS_DEADLOCK_RETRY_WAIT);
			goto retry;
		}
	}

	trx->free();

	return(error);
}

/*********************************************************************//**
Update the last document id. This function could create a new
transaction to update the last document id.
@return DB_SUCCESS if OK */
static
dberr_t
fts_update_sync_doc_id(
/*===================*/
	const dict_table_t*	table,		/*!< in: table */
	doc_id_t		doc_id,		/*!< in: last document id */
	trx_t*			trx)		/*!< in: update trx, or NULL */
{
	byte		id[FTS_MAX_ID_LEN];
	pars_info_t*	info;
	fts_table_t	fts_table;
	ulint		id_len;
	que_t*		graph = NULL;
	dberr_t		error;
	ibool		local_trx = FALSE;
	fts_cache_t*	cache = table->fts->cache;
	char		fts_name[MAX_FULL_NAME_LEN];

	if (srv_read_only_mode) {
		return DB_READ_ONLY;
	}

	fts_table.suffix = "CONFIG";
	fts_table.table_id = table->id;
	fts_table.type = FTS_COMMON_TABLE;
	fts_table.table = table;

	if (!trx) {
		trx = trx_create();
		trx_start_internal(trx);

		trx->op_info = "setting last FTS document id";
		local_trx = TRUE;
	}

	info = pars_info_create();

	id_len = (ulint) snprintf(
		(char*) id, sizeof(id), FTS_DOC_ID_FORMAT, doc_id + 1);

	pars_info_bind_varchar_literal(info, "doc_id", id, id_len);

	fts_get_table_name(&fts_table, fts_name,
			   table->fts->dict_locked);
	pars_info_bind_id(info, true, "table_name", fts_name);

	graph = fts_parse_sql(
		&fts_table, info,
		"BEGIN"
		" UPDATE $table_name SET value = :doc_id"
		" WHERE key = 'synced_doc_id';");

	error = fts_eval_sql(trx, graph);

	fts_que_graph_free_check_lock(&fts_table, NULL, graph);

	if (local_trx) {
		if (UNIV_LIKELY(error == DB_SUCCESS)) {
			fts_sql_commit(trx);
			cache->synced_doc_id = doc_id;
		} else {
			ib::error() << "(" << error << ") while"
				" updating last doc id for table"
				<< table->name;

			fts_sql_rollback(trx);
		}
		trx->free();
	}

	return(error);
}

/*********************************************************************//**
Create a new fts_doc_ids_t.
@return new fts_doc_ids_t */
fts_doc_ids_t*
fts_doc_ids_create(void)
/*====================*/
{
	fts_doc_ids_t*	fts_doc_ids;
	mem_heap_t*	heap = mem_heap_create(512);

	fts_doc_ids = static_cast<fts_doc_ids_t*>(
		mem_heap_alloc(heap, sizeof(*fts_doc_ids)));

	fts_doc_ids->self_heap = ib_heap_allocator_create(heap);

	fts_doc_ids->doc_ids = static_cast<ib_vector_t*>(ib_vector_create(
		fts_doc_ids->self_heap, sizeof(doc_id_t), 32));

	return(fts_doc_ids);
}

/*********************************************************************//**
Do commit-phase steps necessary for the insertion of a new row. */
void
fts_add(
/*====*/
	fts_trx_table_t*ftt,			/*!< in: FTS trx table */
	fts_trx_row_t*	row)			/*!< in: row */
{
	dict_table_t*	table = ftt->table;
	doc_id_t	doc_id = row->doc_id;

	ut_a(row->state == FTS_INSERT || row->state == FTS_MODIFY);

	fts_add_doc_by_id(ftt, doc_id, row->fts_indexes);

	mutex_enter(&table->fts->cache->deleted_lock);
	++table->fts->cache->added;
	mutex_exit(&table->fts->cache->deleted_lock);

	if (!DICT_TF2_FLAG_IS_SET(table, DICT_TF2_FTS_HAS_DOC_ID)
	    && doc_id >= table->fts->cache->next_doc_id) {
		table->fts->cache->next_doc_id = doc_id + 1;
	}
}

/*********************************************************************//**
Do commit-phase steps necessary for the deletion of a row.
@return DB_SUCCESS or error code */
static MY_ATTRIBUTE((nonnull, warn_unused_result))
dberr_t
fts_delete(
/*=======*/
	fts_trx_table_t*ftt,			/*!< in: FTS trx table */
	fts_trx_row_t*	row)			/*!< in: row */
{
	que_t*		graph;
	fts_table_t	fts_table;
	dberr_t		error = DB_SUCCESS;
	doc_id_t	write_doc_id;
	dict_table_t*	table = ftt->table;
	doc_id_t	doc_id = row->doc_id;
	trx_t*		trx = ftt->fts_trx->trx;
	pars_info_t*	info = pars_info_create();
	fts_cache_t*	cache = table->fts->cache;

	/* we do not index Documents whose Doc ID value is 0 */
	if (doc_id == FTS_NULL_DOC_ID) {
		ut_ad(!DICT_TF2_FLAG_IS_SET(table, DICT_TF2_FTS_HAS_DOC_ID));
		return(error);
	}

	ut_a(row->state == FTS_DELETE || row->state == FTS_MODIFY);

	FTS_INIT_FTS_TABLE(&fts_table, "DELETED", FTS_COMMON_TABLE, table);

	/* Convert to "storage" byte order. */
	fts_write_doc_id((byte*) &write_doc_id, doc_id);
	fts_bind_doc_id(info, "doc_id", &write_doc_id);

	/* It is possible we update a record that has not yet been sync-ed
	into cache from last crash (delete Doc will not initialize the
	sync). Avoid any added counter accounting until the FTS cache
	is re-established and sync-ed */
	if (table->fts->added_synced
	    && doc_id > cache->synced_doc_id) {
		mutex_enter(&table->fts->cache->deleted_lock);

		/* The Doc ID could belong to those left in
		ADDED table from last crash. So need to check
		if it is less than first_doc_id when we initialize
		the Doc ID system after reboot */
		if (doc_id >= table->fts->cache->first_doc_id
		    && table->fts->cache->added > 0) {
			--table->fts->cache->added;
		}

		mutex_exit(&table->fts->cache->deleted_lock);

		/* Only if the row was really deleted. */
		ut_a(row->state == FTS_DELETE || row->state == FTS_MODIFY);
	}

	/* Note the deleted document for OPTIMIZE to purge. */
	if (error == DB_SUCCESS) {
		char	table_name[MAX_FULL_NAME_LEN];

		trx->op_info = "adding doc id to FTS DELETED";

		info->graph_owns_us = TRUE;

		fts_table.suffix = "DELETED";

		fts_get_table_name(&fts_table, table_name);
		pars_info_bind_id(info, true, "deleted", table_name);

		graph = fts_parse_sql(
			&fts_table,
			info,
			"BEGIN INSERT INTO $deleted VALUES (:doc_id);");

		error = fts_eval_sql(trx, graph);

		fts_que_graph_free(graph);
	} else {
		pars_info_free(info);
	}

	/* Increment the total deleted count, this is used to calculate the
	number of documents indexed. */
	if (error == DB_SUCCESS) {
		mutex_enter(&table->fts->cache->deleted_lock);

		++table->fts->cache->deleted;

		mutex_exit(&table->fts->cache->deleted_lock);
	}

	return(error);
}

/*********************************************************************//**
Do commit-phase steps necessary for the modification of a row.
@return DB_SUCCESS or error code */
static MY_ATTRIBUTE((nonnull, warn_unused_result))
dberr_t
fts_modify(
/*=======*/
	fts_trx_table_t*	ftt,		/*!< in: FTS trx table */
	fts_trx_row_t*		row)		/*!< in: row */
{
	dberr_t	error;

	ut_a(row->state == FTS_MODIFY);

	error = fts_delete(ftt, row);

	if (error == DB_SUCCESS) {
		fts_add(ftt, row);
	}

	return(error);
}

/*********************************************************************//**
The given transaction is about to be committed; do whatever is necessary
from the FTS system's POV.
@return DB_SUCCESS or error code */
static MY_ATTRIBUTE((nonnull, warn_unused_result))
dberr_t
fts_commit_table(
/*=============*/
	fts_trx_table_t*	ftt)		/*!< in: FTS table to commit*/
{
	if (srv_read_only_mode) {
		return DB_READ_ONLY;
	}

	const ib_rbt_node_t*	node;
	ib_rbt_t*		rows;
	dberr_t			error = DB_SUCCESS;
	fts_cache_t*		cache = ftt->table->fts->cache;
	trx_t*			trx = trx_create();

	trx_start_internal(trx);

	rows = ftt->rows;

	ftt->fts_trx->trx = trx;

	if (cache->get_docs == NULL) {
		rw_lock_x_lock(&cache->init_lock);
		if (cache->get_docs == NULL) {
			cache->get_docs = fts_get_docs_create(cache);
		}
		rw_lock_x_unlock(&cache->init_lock);
	}

	for (node = rbt_first(rows);
	     node != NULL && error == DB_SUCCESS;
	     node = rbt_next(rows, node)) {

		fts_trx_row_t*	row = rbt_value(fts_trx_row_t, node);

		switch (row->state) {
		case FTS_INSERT:
			fts_add(ftt, row);
			break;

		case FTS_MODIFY:
			error = fts_modify(ftt, row);
			break;

		case FTS_DELETE:
			error = fts_delete(ftt, row);
			break;

		default:
			ut_error;
		}
	}

	fts_sql_commit(trx);

	trx->free();

	return(error);
}

/*********************************************************************//**
The given transaction is about to be committed; do whatever is necessary
from the FTS system's POV.
@return DB_SUCCESS or error code */
dberr_t
fts_commit(
/*=======*/
	trx_t*	trx)				/*!< in: transaction */
{
	const ib_rbt_node_t*	node;
	dberr_t			error;
	ib_rbt_t*		tables;
	fts_savepoint_t*	savepoint;

	savepoint = static_cast<fts_savepoint_t*>(
		ib_vector_last(trx->fts_trx->savepoints));
	tables = savepoint->tables;

	for (node = rbt_first(tables), error = DB_SUCCESS;
	     node != NULL && error == DB_SUCCESS;
	     node = rbt_next(tables, node)) {

		fts_trx_table_t**	ftt;

		ftt = rbt_value(fts_trx_table_t*, node);

		error = fts_commit_table(*ftt);
	}

	return(error);
}

/*********************************************************************//**
Initialize a document. */
void
fts_doc_init(
/*=========*/
	fts_doc_t*	doc)			/*!< in: doc to initialize */
{
	mem_heap_t*	heap = mem_heap_create(32);

	memset(doc, 0, sizeof(*doc));

	doc->self_heap = ib_heap_allocator_create(heap);
}

/*********************************************************************//**
Free document. */
void
fts_doc_free(
/*=========*/
	fts_doc_t*	doc)			/*!< in: document */
{
	mem_heap_t*	heap = static_cast<mem_heap_t*>(doc->self_heap->arg);

	if (doc->tokens) {
		rbt_free(doc->tokens);
	}

	ut_d(memset(doc, 0, sizeof(*doc)));

	mem_heap_free(heap);
}

/*********************************************************************//**
Callback function for fetch that stores the text of an FTS document,
converting each column to UTF-16.
@return always FALSE */
ibool
fts_query_expansion_fetch_doc(
/*==========================*/
	void*		row,			/*!< in: sel_node_t* */
	void*		user_arg)		/*!< in: fts_doc_t* */
{
	que_node_t*	exp;
	sel_node_t*	node = static_cast<sel_node_t*>(row);
	fts_doc_t*	result_doc = static_cast<fts_doc_t*>(user_arg);
	dfield_t*	dfield;
	ulint		len;
	ulint		doc_len;
	fts_doc_t	doc;
	CHARSET_INFO*	doc_charset = NULL;
	ulint		field_no = 0;

	len = 0;

	fts_doc_init(&doc);
	doc.found = TRUE;

	exp = node->select_list;
	doc_len = 0;

	doc_charset  = result_doc->charset;

	/* Copy each indexed column content into doc->text.f_str */
	while (exp) {
		dfield = que_node_get_val(exp);
		len = dfield_get_len(dfield);

		/* NULL column */
		if (len == UNIV_SQL_NULL) {
			exp = que_node_get_next(exp);
			continue;
		}

		if (!doc_charset) {
			doc_charset = fts_get_charset(dfield->type.prtype);
		}

		doc.charset = doc_charset;

		if (dfield_is_ext(dfield)) {
			/* We ignore columns that are stored externally, this
			could result in too many words to search */
			exp = que_node_get_next(exp);
			continue;
		} else {
			doc.text.f_n_char = 0;

			doc.text.f_str = static_cast<byte*>(
				dfield_get_data(dfield));

			doc.text.f_len = len;
		}

		if (field_no == 0) {
			fts_tokenize_document(&doc, result_doc,
					      result_doc->parser);
		} else {
			fts_tokenize_document_next(&doc, doc_len, result_doc,
						   result_doc->parser);
		}

		exp = que_node_get_next(exp);

		doc_len += (exp) ? len + 1 : len;

		field_no++;
	}

	ut_ad(doc_charset);

	if (!result_doc->charset) {
		result_doc->charset = doc_charset;
	}

	fts_doc_free(&doc);

	return(FALSE);
}

/*********************************************************************//**
fetch and tokenize the document. */
static
void
fts_fetch_doc_from_rec(
/*===================*/
	fts_get_doc_t*  get_doc,	/*!< in: FTS index's get_doc struct */
	dict_index_t*	clust_index,	/*!< in: cluster index */
	btr_pcur_t*	pcur,		/*!< in: cursor whose position
					has been stored */
	rec_offs*	offsets,	/*!< in: offsets */
	fts_doc_t*	doc)		/*!< out: fts doc to hold parsed
					documents */
{
	dict_index_t*		index;
	dict_table_t*		table;
	const rec_t*		clust_rec;
	ulint			num_field;
	const dict_field_t*	ifield;
	const dict_col_t*	col;
	ulint			clust_pos;
	ulint			i;
	ulint			doc_len = 0;
	ulint			processed_doc = 0;
	st_mysql_ftparser*	parser;

	if (!get_doc) {
		return;
	}

	index = get_doc->index_cache->index;
	table = get_doc->index_cache->index->table;
	parser = get_doc->index_cache->index->parser;

	clust_rec = btr_pcur_get_rec(pcur);
	ut_ad(!page_rec_is_comp(clust_rec)
	      || rec_get_status(clust_rec) == REC_STATUS_ORDINARY);

	num_field = dict_index_get_n_fields(index);

	for (i = 0; i < num_field; i++) {
		ifield = dict_index_get_nth_field(index, i);
		col = dict_field_get_col(ifield);
		clust_pos = dict_col_get_clust_pos(col, clust_index);

		if (!get_doc->index_cache->charset) {
			get_doc->index_cache->charset = fts_get_charset(
				ifield->col->prtype);
		}

		if (rec_offs_nth_extern(offsets, clust_pos)) {
			doc->text.f_str =
				btr_rec_copy_externally_stored_field(
					clust_rec, offsets,
					dict_table_page_size(table),
					clust_pos, &doc->text.f_len,
					static_cast<mem_heap_t*>(
						doc->self_heap->arg));
		} else {
			doc->text.f_str = (byte*) rec_get_nth_field(
				clust_rec, offsets, clust_pos,
				&doc->text.f_len);
		}

		doc->found = TRUE;
		doc->charset = get_doc->index_cache->charset;

		/* Null Field */
		if (doc->text.f_len == UNIV_SQL_NULL || doc->text.f_len == 0) {
			continue;
		}

		if (processed_doc == 0) {
			fts_tokenize_document(doc, NULL, parser);
		} else {
			fts_tokenize_document_next(doc, doc_len, NULL, parser);
		}

		processed_doc++;
		doc_len += doc->text.f_len + 1;
	}
}

/** Fetch the data from tuple and tokenize the document.
@param[in]     get_doc FTS index's get_doc struct
@param[in]     tuple   tuple should be arranged in table schema order
@param[out]    doc     fts doc to hold parsed documents. */
static
void
fts_fetch_doc_from_tuple(
       fts_get_doc_t*  get_doc,
       const dtuple_t* tuple,
       fts_doc_t*      doc)
{
       dict_index_t*           index;
       st_mysql_ftparser*      parser;
       ulint                   doc_len = 0;
       ulint                   processed_doc = 0;
       ulint                   num_field;

       if (get_doc == NULL) {
               return;
       }

       index = get_doc->index_cache->index;
       parser = get_doc->index_cache->index->parser;
       num_field = dict_index_get_n_fields(index);

       for (ulint i = 0; i < num_field; i++) {
               const dict_field_t*     ifield;
               const dict_col_t*       col;
               ulint                   pos;

               ifield = dict_index_get_nth_field(index, i);
               col = dict_field_get_col(ifield);
               pos = dict_col_get_no(col);
		const dfield_t* field = dtuple_get_nth_field(tuple, pos);

               if (!get_doc->index_cache->charset) {
                       get_doc->index_cache->charset = fts_get_charset(
                               ifield->col->prtype);
               }

               ut_ad(!dfield_is_ext(field));

               doc->text.f_str = (byte*) dfield_get_data(field);
               doc->text.f_len = dfield_get_len(field);
               doc->found = TRUE;
               doc->charset = get_doc->index_cache->charset;

               /* field data is NULL. */
               if (doc->text.f_len == UNIV_SQL_NULL || doc->text.f_len == 0) {
                       continue;
               }

               if (processed_doc == 0) {
                       fts_tokenize_document(doc, NULL, parser);
               } else {
                       fts_tokenize_document_next(doc, doc_len, NULL, parser);
               }

               processed_doc++;
               doc_len += doc->text.f_len + 1;
       }
}

/** Fetch the document from tuple, tokenize the text data and
insert the text data into fts auxiliary table and
its cache. Moreover this tuple fields doesn't contain any information
about externally stored field. This tuple contains data directly
converted from mysql.
@param[in]     ftt     FTS transaction table
@param[in]     doc_id  doc id
@param[in]     tuple   tuple from where data can be retrieved
                       and tuple should be arranged in table
                       schema order. */
void
fts_add_doc_from_tuple(
       fts_trx_table_t*ftt,
       doc_id_t        doc_id,
       const dtuple_t* tuple)
{
       mtr_t           mtr;
       fts_cache_t*    cache = ftt->table->fts->cache;

       ut_ad(cache->get_docs);

       if (!ftt->table->fts->added_synced) {
               fts_init_index(ftt->table, FALSE);
       }

       mtr_start(&mtr);

       ulint   num_idx = ib_vector_size(cache->get_docs);

       for (ulint i = 0; i < num_idx; ++i) {
               fts_doc_t       doc;
               dict_table_t*   table;
               fts_get_doc_t*  get_doc;

               get_doc = static_cast<fts_get_doc_t*>(
                       ib_vector_get(cache->get_docs, i));
               table = get_doc->index_cache->index->table;

               fts_doc_init(&doc);
               fts_fetch_doc_from_tuple(
                       get_doc, tuple, &doc);

               if (doc.found) {
                       mtr_commit(&mtr);
                       rw_lock_x_lock(&table->fts->cache->lock);

                       if (table->fts->cache->stopword_info.status
                           & STOPWORD_NOT_INIT) {
                               fts_load_stopword(table, NULL, NULL,
                                                 true, true);
                       }

                       fts_cache_add_doc(
                               table->fts->cache,
                               get_doc->index_cache,
                               doc_id, doc.tokens);

                       rw_lock_x_unlock(&table->fts->cache->lock);

                       if (cache->total_size > fts_max_cache_size / 5
                           || fts_need_sync) {
                               fts_sync(cache->sync, true, false);
                       }

                       mtr_start(&mtr);

               }

               fts_doc_free(&doc);
       }

       mtr_commit(&mtr);
}

/*********************************************************************//**
This function fetches the document inserted during the committing
transaction, and tokenize the inserted text data and insert into
FTS auxiliary table and its cache.
@return TRUE if successful */
static
ulint
fts_add_doc_by_id(
/*==============*/
	fts_trx_table_t*ftt,		/*!< in: FTS trx table */
	doc_id_t	doc_id,		/*!< in: doc id */
	ib_vector_t*	fts_indexes MY_ATTRIBUTE((unused)))
					/*!< in: affected fts indexes */
{
	mtr_t		mtr;
	mem_heap_t*	heap;
	btr_pcur_t	pcur;
	dict_table_t*	table;
	dtuple_t*	tuple;
	dfield_t*       dfield;
	fts_get_doc_t*	get_doc;
	doc_id_t        temp_doc_id;
	dict_index_t*   clust_index;
	dict_index_t*	fts_id_index;
	ibool		is_id_cluster;
	fts_cache_t*   	cache = ftt->table->fts->cache;

	ut_ad(cache->get_docs);

	/* If Doc ID has been supplied by the user, then the table
	might not yet be sync-ed */

	if (!ftt->table->fts->added_synced) {
		fts_init_index(ftt->table, FALSE);
	}

	/* Get the first FTS index's get_doc */
	get_doc = static_cast<fts_get_doc_t*>(
		ib_vector_get(cache->get_docs, 0));
	ut_ad(get_doc);

	table = get_doc->index_cache->index->table;

	heap = mem_heap_create(512);

	clust_index = dict_table_get_first_index(table);
	fts_id_index = table->fts_doc_id_index;

	/* Check whether the index on FTS_DOC_ID is cluster index */
	is_id_cluster = (clust_index == fts_id_index);

	mtr_start(&mtr);
	btr_pcur_init(&pcur);

	/* Search based on Doc ID. Here, we'll need to consider the case
	when there is no primary index on Doc ID */
	tuple = dtuple_create(heap, 1);
	dfield = dtuple_get_nth_field(tuple, 0);
	dfield->type.mtype = DATA_INT;
	dfield->type.prtype = DATA_NOT_NULL | DATA_UNSIGNED | DATA_BINARY_TYPE;

	mach_write_to_8((byte*) &temp_doc_id, doc_id);
	dfield_set_data(dfield, &temp_doc_id, sizeof(temp_doc_id));

	btr_pcur_open_with_no_init(
		fts_id_index, tuple, PAGE_CUR_LE, BTR_SEARCH_LEAF,
		&pcur, 0, &mtr);

	/* If we have a match, add the data to doc structure */
	if (btr_pcur_get_low_match(&pcur) == 1) {
		const rec_t*	rec;
		btr_pcur_t*	doc_pcur;
		const rec_t*	clust_rec;
		btr_pcur_t	clust_pcur;
		rec_offs*	offsets = NULL;
		ulint		num_idx = ib_vector_size(cache->get_docs);

		rec = btr_pcur_get_rec(&pcur);

		/* Doc could be deleted */
		if (page_rec_is_infimum(rec)
		    || rec_get_deleted_flag(rec, dict_table_is_comp(table))) {

			goto func_exit;
		}

		if (is_id_cluster) {
			clust_rec = rec;
			doc_pcur = &pcur;
		} else {
			dtuple_t*	clust_ref;
			ulint		n_fields;

			btr_pcur_init(&clust_pcur);
			n_fields = dict_index_get_n_unique(clust_index);

			clust_ref = dtuple_create(heap, n_fields);
			dict_index_copy_types(clust_ref, clust_index, n_fields);

			row_build_row_ref_in_tuple(
				clust_ref, rec, fts_id_index, NULL);

			btr_pcur_open_with_no_init(
				clust_index, clust_ref, PAGE_CUR_LE,
				BTR_SEARCH_LEAF, &clust_pcur, 0, &mtr);

			doc_pcur = &clust_pcur;
			clust_rec = btr_pcur_get_rec(&clust_pcur);

		}

		offsets = rec_get_offsets(clust_rec, clust_index, NULL,
					  clust_index->n_core_fields,
					  ULINT_UNDEFINED, &heap);

		for (ulint i = 0; i < num_idx; ++i) {
			fts_doc_t       doc;
			dict_table_t*   table;
			fts_get_doc_t*  get_doc;

			get_doc = static_cast<fts_get_doc_t*>(
				ib_vector_get(cache->get_docs, i));

			table = get_doc->index_cache->index->table;

			fts_doc_init(&doc);

			fts_fetch_doc_from_rec(
				get_doc, clust_index, doc_pcur, offsets, &doc);

			if (doc.found) {
				ibool	success MY_ATTRIBUTE((unused));

				btr_pcur_store_position(doc_pcur, &mtr);
				mtr_commit(&mtr);

				rw_lock_x_lock(&table->fts->cache->lock);

				if (table->fts->cache->stopword_info.status
				    & STOPWORD_NOT_INIT) {
					fts_load_stopword(table, NULL,
							  NULL, true, true);
				}

				fts_cache_add_doc(
					table->fts->cache,
					get_doc->index_cache,
					doc_id, doc.tokens);

				bool	need_sync = false;
				if ((cache->total_size > fts_max_cache_size / 10
				     || fts_need_sync)
				    && !cache->sync->in_progress) {
					need_sync = true;
				}

				rw_lock_x_unlock(&table->fts->cache->lock);

				DBUG_EXECUTE_IF(
					"fts_instrument_sync",
					fts_optimize_request_sync_table(table);
					os_event_wait(cache->sync->event);
				);

				DBUG_EXECUTE_IF(
					"fts_instrument_sync_debug",
					fts_sync(cache->sync, true, true);
				);

				DEBUG_SYNC_C("fts_instrument_sync_request");
				DBUG_EXECUTE_IF(
					"fts_instrument_sync_request",
					fts_optimize_request_sync_table(table);
				);

				if (need_sync) {
					fts_optimize_request_sync_table(table);
				}

				mtr_start(&mtr);

				if (i < num_idx - 1) {

					success = btr_pcur_restore_position(
						BTR_SEARCH_LEAF, doc_pcur,
						&mtr);

					ut_ad(success);
				}
			}

			fts_doc_free(&doc);
		}

		if (!is_id_cluster) {
			btr_pcur_close(doc_pcur);
		}
	}
func_exit:
	mtr_commit(&mtr);

	btr_pcur_close(&pcur);

	mem_heap_free(heap);
	return(TRUE);
}


/*********************************************************************//**
Callback function to read a single ulint column.
return always returns TRUE */
static
ibool
fts_read_ulint(
/*===========*/
	void*		row,		/*!< in: sel_node_t* */
	void*		user_arg)	/*!< in: pointer to ulint */
{
	sel_node_t*	sel_node = static_cast<sel_node_t*>(row);
	ulint*		value = static_cast<ulint*>(user_arg);
	que_node_t*	exp = sel_node->select_list;
	dfield_t*	dfield = que_node_get_val(exp);
	void*		data = dfield_get_data(dfield);

	*value = static_cast<ulint>(mach_read_from_4(
		static_cast<const byte*>(data)));

	return(TRUE);
}

/*********************************************************************//**
Get maximum Doc ID in a table if index "FTS_DOC_ID_INDEX" exists
@return max Doc ID or 0 if index "FTS_DOC_ID_INDEX" does not exist */
doc_id_t
fts_get_max_doc_id(
/*===============*/
	dict_table_t*	table)		/*!< in: user table */
{
	dict_index_t*	index;
	dict_field_t*	dfield MY_ATTRIBUTE((unused)) = NULL;
	doc_id_t	doc_id = 0;
	mtr_t		mtr;
	btr_pcur_t	pcur;

	index = table->fts_doc_id_index;

	if (!index) {
		return(0);
	}

	ut_ad(!index->is_instant());

	dfield = dict_index_get_nth_field(index, 0);

#if 0 /* This can fail when renaming a column to FTS_DOC_ID_COL_NAME. */
	ut_ad(innobase_strcasecmp(FTS_DOC_ID_COL_NAME, dfield->name) == 0);
#endif

	mtr_start(&mtr);

	/* fetch the largest indexes value */
	btr_pcur_open_at_index_side(
		false, index, BTR_SEARCH_LEAF, &pcur, true, 0, &mtr);

	if (!page_is_empty(btr_pcur_get_page(&pcur))) {
		const rec_t*    rec = NULL;
		rec_offs	offsets_[REC_OFFS_NORMAL_SIZE];
		rec_offs*	offsets = offsets_;
		mem_heap_t*	heap = NULL;
		ulint		len;
		const void*	data;

		rec_offs_init(offsets_);

		do {
			rec = btr_pcur_get_rec(&pcur);

			if (page_rec_is_user_rec(rec)) {
				break;
			}
		} while (btr_pcur_move_to_prev(&pcur, &mtr));

		if (!rec) {
			goto func_exit;
		}

		ut_ad(!rec_is_metadata(rec, index));
		offsets = rec_get_offsets(
			rec, index, offsets, index->n_core_fields,
			ULINT_UNDEFINED, &heap);

		data = rec_get_nth_field(rec, offsets, 0, &len);

		doc_id = static_cast<doc_id_t>(fts_read_doc_id(
			static_cast<const byte*>(data)));
	}

func_exit:
	btr_pcur_close(&pcur);
	mtr_commit(&mtr);
	return(doc_id);
}

/*********************************************************************//**
Fetch document with the given document id.
@return DB_SUCCESS if OK else error */
dberr_t
fts_doc_fetch_by_doc_id(
/*====================*/
	fts_get_doc_t*	get_doc,	/*!< in: state */
	doc_id_t	doc_id,		/*!< in: id of document to
					fetch */
	dict_index_t*	index_to_use,	/*!< in: caller supplied FTS index,
					or NULL */
	ulint		option,		/*!< in: search option, if it is
					greater than doc_id or equal */
	fts_sql_callback
			callback,	/*!< in: callback to read */
	void*		arg)		/*!< in: callback arg */
{
	pars_info_t*	info;
	dberr_t		error;
	const char*	select_str;
	doc_id_t	write_doc_id;
	dict_index_t*	index;
	trx_t*		trx = trx_create();
	que_t*          graph;

	trx->op_info = "fetching indexed FTS document";

	/* The FTS index can be supplied by caller directly with
	"index_to_use", otherwise, get it from "get_doc" */
	index = (index_to_use) ? index_to_use : get_doc->index_cache->index;

	if (get_doc && get_doc->get_document_graph) {
		info = get_doc->get_document_graph->info;
	} else {
		info = pars_info_create();
	}

	/* Convert to "storage" byte order. */
	fts_write_doc_id((byte*) &write_doc_id, doc_id);
	fts_bind_doc_id(info, "doc_id", &write_doc_id);
	pars_info_bind_function(info, "my_func", callback, arg);

	select_str = fts_get_select_columns_str(index, info, info->heap);
	pars_info_bind_id(info, TRUE, "table_name", index->table->name.m_name);

	if (!get_doc || !get_doc->get_document_graph) {
		if (option == FTS_FETCH_DOC_BY_ID_EQUAL) {
			graph = fts_parse_sql(
				NULL,
				info,
				mem_heap_printf(info->heap,
					"DECLARE FUNCTION my_func;\n"
					"DECLARE CURSOR c IS"
					" SELECT %s FROM $table_name"
					" WHERE %s = :doc_id;\n"
					"BEGIN\n"
					""
					"OPEN c;\n"
					"WHILE 1 = 1 LOOP\n"
					"  FETCH c INTO my_func();\n"
					"  IF c %% NOTFOUND THEN\n"
					"    EXIT;\n"
					"  END IF;\n"
					"END LOOP;\n"
					"CLOSE c;",
					select_str, FTS_DOC_ID_COL_NAME));
		} else {
			ut_ad(option == FTS_FETCH_DOC_BY_ID_LARGE);

			/* This is used for crash recovery of table with
			hidden DOC ID or FTS indexes. We will scan the table
			to re-processing user table rows whose DOC ID or
			FTS indexed documents have not been sync-ed to disc
			during recent crash.
			In the case that all fulltext indexes are dropped
			for a table, we will keep the "hidden" FTS_DOC_ID
			column, and this scan is to retreive the largest
			DOC ID being used in the table to determine the
			appropriate next DOC ID.
			In the case of there exists fulltext index(es), this
			operation will re-tokenize any docs that have not
			been sync-ed to the disk, and re-prime the FTS
			cached */
			graph = fts_parse_sql(
				NULL,
				info,
				mem_heap_printf(info->heap,
					"DECLARE FUNCTION my_func;\n"
					"DECLARE CURSOR c IS"
					" SELECT %s, %s FROM $table_name"
					" WHERE %s > :doc_id;\n"
					"BEGIN\n"
					""
					"OPEN c;\n"
					"WHILE 1 = 1 LOOP\n"
					"  FETCH c INTO my_func();\n"
					"  IF c %% NOTFOUND THEN\n"
					"    EXIT;\n"
					"  END IF;\n"
					"END LOOP;\n"
					"CLOSE c;",
					FTS_DOC_ID_COL_NAME,
					select_str, FTS_DOC_ID_COL_NAME));
		}
		if (get_doc) {
			get_doc->get_document_graph = graph;
		}
	} else {
		graph = get_doc->get_document_graph;
	}

	error = fts_eval_sql(trx, graph);
	fts_sql_commit(trx);
	trx->free();

	if (!get_doc) {
		fts_que_graph_free(graph);
	}

	return(error);
}

/*********************************************************************//**
Write out a single word's data as new entry/entries in the INDEX table.
@return DB_SUCCESS if all OK. */
dberr_t
fts_write_node(
/*===========*/
	trx_t*		trx,			/*!< in: transaction */
	que_t**		graph,			/*!< in: query graph */
	fts_table_t*	fts_table,		/*!< in: aux table */
	fts_string_t*	word,			/*!< in: word in UTF-8 */
	fts_node_t*	node)			/*!< in: node columns */
{
	pars_info_t*	info;
	dberr_t		error;
	ib_uint32_t	doc_count;
	time_t		start_time;
	doc_id_t	last_doc_id;
	doc_id_t	first_doc_id;
	char		table_name[MAX_FULL_NAME_LEN];

	ut_a(node->ilist != NULL);

	if (*graph) {
		info = (*graph)->info;
	} else {
		info = pars_info_create();

		fts_get_table_name(fts_table, table_name);
		pars_info_bind_id(info, true, "index_table_name", table_name);
	}

	pars_info_bind_varchar_literal(info, "token", word->f_str, word->f_len);

	/* Convert to "storage" byte order. */
	fts_write_doc_id((byte*) &first_doc_id, node->first_doc_id);
	fts_bind_doc_id(info, "first_doc_id", &first_doc_id);

	/* Convert to "storage" byte order. */
	fts_write_doc_id((byte*) &last_doc_id, node->last_doc_id);
	fts_bind_doc_id(info, "last_doc_id", &last_doc_id);

	ut_a(node->last_doc_id >= node->first_doc_id);

	/* Convert to "storage" byte order. */
	mach_write_to_4((byte*) &doc_count, node->doc_count);
	pars_info_bind_int4_literal(
		info, "doc_count", (const ib_uint32_t*) &doc_count);

	/* Set copy_name to FALSE since it's a static. */
	pars_info_bind_literal(
		info, "ilist", node->ilist, node->ilist_size,
		DATA_BLOB, DATA_BINARY_TYPE);

	if (!*graph) {

		*graph = fts_parse_sql(
			fts_table,
			info,
			"BEGIN\n"
			"INSERT INTO $index_table_name VALUES"
			" (:token, :first_doc_id,"
			"  :last_doc_id, :doc_count, :ilist);");
	}

	start_time = time(NULL);
	error = fts_eval_sql(trx, *graph);
	elapsed_time += time(NULL) - start_time;
	++n_nodes;

	return(error);
}

/*********************************************************************//**
Add rows to the DELETED_CACHE table.
@return DB_SUCCESS if all went well else error code*/
static MY_ATTRIBUTE((nonnull, warn_unused_result))
dberr_t
fts_sync_add_deleted_cache(
/*=======================*/
	fts_sync_t*	sync,			/*!< in: sync state */
	ib_vector_t*	doc_ids)		/*!< in: doc ids to add */
{
	ulint		i;
	pars_info_t*	info;
	que_t*		graph;
	fts_table_t	fts_table;
	char		table_name[MAX_FULL_NAME_LEN];
	doc_id_t	dummy = 0;
	dberr_t		error = DB_SUCCESS;
	ulint		n_elems = ib_vector_size(doc_ids);

	ut_a(ib_vector_size(doc_ids) > 0);

	ib_vector_sort(doc_ids, fts_doc_id_cmp);

	info = pars_info_create();

	fts_bind_doc_id(info, "doc_id", &dummy);

	FTS_INIT_FTS_TABLE(
		&fts_table, "DELETED_CACHE", FTS_COMMON_TABLE, sync->table);

	fts_get_table_name(&fts_table, table_name);
	pars_info_bind_id(info, true, "table_name", table_name);

	graph = fts_parse_sql(
		&fts_table,
		info,
		"BEGIN INSERT INTO $table_name VALUES (:doc_id);");

	for (i = 0; i < n_elems && error == DB_SUCCESS; ++i) {
		doc_id_t*	update;
		doc_id_t	write_doc_id;

		update = static_cast<doc_id_t*>(ib_vector_get(doc_ids, i));

		/* Convert to "storage" byte order. */
		fts_write_doc_id((byte*) &write_doc_id, *update);
		fts_bind_doc_id(info, "doc_id", &write_doc_id);

		error = fts_eval_sql(sync->trx, graph);
	}

	fts_que_graph_free(graph);

	return(error);
}

/** Write the words and ilist to disk.
@param[in,out]	trx		transaction
@param[in]	index_cache	index cache
@param[in]	unlock_cache	whether unlock cache when write node
@return DB_SUCCESS if all went well else error code */
static MY_ATTRIBUTE((nonnull, warn_unused_result))
dberr_t
fts_sync_write_words(
	trx_t*			trx,
	fts_index_cache_t*	index_cache,
	bool			unlock_cache)
{
	fts_table_t	fts_table;
	ulint		n_nodes = 0;
	ulint		n_words = 0;
	const ib_rbt_node_t* rbt_node;
	dberr_t		error = DB_SUCCESS;
	ibool		print_error = FALSE;
	dict_table_t*	table = index_cache->index->table;

	FTS_INIT_INDEX_TABLE(
		&fts_table, NULL, FTS_INDEX_TABLE, index_cache->index);

	n_words = rbt_size(index_cache->words);

	/* We iterate over the entire tree, even if there is an error,
	since we want to free the memory used during caching. */
	for (rbt_node = rbt_first(index_cache->words);
	     rbt_node;
	     rbt_node = rbt_next(index_cache->words, rbt_node)) {

		ulint			i;
		ulint			selected;
		fts_tokenizer_word_t*	word;

		word = rbt_value(fts_tokenizer_word_t, rbt_node);

		DBUG_EXECUTE_IF("fts_instrument_write_words_before_select_index",
				os_thread_sleep(300000););

		selected = fts_select_index(
			index_cache->charset, word->text.f_str,
			word->text.f_len);

		fts_table.suffix = fts_get_suffix(selected);

		/* We iterate over all the nodes even if there was an error */
		for (i = 0; i < ib_vector_size(word->nodes); ++i) {

			fts_node_t* fts_node = static_cast<fts_node_t*>(
				ib_vector_get(word->nodes, i));

			if (fts_node->synced) {
				continue;
			} else {
				fts_node->synced = true;
			}

			/*FIXME: we need to handle the error properly. */
			if (error == DB_SUCCESS) {
				if (unlock_cache) {
					rw_lock_x_unlock(
						&table->fts->cache->lock);
				}

				error = fts_write_node(
					trx,
					&index_cache->ins_graph[selected],
					&fts_table, &word->text, fts_node);

				DEBUG_SYNC_C("fts_write_node");
				DBUG_EXECUTE_IF("fts_write_node_crash",
					DBUG_SUICIDE(););

				DBUG_EXECUTE_IF("fts_instrument_sync_sleep",
					os_thread_sleep(1000000);
				);

				if (unlock_cache) {
					rw_lock_x_lock(
						&table->fts->cache->lock);
				}
			}
		}

		n_nodes += ib_vector_size(word->nodes);

		if (UNIV_UNLIKELY(error != DB_SUCCESS) && !print_error) {
			ib::error() << "(" << error << ") writing"
				" word node to FTS auxiliary index table "
				<< table->name;
			print_error = TRUE;
		}
	}

	if (UNIV_UNLIKELY(fts_enable_diag_print)) {
		printf("Avg number of nodes: %lf\n",
		       (double) n_nodes / (double) (n_words > 1 ? n_words : 1));
	}

	return(error);
}

/*********************************************************************//**
Begin Sync, create transaction, acquire locks, etc. */
static
void
fts_sync_begin(
/*===========*/
	fts_sync_t*	sync)			/*!< in: sync state */
{
	fts_cache_t*	cache = sync->table->fts->cache;

	n_nodes = 0;
	elapsed_time = 0;

	sync->start_time = time(NULL);

	sync->trx = trx_create();
	trx_start_internal(sync->trx);

	if (UNIV_UNLIKELY(fts_enable_diag_print)) {
		ib::info() << "FTS SYNC for table " << sync->table->name
			<< ", deleted count: "
			<< ib_vector_size(cache->deleted_doc_ids)
			<< " size: " << cache->total_size << " bytes";
	}
}

/*********************************************************************//**
Run SYNC on the table, i.e., write out data from the index specific
cache to the FTS aux INDEX table and FTS aux doc id stats table.
@return DB_SUCCESS if all OK */
static MY_ATTRIBUTE((nonnull, warn_unused_result))
dberr_t
fts_sync_index(
/*===========*/
	fts_sync_t*		sync,		/*!< in: sync state */
	fts_index_cache_t*	index_cache)	/*!< in: index cache */
{
	trx_t*		trx = sync->trx;

	trx->op_info = "doing SYNC index";

	if (UNIV_UNLIKELY(fts_enable_diag_print)) {
		ib::info() << "SYNC words: " << rbt_size(index_cache->words);
	}

	ut_ad(rbt_validate(index_cache->words));

	return(fts_sync_write_words(trx, index_cache, sync->unlock_cache));
}

/** Check if index cache has been synced completely
@param[in,out]	index_cache	index cache
@return true if index is synced, otherwise false. */
static
bool
fts_sync_index_check(
	fts_index_cache_t*	index_cache)
{
	const ib_rbt_node_t*	rbt_node;

	for (rbt_node = rbt_first(index_cache->words);
	     rbt_node != NULL;
	     rbt_node = rbt_next(index_cache->words, rbt_node)) {

		fts_tokenizer_word_t*	word;
		word = rbt_value(fts_tokenizer_word_t, rbt_node);

		fts_node_t*	fts_node;
		fts_node = static_cast<fts_node_t*>(ib_vector_last(word->nodes));

		if (!fts_node->synced) {
			return(false);
		}
	}

	return(true);
}

/** Reset synced flag in index cache when rollback
@param[in,out]	index_cache	index cache */
static
void
fts_sync_index_reset(
	fts_index_cache_t*	index_cache)
{
	const ib_rbt_node_t*	rbt_node;

	for (rbt_node = rbt_first(index_cache->words);
	     rbt_node != NULL;
	     rbt_node = rbt_next(index_cache->words, rbt_node)) {

		fts_tokenizer_word_t*	word;
		word = rbt_value(fts_tokenizer_word_t, rbt_node);

		fts_node_t*	fts_node;
		fts_node = static_cast<fts_node_t*>(ib_vector_last(word->nodes));

		fts_node->synced = false;
	}
}

/** Commit the SYNC, change state of processed doc ids etc.
@param[in,out]	sync	sync state
@return DB_SUCCESS if all OK */
static  MY_ATTRIBUTE((nonnull, warn_unused_result))
dberr_t
fts_sync_commit(
	fts_sync_t*	sync)
{
	dberr_t		error;
	trx_t*		trx = sync->trx;
	fts_cache_t*	cache = sync->table->fts->cache;
	doc_id_t	last_doc_id;

	trx->op_info = "doing SYNC commit";

	/* After each Sync, update the CONFIG table about the max doc id
	we just sync-ed to index table */
	error = fts_cmp_set_sync_doc_id(sync->table, sync->max_doc_id, FALSE,
					&last_doc_id);

	/* Get the list of deleted documents that are either in the
	cache or were headed there but were deleted before the add
	thread got to them. */

	if (error == DB_SUCCESS && ib_vector_size(cache->deleted_doc_ids) > 0) {

		error = fts_sync_add_deleted_cache(
			sync, cache->deleted_doc_ids);
	}

	/* We need to do this within the deleted lock since fts_delete() can
	attempt to add a deleted doc id to the cache deleted id array. */
	fts_cache_clear(cache);
	DEBUG_SYNC_C("fts_deleted_doc_ids_clear");
	fts_cache_init(cache);
	rw_lock_x_unlock(&cache->lock);

	if (UNIV_LIKELY(error == DB_SUCCESS)) {
		fts_sql_commit(trx);
	} else {
		fts_sql_rollback(trx);
		ib::error() << "(" << error << ") during SYNC of "
			"table " << sync->table->name;
	}

	if (UNIV_UNLIKELY(fts_enable_diag_print) && elapsed_time) {
		ib::info() << "SYNC for table " << sync->table->name
			<< ": SYNC time: "
			<< (time(NULL) - sync->start_time)
			<< " secs: elapsed "
			<< (double) n_nodes / elapsed_time
			<< " ins/sec";
	}

	/* Avoid assertion in trx_t::free(). */
	trx->dict_operation_lock_mode = 0;
	trx->free();

	return(error);
}

/** Rollback a sync operation
@param[in,out]	sync	sync state */
static
void
fts_sync_rollback(
	fts_sync_t*	sync)
{
	trx_t*		trx = sync->trx;
	fts_cache_t*	cache = sync->table->fts->cache;

	for (ulint i = 0; i < ib_vector_size(cache->indexes); ++i) {
		ulint			j;
		fts_index_cache_t*	index_cache;

		index_cache = static_cast<fts_index_cache_t*>(
			ib_vector_get(cache->indexes, i));

		/* Reset synced flag so nodes will not be skipped
		in the next sync, see fts_sync_write_words(). */
		fts_sync_index_reset(index_cache);

		for (j = 0; fts_index_selector[j].value; ++j) {

			if (index_cache->ins_graph[j] != NULL) {

				fts_que_graph_free_check_lock(
					NULL, index_cache,
					index_cache->ins_graph[j]);

				index_cache->ins_graph[j] = NULL;
			}

			if (index_cache->sel_graph[j] != NULL) {

				fts_que_graph_free_check_lock(
					NULL, index_cache,
					index_cache->sel_graph[j]);

				index_cache->sel_graph[j] = NULL;
			}
		}
	}

	rw_lock_x_unlock(&cache->lock);

	fts_sql_rollback(trx);

	/* Avoid assertion in trx_t::free(). */
	trx->dict_operation_lock_mode = 0;
	trx->free();
}

/** Run SYNC on the table, i.e., write out data from the cache to the
FTS auxiliary INDEX table and clear the cache at the end.
@param[in,out]	sync		sync state
@param[in]	unlock_cache	whether unlock cache lock when write node
@param[in]	wait		whether wait when a sync is in progress
@return DB_SUCCESS if all OK */
static
dberr_t
fts_sync(
	fts_sync_t*	sync,
	bool		unlock_cache,
	bool		wait)
{
	if (srv_read_only_mode) {
		return DB_READ_ONLY;
	}

	ulint		i;
	dberr_t		error = DB_SUCCESS;
	fts_cache_t*	cache = sync->table->fts->cache;

	rw_lock_x_lock(&cache->lock);

	/* Check if cache is being synced.
	Note: we release cache lock in fts_sync_write_words() to
	avoid long wait for the lock by other threads. */
	while (sync->in_progress) {
		rw_lock_x_unlock(&cache->lock);

		if (wait) {
			os_event_wait(sync->event);
		} else {
			return(DB_SUCCESS);
		}

		rw_lock_x_lock(&cache->lock);
	}

	sync->unlock_cache = unlock_cache;
	sync->in_progress = true;

	DEBUG_SYNC_C("fts_sync_begin");
	fts_sync_begin(sync);

begin_sync:
	if (cache->total_size > fts_max_cache_size) {
		/* Avoid the case: sync never finish when
		insert/update keeps comming. */
		ut_ad(sync->unlock_cache);
		sync->unlock_cache = false;
	}

	for (i = 0; i < ib_vector_size(cache->indexes); ++i) {
		fts_index_cache_t*	index_cache;

		index_cache = static_cast<fts_index_cache_t*>(
			ib_vector_get(cache->indexes, i));

		if (index_cache->index->to_be_dropped
		   || index_cache->index->table->to_be_dropped) {
			continue;
		}

		DBUG_EXECUTE_IF("fts_instrument_sync_before_syncing",
				os_thread_sleep(300000););
		index_cache->index->index_fts_syncing = true;

		error = fts_sync_index(sync, index_cache);

		if (error != DB_SUCCESS) {
			goto end_sync;
		}
	}

	DBUG_EXECUTE_IF("fts_instrument_sync_interrupted",
			sync->interrupted = true;
			error = DB_INTERRUPTED;
			goto end_sync;
	);

	/* Make sure all the caches are synced. */
	for (i = 0; i < ib_vector_size(cache->indexes); ++i) {
		fts_index_cache_t*	index_cache;

		index_cache = static_cast<fts_index_cache_t*>(
			ib_vector_get(cache->indexes, i));

		if (index_cache->index->to_be_dropped
		    || index_cache->index->table->to_be_dropped
		    || fts_sync_index_check(index_cache)) {
			continue;
		}

		goto begin_sync;
	}

end_sync:
	if (error == DB_SUCCESS && !sync->interrupted) {
		error = fts_sync_commit(sync);
	} else {
		fts_sync_rollback(sync);
	}

	rw_lock_x_lock(&cache->lock);
	/* Clear fts syncing flags of any indexes in case sync is
	interrupted */
	for (i = 0; i < ib_vector_size(cache->indexes); ++i) {
		static_cast<fts_index_cache_t*>(
			ib_vector_get(cache->indexes, i))
			->index->index_fts_syncing = false;
	}

	sync->interrupted = false;
	sync->in_progress = false;
	os_event_set(sync->event);
	rw_lock_x_unlock(&cache->lock);

	/* We need to check whether an optimize is required, for that
	we make copies of the two variables that control the trigger. These
	variables can change behind our back and we don't want to hold the
	lock for longer than is needed. */
	mutex_enter(&cache->deleted_lock);

	cache->added = 0;
	cache->deleted = 0;

	mutex_exit(&cache->deleted_lock);

	return(error);
}

/** Run SYNC on the table, i.e., write out data from the cache to the
FTS auxiliary INDEX table and clear the cache at the end.
@param[in,out]	table		fts table
@param[in]	wait		whether wait for existing sync to finish
@return DB_SUCCESS on success, error code on failure. */
dberr_t fts_sync_table(dict_table_t* table, bool wait)
{
	dberr_t	err = DB_SUCCESS;

	ut_ad(table->fts);

	if (table->space && table->fts->cache
	    && !dict_table_is_corrupted(table)) {
		err = fts_sync(table->fts->cache->sync, !wait, wait);
	}

	return(err);
}

/** Check if a fts token is a stopword or less than fts_min_token_size
or greater than fts_max_token_size.
@param[in]	token		token string
@param[in]	stopwords	stopwords rb tree
@param[in]	cs		token charset
@retval	true	if it is not stopword and length in range
@retval	false	if it is stopword or lenght not in range */
bool
fts_check_token(
	const fts_string_t*		token,
	const ib_rbt_t*			stopwords,
	const CHARSET_INFO*		cs)
{
	ut_ad(cs != NULL || stopwords == NULL);

	ib_rbt_bound_t  parent;

	return(token->f_n_char >= fts_min_token_size
	       && token->f_n_char <= fts_max_token_size
	       && (stopwords == NULL
		   || rbt_search(stopwords, &parent, token) != 0));
}

/** Add the token and its start position to the token's list of positions.
@param[in,out]	result_doc	result doc rb tree
@param[in]	str		token string
@param[in]	position	token position */
static
void
fts_add_token(
	fts_doc_t*	result_doc,
	fts_string_t	str,
	ulint		position)
{
	/* Ignore string whose character number is less than
	"fts_min_token_size" or more than "fts_max_token_size" */

	if (fts_check_token(&str, NULL, result_doc->charset)) {

		mem_heap_t*	heap;
		fts_string_t	t_str;
		fts_token_t*	token;
		ib_rbt_bound_t	parent;
		ulint		newlen;

		heap = static_cast<mem_heap_t*>(result_doc->self_heap->arg);

		t_str.f_n_char = str.f_n_char;

		t_str.f_len = str.f_len * result_doc->charset->casedn_multiply + 1;

		t_str.f_str = static_cast<byte*>(
			mem_heap_alloc(heap, t_str.f_len));

		/* For binary collations, a case sensitive search is
		performed. Hence don't convert to lower case. */
		if (my_binary_compare(result_doc->charset)) {
			memcpy(t_str.f_str, str.f_str, str.f_len);
			t_str.f_str[str.f_len]= 0;
			newlen= str.f_len;
		} else {
			newlen = innobase_fts_casedn_str(
				result_doc->charset, (char*) str.f_str, str.f_len,
				(char*) t_str.f_str, t_str.f_len);
		}

		t_str.f_len = newlen;
		t_str.f_str[newlen] = 0;

		/* Add the word to the document statistics. If the word
		hasn't been seen before we create a new entry for it. */
		if (rbt_search(result_doc->tokens, &parent, &t_str) != 0) {
			fts_token_t	new_token;

			new_token.text.f_len = newlen;
			new_token.text.f_str = t_str.f_str;
			new_token.text.f_n_char = t_str.f_n_char;

			new_token.positions = ib_vector_create(
				result_doc->self_heap, sizeof(ulint), 32);

			parent.last = rbt_add_node(
				result_doc->tokens, &parent, &new_token);

			ut_ad(rbt_validate(result_doc->tokens));
		}

		token = rbt_value(fts_token_t, parent.last);
		ib_vector_push(token->positions, &position);
	}
}

/********************************************************************
Process next token from document starting at the given position, i.e., add
the token's start position to the token's list of positions.
@return number of characters handled in this call */
static
ulint
fts_process_token(
/*==============*/
	fts_doc_t*	doc,		/* in/out: document to
					tokenize */
	fts_doc_t*	result,		/* out: if provided, save
					result here */
	ulint		start_pos,	/*!< in: start position in text */
	ulint		add_pos)	/*!< in: add this position to all
					tokens from this tokenization */
{
	ulint		ret;
	fts_string_t	str;
	ulint		position;
	fts_doc_t*	result_doc;
	byte		buf[FTS_MAX_WORD_LEN + 1];

	str.f_str = buf;

	/* Determine where to save the result. */
	result_doc = (result != NULL) ? result : doc;

	/* The length of a string in characters is set here only. */

	ret = innobase_mysql_fts_get_token(
		doc->charset, doc->text.f_str + start_pos,
		doc->text.f_str + doc->text.f_len, &str);

	position = start_pos + ret - str.f_len + add_pos;

	fts_add_token(result_doc, str, position);

	return(ret);
}

/*************************************************************//**
Get token char size by charset
@return token size */
ulint
fts_get_token_size(
/*===============*/
	const CHARSET_INFO*	cs,	/*!< in: Character set */
	const char*		token,	/*!< in: token */
	ulint			len)	/*!< in: token length */
{
	char*	start;
	char*	end;
	ulint	size = 0;

	/* const_cast is for reinterpret_cast below, or it will fail. */
	start = const_cast<char*>(token);
	end = start + len;
	while (start < end) {
		int	ctype;
		int	mbl;

		mbl = cs->cset->ctype(
			cs, &ctype,
			reinterpret_cast<uchar*>(start),
			reinterpret_cast<uchar*>(end));

		size++;

		start += mbl > 0 ? mbl : (mbl < 0 ? -mbl : 1);
	}

	return(size);
}

/*************************************************************//**
FTS plugin parser 'myql_parser' callback function for document tokenize.
Refer to 'st_mysql_ftparser_param' for more detail.
@return always returns 0 */
int
fts_tokenize_document_internal(
/*===========================*/
	MYSQL_FTPARSER_PARAM*	param,	/*!< in: parser parameter */
	const char*		doc,/*!< in/out: document */
	int			len)	/*!< in: document length */
{
	fts_string_t	str;
	byte		buf[FTS_MAX_WORD_LEN + 1];
	/* JAN: TODO: MySQL 5.7
	MYSQL_FTPARSER_BOOLEAN_INFO bool_info =
		{ FT_TOKEN_WORD, 0, 0, 0, 0, 0, ' ', 0 };
	*/
	MYSQL_FTPARSER_BOOLEAN_INFO bool_info =
		{ FT_TOKEN_WORD, 0, 0, 0, 0, ' ', 0};

	ut_ad(len >= 0);

	str.f_str = buf;

	for (ulint i = 0, inc = 0; i < static_cast<ulint>(len); i += inc) {
		inc = innobase_mysql_fts_get_token(
			const_cast<CHARSET_INFO*>(param->cs),
			(uchar*)(doc) + i,
			(uchar*)(doc) + len,
			&str);

		if (str.f_len > 0) {
			/* JAN: TODO: MySQL 5.7
			bool_info.position =
				static_cast<int>(i + inc - str.f_len);
			ut_ad(bool_info.position >= 0);
			*/

			/* Stop when add word fails */
			if (param->mysql_add_word(
				param,
				reinterpret_cast<char*>(str.f_str),
				static_cast<int>(str.f_len),
				&bool_info)) {
				break;
			}
		}
	}

	return(0);
}

/******************************************************************//**
FTS plugin parser 'myql_add_word' callback function for document tokenize.
Refer to 'st_mysql_ftparser_param' for more detail.
@return always returns 0 */
static
int
fts_tokenize_add_word_for_parser(
/*=============================*/
	MYSQL_FTPARSER_PARAM*	param,		/* in: parser paramter */
	const char*			word,		/* in: token word */
	int			word_len,	/* in: word len */
	MYSQL_FTPARSER_BOOLEAN_INFO*)
{
	fts_string_t	str;
	fts_tokenize_param_t*	fts_param;
	fts_doc_t*	result_doc;
	ulint		position;

	fts_param = static_cast<fts_tokenize_param_t*>(param->mysql_ftparam);
	result_doc = fts_param->result_doc;
	ut_ad(result_doc != NULL);

	str.f_str = (byte*)(word);
	str.f_len = ulint(word_len);
	str.f_n_char = fts_get_token_size(
		const_cast<CHARSET_INFO*>(param->cs), word, str.f_len);

	/* JAN: TODO: MySQL 5.7 FTS
	ut_ad(boolean_info->position >= 0);
	position = boolean_info->position + fts_param->add_pos;
	*/
	position = fts_param->add_pos;

	fts_add_token(result_doc, str, position);

	return(0);
}

/******************************************************************//**
Parse a document using an external / user supplied parser */
static
void
fts_tokenize_by_parser(
/*===================*/
	fts_doc_t*		doc,	/* in/out: document to tokenize */
	st_mysql_ftparser*	parser, /* in: plugin fts parser */
	fts_tokenize_param_t*	fts_param) /* in: fts tokenize param */
{
	MYSQL_FTPARSER_PARAM	param;

	ut_a(parser);

	/* Set paramters for param */
	param.mysql_parse = fts_tokenize_document_internal;
	param.mysql_add_word = fts_tokenize_add_word_for_parser;
	param.mysql_ftparam = fts_param;
	param.cs = doc->charset;
	param.doc = reinterpret_cast<char*>(doc->text.f_str);
	param.length = static_cast<int>(doc->text.f_len);
	param.mode= MYSQL_FTPARSER_SIMPLE_MODE;

	PARSER_INIT(parser, &param);
	parser->parse(&param);
	PARSER_DEINIT(parser, &param);
}

/** Tokenize a document.
@param[in,out]	doc	document to tokenize
@param[out]	result	tokenization result
@param[in]	parser	pluggable parser */
static
void
fts_tokenize_document(
	fts_doc_t*		doc,
	fts_doc_t*		result,
	st_mysql_ftparser*	parser)
{
	ut_a(!doc->tokens);
	ut_a(doc->charset);

	doc->tokens = rbt_create_arg_cmp(sizeof(fts_token_t),
					 innobase_fts_text_cmp,
					 (void*) doc->charset);

	if (parser != NULL) {
		fts_tokenize_param_t	fts_param;
		fts_param.result_doc = (result != NULL) ? result : doc;
		fts_param.add_pos = 0;

		fts_tokenize_by_parser(doc, parser, &fts_param);
	} else {
		ulint		inc;

		for (ulint i = 0; i < doc->text.f_len; i += inc) {
			inc = fts_process_token(doc, result, i, 0);
			ut_a(inc > 0);
		}
	}
}

/** Continue to tokenize a document.
@param[in,out]	doc	document to tokenize
@param[in]	add_pos	add this position to all tokens from this tokenization
@param[out]	result	tokenization result
@param[in]	parser	pluggable parser */
static
void
fts_tokenize_document_next(
	fts_doc_t*		doc,
	ulint			add_pos,
	fts_doc_t*		result,
	st_mysql_ftparser*	parser)
{
	ut_a(doc->tokens);

	if (parser) {
		fts_tokenize_param_t	fts_param;

		fts_param.result_doc = (result != NULL) ? result : doc;
		fts_param.add_pos = add_pos;

		fts_tokenize_by_parser(doc, parser, &fts_param);
	} else {
		ulint		inc;

		for (ulint i = 0; i < doc->text.f_len; i += inc) {
			inc = fts_process_token(doc, result, i, add_pos);
			ut_a(inc > 0);
		}
	}
}

/** Create the vector of fts_get_doc_t instances.
@param[in,out]	cache	fts cache
@return	vector of fts_get_doc_t instances */
static
ib_vector_t*
fts_get_docs_create(
	fts_cache_t*	cache)
{
	ib_vector_t*	get_docs;

	ut_ad(rw_lock_own(&cache->init_lock, RW_LOCK_X));

	/* We need one instance of fts_get_doc_t per index. */
	get_docs = ib_vector_create(cache->self_heap, sizeof(fts_get_doc_t), 4);

	/* Create the get_doc instance, we need one of these
	per FTS index. */
	for (ulint i = 0; i < ib_vector_size(cache->indexes); ++i) {

		dict_index_t**	index;
		fts_get_doc_t*	get_doc;

		index = static_cast<dict_index_t**>(
			ib_vector_get(cache->indexes, i));

		get_doc = static_cast<fts_get_doc_t*>(
			ib_vector_push(get_docs, NULL));

		memset(get_doc, 0x0, sizeof(*get_doc));

		get_doc->index_cache = fts_get_index_cache(cache, *index);
		get_doc->cache = cache;

		/* Must find the index cache. */
		ut_a(get_doc->index_cache != NULL);
	}

	return(get_docs);
}

/********************************************************************
Release any resources held by the fts_get_doc_t instances. */
static
void
fts_get_docs_clear(
/*===============*/
	ib_vector_t*	get_docs)		/*!< in: Doc retrieval vector */
{
	ulint		i;

	/* Release the get doc graphs if any. */
	for (i = 0; i < ib_vector_size(get_docs); ++i) {

		fts_get_doc_t*	get_doc = static_cast<fts_get_doc_t*>(
			ib_vector_get(get_docs, i));

		if (get_doc->get_document_graph != NULL) {

			ut_a(get_doc->index_cache);

			fts_que_graph_free(get_doc->get_document_graph);
			get_doc->get_document_graph = NULL;
		}
	}
}

/*********************************************************************//**
Get the initial Doc ID by consulting the CONFIG table
@return initial Doc ID */
doc_id_t
fts_init_doc_id(
/*============*/
	const dict_table_t*	table)		/*!< in: table */
{
	doc_id_t	max_doc_id = 0;

	rw_lock_x_lock(&table->fts->cache->lock);

	/* Return if the table is already initialized for DOC ID */
	if (table->fts->cache->first_doc_id != FTS_NULL_DOC_ID) {
		rw_lock_x_unlock(&table->fts->cache->lock);
		return(0);
	}

	DEBUG_SYNC_C("fts_initialize_doc_id");

	/* Then compare this value with the ID value stored in the CONFIG
	table. The larger one will be our new initial Doc ID */
	fts_cmp_set_sync_doc_id(table, 0, FALSE, &max_doc_id);

	/* If DICT_TF2_FTS_ADD_DOC_ID is set, we are in the process of
	creating index (and add doc id column. No need to recovery
	documents */
	if (!DICT_TF2_FLAG_IS_SET(table, DICT_TF2_FTS_ADD_DOC_ID)) {
		fts_init_index((dict_table_t*) table, TRUE);
	}

	table->fts->added_synced = true;

	table->fts->cache->first_doc_id = max_doc_id;

	rw_lock_x_unlock(&table->fts->cache->lock);

	ut_ad(max_doc_id > 0);

	return(max_doc_id);
}

#ifdef FTS_MULT_INDEX
/*********************************************************************//**
Check if the index is in the affected set.
@return TRUE if index is updated */
static
ibool
fts_is_index_updated(
/*=================*/
	const ib_vector_t*	fts_indexes,	/*!< in: affected FTS indexes */
	const fts_get_doc_t*	get_doc)	/*!< in: info for reading
						document */
{
	ulint		i;
	dict_index_t*	index = get_doc->index_cache->index;

	for (i = 0; i < ib_vector_size(fts_indexes); ++i) {
		const dict_index_t*	updated_fts_index;

		updated_fts_index = static_cast<const dict_index_t*>(
			ib_vector_getp_const(fts_indexes, i));

		ut_a(updated_fts_index != NULL);

		if (updated_fts_index == index) {
			return(TRUE);
		}
	}

	return(FALSE);
}
#endif

/*********************************************************************//**
Fetch COUNT(*) from specified table.
@return the number of rows in the table */
ulint
fts_get_rows_count(
/*===============*/
	fts_table_t*	fts_table)	/*!< in: fts table to read */
{
	trx_t*		trx;
	pars_info_t*	info;
	que_t*		graph;
	dberr_t		error;
	ulint		count = 0;
	char		table_name[MAX_FULL_NAME_LEN];

	trx = trx_create();
	trx->op_info = "fetching FT table rows count";

	info = pars_info_create();

	pars_info_bind_function(info, "my_func", fts_read_ulint, &count);

	fts_get_table_name(fts_table, table_name);
	pars_info_bind_id(info, true, "table_name", table_name);

	graph = fts_parse_sql(
		fts_table,
		info,
		"DECLARE FUNCTION my_func;\n"
		"DECLARE CURSOR c IS"
		" SELECT COUNT(*)"
		" FROM $table_name;\n"
		"BEGIN\n"
		"\n"
		"OPEN c;\n"
		"WHILE 1 = 1 LOOP\n"
		"  FETCH c INTO my_func();\n"
		"  IF c % NOTFOUND THEN\n"
		"    EXIT;\n"
		"  END IF;\n"
		"END LOOP;\n"
		"CLOSE c;");

	for (;;) {
		error = fts_eval_sql(trx, graph);

		if (UNIV_LIKELY(error == DB_SUCCESS)) {
			fts_sql_commit(trx);

			break;				/* Exit the loop. */
		} else {
			fts_sql_rollback(trx);

			if (error == DB_LOCK_WAIT_TIMEOUT) {
				ib::warn() << "lock wait timeout reading"
					" FTS table. Retrying!";

				trx->error_state = DB_SUCCESS;
			} else {
				ib::error() << "(" << error
					<< ") while reading FTS table "
					<< table_name;

				break;			/* Exit the loop. */
			}
		}
	}

	fts_que_graph_free(graph);

	trx->free();

	return(count);
}

#ifdef FTS_CACHE_SIZE_DEBUG
/*********************************************************************//**
Read the max cache size parameter from the config table. */
static
void
fts_update_max_cache_size(
/*======================*/
	fts_sync_t*	sync)			/*!< in: sync state */
{
	trx_t*		trx;
	fts_table_t	fts_table;

	trx = trx_create();

	FTS_INIT_FTS_TABLE(&fts_table, "CONFIG", FTS_COMMON_TABLE, sync->table);

	/* The size returned is in bytes. */
	sync->max_cache_size = fts_get_max_cache_size(trx, &fts_table);

	fts_sql_commit(trx);

	trx->free();
}
#endif /* FTS_CACHE_SIZE_DEBUG */

/*********************************************************************//**
Free the modified rows of a table. */
UNIV_INLINE
void
fts_trx_table_rows_free(
/*====================*/
	ib_rbt_t*	rows)			/*!< in: rbt of rows to free */
{
	const ib_rbt_node_t*	node;

	for (node = rbt_first(rows); node; node = rbt_first(rows)) {
		fts_trx_row_t*	row;

		row = rbt_value(fts_trx_row_t, node);

		if (row->fts_indexes != NULL) {
			/* This vector shouldn't be using the
			heap allocator.  */
			ut_a(row->fts_indexes->allocator->arg == NULL);

			ib_vector_free(row->fts_indexes);
			row->fts_indexes = NULL;
		}

		ut_free(rbt_remove_node(rows, node));
	}

	ut_a(rbt_empty(rows));
	rbt_free(rows);
}

/*********************************************************************//**
Free an FTS savepoint instance. */
UNIV_INLINE
void
fts_savepoint_free(
/*===============*/
	fts_savepoint_t*	savepoint)	/*!< in: savepoint instance */
{
	const ib_rbt_node_t*	node;
	ib_rbt_t*		tables = savepoint->tables;

	/* Nothing to free! */
	if (tables == NULL) {
		return;
	}

	for (node = rbt_first(tables); node; node = rbt_first(tables)) {
		fts_trx_table_t*	ftt;
		fts_trx_table_t**	fttp;

		fttp = rbt_value(fts_trx_table_t*, node);
		ftt = *fttp;

		/* This can be NULL if a savepoint was released. */
		if (ftt->rows != NULL) {
			fts_trx_table_rows_free(ftt->rows);
			ftt->rows = NULL;
		}

		/* This can be NULL if a savepoint was released. */
		if (ftt->added_doc_ids != NULL) {
			fts_doc_ids_free(ftt->added_doc_ids);
			ftt->added_doc_ids = NULL;
		}

		/* The default savepoint name must be NULL. */
		if (ftt->docs_added_graph) {
			fts_que_graph_free(ftt->docs_added_graph);
		}

		/* NOTE: We are responsible for free'ing the node */
		ut_free(rbt_remove_node(tables, node));
	}

	ut_a(rbt_empty(tables));
	rbt_free(tables);
	savepoint->tables = NULL;
}

/*********************************************************************//**
Free an FTS trx. */
void
fts_trx_free(
/*=========*/
	fts_trx_t*	fts_trx)		/* in, own: FTS trx */
{
	ulint		i;

	for (i = 0; i < ib_vector_size(fts_trx->savepoints); ++i) {
		fts_savepoint_t*	savepoint;

		savepoint = static_cast<fts_savepoint_t*>(
			ib_vector_get(fts_trx->savepoints, i));

		/* The default savepoint name must be NULL. */
		if (i == 0) {
			ut_a(savepoint->name == NULL);
		}

		fts_savepoint_free(savepoint);
	}

	for (i = 0; i < ib_vector_size(fts_trx->last_stmt); ++i) {
		fts_savepoint_t*	savepoint;

		savepoint = static_cast<fts_savepoint_t*>(
			ib_vector_get(fts_trx->last_stmt, i));

		/* The default savepoint name must be NULL. */
		if (i == 0) {
			ut_a(savepoint->name == NULL);
		}

		fts_savepoint_free(savepoint);
	}

	if (fts_trx->heap) {
		mem_heap_free(fts_trx->heap);
	}
}

/*********************************************************************//**
Extract the doc id from the FTS hidden column.
@return doc id that was extracted from rec */
doc_id_t
fts_get_doc_id_from_row(
/*====================*/
	dict_table_t*	table,			/*!< in: table */
	dtuple_t*	row)			/*!< in: row whose FTS doc id we
						want to extract.*/
{
	dfield_t*	field;
	doc_id_t	doc_id = 0;

	ut_a(table->fts->doc_col != ULINT_UNDEFINED);

	field = dtuple_get_nth_field(row, table->fts->doc_col);

	ut_a(dfield_get_len(field) == sizeof(doc_id));
	ut_a(dfield_get_type(field)->mtype == DATA_INT);

	doc_id = fts_read_doc_id(
		static_cast<const byte*>(dfield_get_data(field)));

	return(doc_id);
}

/** Extract the doc id from the record that belongs to index.
@param[in]	table	table
@param[in]	rec	record contains FTS_DOC_ID
@param[in]	index	index of rec
@param[in]	heap	heap memory
@return doc id that was extracted from rec */
doc_id_t
fts_get_doc_id_from_rec(
	dict_table_t*		table,
	const rec_t*		rec,
	const dict_index_t*	index,
	mem_heap_t*		heap)
{
	ulint		len;
	const byte*	data;
	ulint		col_no;
	doc_id_t	doc_id = 0;
	rec_offs	offsets_[REC_OFFS_NORMAL_SIZE];
	rec_offs*	offsets = offsets_;
	mem_heap_t*	my_heap = heap;

	ut_a(table->fts->doc_col != ULINT_UNDEFINED);

	rec_offs_init(offsets_);

	offsets = rec_get_offsets(
		rec, index, offsets, index->n_core_fields,
		ULINT_UNDEFINED, &my_heap);

	col_no = dict_col_get_index_pos(
		&table->cols[table->fts->doc_col], index);

	ut_ad(col_no != ULINT_UNDEFINED);

	data = rec_get_nth_field(rec, offsets, col_no, &len);

	ut_a(len == 8);
	ut_ad(8 == sizeof(doc_id));
	doc_id = static_cast<doc_id_t>(mach_read_from_8(data));

	if (my_heap && !heap) {
		mem_heap_free(my_heap);
	}

	return(doc_id);
}

/*********************************************************************//**
Search the index specific cache for a particular FTS index.
@return the index specific cache else NULL */
fts_index_cache_t*
fts_find_index_cache(
/*=================*/
	const fts_cache_t*	cache,		/*!< in: cache to search */
	const dict_index_t*	index)		/*!< in: index to search for */
{
	/* We cast away the const because our internal function, takes
	non-const cache arg and returns a non-const pointer. */
	return(static_cast<fts_index_cache_t*>(
		fts_get_index_cache((fts_cache_t*) cache, index)));
}

/*********************************************************************//**
Search cache for word.
@return the word node vector if found else NULL */
const ib_vector_t*
fts_cache_find_word(
/*================*/
	const fts_index_cache_t*index_cache,	/*!< in: cache to search */
	const fts_string_t*	text)		/*!< in: word to search for */
{
	ib_rbt_bound_t		parent;
	const ib_vector_t*	nodes = NULL;
#ifdef UNIV_DEBUG
	dict_table_t*		table = index_cache->index->table;
	fts_cache_t*		cache = table->fts->cache;

	ut_ad(rw_lock_own(&cache->lock, RW_LOCK_X));
#endif /* UNIV_DEBUG */

	/* Lookup the word in the rb tree */
	if (rbt_search(index_cache->words, &parent, text) == 0) {
		const fts_tokenizer_word_t*	word;

		word = rbt_value(fts_tokenizer_word_t, parent.last);

		nodes = word->nodes;
	}

	return(nodes);
}

/*********************************************************************//**
Append deleted doc ids to vector. */
void
fts_cache_append_deleted_doc_ids(
/*=============================*/
	const fts_cache_t*	cache,		/*!< in: cache to use */
	ib_vector_t*		vector)		/*!< in: append to this vector */
{
	mutex_enter(const_cast<ib_mutex_t*>(&cache->deleted_lock));

	if (cache->deleted_doc_ids == NULL) {
		mutex_exit((ib_mutex_t*) &cache->deleted_lock);
		return;
	}


	for (ulint i = 0; i < ib_vector_size(cache->deleted_doc_ids); ++i) {
		doc_id_t*	update;

		update = static_cast<doc_id_t*>(
			ib_vector_get(cache->deleted_doc_ids, i));

		ib_vector_push(vector, &update);
	}

	mutex_exit((ib_mutex_t*) &cache->deleted_lock);
}

/*********************************************************************//**
Add the FTS document id hidden column. */
void
fts_add_doc_id_column(
/*==================*/
	dict_table_t*	table,	/*!< in/out: Table with FTS index */
	mem_heap_t*	heap)	/*!< in: temporary memory heap, or NULL */
{
	dict_mem_table_add_col(
		table, heap,
		FTS_DOC_ID_COL_NAME,
		DATA_INT,
		dtype_form_prtype(
			DATA_NOT_NULL | DATA_UNSIGNED
			| DATA_BINARY_TYPE | DATA_FTS_DOC_ID, 0),
		sizeof(doc_id_t));
	DICT_TF2_FLAG_SET(table, DICT_TF2_FTS_HAS_DOC_ID);
}

/** Add new fts doc id to the update vector.
@param[in]	table		the table that contains the FTS index.
@param[in,out]	ufield		the fts doc id field in the update vector.
				No new memory is allocated for this in this
				function.
@param[in,out]	next_doc_id	the fts doc id that has been added to the
				update vector.  If 0, a new fts doc id is
				automatically generated.  The memory provided
				for this argument will be used by the update
				vector. Ensure that the life time of this
				memory matches that of the update vector.
@return the fts doc id used in the update vector */
doc_id_t
fts_update_doc_id(
	dict_table_t*	table,
	upd_field_t*	ufield,
	doc_id_t*	next_doc_id)
{
	doc_id_t	doc_id;
	dberr_t		error = DB_SUCCESS;

	if (*next_doc_id) {
		doc_id = *next_doc_id;
	} else {
		/* Get the new document id that will be added. */
		error = fts_get_next_doc_id(table, &doc_id);
	}

	if (error == DB_SUCCESS) {
		dict_index_t*	clust_index;
		dict_col_t*	col = dict_table_get_nth_col(
			table, table->fts->doc_col);

		ufield->exp = NULL;

		ufield->new_val.len = sizeof(doc_id);

		clust_index = dict_table_get_first_index(table);

		ufield->field_no = dict_col_get_clust_pos(col, clust_index);
		dict_col_copy_type(col, dfield_get_type(&ufield->new_val));

		/* It is possible we update record that has
		not yet be sync-ed from last crash. */

		/* Convert to storage byte order. */
		ut_a(doc_id != FTS_NULL_DOC_ID);
		fts_write_doc_id((byte*) next_doc_id, doc_id);

		ufield->new_val.data = next_doc_id;
                ufield->new_val.ext = 0;
	}

	return(doc_id);
}

/** fts_t constructor.
@param[in]	table	table with FTS indexes
@param[in,out]	heap	memory heap where 'this' is stored */
fts_t::fts_t(
	const dict_table_t*	table,
	mem_heap_t*		heap)
	:
	added_synced(0), dict_locked(0),
	add_wq(NULL),
	cache(NULL),
	doc_col(ULINT_UNDEFINED), in_queue(false),
	fts_heap(heap)
{
	ut_a(table->fts == NULL);

	ib_alloc_t*	heap_alloc = ib_heap_allocator_create(fts_heap);

	indexes = ib_vector_create(heap_alloc, sizeof(dict_index_t*), 4);

	dict_table_get_all_fts_indexes(table, indexes);
}

/** fts_t destructor. */
fts_t::~fts_t()
{
	ut_ad(add_wq == NULL);

	if (cache != NULL) {
		fts_cache_clear(cache);
		fts_cache_destroy(cache);
		cache = NULL;
	}

	/* There is no need to call ib_vector_free() on this->indexes
	because it is stored in this->fts_heap. */
}

/*********************************************************************//**
Create an instance of fts_t.
@return instance of fts_t */
fts_t*
fts_create(
/*=======*/
	dict_table_t*	table)		/*!< in/out: table with FTS indexes */
{
	fts_t*		fts;
	mem_heap_t*	heap;

	heap = mem_heap_create(512);

	fts = static_cast<fts_t*>(mem_heap_alloc(heap, sizeof(*fts)));

	new(fts) fts_t(table, heap);

	return(fts);
}

/*********************************************************************//**
Free the FTS resources. */
void
fts_free(
/*=====*/
	dict_table_t*	table)	/*!< in/out: table with FTS indexes */
{
	fts_t*	fts = table->fts;

	fts->~fts_t();

	mem_heap_free(fts->fts_heap);

	table->fts = NULL;
}

/*********************************************************************//**
Take a FTS savepoint. */
UNIV_INLINE
void
fts_savepoint_copy(
/*===============*/
	const fts_savepoint_t*	src,	/*!< in: source savepoint */
	fts_savepoint_t*	dst)	/*!< out: destination savepoint */
{
	const ib_rbt_node_t*	node;
	const ib_rbt_t*		tables;

	tables = src->tables;

	for (node = rbt_first(tables); node; node = rbt_next(tables, node)) {

		fts_trx_table_t*	ftt_dst;
		const fts_trx_table_t**	ftt_src;

		ftt_src = rbt_value(const fts_trx_table_t*, node);

		ftt_dst = fts_trx_table_clone(*ftt_src);

		rbt_insert(dst->tables, &ftt_dst, &ftt_dst);
	}
}

/*********************************************************************//**
Take a FTS savepoint. */
void
fts_savepoint_take(
/*===============*/
	fts_trx_t*	fts_trx,	/*!< in: fts transaction */
	const char*	name)		/*!< in: savepoint name */
{
	mem_heap_t*		heap;
	fts_savepoint_t*	savepoint;
	fts_savepoint_t*	last_savepoint;

	ut_a(name != NULL);

	heap = fts_trx->heap;

	/* The implied savepoint must exist. */
	ut_a(ib_vector_size(fts_trx->savepoints) > 0);

	last_savepoint = static_cast<fts_savepoint_t*>(
		ib_vector_last(fts_trx->savepoints));
	savepoint = fts_savepoint_create(fts_trx->savepoints, name, heap);

	if (last_savepoint->tables != NULL) {
		fts_savepoint_copy(last_savepoint, savepoint);
	}
}

/*********************************************************************//**
Lookup a savepoint instance by name.
@return ULINT_UNDEFINED if not found */
UNIV_INLINE
ulint
fts_savepoint_lookup(
/*==================*/
	ib_vector_t*	savepoints,	/*!< in: savepoints */
	const char*	name)		/*!< in: savepoint name */
{
	ulint			i;

	ut_a(ib_vector_size(savepoints) > 0);

	for (i = 1; i < ib_vector_size(savepoints); ++i) {
		fts_savepoint_t*	savepoint;

		savepoint = static_cast<fts_savepoint_t*>(
			ib_vector_get(savepoints, i));

		if (strcmp(name, savepoint->name) == 0) {
			return(i);
		}
	}

	return(ULINT_UNDEFINED);
}

/*********************************************************************//**
Release the savepoint data identified by  name. All savepoints created
after the named savepoint are kept.
@return DB_SUCCESS or error code */
void
fts_savepoint_release(
/*==================*/
	trx_t*		trx,		/*!< in: transaction */
	const char*	name)		/*!< in: savepoint name */
{
	ut_a(name != NULL);

	ib_vector_t*	savepoints = trx->fts_trx->savepoints;

	ut_a(ib_vector_size(savepoints) > 0);

	ulint   i = fts_savepoint_lookup(savepoints, name);
	if (i != ULINT_UNDEFINED) {
		ut_a(i >= 1);

		fts_savepoint_t*        savepoint;
		savepoint = static_cast<fts_savepoint_t*>(
			ib_vector_get(savepoints, i));

		if (i == ib_vector_size(savepoints) - 1) {
			/* If the savepoint is the last, we save its
			tables to the  previous savepoint. */
			fts_savepoint_t*	prev_savepoint;
			prev_savepoint = static_cast<fts_savepoint_t*>(
				ib_vector_get(savepoints, i - 1));

			ib_rbt_t*	tables = savepoint->tables;
			savepoint->tables = prev_savepoint->tables;
			prev_savepoint->tables = tables;
		}

		fts_savepoint_free(savepoint);
		ib_vector_remove(savepoints, *(void**)savepoint);

		/* Make sure we don't delete the implied savepoint. */
		ut_a(ib_vector_size(savepoints) > 0);
	}
}

/**********************************************************************//**
Refresh last statement savepoint. */
void
fts_savepoint_laststmt_refresh(
/*===========================*/
	trx_t*			trx)	/*!< in: transaction */
{

	fts_trx_t*              fts_trx;
	fts_savepoint_t*        savepoint;

	fts_trx = trx->fts_trx;

	savepoint = static_cast<fts_savepoint_t*>(
		ib_vector_pop(fts_trx->last_stmt));
	fts_savepoint_free(savepoint);

	ut_ad(ib_vector_is_empty(fts_trx->last_stmt));
	savepoint = fts_savepoint_create(fts_trx->last_stmt, NULL, NULL);
}

/********************************************************************
Undo the Doc ID add/delete operations in last stmt */
static
void
fts_undo_last_stmt(
/*===============*/
	fts_trx_table_t*	s_ftt,	/*!< in: Transaction FTS table */
	fts_trx_table_t*	l_ftt)	/*!< in: last stmt FTS table */
{
	ib_rbt_t*		s_rows;
	ib_rbt_t*		l_rows;
	const ib_rbt_node_t*	node;

	l_rows = l_ftt->rows;
	s_rows = s_ftt->rows;

	for (node = rbt_first(l_rows);
	     node;
	     node = rbt_next(l_rows, node)) {
		fts_trx_row_t*	l_row = rbt_value(fts_trx_row_t, node);
		ib_rbt_bound_t	parent;

		rbt_search(s_rows, &parent, &(l_row->doc_id));

		if (parent.result == 0) {
			fts_trx_row_t*	s_row = rbt_value(
				fts_trx_row_t, parent.last);

			switch (l_row->state) {
			case FTS_INSERT:
				ut_free(rbt_remove_node(s_rows, parent.last));
				break;

			case FTS_DELETE:
				if (s_row->state == FTS_NOTHING) {
					s_row->state = FTS_INSERT;
				} else if (s_row->state == FTS_DELETE) {
					ut_free(rbt_remove_node(
						s_rows, parent.last));
				}
				break;

			/* FIXME: Check if FTS_MODIFY need to be addressed */
			case FTS_MODIFY:
			case FTS_NOTHING:
				break;
			default:
				ut_error;
			}
		}
	}
}

/**********************************************************************//**
Rollback to savepoint indentified by name.
@return DB_SUCCESS or error code */
void
fts_savepoint_rollback_last_stmt(
/*=============================*/
	trx_t*		trx)		/*!< in: transaction */
{
	ib_vector_t*		savepoints;
	fts_savepoint_t*	savepoint;
	fts_savepoint_t*	last_stmt;
	fts_trx_t*		fts_trx;
	ib_rbt_bound_t		parent;
	const ib_rbt_node_t*    node;
	ib_rbt_t*		l_tables;
	ib_rbt_t*		s_tables;

	fts_trx = trx->fts_trx;
	savepoints = fts_trx->savepoints;

	savepoint = static_cast<fts_savepoint_t*>(ib_vector_last(savepoints));
	last_stmt = static_cast<fts_savepoint_t*>(
		ib_vector_last(fts_trx->last_stmt));

	l_tables = last_stmt->tables;
	s_tables = savepoint->tables;

	for (node = rbt_first(l_tables);
	     node;
	     node = rbt_next(l_tables, node)) {

		fts_trx_table_t**	l_ftt;

		l_ftt = rbt_value(fts_trx_table_t*, node);

		rbt_search_cmp(
			s_tables, &parent, &(*l_ftt)->table->id,
			fts_trx_table_id_cmp, NULL);

		if (parent.result == 0) {
			fts_trx_table_t**	s_ftt;

			s_ftt = rbt_value(fts_trx_table_t*, parent.last);

			fts_undo_last_stmt(*s_ftt, *l_ftt);
		}
	}
}

/**********************************************************************//**
Rollback to savepoint indentified by name.
@return DB_SUCCESS or error code */
void
fts_savepoint_rollback(
/*===================*/
	trx_t*		trx,		/*!< in: transaction */
	const char*	name)		/*!< in: savepoint name */
{
	ulint		i;
	ib_vector_t*	savepoints;

	ut_a(name != NULL);

	savepoints = trx->fts_trx->savepoints;

	/* We pop all savepoints from the the top of the stack up to
	and including the instance that was found. */
	i = fts_savepoint_lookup(savepoints, name);

	if (i != ULINT_UNDEFINED) {
		fts_savepoint_t*	savepoint;

		ut_a(i > 0);

		while (ib_vector_size(savepoints) > i) {
			fts_savepoint_t*	savepoint;

			savepoint = static_cast<fts_savepoint_t*>(
				ib_vector_pop(savepoints));

			if (savepoint->name != NULL) {
				/* Since name was allocated on the heap, the
				memory will be released when the transaction
				completes. */
				savepoint->name = NULL;

				fts_savepoint_free(savepoint);
			}
		}

		/* Pop all a elements from the top of the stack that may
		have been released. We have to be careful that we don't
		delete the implied savepoint. */

		for (savepoint = static_cast<fts_savepoint_t*>(
				ib_vector_last(savepoints));
		     ib_vector_size(savepoints) > 1
		     && savepoint->name == NULL;
		     savepoint = static_cast<fts_savepoint_t*>(
				ib_vector_last(savepoints))) {

			ib_vector_pop(savepoints);
		}

		/* Make sure we don't delete the implied savepoint. */
		ut_a(ib_vector_size(savepoints) > 0);

		/* Restore the savepoint. */
		fts_savepoint_take(trx->fts_trx, name);
	}
}

bool fts_check_aux_table(const char *name,
                         table_id_t *table_id,
                         index_id_t *index_id)
{
  ulint len= strlen(name);
  const char* ptr;
  const char* end= name + len;

  ut_ad(len <= MAX_FULL_NAME_LEN);
  ptr= static_cast<const char*>(memchr(name, '/', len));

  if (ptr != NULL)
  {
    /* We will start the match after the '/' */
    ++ptr;
    len = end - ptr;
  }

  /* All auxiliary tables are prefixed with "FTS_" and the name
  length will be at the very least greater than 20 bytes. */
  if (ptr && len > 20 && !memcmp(ptr, "FTS_", 4))
  {
    /* Skip the prefix. */
    ptr+= 4;
    len-= 4;

    const char *table_id_ptr= ptr;
    /* Skip the table id. */
    ptr= static_cast<const char*>(memchr(ptr, '_', len));

    if (!ptr)
      return false;

    /* Skip the underscore. */
    ++ptr;
    ut_ad(end > ptr);
    len= end - ptr;

    sscanf(table_id_ptr, UINT64PFx, table_id);
    /* First search the common table suffix array. */
    for (ulint i = 0; fts_common_tables[i]; ++i)
    {
      if (!strncmp(ptr, fts_common_tables[i], len))
        return true;
    }

    /* Could be obsolete common tables. */
    if ((len == 5 && !memcmp(ptr, "ADDED", len)) ||
        (len == 9 && !memcmp(ptr, "STOPWORDS", len)))
      return true;

    const char* index_id_ptr= ptr;
    /* Skip the index id. */
    ptr= static_cast<const char*>(memchr(ptr, '_', len));
    if (!ptr)
      return false;

    sscanf(index_id_ptr, UINT64PFx, index_id);

    /* Skip the underscore. */
    ++ptr;
    ut_a(end > ptr);
    len= end - ptr;

    if (len > 7)
      return false;

    /* Search the FT index specific array. */
    for (ulint i = 0; i < FTS_NUM_AUX_INDEX; ++i)
    {
      if (!memcmp(ptr, "INDEX_", len - 1))
        return true;
    }

    /* Other FT index specific table(s). */
    if (len == 6 && !memcmp(ptr, "DOC_ID", len))
      return true;
  }

  return false;
}

typedef std::pair<table_id_t,index_id_t> fts_aux_id;
typedef std::set<fts_aux_id> fts_space_set_t;

/** Iterate over all the spaces in the space list and fetch the
fts parent table id and index id.
@param[in,out]	fts_space_set	store the list of tablespace id and
				index id */
static void fil_get_fts_spaces(fts_space_set_t& fts_space_set)
{
  mutex_enter(&fil_system.mutex);

  for (fil_space_t *space= UT_LIST_GET_FIRST(fil_system.space_list);
       space;
       space= UT_LIST_GET_NEXT(space_list, space))
  {
    index_id_t index_id= 0;
    table_id_t table_id= 0;

    if (space->purpose == FIL_TYPE_TABLESPACE
        && fts_check_aux_table(space->name, &table_id, &index_id))
      fts_space_set.insert(std::make_pair(table_id, index_id));
  }

  mutex_exit(&fil_system.mutex);
}

/** Check whether the parent table id and index id of fts auxilary
tables with SYS_INDEXES. If it exists then we can safely ignore the
fts table from orphaned tables.
@param[in,out]	fts_space_set	fts space set contains set of auxiliary
				table ids */
static void fts_check_orphaned_tables(fts_space_set_t& fts_space_set)
{
  btr_pcur_t pcur;
  mtr_t	     mtr;
  trx_t*     trx = trx_create();
  trx->op_info = "checking fts orphaned tables";

  row_mysql_lock_data_dictionary(trx);

  mtr.start();
  btr_pcur_open_at_index_side(
    true, dict_table_get_first_index(dict_sys->sys_indexes),
    BTR_SEARCH_LEAF, &pcur, true, 0, &mtr);

  do
  {
    const rec_t *rec;
    const byte *tbl_field;
    const byte *index_field;
    ulint len;

    btr_pcur_move_to_next_user_rec(&pcur, &mtr);
    if (!btr_pcur_is_on_user_rec(&pcur))
      break;

    rec= btr_pcur_get_rec(&pcur);
    if (rec_get_deleted_flag(rec, 0))
      continue;

    tbl_field= rec_get_nth_field_old(rec, 0, &len);
    if (len != 8)
      continue;

    index_field= rec_get_nth_field_old(rec, 1, &len);
    if (len != 8)
      continue;

    table_id_t table_id = mach_read_from_8(tbl_field);
    index_id_t index_id = mach_read_from_8(index_field);

    fts_space_set_t::iterator it = fts_space_set.find(
	fts_aux_id(table_id, index_id));

    if (it != fts_space_set.end())
      fts_space_set.erase(*it);
    else
    {
      it= fts_space_set.find(fts_aux_id(table_id, 0));
      if (it != fts_space_set.end())
        fts_space_set.erase(*it);
    }
  } while(!fts_space_set.empty());

  btr_pcur_close(&pcur);
  mtr.commit();
  row_mysql_unlock_data_dictionary(trx);
  trx->free();
}

/** Drop all fts auxilary table for the respective fts_id
@param[in]	fts_id	fts auxilary table ids */
static void fts_drop_all_aux_tables(trx_t *trx, fts_table_t *fts_table)
{
  char fts_table_name[MAX_FULL_NAME_LEN];
  for (ulint i= 0;i < FTS_NUM_AUX_INDEX; i++)
  {
    fts_table->suffix= fts_get_suffix(i);
    fts_get_table_name(fts_table, fts_table_name, true);

    /* Drop all fts aux and common table */
    dberr_t err= fts_drop_table(trx, fts_table_name);

    if (err == DB_FAIL)
    {
      char *path= fil_make_filepath(NULL, fts_table_name, IBD, false);

      if (path != NULL)
      {
        os_file_delete_if_exists(innodb_data_file_key, path , NULL);
        ut_free(path);
      }
    }
  }
}

/** Drop all orphaned FTS auxiliary tables, those that don't have
a parent table or FTS index defined on them. */
void fts_drop_orphaned_tables()
{
  fts_space_set_t fts_space_set;
  fil_get_fts_spaces(fts_space_set);

  if (fts_space_set.empty())
    return;

  fts_check_orphaned_tables(fts_space_set);

  if (fts_space_set.empty())
    return;

  trx_t* trx= trx_create();
  trx->op_info= "Drop orphaned aux FTS tables";
  row_mysql_lock_data_dictionary(trx);

  for (fts_space_set_t::iterator it = fts_space_set.begin();
       it != fts_space_set.end(); it++)
  {
    fts_table_t fts_table;
    dict_table_t *table= dict_table_open_on_id(it->first, TRUE,
                                               DICT_TABLE_OP_NORMAL);
    if (!table)
      continue;

    FTS_INIT_FTS_TABLE(&fts_table, NULL, FTS_COMMON_TABLE, table);
    fts_drop_common_tables(trx, &fts_table, true);

    fts_table.type= FTS_INDEX_TABLE;
    fts_table.index_id= it->second;
    fts_drop_all_aux_tables(trx, &fts_table);

    dict_table_close(table, true, false);
  }
  trx_commit_for_mysql(trx);
  row_mysql_unlock_data_dictionary(trx);
  trx->dict_operation_lock_mode= 0;
  trx->free();
}

/**********************************************************************//**
Check whether user supplied stopword table is of the right format.
Caller is responsible to hold dictionary locks.
@return the stopword column charset if qualifies */
CHARSET_INFO*
fts_valid_stopword_table(
/*=====================*/
	const char*	stopword_table_name)	/*!< in: Stopword table
						name */
{
	dict_table_t*	table;
	dict_col_t*     col = NULL;

	if (!stopword_table_name) {
		return(NULL);
	}

	table = dict_table_get_low(stopword_table_name);

	if (!table) {
		ib::error() << "User stopword table " << stopword_table_name
			<< " does not exist.";

		return(NULL);
	} else {
		const char*     col_name;

		col_name = dict_table_get_col_name(table, 0);

		if (ut_strcmp(col_name, "value")) {
			ib::error() << "Invalid column name for stopword"
				" table " << stopword_table_name << ". Its"
				" first column must be named as 'value'.";

			return(NULL);
		}

		col = dict_table_get_nth_col(table, 0);

		if (col->mtype != DATA_VARCHAR
		    && col->mtype != DATA_VARMYSQL) {
			ib::error() << "Invalid column type for stopword"
				" table " << stopword_table_name << ". Its"
				" first column must be of varchar type";

			return(NULL);
		}
	}

	ut_ad(col);

	return(fts_get_charset(col->prtype));
}

/**********************************************************************//**
This function loads the stopword into the FTS cache. It also
records/fetches stopword configuration to/from FTS configure
table, depending on whether we are creating or reloading the
FTS.
@return true if load operation is successful */
bool
fts_load_stopword(
/*==============*/
	const dict_table_t*
			table,			/*!< in: Table with FTS */
	trx_t*		trx,			/*!< in: Transactions */
	const char*	session_stopword_table,	/*!< in: Session stopword table
						name */
	bool		stopword_is_on,		/*!< in: Whether stopword
						option is turned on/off */
	bool		reload)			/*!< in: Whether it is
						for reloading FTS table */
{
	fts_table_t	fts_table;
	fts_string_t	str;
	dberr_t		error = DB_SUCCESS;
	ulint		use_stopword;
	fts_cache_t*	cache;
	const char*	stopword_to_use = NULL;
	ibool		new_trx = FALSE;
	byte		str_buffer[MAX_FULL_NAME_LEN + 1];

	FTS_INIT_FTS_TABLE(&fts_table, "CONFIG", FTS_COMMON_TABLE, table);

	cache = table->fts->cache;

	if (!reload && !(cache->stopword_info.status & STOPWORD_NOT_INIT)) {
		return true;
	}

	if (!trx) {
		trx = trx_create();
		if (srv_read_only_mode) {
			trx_start_internal_read_only(trx);
		} else {
			trx_start_internal(trx);
		}
		trx->op_info = "upload FTS stopword";
		new_trx = TRUE;
	}

	/* First check whether stopword filtering is turned off */
	if (reload) {
		error = fts_config_get_ulint(
			trx, &fts_table, FTS_USE_STOPWORD, &use_stopword);
	} else {
		use_stopword = (ulint) stopword_is_on;

		error = fts_config_set_ulint(
			trx, &fts_table, FTS_USE_STOPWORD, use_stopword);
	}

	if (error != DB_SUCCESS) {
		goto cleanup;
	}

	/* If stopword is turned off, no need to continue to load the
	stopword into cache, but still need to do initialization */
	if (!use_stopword) {
		cache->stopword_info.status = STOPWORD_OFF;
		goto cleanup;
	}

	if (reload) {
		/* Fetch the stopword table name from FTS config
		table */
		str.f_n_char = 0;
		str.f_str = str_buffer;
		str.f_len = sizeof(str_buffer) - 1;

		error = fts_config_get_value(
			trx, &fts_table, FTS_STOPWORD_TABLE_NAME, &str);

		if (error != DB_SUCCESS) {
			goto cleanup;
		}

		if (*str.f_str) {
			stopword_to_use = (const char*) str.f_str;
		}
	} else {
		stopword_to_use = session_stopword_table;
	}

	if (stopword_to_use
	    && fts_load_user_stopword(table->fts, stopword_to_use,
				      &cache->stopword_info)) {
		/* Save the stopword table name to the configure
		table */
		if (!reload) {
			str.f_n_char = 0;
			str.f_str = (byte*) stopword_to_use;
			str.f_len = ut_strlen(stopword_to_use);

			error = fts_config_set_value(
				trx, &fts_table, FTS_STOPWORD_TABLE_NAME, &str);
		}
	} else {
		/* Load system default stopword list */
		fts_load_default_stopword(&cache->stopword_info);
	}

cleanup:
	if (new_trx) {
		if (error == DB_SUCCESS) {
			fts_sql_commit(trx);
		} else {
			fts_sql_rollback(trx);
		}

		trx->free();
	}

	if (!cache->stopword_info.cached_stopword) {
		cache->stopword_info.cached_stopword = rbt_create_arg_cmp(
			sizeof(fts_tokenizer_word_t), innobase_fts_text_cmp,
			&my_charset_latin1);
	}

	return error == DB_SUCCESS;
}

/**********************************************************************//**
Callback function when we initialize the FTS at the start up
time. It recovers the maximum Doc IDs presented in the current table.
@return: always returns TRUE */
static
ibool
fts_init_get_doc_id(
/*================*/
	void*	row,			/*!< in: sel_node_t* */
	void*	user_arg)		/*!< in: fts cache */
{
	doc_id_t	doc_id = FTS_NULL_DOC_ID;
	sel_node_t*	node = static_cast<sel_node_t*>(row);
	que_node_t*	exp = node->select_list;
	fts_cache_t*    cache = static_cast<fts_cache_t*>(user_arg);

	ut_ad(ib_vector_is_empty(cache->get_docs));

	/* Copy each indexed column content into doc->text.f_str */
	if (exp) {
		dfield_t*	dfield = que_node_get_val(exp);
		dtype_t*        type = dfield_get_type(dfield);
		void*           data = dfield_get_data(dfield);

		ut_a(dtype_get_mtype(type) == DATA_INT);

		doc_id = static_cast<doc_id_t>(mach_read_from_8(
			static_cast<const byte*>(data)));

		if (doc_id >= cache->next_doc_id) {
			cache->next_doc_id = doc_id + 1;
		}
	}

	return(TRUE);
}

/**********************************************************************//**
Callback function when we initialize the FTS at the start up
time. It recovers Doc IDs that have not sync-ed to the auxiliary
table, and require to bring them back into FTS index.
@return: always returns TRUE */
static
ibool
fts_init_recover_doc(
/*=================*/
	void*	row,			/*!< in: sel_node_t* */
	void*	user_arg)		/*!< in: fts cache */
{

	fts_doc_t       doc;
	ulint		doc_len = 0;
	ulint		field_no = 0;
	fts_get_doc_t*  get_doc = static_cast<fts_get_doc_t*>(user_arg);
	doc_id_t	doc_id = FTS_NULL_DOC_ID;
	sel_node_t*	node = static_cast<sel_node_t*>(row);
	que_node_t*	exp = node->select_list;
	fts_cache_t*	cache = get_doc->cache;
	st_mysql_ftparser*	parser = get_doc->index_cache->index->parser;

	fts_doc_init(&doc);
	doc.found = TRUE;

	ut_ad(cache);

	/* Copy each indexed column content into doc->text.f_str */
	while (exp) {
		dfield_t*	dfield = que_node_get_val(exp);
		ulint		len = dfield_get_len(dfield);

		if (field_no == 0) {
			dtype_t*        type = dfield_get_type(dfield);
			void*           data = dfield_get_data(dfield);

			ut_a(dtype_get_mtype(type) == DATA_INT);

			doc_id = static_cast<doc_id_t>(mach_read_from_8(
				static_cast<const byte*>(data)));

			field_no++;
			exp = que_node_get_next(exp);
			continue;
		}

		if (len == UNIV_SQL_NULL) {
			exp = que_node_get_next(exp);
			continue;
		}

		ut_ad(get_doc);

		if (!get_doc->index_cache->charset) {
			get_doc->index_cache->charset = fts_get_charset(
				dfield->type.prtype);
		}

		doc.charset = get_doc->index_cache->charset;

		if (dfield_is_ext(dfield)) {
			dict_table_t*	table = cache->sync->table;

			doc.text.f_str = btr_copy_externally_stored_field(
				&doc.text.f_len,
				static_cast<byte*>(dfield_get_data(dfield)),
				dict_table_page_size(table), len,
				static_cast<mem_heap_t*>(doc.self_heap->arg));
		} else {
			doc.text.f_str = static_cast<byte*>(
				dfield_get_data(dfield));

			doc.text.f_len = len;
		}

		if (field_no == 1) {
			fts_tokenize_document(&doc, NULL, parser);
		} else {
			fts_tokenize_document_next(&doc, doc_len, NULL, parser);
		}

		exp = que_node_get_next(exp);

		doc_len += (exp) ? len + 1 : len;

		field_no++;
	}

	fts_cache_add_doc(cache, get_doc->index_cache, doc_id, doc.tokens);

	fts_doc_free(&doc);

	cache->added++;

	if (doc_id >= cache->next_doc_id) {
		cache->next_doc_id = doc_id + 1;
	}

	return(TRUE);
}

/**********************************************************************//**
This function brings FTS index in sync when FTS index is first
used. There are documents that have not yet sync-ed to auxiliary
tables from last server abnormally shutdown, we will need to bring
such document into FTS cache before any further operations
@return TRUE if all OK */
ibool
fts_init_index(
/*===========*/
	dict_table_t*	table,		/*!< in: Table with FTS */
	ibool		has_cache_lock)	/*!< in: Whether we already have
					cache lock */
{
	dict_index_t*   index;
	doc_id_t        start_doc;
	fts_get_doc_t*  get_doc = NULL;
	fts_cache_t*    cache = table->fts->cache;
	bool		need_init = false;

	ut_ad(!mutex_own(&dict_sys->mutex));

	/* First check cache->get_docs is initialized */
	if (!has_cache_lock) {
		rw_lock_x_lock(&cache->lock);
	}

	rw_lock_x_lock(&cache->init_lock);
	if (cache->get_docs == NULL) {
		cache->get_docs = fts_get_docs_create(cache);
	}
	rw_lock_x_unlock(&cache->init_lock);

	if (table->fts->added_synced) {
		goto func_exit;
	}

	need_init = true;

	start_doc = cache->synced_doc_id;

	if (!start_doc) {
		fts_cmp_set_sync_doc_id(table, 0, TRUE, &start_doc);
		cache->synced_doc_id = start_doc;
	}

	/* No FTS index, this is the case when previous FTS index
	dropped, and we re-initialize the Doc ID system for subsequent
	insertion */
	if (ib_vector_is_empty(cache->get_docs)) {
		index = table->fts_doc_id_index;

		ut_a(index);

		fts_doc_fetch_by_doc_id(NULL, start_doc, index,
					FTS_FETCH_DOC_BY_ID_LARGE,
					fts_init_get_doc_id, cache);
	} else {
		if (table->fts->cache->stopword_info.status
		    & STOPWORD_NOT_INIT) {
			fts_load_stopword(table, NULL, NULL, true, true);
		}

		for (ulint i = 0; i < ib_vector_size(cache->get_docs); ++i) {
			get_doc = static_cast<fts_get_doc_t*>(
				ib_vector_get(cache->get_docs, i));

			index = get_doc->index_cache->index;

			fts_doc_fetch_by_doc_id(NULL, start_doc, index,
						FTS_FETCH_DOC_BY_ID_LARGE,
						fts_init_recover_doc, get_doc);
		}
	}

	table->fts->added_synced = true;

	fts_get_docs_clear(cache->get_docs);

func_exit:
	if (!has_cache_lock) {
		rw_lock_x_unlock(&cache->lock);
	}

	if (need_init) {
		mutex_enter(&dict_sys->mutex);
		/* Register the table with the optimize thread. */
		fts_optimize_add_table(table);
		mutex_exit(&dict_sys->mutex);
	}

	return(TRUE);
}

/** Check if the all the auxillary tables associated with FTS index are in
consistent state. For now consistency is check only by ensuring
index->page_no != FIL_NULL
@param[out]	base_table	table has host fts index
@param[in,out]	trx		trx handler */
void
fts_check_corrupt(
	dict_table_t*	base_table,
	trx_t*		trx)
{
	bool		sane = true;
	fts_table_t	fts_table;

	/* Iterate over the common table and check for their sanity. */
	FTS_INIT_FTS_TABLE(&fts_table, NULL, FTS_COMMON_TABLE, base_table);

	for (ulint i = 0; fts_common_tables[i] != NULL && sane; ++i) {

		char	table_name[MAX_FULL_NAME_LEN];

		fts_table.suffix = fts_common_tables[i];
		fts_get_table_name(&fts_table, table_name);

		dict_table_t*	aux_table = dict_table_open_on_name(
			table_name, true, FALSE, DICT_ERR_IGNORE_NONE);

		if (aux_table == NULL) {
			dict_set_corrupted(
				dict_table_get_first_index(base_table),
				trx, "FTS_SANITY_CHECK");
			ut_ad(base_table->corrupted == TRUE);
			sane = false;
			continue;
		}

		for (dict_index_t*	aux_table_index =
			UT_LIST_GET_FIRST(aux_table->indexes);
		     aux_table_index != NULL;
		     aux_table_index =
			UT_LIST_GET_NEXT(indexes, aux_table_index)) {

			/* Check if auxillary table needed for FTS is sane. */
			if (aux_table_index->page == FIL_NULL) {
				dict_set_corrupted(
					dict_table_get_first_index(base_table),
					trx, "FTS_SANITY_CHECK");
				ut_ad(base_table->corrupted == TRUE);
				sane = false;
			}
		}

		dict_table_close(aux_table, FALSE, FALSE);
	}
}<|MERGE_RESOLUTION|>--- conflicted
+++ resolved
@@ -1,10 +1,6 @@
 /*****************************************************************************
 
-<<<<<<< HEAD
-Copyright (c) 2011, 2018, Oracle and/or its affiliates. All Rights Reserved.
-=======
 Copyright (c) 2011, 2021, Oracle and/or its affiliates.
->>>>>>> 742b3a0d
 Copyright (c) 2016, 2021, MariaDB Corporation.
 
 This program is free software; you can redistribute it and/or modify it under
