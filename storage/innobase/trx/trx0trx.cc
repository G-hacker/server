--- conflicted
+++ resolved
@@ -599,14 +599,14 @@
 }
 
 
-<<<<<<< HEAD
 /**
   Resurrect the transactions that were doing inserts/updates the time of the
   crash, they need to be undone.
 */
 
 static void trx_resurrect(trx_undo_t *undo, trx_rseg_t *rseg,
-                          ib_time_t start_time, uint64_t *rows_to_undo,
+                          time_t start_time, ulonglong start_time_micro,
+                          uint64_t *rows_to_undo,
                           bool is_old_insert)
 {
   trx_state_t state;
@@ -658,6 +658,7 @@
   trx->id= undo->trx_id;
   trx->is_recovered= true;
   trx->start_time= start_time;
+  trx->start_time_micro= start_time_micro;
 
   if (undo->dict_operation)
   {
@@ -673,162 +674,6 @@
     *rows_to_undo+= trx->undo_no;
 }
 
-=======
-	ut_d(trx->start_file = __FILE__);
-	ut_d(trx->start_line = __LINE__);
-
-	trx->rsegs.m_redo.rseg = rseg;
-	*trx->xid = undo->xid;
-	trx->id = undo->trx_id;
-	trx->rsegs.m_redo.insert_undo = undo;
-	trx->is_recovered = true;
-
-	/* This is single-threaded startup code, we do not need the
-	protection of trx->mutex or trx_sys->mutex here. */
-
-	if (undo->state != TRX_UNDO_ACTIVE) {
-
-		/* Prepared transactions are left in the prepared state
-		waiting for a commit or abort decision from MySQL */
-
-		if (undo->state == TRX_UNDO_PREPARED) {
-
-			ib::info() << "Transaction "
-				<< trx_get_id_for_print(trx)
-				<< " was in the XA prepared state.";
-
-			trx->state = TRX_STATE_PREPARED;
-			trx_sys->n_prepared_trx++;
-			trx_sys->n_prepared_recovered_trx++;
-		} else {
-			trx->state = TRX_STATE_COMMITTED_IN_MEMORY;
-		}
-
-		/* We give a dummy value for the trx no; this should have no
-		relevance since purge is not interested in committed
-		transaction numbers, unless they are in the history
-		list, in which case it looks the number from the disk based
-		undo log structure */
-
-		trx->no = trx->id;
-
-	} else {
-		trx->state = TRX_STATE_ACTIVE;
-
-		/* A running transaction always has the number
-		field inited to TRX_ID_MAX */
-
-		trx->no = TRX_ID_MAX;
-	}
-
-	/* trx_start_low() is not called with resurrect, so need to initialize
-	start time here.*/
-	if (trx->state != TRX_STATE_COMMITTED_IN_MEMORY) {
-		trx->start_time = time(NULL);
-		trx->start_time_micro = microsecond_interval_timer();
-	}
-
-	if (undo->dict_operation) {
-		trx_set_dict_operation(trx, TRX_DICT_OP_TABLE);
-		trx->table_id = undo->table_id;
-	}
-
-	if (!undo->empty) {
-		trx->undo_no = undo->top_undo_no + 1;
-		trx->undo_rseg_space = undo->rseg->space;
-	}
-
-	return(trx);
-}
-
-/****************************************************************//**
-Prepared transactions are left in the prepared state waiting for a
-commit or abort decision from MySQL */
-static
-void
-trx_resurrect_update_in_prepared_state(
-/*===================================*/
-	trx_t*			trx,	/*!< in,out: transaction */
-	const trx_undo_t*	undo)	/*!< in: update UNDO record */
-{
-	/* This is single-threaded startup code, we do not need the
-	protection of trx->mutex or trx_sys->mutex here. */
-
-	if (undo->state == TRX_UNDO_PREPARED) {
-		ib::info() << "Transaction " << trx_get_id_for_print(trx)
-			<< " was in the XA prepared state.";
-
-		if (trx_state_eq(trx, TRX_STATE_NOT_STARTED)) {
-			trx_sys->n_prepared_trx++;
-			trx_sys->n_prepared_recovered_trx++;
-		} else {
-			ut_ad(trx_state_eq(trx, TRX_STATE_PREPARED));
-		}
-
-		trx->state = TRX_STATE_PREPARED;
-	} else {
-		trx->state = TRX_STATE_COMMITTED_IN_MEMORY;
-	}
-}
-
-/****************************************************************//**
-Resurrect the transactions that were doing updates the time of the
-crash, they need to be undone. */
-static
-void
-trx_resurrect_update(
-/*=================*/
-	trx_t*		trx,	/*!< in/out: transaction */
-	trx_undo_t*	undo,	/*!< in/out: update UNDO record */
-	trx_rseg_t*	rseg)	/*!< in/out: rollback segment */
-{
-	trx->rsegs.m_redo.rseg = rseg;
-	*trx->xid = undo->xid;
-	trx->id = undo->trx_id;
-	trx->rsegs.m_redo.update_undo = undo;
-	trx->is_recovered = true;
-
-	/* This is single-threaded startup code, we do not need the
-	protection of trx->mutex or trx_sys->mutex here. */
-
-	if (undo->state != TRX_UNDO_ACTIVE) {
-		trx_resurrect_update_in_prepared_state(trx, undo);
-
-		/* We give a dummy value for the trx number */
-
-		trx->no = trx->id;
-
-	} else {
-		trx->state = TRX_STATE_ACTIVE;
-
-		/* A running transaction always has the number field inited to
-		TRX_ID_MAX */
-
-		trx->no = TRX_ID_MAX;
-	}
-
-	/* trx_start_low() is not called with resurrect, so need to initialize
-	start time here.*/
-	if (trx->state == TRX_STATE_ACTIVE
-	    || trx->state == TRX_STATE_PREPARED) {
-		trx->start_time = time(NULL);
-		trx->start_time_micro = microsecond_interval_timer();
-	}
-
-	if (undo->dict_operation) {
-		trx_set_dict_operation(trx, TRX_DICT_OP_TABLE);
-		if (!trx->table_id) {
-			trx->table_id = undo->table_id;
-		}
-	}
-
-	if (!undo->empty && undo->top_undo_no >= trx->undo_no) {
-
-		trx->undo_no = undo->top_undo_no + 1;
-		trx->undo_rseg_space = undo->rseg->space;
-	}
-}
->>>>>>> a7e9395f
 
 /** Initialize (resurrect) transactions at startup. */
 void
@@ -854,7 +699,8 @@
 
 	/* Look from the rollback segments if there exist undo logs for
 	transactions. */
-	const ib_time_t	start_time	= ut_time();
+	const time_t	start_time	= time(NULL);
+	const ulonglong	start_time_micro= microsecond_interval_timer();
 	uint64_t	rows_to_undo	= 0;
 
 	for (ulint i = 0; i < TRX_SYS_N_RSEGS; ++i) {
@@ -873,8 +719,8 @@
 		undo = UT_LIST_GET_FIRST(rseg->old_insert_list);
 		while (undo) {
 			trx_undo_t* next = UT_LIST_GET_NEXT(undo_list, undo);
-			trx_resurrect(undo, rseg, start_time, &rows_to_undo,
-				      true);
+			trx_resurrect(undo, rseg, start_time, start_time_micro,
+				      &rows_to_undo, true);
 			undo = next;
 		}
 
@@ -885,6 +731,7 @@
 			trx_t *trx = trx_sys.find(0, undo->trx_id, false);
 			if (!trx) {
 				trx_resurrect(undo, rseg, start_time,
+					      start_time_micro,
 					      &rows_to_undo, false);
 			} else {
 				ut_ad(trx_state_eq(trx, TRX_STATE_ACTIVE) ||
