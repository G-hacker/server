--- conflicted
+++ resolved
@@ -113,7 +113,6 @@
 	if (savept != NULL) {
 		roll_node->savept = savept;
 		ut_ad(trx->mysql_thd);
-		ut_ad(trx->in_mysql_trx_list);
 		ut_ad(!trx->is_recovered);
 		ut_ad(trx->state == TRX_STATE_ACTIVE);
 	} else {
@@ -226,40 +225,23 @@
 
 	switch (trx->state) {
 	case TRX_STATE_NOT_STARTED:
-<<<<<<< HEAD
-		trx->will_lock = 0;
-		ut_ad(trx->mysql_thd);
-=======
 		trx->will_lock = false;
 		ut_ad(trx->mysql_thd);
-		ut_ad(trx->in_mysql_trx_list);
->>>>>>> afe00bb7
 #ifdef WITH_WSREP
 		trx->wsrep = false;
 #endif
 		return(DB_SUCCESS);
 
 	case TRX_STATE_ACTIVE:
-<<<<<<< HEAD
-		ut_ad(trx->mysql_thd);
-		assert_trx_nonlocking_or_in_list(trx);
-=======
-		ut_ad(trx->in_mysql_trx_list);
 		ut_ad(trx->mysql_thd);
 		ut_ad(!trx->is_recovered);
 		ut_ad(!trx->is_autocommit_non_locking() || trx->read_only);
->>>>>>> afe00bb7
 		return(trx_rollback_for_mysql_low(trx));
 
 	case TRX_STATE_PREPARED:
 	case TRX_STATE_PREPARED_RECOVERED:
-<<<<<<< HEAD
-		ut_ad(!trx_is_autocommit_non_locking(trx));
-		if (trx->rsegs.m_redo.undo) {
-=======
 		ut_ad(!trx->is_autocommit_non_locking());
 		if (trx->has_logged_persistent()) {
->>>>>>> afe00bb7
 			/* The XA ROLLBACK of a XA PREPARE transaction
 			will consist of multiple mini-transactions.
 
@@ -730,40 +712,7 @@
 {
 	time_t now = time(NULL);
 	mutex_enter(&recv_sys->mutex);
-<<<<<<< HEAD
 	bool report = recv_sys->report(now);
-=======
-
-	if (recv_sys->report(now)) {
-		ulint n_trx = 0;
-		ulonglong n_rows = 0;
-		for (const trx_t* t = UT_LIST_GET_FIRST(trx_sys->rw_trx_list);
-		     t != NULL;
-		     t = UT_LIST_GET_NEXT(trx_list, t)) {
-
-			ut_ad(!t->read_only);
-			ut_ad(t->in_rw_trx_list);
-			ut_ad(!t->is_autocommit_non_locking());
-			ut_ad(t->state != TRX_STATE_NOT_STARTED);
-
-			if (t->is_recovered
-			    && trx_state_eq(t, TRX_STATE_ACTIVE)) {
-				n_trx++;
-				n_rows += t->undo_no;
-			}
-		}
-		if (n_rows > 0) {
-			service_manager_extend_timeout(
-				INNODB_EXTEND_TIMEOUT_INTERVAL,
-				"To roll back: " ULINTPF " transactions, "
-				"%llu rows", n_trx, n_rows);
-		}
-
-		ib::info() << "To roll back: " << n_trx << " transactions, "
-			   << n_rows << " rows";
-	}
-
->>>>>>> afe00bb7
 	mutex_exit(&recv_sys->mutex);
 
 	if (report) {
@@ -789,28 +738,6 @@
 	}
 }
 
-<<<<<<< HEAD
-=======
-	/* Note: For XA recovered transactions, we rely on MySQL to
-	do rollback. They will be in TRX_STATE_PREPARED state. If the server
-	is shutdown and they are still lingering in trx_sys_t::trx_list
-	then the shutdown will hang. */
-
-	/* Loop over the transaction list as long as there are
-	recovered transactions to clean up or recover. */
-
-	do {
-		trx_sys_mutex_enter();
-
-		for (trx = UT_LIST_GET_FIRST(trx_sys->rw_trx_list);
-		     trx != NULL;
-		     trx = UT_LIST_GET_NEXT(trx_list, trx)) {
-
-			ut_ad(!trx->read_only);
-			ut_ad(trx->in_rw_trx_list);
-			ut_ad(!trx->is_autocommit_non_locking());
-			ut_ad(trx->state != TRX_STATE_NOT_STARTED);
->>>>>>> afe00bb7
 
 static my_bool trx_rollback_recovered_callback(rw_trx_hash_element_t *element,
                                                std::vector<trx_t*> *trx_list)
