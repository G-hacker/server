/*****************************************************************************

Copyright (c) 2009, 2019, Oracle and/or its affiliates. All Rights Reserved.
Copyright (c) 2015, 2019, MariaDB Corporation.

This program is free software; you can redistribute it and/or modify it under
the terms of the GNU General Public License as published by the Free Software
Foundation; version 2 of the License.

This program is distributed in the hope that it will be useful, but WITHOUT
ANY WARRANTY; without even the implied warranty of MERCHANTABILITY or FITNESS
FOR A PARTICULAR PURPOSE. See the GNU General Public License for more details.

You should have received a copy of the GNU General Public License along with
this program; if not, write to the Free Software Foundation, Inc.,
51 Franklin Street, Fifth Floor, Boston, MA 02110-1335 USA

*****************************************************************************/

/**************************************************//**
@file dict/dict0stats.cc
Code used for calculating and manipulating table statistics.

Created Jan 06, 2010 Vasil Dimov
*******************************************************/

#include "dict0stats.h"
<<<<<<< HEAD
#include "ut0ut.h"
#include "ut0rnd.h"
#include "dyn0buf.h"
#include "row0sel.h"
#include "trx0trx.h"
#include "pars0pars.h"
#include <mysql_com.h>
#include "btr0btr.h"
=======
#include "data0type.h" /* dtype_t */
#include "db0err.h" /* dberr_t */
#include "page0page.h" /* page_align() */
#include "pars0pars.h" /* pars_info_create() */
#include "pars0types.h" /* pars_info_t */
#include "que0que.h" /* que_eval_sql() */
#include "rem0cmp.h" /* REC_MAX_N_FIELDS,cmp_rec_rec_with_match() */
#include "row0sel.h" /* sel_node_t */
#include "row0types.h" /* sel_node_t */
#include "trx0trx.h" /* trx_create() */
#include "trx0roll.h" /* trx_rollback_to_savepoint() */
#include "ut0rnd.h" /* ut_rnd_interval() */
#include "ut0ut.h" /* ut_format_name() */
>>>>>>> 8d0dabc5

#include <algorithm>
#include <map>
#include <vector>

/* Sampling algorithm description @{

The algorithm is controlled by one number - N_SAMPLE_PAGES(index),
let it be A, which is the number of leaf pages to analyze for a given index
for each n-prefix (if the index is on 3 columns, then 3*A leaf pages will be
analyzed).

Let the total number of leaf pages in the table be T.
Level 0 - leaf pages, level H - root.

Definition: N-prefix-boring record is a record on a non-leaf page that equals
the next (to the right, cross page boundaries, skipping the supremum and
infimum) record on the same level when looking at the fist n-prefix columns.
The last (user) record on a level is not boring (it does not match the
non-existent user record to the right). We call the records boring because all
the records on the page below a boring record are equal to that boring record.

We avoid diving below boring records when searching for a leaf page to
estimate the number of distinct records because we know that such a leaf
page will have number of distinct records == 1.

For each n-prefix: start from the root level and full scan subsequent lower
levels until a level that contains at least A*10 distinct records is found.
Lets call this level LA.
As an optimization the search is canceled if it has reached level 1 (never
descend to the level 0 (leaf)) and also if the next level to be scanned
would contain more than A pages. The latter is because the user has asked
to analyze A leaf pages and it does not make sense to scan much more than
A non-leaf pages with the sole purpose of finding a good sample of A leaf
pages.

After finding the appropriate level LA with >A*10 distinct records (or less in
the exceptions described above), divide it into groups of equal records and
pick A such groups. Then pick the last record from each group. For example,
let the level be:

index:  0,1,2,3,4,5,6,7,8,9,10
record: 1,1,1,2,2,7,7,7,7,7,9

There are 4 groups of distinct records and if A=2 random ones are selected,
e.g. 1,1,1 and 7,7,7,7,7, then records with indexes 2 and 9 will be selected.

After selecting A records as described above, dive below them to find A leaf
pages and analyze them, finding the total number of distinct records. The
dive to the leaf level is performed by selecting a non-boring record from
each page and diving below it.

This way, a total of A leaf pages are analyzed for the given n-prefix.

Let the number of different key values found in each leaf page i be Pi (i=1..A).
Let N_DIFF_AVG_LEAF be (P1 + P2 + ... + PA) / A.
Let the number of different key values on level LA be N_DIFF_LA.
Let the total number of records on level LA be TOTAL_LA.
Let R be N_DIFF_LA / TOTAL_LA, we assume this ratio is the same on the
leaf level.
Let the number of leaf pages be N.
Then the total number of different key values on the leaf level is:
N * R * N_DIFF_AVG_LEAF.
See REF01 for the implementation.

The above describes how to calculate the cardinality of an index.
This algorithm is executed for each n-prefix of a multi-column index
where n=1..n_uniq.
@} */

/* names of the tables from the persistent statistics storage */
#define TABLE_STATS_NAME_PRINT	"mysql.innodb_table_stats"
#define INDEX_STATS_NAME_PRINT	"mysql.innodb_index_stats"

#ifdef UNIV_STATS_DEBUG
#define DEBUG_PRINTF(fmt, ...)	printf(fmt, ## __VA_ARGS__)
#else /* UNIV_STATS_DEBUG */
#define DEBUG_PRINTF(fmt, ...)	/* noop */
#endif /* UNIV_STATS_DEBUG */

/* Gets the number of leaf pages to sample in persistent stats estimation */
#define N_SAMPLE_PAGES(index)					\
	static_cast<ib_uint64_t>(				\
		(index)->table->stats_sample_pages != 0		\
		? (index)->table->stats_sample_pages		\
		: srv_stats_persistent_sample_pages)

/* number of distinct records on a given level that are required to stop
descending to lower levels and fetch N_SAMPLE_PAGES(index) records
from that level */
#define N_DIFF_REQUIRED(index)	(N_SAMPLE_PAGES(index) * 10)

/* A dynamic array where we store the boundaries of each distinct group
of keys. For example if a btree level is:
index: 0,1,2,3,4,5,6,7,8,9,10,11,12
data:  b,b,b,b,b,b,g,g,j,j,j, x, y
then we would store 5,7,10,11,12 in the array. */
typedef std::vector<ib_uint64_t, ut_allocator<ib_uint64_t> >	boundaries_t;

/** Allocator type used for index_map_t. */
typedef ut_allocator<std::pair<const char* const, dict_index_t*> >
	index_map_t_allocator;

/** Auxiliary map used for sorting indexes by name in dict_stats_save(). */
typedef std::map<const char*, dict_index_t*, ut_strcmp_functor,
		index_map_t_allocator>	index_map_t;

/*********************************************************************//**
Checks whether an index should be ignored in stats manipulations:
* stats fetch
* stats recalc
* stats save
@return true if exists and all tables are ok */
UNIV_INLINE
bool
dict_stats_should_ignore_index(
/*===========================*/
	const dict_index_t*	index)	/*!< in: index */
{
	return((index->type & (DICT_FTS | DICT_SPATIAL))
	       || index->is_corrupted()
	       || index->to_be_dropped
	       || !index->is_committed());
}

/*********************************************************************//**
Checks whether the persistent statistics storage exists and that all
tables have the proper structure.
@return true if exists and all tables are ok */
static
bool
dict_stats_persistent_storage_check(
/*================================*/
	bool	caller_has_dict_sys_mutex)	/*!< in: true if the caller
						owns dict_sys->mutex */
{
	/* definition for the table TABLE_STATS_NAME */
	dict_col_meta_t	table_stats_columns[] = {
		{"database_name", DATA_VARMYSQL,
			DATA_NOT_NULL, 192},

		{"table_name", DATA_VARMYSQL,
			DATA_NOT_NULL, 597},

		{"last_update", DATA_FIXBINARY,
			DATA_NOT_NULL, 4},

		{"n_rows", DATA_INT,
			DATA_NOT_NULL | DATA_UNSIGNED, 8},

		{"clustered_index_size", DATA_INT,
			DATA_NOT_NULL | DATA_UNSIGNED, 8},

		{"sum_of_other_index_sizes", DATA_INT,
			DATA_NOT_NULL | DATA_UNSIGNED, 8}
	};
	dict_table_schema_t	table_stats_schema = {
		TABLE_STATS_NAME,
		UT_ARR_SIZE(table_stats_columns),
		table_stats_columns,
		0 /* n_foreign */,
		0 /* n_referenced */
	};

	/* definition for the table INDEX_STATS_NAME */
	dict_col_meta_t	index_stats_columns[] = {
		{"database_name", DATA_VARMYSQL,
			DATA_NOT_NULL, 192},

		{"table_name", DATA_VARMYSQL,
			DATA_NOT_NULL, 597},

		{"index_name", DATA_VARMYSQL,
			DATA_NOT_NULL, 192},

		{"last_update", DATA_FIXBINARY,
			DATA_NOT_NULL, 4},

		{"stat_name", DATA_VARMYSQL,
			DATA_NOT_NULL, 64*3},

		{"stat_value", DATA_INT,
			DATA_NOT_NULL | DATA_UNSIGNED, 8},

		{"sample_size", DATA_INT,
			DATA_UNSIGNED, 8},

		{"stat_description", DATA_VARMYSQL,
			DATA_NOT_NULL, 1024*3}
	};
	dict_table_schema_t	index_stats_schema = {
		INDEX_STATS_NAME,
		UT_ARR_SIZE(index_stats_columns),
		index_stats_columns,
		0 /* n_foreign */,
		0 /* n_referenced */
	};

	char		errstr[512];
	dberr_t		ret;

	if (!caller_has_dict_sys_mutex) {
		mutex_enter(&dict_sys->mutex);
	}

	ut_ad(mutex_own(&dict_sys->mutex));

	/* first check table_stats */
	ret = dict_table_schema_check(&table_stats_schema, errstr,
				      sizeof(errstr));
	if (ret == DB_SUCCESS) {
		/* if it is ok, then check index_stats */
		ret = dict_table_schema_check(&index_stats_schema, errstr,
					      sizeof(errstr));
	}

	if (!caller_has_dict_sys_mutex) {
		mutex_exit(&dict_sys->mutex);
	}

	if (ret != DB_SUCCESS && ret != DB_STATS_DO_NOT_EXIST) {
		ib::error() << errstr;
		return(false);
	} else if (ret == DB_STATS_DO_NOT_EXIST) {
		return false;
	}
	/* else */

	return(true);
}

/** Executes a given SQL statement using the InnoDB internal SQL parser.
This function will free the pinfo object.
@param[in,out]	pinfo	pinfo to pass to que_eval_sql() must already
have any literals bound to it
@param[in]	sql	SQL string to execute
@param[in,out]	trx	in case of NULL the function will allocate and
free the trx object. If it is not NULL then it will be rolled back
only in the case of error, but not freed.
@return DB_SUCCESS or error code */
static
dberr_t
dict_stats_exec_sql(
	pars_info_t*	pinfo,
	const char*	sql,
	trx_t*		trx)
{
	dberr_t	err;
	bool	trx_started = false;

	ut_ad(rw_lock_own(&dict_operation_lock, RW_LOCK_X));
	ut_ad(mutex_own(&dict_sys->mutex));

	if (!dict_stats_persistent_storage_check(true)) {
		pars_info_free(pinfo);
		return(DB_STATS_DO_NOT_EXIST);
	}

	if (trx == NULL) {
		trx = trx_allocate_for_background();
		trx_started = true;

		if (srv_read_only_mode) {
			trx_start_internal_read_only(trx);
		} else {
			trx_start_internal(trx);
		}
	}

	err = que_eval_sql(pinfo, sql, FALSE, trx); /* pinfo is freed here */

	DBUG_EXECUTE_IF("stats_index_error",
		if (!trx_started) {
			err = DB_STATS_DO_NOT_EXIST;
			trx->error_state = DB_STATS_DO_NOT_EXIST;
		});

	if (!trx_started && err == DB_SUCCESS) {
		return(DB_SUCCESS);
	}

	if (err == DB_SUCCESS) {
		trx_commit_for_mysql(trx);
	} else {
		trx->op_info = "rollback of internal trx on stats tables";
		trx->dict_operation_lock_mode = RW_X_LATCH;
		trx_rollback_to_savepoint(trx, NULL);
		trx->dict_operation_lock_mode = 0;
		trx->op_info = "";
		ut_a(trx->error_state == DB_SUCCESS);
	}

	if (trx_started) {
		trx_free_for_background(trx);
	}

	return(err);
}

/*********************************************************************//**
Duplicate a table object and its indexes.
This function creates a dummy dict_table_t object and initializes the
following table and index members:
dict_table_t::id (copied)
dict_table_t::heap (newly created)
dict_table_t::name (copied)
dict_table_t::corrupted (copied)
dict_table_t::indexes<> (newly created)
dict_table_t::magic_n
for each entry in dict_table_t::indexes, the following are initialized:
(indexes that have DICT_FTS set in index->type are skipped)
dict_index_t::id (copied)
dict_index_t::name (copied)
dict_index_t::table_name (points to the copied table name)
dict_index_t::table (points to the above semi-initialized object)
dict_index_t::type (copied)
dict_index_t::to_be_dropped (copied)
dict_index_t::online_status (copied)
dict_index_t::n_uniq (copied)
dict_index_t::fields[] (newly created, only first n_uniq, only fields[i].name)
dict_index_t::indexes<> (newly created)
dict_index_t::stat_n_diff_key_vals[] (only allocated, left uninitialized)
dict_index_t::stat_n_sample_sizes[] (only allocated, left uninitialized)
dict_index_t::stat_n_non_null_key_vals[] (only allocated, left uninitialized)
dict_index_t::magic_n
The returned object should be freed with dict_stats_table_clone_free()
when no longer needed.
@return incomplete table object */
static
dict_table_t*
dict_stats_table_clone_create(
/*==========================*/
	const dict_table_t*	table)	/*!< in: table whose stats to copy */
{
	size_t		heap_size;
	dict_index_t*	index;

	/* Estimate the size needed for the table and all of its indexes */

	heap_size = 0;
	heap_size += sizeof(dict_table_t);
	heap_size += strlen(table->name.m_name) + 1;

	for (index = dict_table_get_first_index(table);
	     index != NULL;
	     index = dict_table_get_next_index(index)) {

		if (dict_stats_should_ignore_index(index)) {
			continue;
		}

		ut_ad(!dict_index_is_ibuf(index));

		ulint	n_uniq = dict_index_get_n_unique(index);

		heap_size += sizeof(dict_index_t);
		heap_size += strlen(index->name) + 1;
		heap_size += n_uniq * sizeof(index->fields[0]);
		for (ulint i = 0; i < n_uniq; i++) {
			heap_size += strlen(index->fields[i].name) + 1;
		}
		heap_size += n_uniq * sizeof(index->stat_n_diff_key_vals[0]);
		heap_size += n_uniq * sizeof(index->stat_n_sample_sizes[0]);
		heap_size += n_uniq * sizeof(index->stat_n_non_null_key_vals[0]);
	}

	/* Allocate the memory and copy the members */

	mem_heap_t*	heap;

	heap = mem_heap_create(heap_size);

	dict_table_t*	t;

	t = (dict_table_t*) mem_heap_alloc(heap, sizeof(*t));

	UNIV_MEM_ASSERT_RW_ABORT(&table->id, sizeof(table->id));
	t->id = table->id;

	t->heap = heap;

	t->name.m_name = mem_heap_strdup(heap, table->name.m_name);

	t->corrupted = table->corrupted;

	/* This private object "t" is not shared with other threads, so
	we do not need the stats_latch (thus we pass false below). The
	dict_table_stats_lock()/unlock() routines will do nothing. */
	dict_table_stats_latch_create(t, false);

	UT_LIST_INIT(t->indexes, &dict_index_t::indexes);

	for (index = dict_table_get_first_index(table);
	     index != NULL;
	     index = dict_table_get_next_index(index)) {

		if (dict_stats_should_ignore_index(index)) {
			continue;
		}

		ut_ad(!dict_index_is_ibuf(index));

		dict_index_t*	idx;

		idx = (dict_index_t*) mem_heap_alloc(heap, sizeof(*idx));

		UNIV_MEM_ASSERT_RW_ABORT(&index->id, sizeof(index->id));
		idx->id = index->id;

		idx->name = mem_heap_strdup(heap, index->name);

		idx->table_name = t->name.m_name;

		idx->table = t;

		idx->type = index->type;

		idx->to_be_dropped = 0;

		idx->online_status = ONLINE_INDEX_COMPLETE;
		idx->set_committed(true);

		idx->n_uniq = index->n_uniq;

		idx->fields = (dict_field_t*) mem_heap_alloc(
			heap, idx->n_uniq * sizeof(idx->fields[0]));

		for (ulint i = 0; i < idx->n_uniq; i++) {
			idx->fields[i].name = mem_heap_strdup(
				heap, index->fields[i].name);
		}

		/* hook idx into t->indexes */
		UT_LIST_ADD_LAST(t->indexes, idx);

		idx->stat_n_diff_key_vals = (ib_uint64_t*) mem_heap_alloc(
			heap,
			idx->n_uniq * sizeof(idx->stat_n_diff_key_vals[0]));

		idx->stat_n_sample_sizes = (ib_uint64_t*) mem_heap_alloc(
			heap,
			idx->n_uniq * sizeof(idx->stat_n_sample_sizes[0]));

		idx->stat_n_non_null_key_vals = (ib_uint64_t*) mem_heap_alloc(
			heap,
			idx->n_uniq * sizeof(idx->stat_n_non_null_key_vals[0]));
		ut_d(idx->magic_n = DICT_INDEX_MAGIC_N);

		idx->stat_defrag_n_page_split = 0;
		idx->stat_defrag_n_pages_freed = 0;
	}

	ut_d(t->magic_n = DICT_TABLE_MAGIC_N);

	return(t);
}

/*********************************************************************//**
Free the resources occupied by an object returned by
dict_stats_table_clone_create(). */
static
void
dict_stats_table_clone_free(
/*========================*/
	dict_table_t*	t)	/*!< in: dummy table object to free */
{
	dict_table_stats_latch_destroy(t);
	mem_heap_free(t->heap);
}

/*********************************************************************//**
Write all zeros (or 1 where it makes sense) into an index
statistics members. The resulting stats correspond to an empty index.
The caller must own index's table stats latch in X mode
(dict_table_stats_lock(table, RW_X_LATCH)) */
static
void
dict_stats_empty_index(
/*===================*/
	dict_index_t*	index,	/*!< in/out: index */
	bool		empty_defrag_stats)
				/*!< in: whether to empty defrag stats */
{
	ut_ad(!(index->type & DICT_FTS));
	ut_ad(!dict_index_is_ibuf(index));

	ulint	n_uniq = index->n_uniq;

	for (ulint i = 0; i < n_uniq; i++) {
		index->stat_n_diff_key_vals[i] = 0;
		index->stat_n_sample_sizes[i] = 1;
		index->stat_n_non_null_key_vals[i] = 0;
	}

	index->stat_index_size = 1;
	index->stat_n_leaf_pages = 1;

	if (empty_defrag_stats) {
		dict_stats_empty_defrag_stats(index);
		dict_stats_empty_defrag_summary(index);
	}
}

/*********************************************************************//**
Write all zeros (or 1 where it makes sense) into a table and its indexes'
statistics members. The resulting stats correspond to an empty table. */
static
void
dict_stats_empty_table(
/*===================*/
	dict_table_t*	table,	/*!< in/out: table */
	bool		empty_defrag_stats)
				/*!< in: whether to empty defrag stats */
{
	/* Zero the stats members */

	dict_table_stats_lock(table, RW_X_LATCH);

	table->stat_n_rows = 0;
	table->stat_clustered_index_size = 1;
	/* 1 page for each index, not counting the clustered */
	table->stat_sum_of_other_index_sizes
		= UT_LIST_GET_LEN(table->indexes) - 1;
	table->stat_modified_counter = 0;

	dict_index_t*	index;

	for (index = dict_table_get_first_index(table);
	     index != NULL;
	     index = dict_table_get_next_index(index)) {

		if (index->type & DICT_FTS) {
			continue;
		}

		ut_ad(!dict_index_is_ibuf(index));

		dict_stats_empty_index(index, empty_defrag_stats);
	}

	table->stat_initialized = TRUE;

	dict_table_stats_unlock(table, RW_X_LATCH);
}

/*********************************************************************//**
Check whether index's stats are initialized (assert if they are not). */
static
void
dict_stats_assert_initialized_index(
/*================================*/
	const dict_index_t*	index)	/*!< in: index */
{
	UNIV_MEM_ASSERT_RW_ABORT(
		index->stat_n_diff_key_vals,
		index->n_uniq * sizeof(index->stat_n_diff_key_vals[0]));

	UNIV_MEM_ASSERT_RW_ABORT(
		index->stat_n_sample_sizes,
		index->n_uniq * sizeof(index->stat_n_sample_sizes[0]));

	UNIV_MEM_ASSERT_RW_ABORT(
		index->stat_n_non_null_key_vals,
		index->n_uniq * sizeof(index->stat_n_non_null_key_vals[0]));

	UNIV_MEM_ASSERT_RW_ABORT(
		&index->stat_index_size,
		sizeof(index->stat_index_size));

	UNIV_MEM_ASSERT_RW_ABORT(
		&index->stat_n_leaf_pages,
		sizeof(index->stat_n_leaf_pages));
}

/*********************************************************************//**
Check whether table's stats are initialized (assert if they are not). */
static
void
dict_stats_assert_initialized(
/*==========================*/
	const dict_table_t*	table)	/*!< in: table */
{
	ut_a(table->stat_initialized);

	UNIV_MEM_ASSERT_RW_ABORT(&table->stats_last_recalc,
			   sizeof(table->stats_last_recalc));

	UNIV_MEM_ASSERT_RW_ABORT(&table->stat_persistent,
			   sizeof(table->stat_persistent));

	UNIV_MEM_ASSERT_RW_ABORT(&table->stats_auto_recalc,
			   sizeof(table->stats_auto_recalc));

	UNIV_MEM_ASSERT_RW_ABORT(&table->stats_sample_pages,
			   sizeof(table->stats_sample_pages));

	UNIV_MEM_ASSERT_RW_ABORT(&table->stat_n_rows,
			   sizeof(table->stat_n_rows));

	UNIV_MEM_ASSERT_RW_ABORT(&table->stat_clustered_index_size,
			   sizeof(table->stat_clustered_index_size));

	UNIV_MEM_ASSERT_RW_ABORT(&table->stat_sum_of_other_index_sizes,
			   sizeof(table->stat_sum_of_other_index_sizes));

	UNIV_MEM_ASSERT_RW_ABORT(&table->stat_modified_counter,
			   sizeof(table->stat_modified_counter));

	UNIV_MEM_ASSERT_RW_ABORT(&table->stats_bg_flag,
			   sizeof(table->stats_bg_flag));

	for (dict_index_t* index = dict_table_get_first_index(table);
	     index != NULL;
	     index = dict_table_get_next_index(index)) {

		if (!dict_stats_should_ignore_index(index)) {
			dict_stats_assert_initialized_index(index);
		}
	}
}

#define INDEX_EQ(i1, i2) \
	((i1) != NULL \
	 && (i2) != NULL \
	 && (i1)->id == (i2)->id \
	 && strcmp((i1)->name, (i2)->name) == 0)

/*********************************************************************//**
Copy table and index statistics from one table to another, including index
stats. Extra indexes in src are ignored and extra indexes in dst are
initialized to correspond to an empty index. */
static
void
dict_stats_copy(
/*============*/
	dict_table_t*		dst,	/*!< in/out: destination table */
	const dict_table_t*	src,	/*!< in: source table */
	bool reset_ignored_indexes)	/*!< in: if true, set ignored indexes
                                             to have the same statistics as if
                                             the table was empty */
{
	dst->stats_last_recalc = src->stats_last_recalc;
	dst->stat_n_rows = src->stat_n_rows;
	dst->stat_clustered_index_size = src->stat_clustered_index_size;
	dst->stat_sum_of_other_index_sizes = src->stat_sum_of_other_index_sizes;
	dst->stat_modified_counter = src->stat_modified_counter;

	dict_index_t*	dst_idx;
	dict_index_t*	src_idx;

	for (dst_idx = dict_table_get_first_index(dst),
	     src_idx = dict_table_get_first_index(src);
	     dst_idx != NULL;
	     dst_idx = dict_table_get_next_index(dst_idx),
	     (src_idx != NULL
	      && (src_idx = dict_table_get_next_index(src_idx)))) {

		if (dict_stats_should_ignore_index(dst_idx)) {
			if (reset_ignored_indexes) {
				/* Reset index statistics for all ignored indexes,
				unless they are FT indexes (these have no statistics)*/
				if (dst_idx->type & DICT_FTS) {
					continue;
				}
				dict_stats_empty_index(dst_idx, true);
			} else {
				continue;
			}
		}

		ut_ad(!dict_index_is_ibuf(dst_idx));

		if (!INDEX_EQ(src_idx, dst_idx)) {
			for (src_idx = dict_table_get_first_index(src);
			     src_idx != NULL;
			     src_idx = dict_table_get_next_index(src_idx)) {

				if (INDEX_EQ(src_idx, dst_idx)) {
					break;
				}
			}
		}

		if (!INDEX_EQ(src_idx, dst_idx)) {
			dict_stats_empty_index(dst_idx, true);
			continue;
		}

		ulint	n_copy_el;

		if (dst_idx->n_uniq > src_idx->n_uniq) {
			n_copy_el = src_idx->n_uniq;
			/* Since src is smaller some elements in dst
			will remain untouched by the following memmove(),
			thus we init all of them here. */
			dict_stats_empty_index(dst_idx, true);
		} else {
			n_copy_el = dst_idx->n_uniq;
		}

		memmove(dst_idx->stat_n_diff_key_vals,
			src_idx->stat_n_diff_key_vals,
			n_copy_el * sizeof(dst_idx->stat_n_diff_key_vals[0]));

		memmove(dst_idx->stat_n_sample_sizes,
			src_idx->stat_n_sample_sizes,
			n_copy_el * sizeof(dst_idx->stat_n_sample_sizes[0]));

		memmove(dst_idx->stat_n_non_null_key_vals,
			src_idx->stat_n_non_null_key_vals,
			n_copy_el * sizeof(dst_idx->stat_n_non_null_key_vals[0]));

		dst_idx->stat_index_size = src_idx->stat_index_size;

		dst_idx->stat_n_leaf_pages = src_idx->stat_n_leaf_pages;

		dst_idx->stat_defrag_modified_counter =
			src_idx->stat_defrag_modified_counter;
		dst_idx->stat_defrag_n_pages_freed =
			src_idx->stat_defrag_n_pages_freed;
		dst_idx->stat_defrag_n_page_split =
			src_idx->stat_defrag_n_page_split;
	}

	dst->stat_initialized = TRUE;
}

/** Duplicate the stats of a table and its indexes.
This function creates a dummy dict_table_t object and copies the input
table's stats into it. The returned table object is not in the dictionary
cache and cannot be accessed by any other threads. In addition to the
members copied in dict_stats_table_clone_create() this function initializes
the following:
dict_table_t::stat_initialized
dict_table_t::stat_persistent
dict_table_t::stat_n_rows
dict_table_t::stat_clustered_index_size
dict_table_t::stat_sum_of_other_index_sizes
dict_table_t::stat_modified_counter
dict_index_t::stat_n_diff_key_vals[]
dict_index_t::stat_n_sample_sizes[]
dict_index_t::stat_n_non_null_key_vals[]
dict_index_t::stat_index_size
dict_index_t::stat_n_leaf_pages
dict_index_t::stat_defrag_modified_counter
dict_index_t::stat_defrag_n_pages_freed
dict_index_t::stat_defrag_n_page_split
The returned object should be freed with dict_stats_snapshot_free()
when no longer needed.
@param[in]	table	table whose stats to copy
@return incomplete table object */
static
dict_table_t*
dict_stats_snapshot_create(
	dict_table_t*	table)
{
	mutex_enter(&dict_sys->mutex);

	dict_table_stats_lock(table, RW_S_LATCH);

	dict_stats_assert_initialized(table);

	dict_table_t*	t;

	t = dict_stats_table_clone_create(table);

	dict_stats_copy(t, table, false);

	t->stat_persistent = table->stat_persistent;
	t->stats_auto_recalc = table->stats_auto_recalc;
	t->stats_sample_pages = table->stats_sample_pages;
	t->stats_bg_flag = table->stats_bg_flag;

	dict_table_stats_unlock(table, RW_S_LATCH);

	mutex_exit(&dict_sys->mutex);

	return(t);
}

/*********************************************************************//**
Free the resources occupied by an object returned by
dict_stats_snapshot_create(). */
static
void
dict_stats_snapshot_free(
/*=====================*/
	dict_table_t*	t)	/*!< in: dummy table object to free */
{
	dict_stats_table_clone_free(t);
}

/*********************************************************************//**
Calculates new estimates for index statistics. This function is
relatively quick and is used to calculate transient statistics that
are not saved on disk. This was the only way to calculate statistics
before the Persistent Statistics feature was introduced.
This function doesn't update the defragmentation related stats.
Only persistent statistics supports defragmentation stats. */
static
void
dict_stats_update_transient_for_index(
/*==================================*/
	dict_index_t*	index)	/*!< in/out: index */
{
	if (srv_force_recovery >= SRV_FORCE_NO_TRX_UNDO
	    && (srv_force_recovery >= SRV_FORCE_NO_LOG_REDO
		|| !dict_index_is_clust(index))) {
		/* If we have set a high innodb_force_recovery
		level, do not calculate statistics, as a badly
		corrupted index can cause a crash in it.
		Initialize some bogus index cardinality
		statistics, so that the data can be queried in
		various means, also via secondary indexes. */
		dict_stats_empty_index(index, false);
#if defined UNIV_DEBUG || defined UNIV_IBUF_DEBUG
	} else if (ibuf_debug && !dict_index_is_clust(index)) {
		dict_stats_empty_index(index, false);
#endif /* UNIV_DEBUG || UNIV_IBUF_DEBUG */
	} else {
		mtr_t	mtr;
		ulint	size;

		mtr_start(&mtr);

		mtr_s_lock(dict_index_get_lock(index), &mtr);

		size = btr_get_size(index, BTR_TOTAL_SIZE, &mtr);

		if (size != ULINT_UNDEFINED) {
			index->stat_index_size = size;

			size = btr_get_size(
				index, BTR_N_LEAF_PAGES, &mtr);
		}

		mtr_commit(&mtr);

		switch (size) {
		case ULINT_UNDEFINED:
			dict_stats_empty_index(index, false);
			return;
		case 0:
			/* The root node of the tree is a leaf */
			size = 1;
		}

		index->stat_n_leaf_pages = size;

		/* Do not continue if table decryption has failed or
		table is already marked as corrupted. */
		if (index->is_readable()) {
			/* We don't handle the return value since it
			will be false only when some thread is
			dropping the table and we don't have to empty
			the statistics of the to be dropped index */
			btr_estimate_number_of_different_key_vals(index);
		}
	}
}

/*********************************************************************//**
Calculates new estimates for table and index statistics. This function
is relatively quick and is used to calculate transient statistics that
are not saved on disk.
This was the only way to calculate statistics before the
Persistent Statistics feature was introduced. */
static
void
dict_stats_update_transient(
/*========================*/
	dict_table_t*	table)	/*!< in/out: table */
{
	dict_index_t*	index;
	ulint		sum_of_index_sizes	= 0;

	/* Find out the sizes of the indexes and how many different values
	for the key they approximately have */

	index = dict_table_get_first_index(table);

	if (dict_table_is_discarded(table)) {
		/* Nothing to do. */
		dict_stats_empty_table(table, true);
		return;
	} else if (index == NULL) {
		/* Table definition is corrupt */

		ib::warn() << "Table " << table->name
			<< " has no indexes. Cannot calculate statistics.";
		dict_stats_empty_table(table, true);
		return;
	}

	for (; index != NULL; index = dict_table_get_next_index(index)) {

		ut_ad(!dict_index_is_ibuf(index));

		if (index->type & DICT_FTS || dict_index_is_spatial(index)) {
			continue;
		}

		dict_stats_empty_index(index, false);

		if (dict_stats_should_ignore_index(index)) {
			continue;
		}

		/* Do not continue if table decryption has failed or
		table is already marked as corrupted. */
		if (!index->is_readable()) {
			break;
		}

		dict_stats_update_transient_for_index(index);

		sum_of_index_sizes += index->stat_index_size;
	}

	index = dict_table_get_first_index(table);

	table->stat_n_rows = index->stat_n_diff_key_vals[
		dict_index_get_n_unique(index) - 1];

	table->stat_clustered_index_size = index->stat_index_size;

	table->stat_sum_of_other_index_sizes = sum_of_index_sizes
		- index->stat_index_size;

	table->stats_last_recalc = time(NULL);

	table->stat_modified_counter = 0;

	table->stat_initialized = TRUE;
}

/* @{ Pseudo code about the relation between the following functions

let N = N_SAMPLE_PAGES(index)

dict_stats_analyze_index()
  for each n_prefix
    search for good enough level:
      dict_stats_analyze_index_level() // only called if level has <= N pages
        // full scan of the level in one mtr
        collect statistics about the given level
      if we are not satisfied with the level, search next lower level
    we have found a good enough level here
    dict_stats_analyze_index_for_n_prefix(that level, stats collected above)
      // full scan of the level in one mtr
      dive below some records and analyze the leaf page there:
      dict_stats_analyze_index_below_cur()
@} */

/*********************************************************************//**
Find the total number and the number of distinct keys on a given level in
an index. Each of the 1..n_uniq prefixes are looked up and the results are
saved in the array n_diff[0] .. n_diff[n_uniq - 1]. The total number of
records on the level is saved in total_recs.
Also, the index of the last record in each group of equal records is saved
in n_diff_boundaries[0..n_uniq - 1], records indexing starts from the leftmost
record on the level and continues cross pages boundaries, counting from 0. */
static
void
dict_stats_analyze_index_level(
/*===========================*/
	dict_index_t*	index,		/*!< in: index */
	ulint		level,		/*!< in: level */
	ib_uint64_t*	n_diff,		/*!< out: array for number of
					distinct keys for all prefixes */
	ib_uint64_t*	total_recs,	/*!< out: total number of records */
	ib_uint64_t*	total_pages,	/*!< out: total number of pages */
	boundaries_t*	n_diff_boundaries,/*!< out: boundaries of the groups
					of distinct keys */
	mtr_t*		mtr)		/*!< in/out: mini-transaction */
{
	ulint		n_uniq;
	mem_heap_t*	heap;
	btr_pcur_t	pcur;
	const page_t*	page;
	const rec_t*	rec;
	const rec_t*	prev_rec;
	bool		prev_rec_is_copied;
	byte*		prev_rec_buf = NULL;
	ulint		prev_rec_buf_size = 0;
	ulint*		rec_offsets;
	ulint*		prev_rec_offsets;
	ulint		i;

	DEBUG_PRINTF("    %s(table=%s, index=%s, level=" ULINTPF ")\n",
		     __func__, index->table->name, index->name, level);

	ut_ad(mtr_memo_contains(mtr, dict_index_get_lock(index),
				MTR_MEMO_SX_LOCK));

	n_uniq = dict_index_get_n_unique(index);

	/* elements in the n_diff array are 0..n_uniq-1 (inclusive) */
	memset(n_diff, 0x0, n_uniq * sizeof(n_diff[0]));

	/* Allocate space for the offsets header (the allocation size at
	offsets[0] and the REC_OFFS_HEADER_SIZE bytes), and n_fields + 1,
	so that this will never be less than the size calculated in
	rec_get_offsets_func(). */
	i = (REC_OFFS_HEADER_SIZE + 1 + 1) + index->n_fields;

	heap = mem_heap_create((2 * sizeof *rec_offsets) * i);
	rec_offsets = static_cast<ulint*>(
		mem_heap_alloc(heap, i * sizeof *rec_offsets));
	prev_rec_offsets = static_cast<ulint*>(
		mem_heap_alloc(heap, i * sizeof *prev_rec_offsets));
	rec_offs_set_n_alloc(rec_offsets, i);
	rec_offs_set_n_alloc(prev_rec_offsets, i);

	/* reset the dynamic arrays n_diff_boundaries[0..n_uniq-1] */
	if (n_diff_boundaries != NULL) {
		for (i = 0; i < n_uniq; i++) {
			n_diff_boundaries[i].erase(
				n_diff_boundaries[i].begin(),
				n_diff_boundaries[i].end());
		}
	}

	/* Position pcur on the leftmost record on the leftmost page
	on the desired level. */

	btr_pcur_open_at_index_side(
		true, index, BTR_SEARCH_TREE_ALREADY_S_LATCHED,
		&pcur, true, level, mtr);
	btr_pcur_move_to_next_on_page(&pcur);

	page = btr_pcur_get_page(&pcur);

	/* The page must not be empty, except when
	it is the root page (and the whole index is empty). */
	ut_ad(btr_pcur_is_on_user_rec(&pcur) || page_is_leaf(page));
	ut_ad(btr_pcur_get_rec(&pcur)
	      == page_rec_get_next_const(page_get_infimum_rec(page)));

	/* check that we are indeed on the desired level */
	ut_a(btr_page_get_level(page, mtr) == level);

	/* there should not be any pages on the left */
	ut_a(btr_page_get_prev(page, mtr) == FIL_NULL);

	/* check whether the first record on the leftmost page is marked
	as such, if we are on a non-leaf level */
	ut_a((level == 0)
	     == !(REC_INFO_MIN_REC_FLAG & rec_get_info_bits(
			  btr_pcur_get_rec(&pcur), page_is_comp(page))));

	prev_rec = NULL;
	prev_rec_is_copied = false;

	/* no records by default */
	*total_recs = 0;

	*total_pages = 0;

	/* iterate over all user records on this level
	and compare each two adjacent ones, even the last on page
	X and the fist on page X+1 */
	for (;
	     btr_pcur_is_on_user_rec(&pcur);
	     btr_pcur_move_to_next_user_rec(&pcur, mtr)) {

		bool	rec_is_last_on_page;

		rec = btr_pcur_get_rec(&pcur);

		/* If rec and prev_rec are on different pages, then prev_rec
		must have been copied, because we hold latch only on the page
		where rec resides. */
		if (prev_rec != NULL
		    && page_align(rec) != page_align(prev_rec)) {

			ut_a(prev_rec_is_copied);
		}

		rec_is_last_on_page =
			page_rec_is_supremum(page_rec_get_next_const(rec));

		/* increment the pages counter at the end of each page */
		if (rec_is_last_on_page) {

			(*total_pages)++;
		}

		/* Skip delete-marked records on the leaf level. If we
		do not skip them, then ANALYZE quickly after DELETE
		could count them or not (purge may have already wiped
		them away) which brings non-determinism. We skip only
		leaf-level delete marks because delete marks on
		non-leaf level do not make sense. */

		if (level == 0
		    && !srv_stats_include_delete_marked
		    && rec_get_deleted_flag(
			    rec,
			    page_is_comp(btr_pcur_get_page(&pcur)))) {

			if (rec_is_last_on_page
			    && !prev_rec_is_copied
			    && prev_rec != NULL) {
				/* copy prev_rec */

				prev_rec_offsets = rec_get_offsets(
					prev_rec, index, prev_rec_offsets,
					true,
					n_uniq, &heap);

				prev_rec = rec_copy_prefix_to_buf(
					prev_rec, index,
					rec_offs_n_fields(prev_rec_offsets),
					&prev_rec_buf, &prev_rec_buf_size);

				prev_rec_is_copied = true;
			}

			continue;
		}
		rec_offsets = rec_get_offsets(
			rec, index, rec_offsets, !level, n_uniq, &heap);

		(*total_recs)++;

		if (prev_rec != NULL) {
			ulint	matched_fields;

			prev_rec_offsets = rec_get_offsets(
				prev_rec, index, prev_rec_offsets, !level,
				n_uniq, &heap);

			cmp_rec_rec_with_match(rec,
					       prev_rec,
					       rec_offsets,
					       prev_rec_offsets,
					       index,
					       FALSE,
					       &matched_fields);

			for (i = matched_fields; i < n_uniq; i++) {

				if (n_diff_boundaries != NULL) {
					/* push the index of the previous
					record, that is - the last one from
					a group of equal keys */

					ib_uint64_t	idx;

					/* the index of the current record
					is total_recs - 1, the index of the
					previous record is total_recs - 2;
					we know that idx is not going to
					become negative here because if we
					are in this branch then there is a
					previous record and thus
					total_recs >= 2 */
					idx = *total_recs - 2;

					n_diff_boundaries[i].push_back(idx);
				}

				/* increment the number of different keys
				for n_prefix=i+1 (e.g. if i=0 then we increment
				for n_prefix=1 which is stored in n_diff[0]) */
				n_diff[i]++;
			}
		} else {
			/* this is the first non-delete marked record */
			for (i = 0; i < n_uniq; i++) {
				n_diff[i] = 1;
			}
		}

		if (rec_is_last_on_page) {
			/* end of a page has been reached */

			/* we need to copy the record instead of assigning
			like prev_rec = rec; because when we traverse the
			records on this level at some point we will jump from
			one page to the next and then rec and prev_rec will
			be on different pages and
			btr_pcur_move_to_next_user_rec() will release the
			latch on the page that prev_rec is on */
			prev_rec = rec_copy_prefix_to_buf(
				rec, index, rec_offs_n_fields(rec_offsets),
				&prev_rec_buf, &prev_rec_buf_size);
			prev_rec_is_copied = true;

		} else {
			/* still on the same page, the next call to
			btr_pcur_move_to_next_user_rec() will not jump
			on the next page, we can simply assign pointers
			instead of copying the records like above */

			prev_rec = rec;
			prev_rec_is_copied = false;
		}
	}

	/* if *total_pages is left untouched then the above loop was not
	entered at all and there is one page in the whole tree which is
	empty or the loop was entered but this is level 0, contains one page
	and all records are delete-marked */
	if (*total_pages == 0) {

		ut_ad(level == 0);
		ut_ad(*total_recs == 0);

		*total_pages = 1;
	}

	/* if there are records on this level and boundaries
	should be saved */
	if (*total_recs > 0 && n_diff_boundaries != NULL) {

		/* remember the index of the last record on the level as the
		last one from the last group of equal keys; this holds for
		all possible prefixes */
		for (i = 0; i < n_uniq; i++) {
			ib_uint64_t	idx;

			idx = *total_recs - 1;

			n_diff_boundaries[i].push_back(idx);
		}
	}

	/* now in n_diff_boundaries[i] there are exactly n_diff[i] integers,
	for i=0..n_uniq-1 */

#ifdef UNIV_STATS_DEBUG
	for (i = 0; i < n_uniq; i++) {

		DEBUG_PRINTF("    %s(): total recs: " UINT64PF
			     ", total pages: " UINT64PF
			     ", n_diff[" ULINTPF "]: " UINT64PF "\n",
			     __func__, *total_recs,
			     *total_pages,
			     i, n_diff[i]);

#if 0
		if (n_diff_boundaries != NULL) {
			ib_uint64_t	j;

			DEBUG_PRINTF("    %s(): boundaries[%lu]: ",
				     __func__, i);

			for (j = 0; j < n_diff[i]; j++) {
				ib_uint64_t	idx;

				idx = n_diff_boundaries[i][j];

				DEBUG_PRINTF(UINT64PF "=" UINT64PF ", ",
					     j, idx);
			}
			DEBUG_PRINTF("\n");
		}
#endif
	}
#endif /* UNIV_STATS_DEBUG */

	/* Release the latch on the last page, because that is not done by
	btr_pcur_close(). This function works also for non-leaf pages. */
	btr_leaf_page_release(btr_pcur_get_block(&pcur), BTR_SEARCH_LEAF, mtr);

	btr_pcur_close(&pcur);
	ut_free(prev_rec_buf);
	mem_heap_free(heap);
}

/** Scan a page, reading records from left to right and counting the number
of distinct records (looking only at the first n_prefix
columns) and the number of external pages pointed by records from this page.
If scan_method is QUIT_ON_FIRST_NON_BORING then the function
will return as soon as it finds a record that does not match its neighbor
to the right, which means that in the case of QUIT_ON_FIRST_NON_BORING the
returned n_diff can either be 0 (empty page), 1 (the whole page has all keys
equal) or 2 (the function found a non-boring record and returned).
@param[out]	out_rec			record, or NULL
@param[out]	offsets1		rec_get_offsets() working space (must
be big enough)
@param[out]	offsets2		rec_get_offsets() working space (must
be big enough)
@param[in]	index			index of the page
@param[in]	page			the page to scan
@param[in]	n_prefix		look at the first n_prefix columns
@param[in]	is_leaf			whether this is the leaf page
@param[out]	n_diff			number of distinct records encountered
@param[out]	n_external_pages	if this is non-NULL then it will be set
to the number of externally stored pages which were encountered
@return offsets1 or offsets2 (the offsets of *out_rec),
or NULL if the page is empty and does not contain user records. */
UNIV_INLINE
ulint*
dict_stats_scan_page(
	const rec_t**		out_rec,
	ulint*			offsets1,
	ulint*			offsets2,
	const dict_index_t*	index,
	const page_t*		page,
	ulint			n_prefix,
	bool			is_leaf,
	ib_uint64_t*		n_diff,
	ib_uint64_t*		n_external_pages)
{
	ulint*		offsets_rec		= offsets1;
	ulint*		offsets_next_rec	= offsets2;
	const rec_t*	rec;
	const rec_t*	next_rec;
	/* A dummy heap, to be passed to rec_get_offsets().
	Because offsets1,offsets2 should be big enough,
	this memory heap should never be used. */
	mem_heap_t*	heap			= NULL;
	ut_ad(is_leaf == page_is_leaf(page));
	const rec_t*	(*get_next)(const rec_t*)
		= !is_leaf || srv_stats_include_delete_marked
		? page_rec_get_next_const
		: page_rec_get_next_non_del_marked;

	const bool	should_count_external_pages = n_external_pages != NULL;

	if (should_count_external_pages) {
		*n_external_pages = 0;
	}

	rec = get_next(page_get_infimum_rec(page));

	if (page_rec_is_supremum(rec)) {
		/* the page is empty or contains only delete-marked records */
		*n_diff = 0;
		*out_rec = NULL;
		return(NULL);
	}

	offsets_rec = rec_get_offsets(rec, index, offsets_rec, is_leaf,
				      ULINT_UNDEFINED, &heap);

	if (should_count_external_pages) {
		*n_external_pages += btr_rec_get_externally_stored_len(
			rec, offsets_rec);
	}

	next_rec = get_next(rec);

	*n_diff = 1;

	while (!page_rec_is_supremum(next_rec)) {

		ulint	matched_fields;

		offsets_next_rec = rec_get_offsets(next_rec, index,
						   offsets_next_rec, is_leaf,
						   ULINT_UNDEFINED,
						   &heap);

		/* check whether rec != next_rec when looking at
		the first n_prefix fields */
		cmp_rec_rec_with_match(rec, next_rec,
				       offsets_rec, offsets_next_rec,
				       index, FALSE, &matched_fields);

		if (matched_fields < n_prefix) {
			/* rec != next_rec, => rec is non-boring */

			(*n_diff)++;

			if (!is_leaf) {
				break;
			}
		}

		rec = next_rec;
		{
			/* Assign offsets_rec = offsets_next_rec
			so that offsets_rec matches with rec which
			was just assigned rec = next_rec above.
			Also need to point offsets_next_rec to the
			place where offsets_rec was pointing before
			because we have just 2 placeholders where
			data is actually stored:
			offsets1 and offsets2 and we
			are using them in circular fashion
			(offsets[_next]_rec are just pointers to
			those placeholders). */
			ulint*	offsets_tmp;
			offsets_tmp = offsets_rec;
			offsets_rec = offsets_next_rec;
			offsets_next_rec = offsets_tmp;
		}

		if (should_count_external_pages) {
			*n_external_pages += btr_rec_get_externally_stored_len(
				rec, offsets_rec);
		}

		next_rec = get_next(next_rec);
	}

	/* offsets1,offsets2 should have been big enough */
	ut_a(heap == NULL);
	*out_rec = rec;
	return(offsets_rec);
}

/** Dive below the current position of a cursor and calculate the number of
distinct records on the leaf page, when looking at the fist n_prefix
columns. Also calculate the number of external pages pointed by records
on the leaf page.
@param[in]	cur			cursor
@param[in]	n_prefix		look at the first n_prefix columns
when comparing records
@param[out]	n_diff			number of distinct records
@param[out]	n_external_pages	number of external pages
@return number of distinct records on the leaf page */
static
void
dict_stats_analyze_index_below_cur(
	const btr_cur_t*	cur,
	ulint			n_prefix,
	ib_uint64_t*		n_diff,
	ib_uint64_t*		n_external_pages)
{
	dict_index_t*	index;
	buf_block_t*	block;
	const page_t*	page;
	mem_heap_t*	heap;
	const rec_t*	rec;
	ulint*		offsets1;
	ulint*		offsets2;
	ulint*		offsets_rec;
	ulint		size;
	mtr_t		mtr;

	index = btr_cur_get_index(cur);

	/* Allocate offsets for the record and the node pointer, for
	node pointer records. In a secondary index, the node pointer
	record will consist of all index fields followed by a child
	page number.
	Allocate space for the offsets header (the allocation size at
	offsets[0] and the REC_OFFS_HEADER_SIZE bytes), and n_fields + 1,
	so that this will never be less than the size calculated in
	rec_get_offsets_func(). */
	size = (1 + REC_OFFS_HEADER_SIZE) + 1 + dict_index_get_n_fields(index);

	heap = mem_heap_create(size * (sizeof *offsets1 + sizeof *offsets2));

	offsets1 = static_cast<ulint*>(mem_heap_alloc(
			heap, size * sizeof *offsets1));

	offsets2 = static_cast<ulint*>(mem_heap_alloc(
			heap, size * sizeof *offsets2));

	rec_offs_set_n_alloc(offsets1, size);
	rec_offs_set_n_alloc(offsets2, size);

	rec = btr_cur_get_rec(cur);
	ut_ad(!page_rec_is_leaf(rec));

	offsets_rec = rec_get_offsets(rec, index, offsets1, false,
				      ULINT_UNDEFINED, &heap);

	page_id_t		page_id(dict_index_get_space(index),
					btr_node_ptr_get_child_page_no(
						rec, offsets_rec));
	const page_size_t	page_size(dict_table_page_size(index->table));

	/* assume no external pages by default - in case we quit from this
	function without analyzing any leaf pages */
	*n_external_pages = 0;

	mtr_start(&mtr);

	/* descend to the leaf level on the B-tree */
	for (;;) {

		dberr_t err = DB_SUCCESS;

		block = buf_page_get_gen(page_id, page_size, RW_S_LATCH,
					 NULL /* no guessed block */,
					 BUF_GET, __FILE__, __LINE__, &mtr, &err);

		page = buf_block_get_frame(block);

		if (page_is_leaf(page)) {
			/* leaf level */
			break;
		}
		/* else */

		/* search for the first non-boring record on the page */
		offsets_rec = dict_stats_scan_page(
			&rec, offsets1, offsets2, index, page, n_prefix,
			false, n_diff, NULL);

		/* pages on level > 0 are not allowed to be empty */
		ut_a(offsets_rec != NULL);
		/* if page is not empty (offsets_rec != NULL) then n_diff must
		be > 0, otherwise there is a bug in dict_stats_scan_page() */
		ut_a(*n_diff > 0);

		if (*n_diff == 1) {
			mtr_commit(&mtr);

			/* page has all keys equal and the end of the page
			was reached by dict_stats_scan_page(), no need to
			descend to the leaf level */
			mem_heap_free(heap);
			/* can't get an estimate for n_external_pages here
			because we do not dive to the leaf level, assume no
			external pages (*n_external_pages was assigned to 0
			above). */
			return;
		}
		/* else */

		/* when we instruct dict_stats_scan_page() to quit on the
		first non-boring record it finds, then the returned n_diff
		can either be 0 (empty page), 1 (page has all keys equal) or
		2 (non-boring record was found) */
		ut_a(*n_diff == 2);

		/* we have a non-boring record in rec, descend below it */

		page_id.set_page_no(
			btr_node_ptr_get_child_page_no(rec, offsets_rec));
	}

	/* make sure we got a leaf page as a result from the above loop */
	ut_ad(page_is_leaf(page));

	/* scan the leaf page and find the number of distinct keys,
	when looking only at the first n_prefix columns; also estimate
	the number of externally stored pages pointed by records on this
	page */

	offsets_rec = dict_stats_scan_page(
		&rec, offsets1, offsets2, index, page, n_prefix,
		true, n_diff,
		n_external_pages);

#if 0
	DEBUG_PRINTF("      %s(): n_diff below page_no=%lu: " UINT64PF "\n",
		     __func__, page_no, n_diff);
#endif

	mtr_commit(&mtr);
	mem_heap_free(heap);
}

/** Input data that is used to calculate dict_index_t::stat_n_diff_key_vals[]
for each n-columns prefix (n from 1 to n_uniq). */
struct n_diff_data_t {
	/** Index of the level on which the descent through the btree
	stopped. level 0 is the leaf level. This is >= 1 because we
	avoid scanning the leaf level because it may contain too many
	pages and doing so is useless when combined with the random dives -
	if we are to scan the leaf level, this means a full scan and we can
	simply do that instead of fiddling with picking random records higher
	in the tree and to dive below them. At the start of the analyzing
	we may decide to do full scan of the leaf level, but then this
	structure is not used in that code path. */
	ulint		level;

	/** Number of records on the level where the descend through the btree
	stopped. When we scan the btree from the root, we stop at some mid
	level, choose some records from it and dive below them towards a leaf
	page to analyze. */
	ib_uint64_t	n_recs_on_level;

	/** Number of different key values that were found on the mid level. */
	ib_uint64_t	n_diff_on_level;

	/** Number of leaf pages that are analyzed. This is also the same as
	the number of records that we pick from the mid level and dive below
	them. */
	ib_uint64_t	n_leaf_pages_to_analyze;

	/** Cumulative sum of the number of different key values that were
	found on all analyzed pages. */
	ib_uint64_t	n_diff_all_analyzed_pages;

	/** Cumulative sum of the number of external pages (stored outside of
	the btree but in the same file segment). */
	ib_uint64_t	n_external_pages_sum;
};

/** Estimate the number of different key values in an index when looking at
the first n_prefix columns. For a given level in an index select
n_diff_data->n_leaf_pages_to_analyze records from that level and dive below
them to the corresponding leaf pages, then scan those leaf pages and save the
sampling results in n_diff_data->n_diff_all_analyzed_pages.
@param[in]	index			index
@param[in]	n_prefix		look at first 'n_prefix' columns when
comparing records
@param[in]	boundaries		a vector that contains
n_diff_data->n_diff_on_level integers each of which represents the index (on
level 'level', counting from left/smallest to right/biggest from 0) of the
last record from each group of distinct keys
@param[in,out]	n_diff_data		n_diff_all_analyzed_pages and
n_external_pages_sum in this structure will be set by this function. The
members level, n_diff_on_level and n_leaf_pages_to_analyze must be set by the
caller in advance - they are used by some calculations inside this function
@param[in,out]	mtr			mini-transaction */
static
void
dict_stats_analyze_index_for_n_prefix(
	dict_index_t*		index,
	ulint			n_prefix,
	const boundaries_t*	boundaries,
	n_diff_data_t*		n_diff_data,
	mtr_t*			mtr)
{
	btr_pcur_t	pcur;
	const page_t*	page;
	ib_uint64_t	rec_idx;
	ib_uint64_t	i;

#if 0
	DEBUG_PRINTF("    %s(table=%s, index=%s, level=%lu, n_prefix=%lu,"
		     " n_diff_on_level=" UINT64PF ")\n",
		     __func__, index->table->name, index->name, level,
		     n_prefix, n_diff_data->n_diff_on_level);
#endif

	ut_ad(mtr_memo_contains(mtr, dict_index_get_lock(index),
				MTR_MEMO_SX_LOCK));

	/* Position pcur on the leftmost record on the leftmost page
	on the desired level. */

	btr_pcur_open_at_index_side(
		true, index, BTR_SEARCH_TREE_ALREADY_S_LATCHED,
		&pcur, true, n_diff_data->level, mtr);
	btr_pcur_move_to_next_on_page(&pcur);

	page = btr_pcur_get_page(&pcur);

	const rec_t*	first_rec = btr_pcur_get_rec(&pcur);

	/* We shouldn't be scanning the leaf level. The caller of this function
	should have stopped the descend on level 1 or higher. */
	ut_ad(n_diff_data->level > 0);
	ut_ad(!page_is_leaf(page));

	/* The page must not be empty, except when
	it is the root page (and the whole index is empty). */
	ut_ad(btr_pcur_is_on_user_rec(&pcur));
	ut_ad(first_rec == page_rec_get_next_const(page_get_infimum_rec(page)));

	/* check that we are indeed on the desired level */
	ut_a(btr_page_get_level(page, mtr) == n_diff_data->level);

	/* there should not be any pages on the left */
	ut_a(btr_page_get_prev(page, mtr) == FIL_NULL);

	/* check whether the first record on the leftmost page is marked
	as such; we are on a non-leaf level */
	ut_a(rec_get_info_bits(first_rec, page_is_comp(page))
	     & REC_INFO_MIN_REC_FLAG);

	const ib_uint64_t	last_idx_on_level = boundaries->at(
		static_cast<unsigned>(n_diff_data->n_diff_on_level - 1));

	rec_idx = 0;

	n_diff_data->n_diff_all_analyzed_pages = 0;
	n_diff_data->n_external_pages_sum = 0;

	for (i = 0; i < n_diff_data->n_leaf_pages_to_analyze; i++) {
		/* there are n_diff_on_level elements
		in 'boundaries' and we divide those elements
		into n_leaf_pages_to_analyze segments, for example:

		let n_diff_on_level=100, n_leaf_pages_to_analyze=4, then:
		segment i=0:  [0, 24]
		segment i=1: [25, 49]
		segment i=2: [50, 74]
		segment i=3: [75, 99] or

		let n_diff_on_level=1, n_leaf_pages_to_analyze=1, then:
		segment i=0: [0, 0] or

		let n_diff_on_level=2, n_leaf_pages_to_analyze=2, then:
		segment i=0: [0, 0]
		segment i=1: [1, 1] or

		let n_diff_on_level=13, n_leaf_pages_to_analyze=7, then:
		segment i=0:  [0,  0]
		segment i=1:  [1,  2]
		segment i=2:  [3,  4]
		segment i=3:  [5,  6]
		segment i=4:  [7,  8]
		segment i=5:  [9, 10]
		segment i=6: [11, 12]

		then we select a random record from each segment and dive
		below it */
		const ib_uint64_t	n_diff = n_diff_data->n_diff_on_level;
		const ib_uint64_t	n_pick
			= n_diff_data->n_leaf_pages_to_analyze;

		const ib_uint64_t	left = n_diff * i / n_pick;
		const ib_uint64_t	right = n_diff * (i + 1) / n_pick - 1;

		ut_a(left <= right);
		ut_a(right <= last_idx_on_level);

		/* we do not pass (left, right) because we do not want to ask
		ut_rnd_interval() to work with too big numbers since
		ib_uint64_t could be bigger than ulint */
		const ulint	rnd = ut_rnd_interval(
			0, static_cast<ulint>(right - left));

		const ib_uint64_t	dive_below_idx
			= boundaries->at(static_cast<unsigned>(left + rnd));

#if 0
		DEBUG_PRINTF("    %s(): dive below record with index="
			     UINT64PF "\n", __func__, dive_below_idx);
#endif

		/* seek to the record with index dive_below_idx */
		while (rec_idx < dive_below_idx
		       && btr_pcur_is_on_user_rec(&pcur)) {

			btr_pcur_move_to_next_user_rec(&pcur, mtr);
			rec_idx++;
		}

		/* if the level has finished before the record we are
		searching for, this means that the B-tree has changed in
		the meantime, quit our sampling and use whatever stats
		we have collected so far */
		if (rec_idx < dive_below_idx) {

			ut_ad(!btr_pcur_is_on_user_rec(&pcur));
			break;
		}

		/* it could be that the tree has changed in such a way that
		the record under dive_below_idx is the supremum record, in
		this case rec_idx == dive_below_idx and pcur is positioned
		on the supremum, we do not want to dive below it */
		if (!btr_pcur_is_on_user_rec(&pcur)) {
			break;
		}

		ut_a(rec_idx == dive_below_idx);

		ib_uint64_t	n_diff_on_leaf_page;
		ib_uint64_t	n_external_pages;

		dict_stats_analyze_index_below_cur(btr_pcur_get_btr_cur(&pcur),
						   n_prefix,
						   &n_diff_on_leaf_page,
						   &n_external_pages);

		/* We adjust n_diff_on_leaf_page here to avoid counting
		one value twice - once as the last on some page and once
		as the first on another page. Consider the following example:
		Leaf level:
		page: (2,2,2,2,3,3)
		... many pages like (3,3,3,3,3,3) ...
		page: (3,3,3,3,5,5)
		... many pages like (5,5,5,5,5,5) ...
		page: (5,5,5,5,8,8)
		page: (8,8,8,8,9,9)
		our algo would (correctly) get an estimate that there are
		2 distinct records per page (average). Having 4 pages below
		non-boring records, it would (wrongly) estimate the number
		of distinct records to 8. */
		if (n_diff_on_leaf_page > 0) {
			n_diff_on_leaf_page--;
		}

		n_diff_data->n_diff_all_analyzed_pages += n_diff_on_leaf_page;

		n_diff_data->n_external_pages_sum += n_external_pages;
	}

	btr_pcur_close(&pcur);
}

/** Set dict_index_t::stat_n_diff_key_vals[] and stat_n_sample_sizes[].
@param[in]	n_diff_data	input data to use to derive the results
@param[in,out]	index		index whose stat_n_diff_key_vals[] to set */
UNIV_INLINE
void
dict_stats_index_set_n_diff(
	const n_diff_data_t*	n_diff_data,
	dict_index_t*		index)
{
	for (ulint n_prefix = dict_index_get_n_unique(index);
	     n_prefix >= 1;
	     n_prefix--) {
		/* n_diff_all_analyzed_pages can be 0 here if
		all the leaf pages sampled contained only
		delete-marked records. In this case we should assign
		0 to index->stat_n_diff_key_vals[n_prefix - 1], which
		the formula below does. */

		const n_diff_data_t*	data = &n_diff_data[n_prefix - 1];

		ut_ad(data->n_leaf_pages_to_analyze > 0);
		ut_ad(data->n_recs_on_level > 0);

		ib_uint64_t	n_ordinary_leaf_pages;

		if (data->level == 1) {
			/* If we know the number of records on level 1, then
			this number is the same as the number of pages on
			level 0 (leaf). */
			n_ordinary_leaf_pages = data->n_recs_on_level;
		} else {
			/* If we analyzed D ordinary leaf pages and found E
			external pages in total linked from those D ordinary
			leaf pages, then this means that the ratio
			ordinary/external is D/E. Then the ratio ordinary/total
			is D / (D + E). Knowing that the total number of pages
			is T (including ordinary and external) then we estimate
			that the total number of ordinary leaf pages is
			T * D / (D + E). */
			n_ordinary_leaf_pages
				= index->stat_n_leaf_pages
				* data->n_leaf_pages_to_analyze
				/ (data->n_leaf_pages_to_analyze
				   + data->n_external_pages_sum);
		}

		/* See REF01 for an explanation of the algorithm */
		index->stat_n_diff_key_vals[n_prefix - 1]
			= n_ordinary_leaf_pages

			* data->n_diff_on_level
			/ data->n_recs_on_level

			* data->n_diff_all_analyzed_pages
			/ data->n_leaf_pages_to_analyze;

		index->stat_n_sample_sizes[n_prefix - 1]
			= data->n_leaf_pages_to_analyze;

		DEBUG_PRINTF("    %s(): n_diff=" UINT64PF
			     " for n_prefix=" ULINTPF
			     " (" ULINTPF
			     " * " UINT64PF " / " UINT64PF
			     " * " UINT64PF " / " UINT64PF ")\n",
			     __func__,
			     index->stat_n_diff_key_vals[n_prefix - 1],
			     n_prefix,
			     index->stat_n_leaf_pages,
			     data->n_diff_on_level,
			     data->n_recs_on_level,
			     data->n_diff_all_analyzed_pages,
			     data->n_leaf_pages_to_analyze);
	}
}

/*********************************************************************//**
Calculates new statistics for a given index and saves them to the index
members stat_n_diff_key_vals[], stat_n_sample_sizes[], stat_index_size and
stat_n_leaf_pages. This function could be slow. */
static
void
dict_stats_analyze_index(
/*=====================*/
	dict_index_t*	index)	/*!< in/out: index to analyze */
{
	ulint		root_level;
	ulint		level;
	bool		level_is_analyzed;
	ulint		n_uniq;
	ulint		n_prefix;
	ib_uint64_t	total_recs;
	ib_uint64_t	total_pages;
	mtr_t		mtr;
	ulint		size;
	DBUG_ENTER("dict_stats_analyze_index");

	DBUG_PRINT("info", ("index: %s, online status: %d", index->name(),
			    dict_index_get_online_status(index)));

	/* Disable update statistic for Rtree */
	if (dict_index_is_spatial(index)) {
		DBUG_VOID_RETURN;
	}

	DEBUG_PRINTF("  %s(index=%s)\n", __func__, index->name());

	dict_stats_empty_index(index, false);

	mtr_start(&mtr);

	mtr_s_lock(dict_index_get_lock(index), &mtr);

	size = btr_get_size(index, BTR_TOTAL_SIZE, &mtr);

	if (size != ULINT_UNDEFINED) {
		index->stat_index_size = size;
		size = btr_get_size(index, BTR_N_LEAF_PAGES, &mtr);
	}

	/* Release the X locks on the root page taken by btr_get_size() */
	mtr_commit(&mtr);

	switch (size) {
	case ULINT_UNDEFINED:
		dict_stats_assert_initialized_index(index);
		DBUG_VOID_RETURN;
	case 0:
		/* The root node of the tree is a leaf */
		size = 1;
	}

	index->stat_n_leaf_pages = size;

	mtr_start(&mtr);

	mtr_sx_lock(dict_index_get_lock(index), &mtr);

	root_level = btr_height_get(index, &mtr);

	n_uniq = dict_index_get_n_unique(index);

	/* If the tree has just one level (and one page) or if the user
	has requested to sample too many pages then do full scan.

	For each n-column prefix (for n=1..n_uniq) N_SAMPLE_PAGES(index)
	will be sampled, so in total N_SAMPLE_PAGES(index) * n_uniq leaf
	pages will be sampled. If that number is bigger than the total
	number of leaf pages then do full scan of the leaf level instead
	since it will be faster and will give better results. */

	if (root_level == 0
	    || N_SAMPLE_PAGES(index) * n_uniq > index->stat_n_leaf_pages) {

		if (root_level == 0) {
			DEBUG_PRINTF("  %s(): just one page,"
				     " doing full scan\n", __func__);
		} else {
			DEBUG_PRINTF("  %s(): too many pages requested for"
				     " sampling, doing full scan\n", __func__);
		}

		/* do full scan of level 0; save results directly
		into the index */

		dict_stats_analyze_index_level(index,
					       0 /* leaf level */,
					       index->stat_n_diff_key_vals,
					       &total_recs,
					       &total_pages,
					       NULL /* boundaries not needed */,
					       &mtr);

		for (ulint i = 0; i < n_uniq; i++) {
			index->stat_n_sample_sizes[i] = total_pages;
		}

		mtr_commit(&mtr);

		dict_stats_assert_initialized_index(index);
		DBUG_VOID_RETURN;
	}

	/* For each level that is being scanned in the btree, this contains the
	number of different key values for all possible n-column prefixes. */
	ib_uint64_t*	n_diff_on_level = UT_NEW_ARRAY(
		ib_uint64_t, n_uniq, mem_key_dict_stats_n_diff_on_level);

	/* For each level that is being scanned in the btree, this contains the
	index of the last record from each group of equal records (when
	comparing only the first n columns, n=1..n_uniq). */
	boundaries_t*	n_diff_boundaries = UT_NEW_ARRAY_NOKEY(boundaries_t,
							       n_uniq);

	/* For each n-column prefix this array contains the input data that is
	used to calculate dict_index_t::stat_n_diff_key_vals[]. */
	n_diff_data_t*	n_diff_data = UT_NEW_ARRAY_NOKEY(n_diff_data_t, n_uniq);

	/* total_recs is also used to estimate the number of pages on one
	level below, so at the start we have 1 page (the root) */
	total_recs = 1;

	/* Here we use the following optimization:
	If we find that level L is the first one (searching from the
	root) that contains at least D distinct keys when looking at
	the first n_prefix columns, then:
	if we look at the first n_prefix-1 columns then the first
	level that contains D distinct keys will be either L or a
	lower one.
	So if we find that the first level containing D distinct
	keys (on n_prefix columns) is L, we continue from L when
	searching for D distinct keys on n_prefix-1 columns. */
	level = root_level;
	level_is_analyzed = false;

	for (n_prefix = n_uniq; n_prefix >= 1; n_prefix--) {

		DEBUG_PRINTF("  %s(): searching level with >=%llu "
			     "distinct records, n_prefix=" ULINTPF "\n",
			     __func__, N_DIFF_REQUIRED(index), n_prefix);

		/* Commit the mtr to release the tree S lock to allow
		other threads to do some work too. */
		mtr_commit(&mtr);
		mtr_start(&mtr);
		mtr_sx_lock(dict_index_get_lock(index), &mtr);
		if (root_level != btr_height_get(index, &mtr)) {
			/* Just quit if the tree has changed beyond
			recognition here. The old stats from previous
			runs will remain in the values that we have
			not calculated yet. Initially when the index
			object is created the stats members are given
			some sensible values so leaving them untouched
			here even the first time will not cause us to
			read uninitialized memory later. */
			break;
		}

		/* check whether we should pick the current level;
		we pick level 1 even if it does not have enough
		distinct records because we do not want to scan the
		leaf level because it may contain too many records */
		if (level_is_analyzed
		    && (n_diff_on_level[n_prefix - 1] >= N_DIFF_REQUIRED(index)
			|| level == 1)) {

			goto found_level;
		}

		/* search for a level that contains enough distinct records */

		if (level_is_analyzed && level > 1) {

			/* if this does not hold we should be on
			"found_level" instead of here */
			ut_ad(n_diff_on_level[n_prefix - 1]
			      < N_DIFF_REQUIRED(index));

			level--;
			level_is_analyzed = false;
		}

		/* descend into the tree, searching for "good enough" level */
		for (;;) {

			/* make sure we do not scan the leaf level
			accidentally, it may contain too many pages */
			ut_ad(level > 0);

			/* scanning the same level twice is an optimization
			bug */
			ut_ad(!level_is_analyzed);

			/* Do not scan if this would read too many pages.
			Here we use the following fact:
			the number of pages on level L equals the number
			of records on level L+1, thus we deduce that the
			following call would scan total_recs pages, because
			total_recs is left from the previous iteration when
			we scanned one level upper or we have not scanned any
			levels yet in which case total_recs is 1. */
			if (total_recs > N_SAMPLE_PAGES(index)) {

				/* if the above cond is true then we are
				not at the root level since on the root
				level total_recs == 1 (set before we
				enter the n-prefix loop) and cannot
				be > N_SAMPLE_PAGES(index) */
				ut_a(level != root_level);

				/* step one level back and be satisfied with
				whatever it contains */
				level++;
				level_is_analyzed = true;

				break;
			}

			dict_stats_analyze_index_level(index,
						       level,
						       n_diff_on_level,
						       &total_recs,
						       &total_pages,
						       n_diff_boundaries,
						       &mtr);

			level_is_analyzed = true;

			if (level == 1
			    || n_diff_on_level[n_prefix - 1]
			    >= N_DIFF_REQUIRED(index)) {
				/* we have reached the last level we could scan
				or we found a good level with many distinct
				records */
				break;
			}

			level--;
			level_is_analyzed = false;
		}
found_level:

		DEBUG_PRINTF("  %s(): found level " ULINTPF
			     " that has " UINT64PF
			     " distinct records for n_prefix=" ULINTPF "\n",
			     __func__, level, n_diff_on_level[n_prefix - 1],
			     n_prefix);
		/* here we are either on level 1 or the level that we are on
		contains >= N_DIFF_REQUIRED distinct keys or we did not scan
		deeper levels because they would contain too many pages */

		ut_ad(level > 0);

		ut_ad(level_is_analyzed);

		/* if any of these is 0 then there is exactly one page in the
		B-tree and it is empty and we should have done full scan and
		should not be here */
		ut_ad(total_recs > 0);
		ut_ad(n_diff_on_level[n_prefix - 1] > 0);

		ut_ad(N_SAMPLE_PAGES(index) > 0);

		n_diff_data_t*	data = &n_diff_data[n_prefix - 1];

		data->level = level;

		data->n_recs_on_level = total_recs;

		data->n_diff_on_level = n_diff_on_level[n_prefix - 1];

		data->n_leaf_pages_to_analyze = std::min(
			N_SAMPLE_PAGES(index),
			n_diff_on_level[n_prefix - 1]);

		/* pick some records from this level and dive below them for
		the given n_prefix */

		dict_stats_analyze_index_for_n_prefix(
			index, n_prefix, &n_diff_boundaries[n_prefix - 1],
			data, &mtr);
	}

	mtr_commit(&mtr);

	UT_DELETE_ARRAY(n_diff_boundaries);

	UT_DELETE_ARRAY(n_diff_on_level);

	/* n_prefix == 0 means that the above loop did not end up prematurely
	due to tree being changed and so n_diff_data[] is set up. */
	if (n_prefix == 0) {
		dict_stats_index_set_n_diff(n_diff_data, index);
	}

	UT_DELETE_ARRAY(n_diff_data);

	dict_stats_assert_initialized_index(index);
	DBUG_VOID_RETURN;
}

/*********************************************************************//**
Calculates new estimates for table and index statistics. This function
is relatively slow and is used to calculate persistent statistics that
will be saved on disk.
@return DB_SUCCESS or error code */
static
dberr_t
dict_stats_update_persistent(
/*=========================*/
	dict_table_t*	table)		/*!< in/out: table */
{
	dict_index_t*	index;

	DEBUG_PRINTF("%s(table=%s)\n", __func__, table->name);

	dict_table_stats_lock(table, RW_X_LATCH);

	/* analyze the clustered index first */

	index = dict_table_get_first_index(table);

	if (index == NULL
	    || index->is_corrupted()
	    || (index->type | DICT_UNIQUE) != (DICT_CLUSTERED | DICT_UNIQUE)) {

		/* Table definition is corrupt */
		dict_table_stats_unlock(table, RW_X_LATCH);
		dict_stats_empty_table(table, true);

		return(DB_CORRUPTION);
	}

	ut_ad(!dict_index_is_ibuf(index));

	dict_stats_analyze_index(index);

	ulint	n_unique = dict_index_get_n_unique(index);

	table->stat_n_rows = index->stat_n_diff_key_vals[n_unique - 1];

	table->stat_clustered_index_size = index->stat_index_size;

	/* analyze other indexes from the table, if any */

	table->stat_sum_of_other_index_sizes = 0;

	for (index = dict_table_get_next_index(index);
	     index != NULL;
	     index = dict_table_get_next_index(index)) {

		ut_ad(!dict_index_is_ibuf(index));

		if (index->type & DICT_FTS || dict_index_is_spatial(index)) {
			continue;
		}

		dict_stats_empty_index(index, false);

		if (dict_stats_should_ignore_index(index)) {
			continue;
		}

		if (!(table->stats_bg_flag & BG_STAT_SHOULD_QUIT)) {
			dict_stats_analyze_index(index);
		}

		table->stat_sum_of_other_index_sizes
			+= index->stat_index_size;
	}

	table->stats_last_recalc = time(NULL);

	table->stat_modified_counter = 0;

	table->stat_initialized = TRUE;

	dict_stats_assert_initialized(table);

	dict_table_stats_unlock(table, RW_X_LATCH);

	return(DB_SUCCESS);
}

#include "mysql_com.h"
/** Save an individual index's statistic into the persistent statistics
storage.
@param[in]	index			index to be updated
@param[in]	last_update		timestamp of the stat
@param[in]	stat_name		name of the stat
@param[in]	stat_value		value of the stat
@param[in]	sample_size		n pages sampled or NULL
@param[in]	stat_description	description of the stat
@param[in,out]	trx			in case of NULL the function will
allocate and free the trx object. If it is not NULL then it will be
rolled back only in the case of error, but not freed.
@return DB_SUCCESS or error code */
dberr_t
dict_stats_save_index_stat(
	dict_index_t*	index,
	ib_time_t	last_update,
	const char*	stat_name,
	ib_uint64_t	stat_value,
	ib_uint64_t*	sample_size,
	const char*	stat_description,
	trx_t*		trx)
{
	dberr_t		ret;
	pars_info_t*	pinfo;
	char		db_utf8[MAX_DB_UTF8_LEN];
	char		table_utf8[MAX_TABLE_UTF8_LEN];

	ut_ad(!trx || trx->internal || trx->in_mysql_trx_list);
	ut_ad(rw_lock_own(&dict_operation_lock, RW_LOCK_X));
	ut_ad(mutex_own(&dict_sys->mutex));

	dict_fs2utf8(index->table->name.m_name, db_utf8, sizeof(db_utf8),
		     table_utf8, sizeof(table_utf8));

	pinfo = pars_info_create();
	pars_info_add_str_literal(pinfo, "database_name", db_utf8);
	pars_info_add_str_literal(pinfo, "table_name", table_utf8);
	pars_info_add_str_literal(pinfo, "index_name", index->name);
	UNIV_MEM_ASSERT_RW_ABORT(&last_update, 4);
	pars_info_add_int4_literal(pinfo, "last_update", (lint)last_update);
	UNIV_MEM_ASSERT_RW_ABORT(stat_name, strlen(stat_name));
	pars_info_add_str_literal(pinfo, "stat_name", stat_name);
	UNIV_MEM_ASSERT_RW_ABORT(&stat_value, 8);
	pars_info_add_ull_literal(pinfo, "stat_value", stat_value);
	if (sample_size != NULL) {
		UNIV_MEM_ASSERT_RW_ABORT(sample_size, 8);
		pars_info_add_ull_literal(pinfo, "sample_size", *sample_size);
	} else {
		pars_info_add_literal(pinfo, "sample_size", NULL,
				      UNIV_SQL_NULL, DATA_FIXBINARY, 0);
	}
	UNIV_MEM_ASSERT_RW_ABORT(stat_description, strlen(stat_description));
	pars_info_add_str_literal(pinfo, "stat_description",
				  stat_description);

	ret = dict_stats_exec_sql(
		pinfo,
		"PROCEDURE INDEX_STATS_SAVE () IS\n"
		"BEGIN\n"

		"DELETE FROM \"" INDEX_STATS_NAME "\"\n"
		"WHERE\n"
		"database_name = :database_name AND\n"
		"table_name = :table_name AND\n"
		"index_name = :index_name AND\n"
		"stat_name = :stat_name;\n"

		"INSERT INTO \"" INDEX_STATS_NAME "\"\n"
		"VALUES\n"
		"(\n"
		":database_name,\n"
		":table_name,\n"
		":index_name,\n"
		":last_update,\n"
		":stat_name,\n"
		":stat_value,\n"
		":sample_size,\n"
		":stat_description\n"
		");\n"
		"END;", trx);

	if (ret != DB_SUCCESS) {
		if (innodb_index_stats_not_found == false &&
		    index->stats_error_printed == false) {
		ib::error() << "Cannot save index statistics for table "
			<< index->table->name
			<< ", index " << index->name
			<< ", stat name \"" << stat_name << "\": "
			<< ut_strerr(ret);
			index->stats_error_printed = true;
		}
	}

	return(ret);
}

/** Report an error if updating table statistics failed because
.ibd file is missing, table decryption failed or table is corrupted.
@param[in,out]	table	Table
@param[in]	defragment	true if statistics is for defragment
@retval DB_DECRYPTION_FAILED if decryption of the table failed
@retval DB_TABLESPACE_DELETED if .ibd file is missing
@retval DB_CORRUPTION if table is marked as corrupted */
dberr_t
dict_stats_report_error(dict_table_t* table, bool defragment)
{
	dberr_t		err;

	FilSpace space(table->space);
	const char*	df = defragment ? " defragment" : "";

	if (!space()) {
		ib::warn() << "Cannot save" << df << " statistics for table "
			   << table->name
			   << " because the .ibd file is missing. "
			   << TROUBLESHOOTING_MSG;
		err = DB_TABLESPACE_DELETED;
	} else {
		ib::warn() << "Cannot save" << df << " statistics for table "
			   << table->name
			   << " because file " << space()->chain.start->name
			   << (table->corrupted
			       ? " is corrupted."
			       : " cannot be decrypted.");
		err = table->corrupted ? DB_CORRUPTION : DB_DECRYPTION_FAILED;
	}

	dict_stats_empty_table(table, defragment);
	return err;
}

/** Save the table's statistics into the persistent statistics storage.
@param[in]	table_orig	table whose stats to save
@param[in]	only_for_index	if this is non-NULL, then stats for indexes
that are not equal to it will not be saved, if NULL, then all indexes' stats
are saved
@return DB_SUCCESS or error code */
static
dberr_t
dict_stats_save(
	dict_table_t*		table_orig,
	const index_id_t*	only_for_index)
{
	pars_info_t*	pinfo;
	ib_time_t	now;
	dberr_t		ret;
	dict_table_t*	table;
	char		db_utf8[MAX_DB_UTF8_LEN];
	char		table_utf8[MAX_TABLE_UTF8_LEN];

	if (high_level_read_only) {
		return DB_READ_ONLY;
	}

	if (!table_orig->is_readable()) {
		return (dict_stats_report_error(table_orig));
	}

	table = dict_stats_snapshot_create(table_orig);

	dict_fs2utf8(table->name.m_name, db_utf8, sizeof(db_utf8),
		     table_utf8, sizeof(table_utf8));

	now = ut_time();
	rw_lock_x_lock(&dict_operation_lock);
	mutex_enter(&dict_sys->mutex);

<<<<<<< HEAD
=======
	/* MySQL's timestamp is 4 byte, so we use
	pars_info_add_int4_literal() which takes a lint arg, so "now" is
	lint */
	now = (lint) time(NULL);

>>>>>>> 8d0dabc5
	pinfo = pars_info_create();

	pars_info_add_str_literal(pinfo, "database_name", db_utf8);
	pars_info_add_str_literal(pinfo, "table_name", table_utf8);
	pars_info_add_int4_literal(pinfo, "last_update", (lint)now);
	pars_info_add_ull_literal(pinfo, "n_rows", table->stat_n_rows);
	pars_info_add_ull_literal(pinfo, "clustered_index_size",
		table->stat_clustered_index_size);
	pars_info_add_ull_literal(pinfo, "sum_of_other_index_sizes",
		table->stat_sum_of_other_index_sizes);

	ret = dict_stats_exec_sql(
		pinfo,
		"PROCEDURE TABLE_STATS_SAVE () IS\n"
		"BEGIN\n"

		"DELETE FROM \"" TABLE_STATS_NAME "\"\n"
		"WHERE\n"
		"database_name = :database_name AND\n"
		"table_name = :table_name;\n"

		"INSERT INTO \"" TABLE_STATS_NAME "\"\n"
		"VALUES\n"
		"(\n"
		":database_name,\n"
		":table_name,\n"
		":last_update,\n"
		":n_rows,\n"
		":clustered_index_size,\n"
		":sum_of_other_index_sizes\n"
		");\n"
		"END;", NULL);

	if (ret != DB_SUCCESS) {
		ib::error() << "Cannot save table statistics for table "
			<< table->name << ": " << ut_strerr(ret);

		mutex_exit(&dict_sys->mutex);
		rw_lock_x_unlock(&dict_operation_lock);

		dict_stats_snapshot_free(table);

		return(ret);
	}

	trx_t*	trx = trx_allocate_for_background();
	trx_start_internal(trx);

	dict_index_t*	index;
	index_map_t	indexes(
		(ut_strcmp_functor()),
		index_map_t_allocator(mem_key_dict_stats_index_map_t));

	/* Below we do all the modifications in innodb_index_stats in a single
	transaction for performance reasons. Modifying more than one row in a
	single transaction may deadlock with other transactions if they
	lock the rows in different order. Other transaction could be for
	example when we DROP a table and do
	DELETE FROM innodb_index_stats WHERE database_name = '...'
	AND table_name = '...'; which will affect more than one row. To
	prevent deadlocks we always lock the rows in the same order - the
	order of the PK, which is (database_name, table_name, index_name,
	stat_name). This is why below we sort the indexes by name and then
	for each index, do the mods ordered by stat_name. */

	for (index = dict_table_get_first_index(table);
	     index != NULL;
	     index = dict_table_get_next_index(index)) {

		indexes[index->name] = index;
	}

	index_map_t::const_iterator	it;

	for (it = indexes.begin(); it != indexes.end(); ++it) {

		index = it->second;

		if (only_for_index != NULL && index->id != *only_for_index) {
			continue;
		}

		if (dict_stats_should_ignore_index(index)) {
			continue;
		}

		ut_ad(!dict_index_is_ibuf(index));

		for (unsigned i = 0; i < index->n_uniq; i++) {

			char	stat_name[16];
			char	stat_description[1024];

			snprintf(stat_name, sizeof(stat_name),
				 "n_diff_pfx%02u", i + 1);

			/* craft a string that contains the column names */
			snprintf(stat_description, sizeof(stat_description),
				 "%s", index->fields[0].name());
			for (unsigned j = 1; j <= i; j++) {
				size_t	len;

				len = strlen(stat_description);

				snprintf(stat_description + len,
					 sizeof(stat_description) - len,
					 ",%s", index->fields[j].name());
			}

			ret = dict_stats_save_index_stat(
				index, now, stat_name,
				index->stat_n_diff_key_vals[i],
				&index->stat_n_sample_sizes[i],
				stat_description, trx);

			if (ret != DB_SUCCESS) {
				goto end;
			}
		}

		ret = dict_stats_save_index_stat(index, now, "n_leaf_pages",
						 index->stat_n_leaf_pages,
						 NULL,
						 "Number of leaf pages "
						 "in the index", trx);
		if (ret != DB_SUCCESS) {
			goto end;
		}

		ret = dict_stats_save_index_stat(index, now, "size",
						 index->stat_index_size,
						 NULL,
						 "Number of pages "
						 "in the index", trx);
		if (ret != DB_SUCCESS) {
			goto end;
		}
	}

	trx_commit_for_mysql(trx);

end:
	trx_free_for_background(trx);

	mutex_exit(&dict_sys->mutex);
	rw_lock_x_unlock(&dict_operation_lock);

	dict_stats_snapshot_free(table);

	return(ret);
}

/*********************************************************************//**
Called for the row that is selected by
SELECT ... FROM mysql.innodb_table_stats WHERE table='...'
The second argument is a pointer to the table and the fetched stats are
written to it.
@return non-NULL dummy */
static
ibool
dict_stats_fetch_table_stats_step(
/*==============================*/
	void*	node_void,	/*!< in: select node */
	void*	table_void)	/*!< out: table */
{
	sel_node_t*	node = (sel_node_t*) node_void;
	dict_table_t*	table = (dict_table_t*) table_void;
	que_common_t*	cnode;
	int		i;

	/* this should loop exactly 3 times - for
	n_rows,clustered_index_size,sum_of_other_index_sizes */
	for (cnode = static_cast<que_common_t*>(node->select_list), i = 0;
	     cnode != NULL;
	     cnode = static_cast<que_common_t*>(que_node_get_next(cnode)),
	     i++) {

		const byte*	data;
		dfield_t*	dfield = que_node_get_val(cnode);
		dtype_t*	type = dfield_get_type(dfield);
		ulint		len = dfield_get_len(dfield);

		data = static_cast<const byte*>(dfield_get_data(dfield));

		switch (i) {
		case 0: /* mysql.innodb_table_stats.n_rows */

			ut_a(dtype_get_mtype(type) == DATA_INT);
			ut_a(len == 8);

			table->stat_n_rows = mach_read_from_8(data);

			break;

		case 1: /* mysql.innodb_table_stats.clustered_index_size */

			ut_a(dtype_get_mtype(type) == DATA_INT);
			ut_a(len == 8);

			table->stat_clustered_index_size
				= (ulint) mach_read_from_8(data);

			break;

		case 2: /* mysql.innodb_table_stats.sum_of_other_index_sizes */

			ut_a(dtype_get_mtype(type) == DATA_INT);
			ut_a(len == 8);

			table->stat_sum_of_other_index_sizes
				= (ulint) mach_read_from_8(data);

			break;

		default:

			/* someone changed SELECT
			n_rows,clustered_index_size,sum_of_other_index_sizes
			to select more columns from innodb_table_stats without
			adjusting here */
			ut_error;
		}
	}

	/* if i < 3 this means someone changed the
	SELECT n_rows,clustered_index_size,sum_of_other_index_sizes
	to select less columns from innodb_table_stats without adjusting here;
	if i > 3 we would have ut_error'ed earlier */
	ut_a(i == 3 /*n_rows,clustered_index_size,sum_of_other_index_sizes*/);

	/* XXX this is not used but returning non-NULL is necessary */
	return(TRUE);
}

/** Aux struct used to pass a table and a boolean to
dict_stats_fetch_index_stats_step(). */
struct index_fetch_t {
	dict_table_t*	table;	/*!< table whose indexes are to be modified */
	bool		stats_were_modified; /*!< will be set to true if at
				least one index stats were modified */
};

/*********************************************************************//**
Called for the rows that are selected by
SELECT ... FROM mysql.innodb_index_stats WHERE table='...'
The second argument is a pointer to the table and the fetched stats are
written to its indexes.
Let a table has N indexes and each index has Ui unique columns for i=1..N,
then mysql.innodb_index_stats will have SUM(Ui) i=1..N rows for that table.
So this function will be called SUM(Ui) times where SUM(Ui) is of magnitude
N*AVG(Ui). In each call it searches for the currently fetched index into
table->indexes linearly, assuming this list is not sorted. Thus, overall,
fetching all indexes' stats from mysql.innodb_index_stats is O(N^2) where N
is the number of indexes.
This can be improved if we sort table->indexes in a temporary area just once
and then search in that sorted list. Then the complexity will be O(N*log(N)).
We assume a table will not have more than 100 indexes, so we go with the
simpler N^2 algorithm.
@return non-NULL dummy */
static
ibool
dict_stats_fetch_index_stats_step(
/*==============================*/
	void*	node_void,	/*!< in: select node */
	void*	arg_void)	/*!< out: table + a flag that tells if we
				modified anything */
{
	sel_node_t*	node = (sel_node_t*) node_void;
	index_fetch_t*	arg = (index_fetch_t*) arg_void;
	dict_table_t*	table = arg->table;
	dict_index_t*	index = NULL;
	que_common_t*	cnode;
	const char*	stat_name = NULL;
	ulint		stat_name_len = ULINT_UNDEFINED;
	ib_uint64_t	stat_value = UINT64_UNDEFINED;
	ib_uint64_t	sample_size = UINT64_UNDEFINED;
	int		i;

	/* this should loop exactly 4 times - for the columns that
	were selected: index_name,stat_name,stat_value,sample_size */
	for (cnode = static_cast<que_common_t*>(node->select_list), i = 0;
	     cnode != NULL;
	     cnode = static_cast<que_common_t*>(que_node_get_next(cnode)),
	     i++) {

		const byte*	data;
		dfield_t*	dfield = que_node_get_val(cnode);
		dtype_t*	type = dfield_get_type(dfield);
		ulint		len = dfield_get_len(dfield);

		data = static_cast<const byte*>(dfield_get_data(dfield));

		switch (i) {
		case 0: /* mysql.innodb_index_stats.index_name */

			ut_a(dtype_get_mtype(type) == DATA_VARMYSQL);

			/* search for index in table's indexes whose name
			matches data; the fetched index name is in data,
			has no terminating '\0' and has length len */
			for (index = dict_table_get_first_index(table);
			     index != NULL;
			     index = dict_table_get_next_index(index)) {

				if (index->is_committed()
				    && strlen(index->name) == len
				    && memcmp(index->name, data, len) == 0) {
					/* the corresponding index was found */
					break;
				}
			}

			/* if index is NULL here this means that
			mysql.innodb_index_stats contains more rows than the
			number of indexes in the table; this is ok, we just
			return ignoring those extra rows; in other words
			dict_stats_fetch_index_stats_step() has been called
			for a row from index_stats with unknown index_name
			column */
			if (index == NULL) {

				return(TRUE);
			}

			break;

		case 1: /* mysql.innodb_index_stats.stat_name */

			ut_a(dtype_get_mtype(type) == DATA_VARMYSQL);

			ut_a(index != NULL);

			stat_name = (const char*) data;
			stat_name_len = len;

			break;

		case 2: /* mysql.innodb_index_stats.stat_value */

			ut_a(dtype_get_mtype(type) == DATA_INT);
			ut_a(len == 8);

			ut_a(index != NULL);
			ut_a(stat_name != NULL);
			ut_a(stat_name_len != ULINT_UNDEFINED);

			stat_value = mach_read_from_8(data);

			break;

		case 3: /* mysql.innodb_index_stats.sample_size */

			ut_a(dtype_get_mtype(type) == DATA_INT);
			ut_a(len == 8 || len == UNIV_SQL_NULL);

			ut_a(index != NULL);
			ut_a(stat_name != NULL);
			ut_a(stat_name_len != ULINT_UNDEFINED);
			ut_a(stat_value != UINT64_UNDEFINED);

			if (len == UNIV_SQL_NULL) {
				break;
			}
			/* else */

			sample_size = mach_read_from_8(data);

			break;

		default:

			/* someone changed
			SELECT index_name,stat_name,stat_value,sample_size
			to select more columns from innodb_index_stats without
			adjusting here */
			ut_error;
		}
	}

	/* if i < 4 this means someone changed the
	SELECT index_name,stat_name,stat_value,sample_size
	to select less columns from innodb_index_stats without adjusting here;
	if i > 4 we would have ut_error'ed earlier */
	ut_a(i == 4 /* index_name,stat_name,stat_value,sample_size */);

	ut_a(index != NULL);
	ut_a(stat_name != NULL);
	ut_a(stat_name_len != ULINT_UNDEFINED);
	ut_a(stat_value != UINT64_UNDEFINED);
	/* sample_size could be UINT64_UNDEFINED here, if it is NULL */

#define PFX	"n_diff_pfx"
#define PFX_LEN	10

	if (stat_name_len == 4 /* strlen("size") */
	    && strncasecmp("size", stat_name, stat_name_len) == 0) {
		index->stat_index_size = (ulint) stat_value;
		arg->stats_were_modified = true;
	} else if (stat_name_len == 12 /* strlen("n_leaf_pages") */
		   && strncasecmp("n_leaf_pages", stat_name, stat_name_len)
		   == 0) {
		index->stat_n_leaf_pages = (ulint) stat_value;
		arg->stats_were_modified = true;
	} else if (stat_name_len == 12 /* strlen("n_page_split") */
		   && strncasecmp("n_page_split", stat_name, stat_name_len)
		      == 0) {
		index->stat_defrag_n_page_split = (ulint) stat_value;
		arg->stats_were_modified = true;
	} else if (stat_name_len == 13 /* strlen("n_pages_freed") */
		   && strncasecmp("n_pages_freed", stat_name, stat_name_len)
		      == 0) {
		index->stat_defrag_n_pages_freed = (ulint) stat_value;
		arg->stats_were_modified = true;
	} else if (stat_name_len > PFX_LEN /* e.g. stat_name=="n_diff_pfx01" */
		   && strncasecmp(PFX, stat_name, PFX_LEN) == 0) {

		const char*	num_ptr;
		unsigned long	n_pfx;

		/* point num_ptr into "1" from "n_diff_pfx12..." */
		num_ptr = stat_name + PFX_LEN;

		/* stat_name should have exactly 2 chars appended to PFX
		and they should be digits */
		if (stat_name_len != PFX_LEN + 2
		    || num_ptr[0] < '0' || num_ptr[0] > '9'
		    || num_ptr[1] < '0' || num_ptr[1] > '9') {

			char	db_utf8[MAX_DB_UTF8_LEN];
			char	table_utf8[MAX_TABLE_UTF8_LEN];

			dict_fs2utf8(table->name.m_name,
				     db_utf8, sizeof(db_utf8),
				     table_utf8, sizeof(table_utf8));

			ib::info	out;
			out << "Ignoring strange row from "
				<< INDEX_STATS_NAME_PRINT << " WHERE"
				" database_name = '" << db_utf8
				<< "' AND table_name = '" << table_utf8
				<< "' AND index_name = '" << index->name()
				<< "' AND stat_name = '";
			out.write(stat_name, stat_name_len);
			out << "'; because stat_name is malformed";
			return(TRUE);
		}
		/* else */

		/* extract 12 from "n_diff_pfx12..." into n_pfx
		note that stat_name does not have a terminating '\0' */
		n_pfx = (num_ptr[0] - '0') * 10 + (num_ptr[1] - '0');

		ulint	n_uniq = index->n_uniq;

		if (n_pfx == 0 || n_pfx > n_uniq) {

			char	db_utf8[MAX_DB_UTF8_LEN];
			char	table_utf8[MAX_TABLE_UTF8_LEN];

			dict_fs2utf8(table->name.m_name,
				     db_utf8, sizeof(db_utf8),
				     table_utf8, sizeof(table_utf8));

			ib::info	out;
			out << "Ignoring strange row from "
				<< INDEX_STATS_NAME_PRINT << " WHERE"
				" database_name = '" << db_utf8
				<< "' AND table_name = '" << table_utf8
				<< "' AND index_name = '" << index->name()
				<< "' AND stat_name = '";
			out.write(stat_name, stat_name_len);
			out << "'; because stat_name is out of range, the index"
				" has " << n_uniq << " unique columns";

			return(TRUE);
		}
		/* else */

		index->stat_n_diff_key_vals[n_pfx - 1] = stat_value;

		if (sample_size != UINT64_UNDEFINED) {
			index->stat_n_sample_sizes[n_pfx - 1] = sample_size;
		} else {
			/* hmm, strange... the user must have UPDATEd the
			table manually and SET sample_size = NULL */
			index->stat_n_sample_sizes[n_pfx - 1] = 0;
		}

		index->stat_n_non_null_key_vals[n_pfx - 1] = 0;

		arg->stats_were_modified = true;
	} else {
		/* silently ignore rows with unknown stat_name, the
		user may have developed her own stats */
	}

	/* XXX this is not used but returning non-NULL is necessary */
	return(TRUE);
}

/*********************************************************************//**
Read table's statistics from the persistent statistics storage.
@return DB_SUCCESS or error code */
static
dberr_t
dict_stats_fetch_from_ps(
/*=====================*/
	dict_table_t*	table)	/*!< in/out: table */
{
	index_fetch_t	index_fetch_arg;
	trx_t*		trx;
	pars_info_t*	pinfo;
	dberr_t		ret;
	char		db_utf8[MAX_DB_UTF8_LEN];
	char		table_utf8[MAX_TABLE_UTF8_LEN];

	ut_ad(!mutex_own(&dict_sys->mutex));

	/* Initialize all stats to dummy values before fetching because if
	the persistent storage contains incomplete stats (e.g. missing stats
	for some index) then we would end up with (partially) uninitialized
	stats. */
	dict_stats_empty_table(table, true);

	trx = trx_allocate_for_background();

	/* Use 'read-uncommitted' so that the SELECTs we execute
	do not get blocked in case some user has locked the rows we
	are SELECTing */

	trx->isolation_level = TRX_ISO_READ_UNCOMMITTED;

	if (srv_read_only_mode) {
		trx_start_internal_read_only(trx);
	} else {
		trx_start_internal(trx);
	}

	dict_fs2utf8(table->name.m_name, db_utf8, sizeof(db_utf8),
		     table_utf8, sizeof(table_utf8));

	pinfo = pars_info_create();

	pars_info_add_str_literal(pinfo, "database_name", db_utf8);

	pars_info_add_str_literal(pinfo, "table_name", table_utf8);

	pars_info_bind_function(pinfo,
			       "fetch_table_stats_step",
			       dict_stats_fetch_table_stats_step,
			       table);

	index_fetch_arg.table = table;
	index_fetch_arg.stats_were_modified = false;
	pars_info_bind_function(pinfo,
			        "fetch_index_stats_step",
			        dict_stats_fetch_index_stats_step,
			        &index_fetch_arg);

	ret = que_eval_sql(pinfo,
			   "PROCEDURE FETCH_STATS () IS\n"
			   "found INT;\n"
			   "DECLARE FUNCTION fetch_table_stats_step;\n"
			   "DECLARE FUNCTION fetch_index_stats_step;\n"
			   "DECLARE CURSOR table_stats_cur IS\n"
			   "  SELECT\n"
			   /* if you change the selected fields, be
			   sure to adjust
			   dict_stats_fetch_table_stats_step() */
			   "  n_rows,\n"
			   "  clustered_index_size,\n"
			   "  sum_of_other_index_sizes\n"
			   "  FROM \"" TABLE_STATS_NAME "\"\n"
			   "  WHERE\n"
			   "  database_name = :database_name AND\n"
			   "  table_name = :table_name;\n"
			   "DECLARE CURSOR index_stats_cur IS\n"
			   "  SELECT\n"
			   /* if you change the selected fields, be
			   sure to adjust
			   dict_stats_fetch_index_stats_step() */
			   "  index_name,\n"
			   "  stat_name,\n"
			   "  stat_value,\n"
			   "  sample_size\n"
			   "  FROM \"" INDEX_STATS_NAME "\"\n"
			   "  WHERE\n"
			   "  database_name = :database_name AND\n"
			   "  table_name = :table_name;\n"

			   "BEGIN\n"

			   "OPEN table_stats_cur;\n"
			   "FETCH table_stats_cur INTO\n"
			   "  fetch_table_stats_step();\n"
			   "IF (SQL % NOTFOUND) THEN\n"
			   "  CLOSE table_stats_cur;\n"
			   "  RETURN;\n"
			   "END IF;\n"
			   "CLOSE table_stats_cur;\n"

			   "OPEN index_stats_cur;\n"
			   "found := 1;\n"
			   "WHILE found = 1 LOOP\n"
			   "  FETCH index_stats_cur INTO\n"
			   "    fetch_index_stats_step();\n"
			   "  IF (SQL % NOTFOUND) THEN\n"
			   "    found := 0;\n"
			   "  END IF;\n"
			   "END LOOP;\n"
			   "CLOSE index_stats_cur;\n"

			   "END;",
			   TRUE, trx);
	/* pinfo is freed by que_eval_sql() */

	trx_commit_for_mysql(trx);

	trx_free_for_background(trx);

	if (!index_fetch_arg.stats_were_modified) {
		return(DB_STATS_DO_NOT_EXIST);
	}

	return(ret);
}

/*********************************************************************//**
Clear defragmentation stats modified counter for all indices in table. */
static
void
dict_stats_empty_defrag_modified_counter(
	dict_table_t*	table)	/*!< in: table */
{
	dict_index_t*	index;
	ut_a(table);
	for (index = dict_table_get_first_index(table);
	     index != NULL;
	     index = dict_table_get_next_index(index)) {
		index->stat_defrag_modified_counter = 0;
	}
}

/*********************************************************************//**
Fetches or calculates new estimates for index statistics. */
void
dict_stats_update_for_index(
/*========================*/
	dict_index_t*	index)	/*!< in/out: index */
{
	DBUG_ENTER("dict_stats_update_for_index");

	ut_ad(!mutex_own(&dict_sys->mutex));

	if (dict_stats_is_persistent_enabled(index->table)) {

		if (dict_stats_persistent_storage_check(false)) {
			dict_table_stats_lock(index->table, RW_X_LATCH);
			dict_stats_analyze_index(index);
			index->table->stat_sum_of_other_index_sizes
				+= index->stat_index_size;
			dict_table_stats_unlock(index->table, RW_X_LATCH);
			dict_stats_save(index->table, &index->id);
			DBUG_VOID_RETURN;
		}
		/* else */

		if (innodb_index_stats_not_found == false &&
		    index->stats_error_printed == false) {
			/* Fall back to transient stats since the persistent
			storage is not present or is corrupted */

		ib::info() << "Recalculation of persistent statistics"
			" requested for table " << index->table->name
			<< " index " << index->name
			<< " but the required"
			" persistent statistics storage is not present or is"
			" corrupted. Using transient stats instead.";
			index->stats_error_printed = false;
		}
	}

	dict_table_stats_lock(index->table, RW_X_LATCH);
	dict_stats_update_transient_for_index(index);
	dict_table_stats_unlock(index->table, RW_X_LATCH);

	DBUG_VOID_RETURN;
}

/*********************************************************************//**
Calculates new estimates for table and index statistics. The statistics
are used in query optimization.
@return DB_SUCCESS or error code */
dberr_t
dict_stats_update(
/*==============*/
	dict_table_t*		table,	/*!< in/out: table */
	dict_stats_upd_option_t	stats_upd_option)
					/*!< in: whether to (re) calc
					the stats or to fetch them from
					the persistent statistics
					storage */
{
	ut_ad(!mutex_own(&dict_sys->mutex));

	if (!table->is_readable()) {
		return (dict_stats_report_error(table));
	} else if (srv_force_recovery >= SRV_FORCE_NO_IBUF_MERGE) {
		/* If we have set a high innodb_force_recovery level, do
		not calculate statistics, as a badly corrupted index can
		cause a crash in it. */
		dict_stats_empty_table(table, false);
		return(DB_SUCCESS);
	}

	switch (stats_upd_option) {
	case DICT_STATS_RECALC_PERSISTENT:

		if (srv_read_only_mode) {
			goto transient;
		}

		/* Persistent recalculation requested, called from
		1) ANALYZE TABLE, or
		2) the auto recalculation background thread, or
		3) open table if stats do not exist on disk and auto recalc
		   is enabled */

		/* InnoDB internal tables (e.g. SYS_TABLES) cannot have
		persistent stats enabled */
		ut_a(strchr(table->name.m_name, '/') != NULL);

		/* check if the persistent statistics storage exists
		before calling the potentially slow function
		dict_stats_update_persistent(); that is a
		prerequisite for dict_stats_save() succeeding */
		if (dict_stats_persistent_storage_check(false)) {

			dberr_t	err;

			err = dict_stats_update_persistent(table);

			if (err != DB_SUCCESS) {
				return(err);
			}

			err = dict_stats_save(table, NULL);

			return(err);
		}

		/* Fall back to transient stats since the persistent
		storage is not present or is corrupted */

		if (innodb_table_stats_not_found == false &&
		    table->stats_error_printed == false) {
		ib::warn() << "Recalculation of persistent statistics"
			" requested for table "
			<< table->name
			<< " but the required persistent"
			" statistics storage is not present or is corrupted."
			" Using transient stats instead.";
			table->stats_error_printed = true;
		}

		goto transient;

	case DICT_STATS_RECALC_TRANSIENT:

		goto transient;

	case DICT_STATS_EMPTY_TABLE:

		dict_stats_empty_table(table, true);

		/* If table is using persistent stats,
		then save the stats on disk */

		if (dict_stats_is_persistent_enabled(table)) {

			if (dict_stats_persistent_storage_check(false)) {

				return(dict_stats_save(table, NULL));
			}

			return(DB_STATS_DO_NOT_EXIST);
		}

		return(DB_SUCCESS);

	case DICT_STATS_FETCH_ONLY_IF_NOT_IN_MEMORY:

		/* fetch requested, either fetch from persistent statistics
		storage or use the old method */

		if (table->stat_initialized) {
			return(DB_SUCCESS);
		}

		/* InnoDB internal tables (e.g. SYS_TABLES) cannot have
		persistent stats enabled */
		ut_a(strchr(table->name.m_name, '/') != NULL);

		if (!dict_stats_persistent_storage_check(false)) {
			/* persistent statistics storage does not exist
			or is corrupted, calculate the transient stats */

			if (innodb_table_stats_not_found == false &&
			    table->stats_error_printed == false) {
				ib::error() << "Fetch of persistent statistics"
					" requested for table "
					<< table->name
					<< " but the required system tables "
					<< TABLE_STATS_NAME_PRINT
					<< " and " << INDEX_STATS_NAME_PRINT
					<< " are not present or have unexpected"
					" structure. Using transient stats instead.";
					table->stats_error_printed = true;
			}

			goto transient;
		}

		dict_table_t*	t;

		/* Create a dummy table object with the same name and
		indexes, suitable for fetching the stats into it. */
		t = dict_stats_table_clone_create(table);

		dberr_t	err = dict_stats_fetch_from_ps(t);

		t->stats_last_recalc = table->stats_last_recalc;
		t->stat_modified_counter = 0;
		dict_stats_empty_defrag_modified_counter(t);

		switch (err) {
		case DB_SUCCESS:

			dict_table_stats_lock(table, RW_X_LATCH);

			/* Pass reset_ignored_indexes=true as parameter
			to dict_stats_copy. This will cause statictics
			for corrupted indexes to be set to empty values */
			dict_stats_copy(table, t, true);

			dict_stats_assert_initialized(table);

			dict_table_stats_unlock(table, RW_X_LATCH);

			dict_stats_table_clone_free(t);

			return(DB_SUCCESS);
		case DB_STATS_DO_NOT_EXIST:

			dict_stats_table_clone_free(t);

			if (srv_read_only_mode) {
				goto transient;
			}

			if (dict_stats_auto_recalc_is_enabled(table)) {
				return(dict_stats_update(
						table,
						DICT_STATS_RECALC_PERSISTENT));
			}

			ib::info() << "Trying to use table " << table->name
				<< " which has persistent statistics enabled,"
				" but auto recalculation turned off and the"
				" statistics do not exist in "
				TABLE_STATS_NAME_PRINT
				" and " INDEX_STATS_NAME_PRINT
				". Please either run \"ANALYZE TABLE "
				<< table->name << ";\" manually or enable the"
				" auto recalculation with \"ALTER TABLE "
				<< table->name << " STATS_AUTO_RECALC=1;\"."
				" InnoDB will now use transient statistics for "
				<< table->name << ".";

			goto transient;
		default:

			dict_stats_table_clone_free(t);

			if (innodb_table_stats_not_found == false &&
			    table->stats_error_printed == false) {
				ib::error() << "Error fetching persistent statistics"
					" for table "
					<< table->name
					<< " from " TABLE_STATS_NAME_PRINT " and "
					INDEX_STATS_NAME_PRINT ": " << ut_strerr(err)
					<< ". Using transient stats method instead.";
			}

			goto transient;
		}
	/* no "default:" in order to produce a compilation warning
	about unhandled enumeration value */
	}

transient:

	dict_table_stats_lock(table, RW_X_LATCH);

	dict_stats_update_transient(table);

	dict_table_stats_unlock(table, RW_X_LATCH);

	return(DB_SUCCESS);
}

/*********************************************************************//**
Removes the information for a particular index's stats from the persistent
storage if it exists and if there is data stored for this index.
This function creates its own trx and commits it.
A note from Marko why we cannot edit user and sys_* tables in one trx:
marko: The problem is that ibuf merges should be disabled while we are
rolling back dict transactions.
marko: If ibuf merges are not disabled, we need to scan the *.ibd files.
But we shouldn't open *.ibd files before we have rolled back dict
transactions and opened the SYS_* records for the *.ibd files.
@return DB_SUCCESS or error code */
dberr_t
dict_stats_drop_index(
/*==================*/
	const char*	db_and_table,/*!< in: db and table, e.g. 'db/table' */
	const char*	iname,	/*!< in: index name */
	char*		errstr, /*!< out: error message if != DB_SUCCESS
				is returned */
	ulint		errstr_sz)/*!< in: size of the errstr buffer */
{
	char		db_utf8[MAX_DB_UTF8_LEN];
	char		table_utf8[MAX_TABLE_UTF8_LEN];
	pars_info_t*	pinfo;
	dberr_t		ret;

	ut_ad(!mutex_own(&dict_sys->mutex));

	/* skip indexes whose table names do not contain a database name
	e.g. if we are dropping an index from SYS_TABLES */
	if (strchr(db_and_table, '/') == NULL) {

		return(DB_SUCCESS);
	}

	dict_fs2utf8(db_and_table, db_utf8, sizeof(db_utf8),
		     table_utf8, sizeof(table_utf8));

	pinfo = pars_info_create();

	pars_info_add_str_literal(pinfo, "database_name", db_utf8);

	pars_info_add_str_literal(pinfo, "table_name", table_utf8);

	pars_info_add_str_literal(pinfo, "index_name", iname);

	rw_lock_x_lock(&dict_operation_lock);
	mutex_enter(&dict_sys->mutex);

	ret = dict_stats_exec_sql(
		pinfo,
		"PROCEDURE DROP_INDEX_STATS () IS\n"
		"BEGIN\n"
		"DELETE FROM \"" INDEX_STATS_NAME "\" WHERE\n"
		"database_name = :database_name AND\n"
		"table_name = :table_name AND\n"
		"index_name = :index_name;\n"
		"END;\n", NULL);

	mutex_exit(&dict_sys->mutex);
	rw_lock_x_unlock(&dict_operation_lock);

	if (ret == DB_STATS_DO_NOT_EXIST) {
		ret = DB_SUCCESS;
	}

	if (ret != DB_SUCCESS) {
		snprintf(errstr, errstr_sz,
			 "Unable to delete statistics for index %s"
			 " from %s%s: %s. They can be deleted later using"
			 " DELETE FROM %s WHERE"
			 " database_name = '%s' AND"
			 " table_name = '%s' AND"
			 " index_name = '%s';",
			 iname,
			 INDEX_STATS_NAME_PRINT,
			 (ret == DB_LOCK_WAIT_TIMEOUT
			  ? " because the rows are locked"
			  : ""),
			 ut_strerr(ret),
			 INDEX_STATS_NAME_PRINT,
			 db_utf8,
			 table_utf8,
			 iname);

		ut_print_timestamp(stderr);
		fprintf(stderr, " InnoDB: %s\n", errstr);
	}

	return(ret);
}

/*********************************************************************//**
Executes
DELETE FROM mysql.innodb_table_stats
WHERE database_name = '...' AND table_name = '...';
Creates its own transaction and commits it.
@return DB_SUCCESS or error code */
UNIV_INLINE
dberr_t
dict_stats_delete_from_table_stats(
/*===============================*/
	const char*	database_name,	/*!< in: database name, e.g. 'db' */
	const char*	table_name)	/*!< in: table name, e.g. 'table' */
{
	pars_info_t*	pinfo;
	dberr_t		ret;

	ut_ad(rw_lock_own(&dict_operation_lock, RW_LOCK_X));
	ut_ad(mutex_own(&dict_sys->mutex));

	pinfo = pars_info_create();

	pars_info_add_str_literal(pinfo, "database_name", database_name);
	pars_info_add_str_literal(pinfo, "table_name", table_name);

	ret = dict_stats_exec_sql(
		pinfo,
		"PROCEDURE DELETE_FROM_TABLE_STATS () IS\n"
		"BEGIN\n"
		"DELETE FROM \"" TABLE_STATS_NAME "\" WHERE\n"
		"database_name = :database_name AND\n"
		"table_name = :table_name;\n"
		"END;\n", NULL);

	return(ret);
}

/*********************************************************************//**
Executes
DELETE FROM mysql.innodb_index_stats
WHERE database_name = '...' AND table_name = '...';
Creates its own transaction and commits it.
@return DB_SUCCESS or error code */
UNIV_INLINE
dberr_t
dict_stats_delete_from_index_stats(
/*===============================*/
	const char*	database_name,	/*!< in: database name, e.g. 'db' */
	const char*	table_name)	/*!< in: table name, e.g. 'table' */
{
	pars_info_t*	pinfo;
	dberr_t		ret;

	ut_ad(rw_lock_own(&dict_operation_lock, RW_LOCK_X));
	ut_ad(mutex_own(&dict_sys->mutex));

	pinfo = pars_info_create();

	pars_info_add_str_literal(pinfo, "database_name", database_name);
	pars_info_add_str_literal(pinfo, "table_name", table_name);

	ret = dict_stats_exec_sql(
		pinfo,
		"PROCEDURE DELETE_FROM_INDEX_STATS () IS\n"
		"BEGIN\n"
		"DELETE FROM \"" INDEX_STATS_NAME "\" WHERE\n"
		"database_name = :database_name AND\n"
		"table_name = :table_name;\n"
		"END;\n", NULL);

	return(ret);
}

/*********************************************************************//**
Removes the statistics for a table and all of its indexes from the
persistent statistics storage if it exists and if there is data stored for
the table. This function creates its own transaction and commits it.
@return DB_SUCCESS or error code */
dberr_t
dict_stats_drop_table(
/*==================*/
	const char*	db_and_table,	/*!< in: db and table, e.g. 'db/table' */
	char*		errstr,		/*!< out: error message
					if != DB_SUCCESS is returned */
	ulint		errstr_sz)	/*!< in: size of errstr buffer */
{
	char		db_utf8[MAX_DB_UTF8_LEN];
	char		table_utf8[MAX_TABLE_UTF8_LEN];
	dberr_t		ret;

	ut_ad(rw_lock_own(&dict_operation_lock, RW_LOCK_X));
	ut_ad(mutex_own(&dict_sys->mutex));

	/* skip tables that do not contain a database name
	e.g. if we are dropping SYS_TABLES */
	if (strchr(db_and_table, '/') == NULL) {

		return(DB_SUCCESS);
	}

	/* skip innodb_table_stats and innodb_index_stats themselves */
	if (strcmp(db_and_table, TABLE_STATS_NAME) == 0
	    || strcmp(db_and_table, INDEX_STATS_NAME) == 0) {

		return(DB_SUCCESS);
	}

	dict_fs2utf8(db_and_table, db_utf8, sizeof(db_utf8),
		     table_utf8, sizeof(table_utf8));

	ret = dict_stats_delete_from_table_stats(db_utf8, table_utf8);

	if (ret == DB_SUCCESS) {
		ret = dict_stats_delete_from_index_stats(db_utf8, table_utf8);
	}

	if (ret == DB_STATS_DO_NOT_EXIST) {
		ret = DB_SUCCESS;
	}

	if (ret != DB_SUCCESS) {

		snprintf(errstr, errstr_sz,
			 "Unable to delete statistics for table %s.%s: %s."
			 " They can be deleted later using"

			 " DELETE FROM %s WHERE"
			 " database_name = '%s' AND"
			 " table_name = '%s';"

			 " DELETE FROM %s WHERE"
			 " database_name = '%s' AND"
			 " table_name = '%s';",

			 db_utf8, table_utf8,
			 ut_strerr(ret),

			 INDEX_STATS_NAME_PRINT,
			 db_utf8, table_utf8,

			 TABLE_STATS_NAME_PRINT,
			 db_utf8, table_utf8);
	}

	return(ret);
}

/*********************************************************************//**
Executes
UPDATE mysql.innodb_table_stats SET
database_name = '...', table_name = '...'
WHERE database_name = '...' AND table_name = '...';
Creates its own transaction and commits it.
@return DB_SUCCESS or error code */
UNIV_INLINE
dberr_t
dict_stats_rename_table_in_table_stats(
/*===================================*/
	const char*	old_dbname_utf8,/*!< in: database name, e.g. 'olddb' */
	const char*	old_tablename_utf8,/*!< in: table name, e.g. 'oldtable' */
	const char*	new_dbname_utf8,/*!< in: database name, e.g. 'newdb' */
	const char*	new_tablename_utf8)/*!< in: table name, e.g. 'newtable' */
{
	pars_info_t*	pinfo;
	dberr_t		ret;

	ut_ad(rw_lock_own(&dict_operation_lock, RW_LOCK_X));
	ut_ad(mutex_own(&dict_sys->mutex));

	pinfo = pars_info_create();

	pars_info_add_str_literal(pinfo, "old_dbname_utf8", old_dbname_utf8);
	pars_info_add_str_literal(pinfo, "old_tablename_utf8", old_tablename_utf8);
	pars_info_add_str_literal(pinfo, "new_dbname_utf8", new_dbname_utf8);
	pars_info_add_str_literal(pinfo, "new_tablename_utf8", new_tablename_utf8);

	ret = dict_stats_exec_sql(
		pinfo,
		"PROCEDURE RENAME_TABLE_IN_TABLE_STATS () IS\n"
		"BEGIN\n"
		"UPDATE \"" TABLE_STATS_NAME "\" SET\n"
		"database_name = :new_dbname_utf8,\n"
		"table_name = :new_tablename_utf8\n"
		"WHERE\n"
		"database_name = :old_dbname_utf8 AND\n"
		"table_name = :old_tablename_utf8;\n"
		"END;\n", NULL);

	return(ret);
}

/*********************************************************************//**
Executes
UPDATE mysql.innodb_index_stats SET
database_name = '...', table_name = '...'
WHERE database_name = '...' AND table_name = '...';
Creates its own transaction and commits it.
@return DB_SUCCESS or error code */
UNIV_INLINE
dberr_t
dict_stats_rename_table_in_index_stats(
/*===================================*/
	const char*	old_dbname_utf8,/*!< in: database name, e.g. 'olddb' */
	const char*	old_tablename_utf8,/*!< in: table name, e.g. 'oldtable' */
	const char*	new_dbname_utf8,/*!< in: database name, e.g. 'newdb' */
	const char*	new_tablename_utf8)/*!< in: table name, e.g. 'newtable' */
{
	pars_info_t*	pinfo;
	dberr_t		ret;

	ut_ad(rw_lock_own(&dict_operation_lock, RW_LOCK_X));
	ut_ad(mutex_own(&dict_sys->mutex));

	pinfo = pars_info_create();

	pars_info_add_str_literal(pinfo, "old_dbname_utf8", old_dbname_utf8);
	pars_info_add_str_literal(pinfo, "old_tablename_utf8", old_tablename_utf8);
	pars_info_add_str_literal(pinfo, "new_dbname_utf8", new_dbname_utf8);
	pars_info_add_str_literal(pinfo, "new_tablename_utf8", new_tablename_utf8);

	ret = dict_stats_exec_sql(
		pinfo,
		"PROCEDURE RENAME_TABLE_IN_INDEX_STATS () IS\n"
		"BEGIN\n"
		"UPDATE \"" INDEX_STATS_NAME "\" SET\n"
		"database_name = :new_dbname_utf8,\n"
		"table_name = :new_tablename_utf8\n"
		"WHERE\n"
		"database_name = :old_dbname_utf8 AND\n"
		"table_name = :old_tablename_utf8;\n"
		"END;\n", NULL);

	return(ret);
}

/*********************************************************************//**
Renames a table in InnoDB persistent stats storage.
This function creates its own transaction and commits it.
@return DB_SUCCESS or error code */
dberr_t
dict_stats_rename_table(
/*====================*/
	const char*	old_name,	/*!< in: old name, e.g. 'db/table' */
	const char*	new_name,	/*!< in: new name, e.g. 'db/table' */
	char*		errstr,		/*!< out: error string if != DB_SUCCESS
					is returned */
	size_t		errstr_sz)	/*!< in: errstr size */
{
	char		old_db_utf8[MAX_DB_UTF8_LEN];
	char		new_db_utf8[MAX_DB_UTF8_LEN];
	char		old_table_utf8[MAX_TABLE_UTF8_LEN];
	char		new_table_utf8[MAX_TABLE_UTF8_LEN];
	dberr_t		ret;

	ut_ad(!rw_lock_own(&dict_operation_lock, RW_LOCK_X));
	ut_ad(!mutex_own(&dict_sys->mutex));

	/* skip innodb_table_stats and innodb_index_stats themselves */
	if (strcmp(old_name, TABLE_STATS_NAME) == 0
	    || strcmp(old_name, INDEX_STATS_NAME) == 0
	    || strcmp(new_name, TABLE_STATS_NAME) == 0
	    || strcmp(new_name, INDEX_STATS_NAME) == 0) {

		return(DB_SUCCESS);
	}

	dict_fs2utf8(old_name, old_db_utf8, sizeof(old_db_utf8),
		     old_table_utf8, sizeof(old_table_utf8));

	dict_fs2utf8(new_name, new_db_utf8, sizeof(new_db_utf8),
		     new_table_utf8, sizeof(new_table_utf8));

	rw_lock_x_lock(&dict_operation_lock);
	mutex_enter(&dict_sys->mutex);

	ulint	n_attempts = 0;
	do {
		n_attempts++;

		ret = dict_stats_rename_table_in_table_stats(
			old_db_utf8, old_table_utf8,
			new_db_utf8, new_table_utf8);

		if (ret == DB_DUPLICATE_KEY) {
			dict_stats_delete_from_table_stats(
				new_db_utf8, new_table_utf8);
		}

		if (ret == DB_STATS_DO_NOT_EXIST) {
			ret = DB_SUCCESS;
		}

		if (ret != DB_SUCCESS) {
			mutex_exit(&dict_sys->mutex);
			rw_lock_x_unlock(&dict_operation_lock);
			os_thread_sleep(200000 /* 0.2 sec */);
			rw_lock_x_lock(&dict_operation_lock);
			mutex_enter(&dict_sys->mutex);
		}
	} while ((ret == DB_DEADLOCK
		  || ret == DB_DUPLICATE_KEY
		  || ret == DB_LOCK_WAIT_TIMEOUT)
		 && n_attempts < 5);

	if (ret != DB_SUCCESS) {
		snprintf(errstr, errstr_sz,
			 "Unable to rename statistics from"
			 " %s.%s to %s.%s in %s: %s."
			 " They can be renamed later using"

			 " UPDATE %s SET"
			 " database_name = '%s',"
			 " table_name = '%s'"
			 " WHERE"
			 " database_name = '%s' AND"
			 " table_name = '%s';",

			 old_db_utf8, old_table_utf8,
			 new_db_utf8, new_table_utf8,
			 TABLE_STATS_NAME_PRINT,
			 ut_strerr(ret),

			 TABLE_STATS_NAME_PRINT,
			 new_db_utf8, new_table_utf8,
			 old_db_utf8, old_table_utf8);
		mutex_exit(&dict_sys->mutex);
		rw_lock_x_unlock(&dict_operation_lock);
		return(ret);
	}
	/* else */

	n_attempts = 0;
	do {
		n_attempts++;

		ret = dict_stats_rename_table_in_index_stats(
			old_db_utf8, old_table_utf8,
			new_db_utf8, new_table_utf8);

		if (ret == DB_DUPLICATE_KEY) {
			dict_stats_delete_from_index_stats(
				new_db_utf8, new_table_utf8);
		}

		if (ret == DB_STATS_DO_NOT_EXIST) {
			ret = DB_SUCCESS;
		}

		if (ret != DB_SUCCESS) {
			mutex_exit(&dict_sys->mutex);
			rw_lock_x_unlock(&dict_operation_lock);
			os_thread_sleep(200000 /* 0.2 sec */);
			rw_lock_x_lock(&dict_operation_lock);
			mutex_enter(&dict_sys->mutex);
		}
	} while ((ret == DB_DEADLOCK
		  || ret == DB_DUPLICATE_KEY
		  || ret == DB_LOCK_WAIT_TIMEOUT)
		 && n_attempts < 5);

	mutex_exit(&dict_sys->mutex);
	rw_lock_x_unlock(&dict_operation_lock);

	if (ret != DB_SUCCESS) {
		snprintf(errstr, errstr_sz,
			 "Unable to rename statistics from"
			 " %s.%s to %s.%s in %s: %s."
			 " They can be renamed later using"

			 " UPDATE %s SET"
			 " database_name = '%s',"
			 " table_name = '%s'"
			 " WHERE"
			 " database_name = '%s' AND"
			 " table_name = '%s';",

			 old_db_utf8, old_table_utf8,
			 new_db_utf8, new_table_utf8,
			 INDEX_STATS_NAME_PRINT,
			 ut_strerr(ret),

			 INDEX_STATS_NAME_PRINT,
			 new_db_utf8, new_table_utf8,
			 old_db_utf8, old_table_utf8);
	}

	return(ret);
}

<<<<<<< HEAD
=======
/*********************************************************************//**
Save defragmentation result.
@return DB_SUCCESS or error code */
UNIV_INTERN
dberr_t
dict_stats_save_defrag_summary(
	dict_index_t*	index)	/*!< in: index */
{
	dberr_t	ret;
	lint	now = (lint) time(NULL);
	if (dict_index_is_univ(index)) {
		return DB_SUCCESS;
	}
	rw_lock_x_lock(&dict_operation_lock);
	mutex_enter(&dict_sys->mutex);
	ret = dict_stats_save_index_stat(index, now, "n_pages_freed",
					 index->stat_defrag_n_pages_freed,
					 NULL,
					 "Number of pages freed during"
					 " last defragmentation run.",
					 NULL);

	mutex_exit(&dict_sys->mutex);
	rw_lock_x_unlock(&dict_operation_lock);
	return (ret);
}

/*********************************************************************//**
Save defragmentation stats for a given index.
@return DB_SUCCESS or error code */
UNIV_INTERN
dberr_t
dict_stats_save_defrag_stats(
	dict_index_t*	index)	/*!< in: index */
{
	dberr_t	ret;

	if (index->is_readable()) {
	} else {
		return (dict_stats_report_error(index->table, true));
	}

	if (dict_index_is_univ(index)) {
		return DB_SUCCESS;
	}

	lint	now = (lint) time(NULL);
	mtr_t	mtr;
	ulint	n_leaf_pages;
	ulint	n_leaf_reserved;
	mtr_start(&mtr);
	mtr_s_lock(dict_index_get_lock(index), &mtr);
	n_leaf_reserved = btr_get_size_and_reserved(index, BTR_N_LEAF_PAGES,
						    &n_leaf_pages, &mtr);
	mtr_commit(&mtr);

	if (n_leaf_reserved == ULINT_UNDEFINED) {
		// The index name is different during fast index creation,
		// so the stats won't be associated with the right index
		// for later use. We just return without saving.
		return DB_SUCCESS;
	}

	rw_lock_x_lock(&dict_operation_lock);

	mutex_enter(&dict_sys->mutex);
	ret = dict_stats_save_index_stat(index, now, "n_page_split",
					 index->stat_defrag_n_page_split,
					 NULL,
					 "Number of new page splits on leaves"
					 " since last defragmentation.",
					 NULL);
	if (ret != DB_SUCCESS) {
		goto end;
	}

	ret = dict_stats_save_index_stat(
		index, now, "n_leaf_pages_defrag",
		n_leaf_pages,
		NULL,
		"Number of leaf pages when this stat is saved to disk",
		NULL);
	if (ret != DB_SUCCESS) {
		goto end;
	}

	ret = dict_stats_save_index_stat(
		index, now, "n_leaf_pages_reserved",
		n_leaf_reserved,
		NULL,
		"Number of pages reserved for this index leaves when this stat "
		"is saved to disk",
		NULL);

end:
	mutex_exit(&dict_sys->mutex);
	rw_lock_x_unlock(&dict_operation_lock);

	return (ret);
}

>>>>>>> 8d0dabc5
/* tests @{ */
#ifdef UNIV_ENABLE_UNIT_TEST_DICT_STATS

/* The following unit tests test some of the functions in this file
individually, such testing cannot be performed by the mysql-test framework
via SQL. */

/* test_dict_table_schema_check() @{ */
void
test_dict_table_schema_check()
{
	/*
	CREATE TABLE tcheck (
		c01 VARCHAR(123),
		c02 INT,
		c03 INT NOT NULL,
		c04 INT UNSIGNED,
		c05 BIGINT,
		c06 BIGINT UNSIGNED NOT NULL,
		c07 TIMESTAMP
	) ENGINE=INNODB;
	*/
	/* definition for the table 'test/tcheck' */
	dict_col_meta_t	columns[] = {
		{"c01", DATA_VARCHAR, 0, 123},
		{"c02", DATA_INT, 0, 4},
		{"c03", DATA_INT, DATA_NOT_NULL, 4},
		{"c04", DATA_INT, DATA_UNSIGNED, 4},
		{"c05", DATA_INT, 0, 8},
		{"c06", DATA_INT, DATA_NOT_NULL | DATA_UNSIGNED, 8},
		{"c07", DATA_INT, 0, 4},
		{"c_extra", DATA_INT, 0, 4}
	};
	dict_table_schema_t	schema = {
		"test/tcheck",
		0 /* will be set individually for each test below */,
		columns
	};
	char	errstr[512];

	snprintf(errstr, sizeof(errstr), "Table not found");

	/* prevent any data dictionary modifications while we are checking
	the tables' structure */

	mutex_enter(&dict_sys->mutex);

	/* check that a valid table is reported as valid */
	schema.n_cols = 7;
	if (dict_table_schema_check(&schema, errstr, sizeof(errstr))
	    == DB_SUCCESS) {
		printf("OK: test.tcheck ok\n");
	} else {
		printf("ERROR: %s\n", errstr);
		printf("ERROR: test.tcheck not present or corrupted\n");
		goto test_dict_table_schema_check_end;
	}

	/* check columns with wrong length */
	schema.columns[1].len = 8;
	if (dict_table_schema_check(&schema, errstr, sizeof(errstr))
	    != DB_SUCCESS) {
		printf("OK: test.tcheck.c02 has different length and is"
		       " reported as corrupted\n");
	} else {
		printf("OK: test.tcheck.c02 has different length but is"
		       " reported as ok\n");
		goto test_dict_table_schema_check_end;
	}
	schema.columns[1].len = 4;

	/* request that c02 is NOT NULL while actually it does not have
	this flag set */
	schema.columns[1].prtype_mask |= DATA_NOT_NULL;
	if (dict_table_schema_check(&schema, errstr, sizeof(errstr))
	    != DB_SUCCESS) {
		printf("OK: test.tcheck.c02 does not have NOT NULL while"
		       " it should and is reported as corrupted\n");
	} else {
		printf("ERROR: test.tcheck.c02 does not have NOT NULL while"
		       " it should and is not reported as corrupted\n");
		goto test_dict_table_schema_check_end;
	}
	schema.columns[1].prtype_mask &= ~DATA_NOT_NULL;

	/* check a table that contains some extra columns */
	schema.n_cols = 6;
	if (dict_table_schema_check(&schema, errstr, sizeof(errstr))
	    == DB_SUCCESS) {
		printf("ERROR: test.tcheck has more columns but is not"
		       " reported as corrupted\n");
		goto test_dict_table_schema_check_end;
	} else {
		printf("OK: test.tcheck has more columns and is"
		       " reported as corrupted\n");
	}

	/* check a table that has some columns missing */
	schema.n_cols = 8;
	if (dict_table_schema_check(&schema, errstr, sizeof(errstr))
	    != DB_SUCCESS) {
		printf("OK: test.tcheck has missing columns and is"
		       " reported as corrupted\n");
	} else {
		printf("ERROR: test.tcheck has missing columns but is"
		       " reported as ok\n");
		goto test_dict_table_schema_check_end;
	}

	/* check non-existent table */
	schema.table_name = "test/tcheck_nonexistent";
	if (dict_table_schema_check(&schema, errstr, sizeof(errstr))
	    != DB_SUCCESS) {
		printf("OK: test.tcheck_nonexistent is not present\n");
	} else {
		printf("ERROR: test.tcheck_nonexistent is present!?\n");
		goto test_dict_table_schema_check_end;
	}

test_dict_table_schema_check_end:

	mutex_exit(&dict_sys->mutex);
}
/* @} */

/* save/fetch aux macros @{ */
#define TEST_DATABASE_NAME		"foobardb"
#define TEST_TABLE_NAME			"test_dict_stats"

#define TEST_N_ROWS			111
#define TEST_CLUSTERED_INDEX_SIZE	222
#define TEST_SUM_OF_OTHER_INDEX_SIZES	333

#define TEST_IDX1_NAME			"tidx1"
#define TEST_IDX1_COL1_NAME		"tidx1_col1"
#define TEST_IDX1_INDEX_SIZE		123
#define TEST_IDX1_N_LEAF_PAGES		234
#define TEST_IDX1_N_DIFF1		50
#define TEST_IDX1_N_DIFF1_SAMPLE_SIZE	500

#define TEST_IDX2_NAME			"tidx2"
#define TEST_IDX2_COL1_NAME		"tidx2_col1"
#define TEST_IDX2_COL2_NAME		"tidx2_col2"
#define TEST_IDX2_COL3_NAME		"tidx2_col3"
#define TEST_IDX2_COL4_NAME		"tidx2_col4"
#define TEST_IDX2_INDEX_SIZE		321
#define TEST_IDX2_N_LEAF_PAGES		432
#define TEST_IDX2_N_DIFF1		60
#define TEST_IDX2_N_DIFF1_SAMPLE_SIZE	600
#define TEST_IDX2_N_DIFF2		61
#define TEST_IDX2_N_DIFF2_SAMPLE_SIZE	610
#define TEST_IDX2_N_DIFF3		62
#define TEST_IDX2_N_DIFF3_SAMPLE_SIZE	620
#define TEST_IDX2_N_DIFF4		63
#define TEST_IDX2_N_DIFF4_SAMPLE_SIZE	630
/* @} */

/* test_dict_stats_save() @{ */
void
test_dict_stats_save()
{
	dict_table_t	table;
	dict_index_t	index1;
	dict_field_t	index1_fields[1];
	ib_uint64_t	index1_stat_n_diff_key_vals[1];
	ib_uint64_t	index1_stat_n_sample_sizes[1];
	dict_index_t	index2;
	dict_field_t	index2_fields[4];
	ib_uint64_t	index2_stat_n_diff_key_vals[4];
	ib_uint64_t	index2_stat_n_sample_sizes[4];
	dberr_t		ret;

	/* craft a dummy dict_table_t */
	table.name.m_name = (char*) (TEST_DATABASE_NAME "/" TEST_TABLE_NAME);
	table.stat_n_rows = TEST_N_ROWS;
	table.stat_clustered_index_size = TEST_CLUSTERED_INDEX_SIZE;
	table.stat_sum_of_other_index_sizes = TEST_SUM_OF_OTHER_INDEX_SIZES;
	UT_LIST_INIT(table.indexes, &dict_index_t::indexes);
	UT_LIST_ADD_LAST(table.indexes, &index1);
	UT_LIST_ADD_LAST(table.indexes, &index2);
	ut_d(table.magic_n = DICT_TABLE_MAGIC_N);
	ut_d(index1.magic_n = DICT_INDEX_MAGIC_N);

	index1.name = TEST_IDX1_NAME;
	index1.table = &table;
	index1.cached = 1;
	index1.n_uniq = 1;
	index1.fields = index1_fields;
	index1.stat_n_diff_key_vals = index1_stat_n_diff_key_vals;
	index1.stat_n_sample_sizes = index1_stat_n_sample_sizes;
	index1.stat_index_size = TEST_IDX1_INDEX_SIZE;
	index1.stat_n_leaf_pages = TEST_IDX1_N_LEAF_PAGES;
	index1_fields[0].name = TEST_IDX1_COL1_NAME;
	index1_stat_n_diff_key_vals[0] = TEST_IDX1_N_DIFF1;
	index1_stat_n_sample_sizes[0] = TEST_IDX1_N_DIFF1_SAMPLE_SIZE;

	ut_d(index2.magic_n = DICT_INDEX_MAGIC_N);
	index2.name = TEST_IDX2_NAME;
	index2.table = &table;
	index2.cached = 1;
	index2.n_uniq = 4;
	index2.fields = index2_fields;
	index2.stat_n_diff_key_vals = index2_stat_n_diff_key_vals;
	index2.stat_n_sample_sizes = index2_stat_n_sample_sizes;
	index2.stat_index_size = TEST_IDX2_INDEX_SIZE;
	index2.stat_n_leaf_pages = TEST_IDX2_N_LEAF_PAGES;
	index2_fields[0].name = TEST_IDX2_COL1_NAME;
	index2_fields[1].name = TEST_IDX2_COL2_NAME;
	index2_fields[2].name = TEST_IDX2_COL3_NAME;
	index2_fields[3].name = TEST_IDX2_COL4_NAME;
	index2_stat_n_diff_key_vals[0] = TEST_IDX2_N_DIFF1;
	index2_stat_n_diff_key_vals[1] = TEST_IDX2_N_DIFF2;
	index2_stat_n_diff_key_vals[2] = TEST_IDX2_N_DIFF3;
	index2_stat_n_diff_key_vals[3] = TEST_IDX2_N_DIFF4;
	index2_stat_n_sample_sizes[0] = TEST_IDX2_N_DIFF1_SAMPLE_SIZE;
	index2_stat_n_sample_sizes[1] = TEST_IDX2_N_DIFF2_SAMPLE_SIZE;
	index2_stat_n_sample_sizes[2] = TEST_IDX2_N_DIFF3_SAMPLE_SIZE;
	index2_stat_n_sample_sizes[3] = TEST_IDX2_N_DIFF4_SAMPLE_SIZE;

	ret = dict_stats_save(&table, NULL);

	ut_a(ret == DB_SUCCESS);

	printf("\nOK: stats saved successfully, now go ahead and read"
	       " what's inside %s and %s:\n\n",
	       TABLE_STATS_NAME_PRINT,
	       INDEX_STATS_NAME_PRINT);

	printf("SELECT COUNT(*) = 1 AS table_stats_saved_successfully\n"
	       "FROM %s\n"
	       "WHERE\n"
	       "database_name = '%s' AND\n"
	       "table_name = '%s' AND\n"
	       "n_rows = %d AND\n"
	       "clustered_index_size = %d AND\n"
	       "sum_of_other_index_sizes = %d;\n"
	       "\n",
	       TABLE_STATS_NAME_PRINT,
	       TEST_DATABASE_NAME,
	       TEST_TABLE_NAME,
	       TEST_N_ROWS,
	       TEST_CLUSTERED_INDEX_SIZE,
	       TEST_SUM_OF_OTHER_INDEX_SIZES);

	printf("SELECT COUNT(*) = 3 AS tidx1_stats_saved_successfully\n"
	       "FROM %s\n"
	       "WHERE\n"
	       "database_name = '%s' AND\n"
	       "table_name = '%s' AND\n"
	       "index_name = '%s' AND\n"
	       "(\n"
	       " (stat_name = 'size' AND stat_value = %d AND"
	       "  sample_size IS NULL) OR\n"
	       " (stat_name = 'n_leaf_pages' AND stat_value = %d AND"
	       "  sample_size IS NULL) OR\n"
	       " (stat_name = 'n_diff_pfx01' AND stat_value = %d AND"
	       "  sample_size = '%d' AND stat_description = '%s')\n"
	       ");\n"
	       "\n",
	       INDEX_STATS_NAME_PRINT,
	       TEST_DATABASE_NAME,
	       TEST_TABLE_NAME,
	       TEST_IDX1_NAME,
	       TEST_IDX1_INDEX_SIZE,
	       TEST_IDX1_N_LEAF_PAGES,
	       TEST_IDX1_N_DIFF1,
	       TEST_IDX1_N_DIFF1_SAMPLE_SIZE,
	       TEST_IDX1_COL1_NAME);

	printf("SELECT COUNT(*) = 6 AS tidx2_stats_saved_successfully\n"
	       "FROM %s\n"
	       "WHERE\n"
	       "database_name = '%s' AND\n"
	       "table_name = '%s' AND\n"
	       "index_name = '%s' AND\n"
	       "(\n"
	       " (stat_name = 'size' AND stat_value = %d AND"
	       "  sample_size IS NULL) OR\n"
	       " (stat_name = 'n_leaf_pages' AND stat_value = %d AND"
	       "  sample_size IS NULL) OR\n"
	       " (stat_name = 'n_diff_pfx01' AND stat_value = %d AND"
	       "  sample_size = '%d' AND stat_description = '%s') OR\n"
	       " (stat_name = 'n_diff_pfx02' AND stat_value = %d AND"
	       "  sample_size = '%d' AND stat_description = '%s,%s') OR\n"
	       " (stat_name = 'n_diff_pfx03' AND stat_value = %d AND"
	       "  sample_size = '%d' AND stat_description = '%s,%s,%s') OR\n"
	       " (stat_name = 'n_diff_pfx04' AND stat_value = %d AND"
	       "  sample_size = '%d' AND stat_description = '%s,%s,%s,%s')\n"
	       ");\n"
	       "\n",
	       INDEX_STATS_NAME_PRINT,
	       TEST_DATABASE_NAME,
	       TEST_TABLE_NAME,
	       TEST_IDX2_NAME,
	       TEST_IDX2_INDEX_SIZE,
	       TEST_IDX2_N_LEAF_PAGES,
	       TEST_IDX2_N_DIFF1,
	       TEST_IDX2_N_DIFF1_SAMPLE_SIZE, TEST_IDX2_COL1_NAME,
	       TEST_IDX2_N_DIFF2,
	       TEST_IDX2_N_DIFF2_SAMPLE_SIZE,
	       TEST_IDX2_COL1_NAME, TEST_IDX2_COL2_NAME,
	       TEST_IDX2_N_DIFF3,
	       TEST_IDX2_N_DIFF3_SAMPLE_SIZE,
	       TEST_IDX2_COL1_NAME, TEST_IDX2_COL2_NAME, TEST_IDX2_COL3_NAME,
	       TEST_IDX2_N_DIFF4,
	       TEST_IDX2_N_DIFF4_SAMPLE_SIZE,
	       TEST_IDX2_COL1_NAME, TEST_IDX2_COL2_NAME, TEST_IDX2_COL3_NAME,
	       TEST_IDX2_COL4_NAME);
}
/* @} */

/* test_dict_stats_fetch_from_ps() @{ */
void
test_dict_stats_fetch_from_ps()
{
	dict_table_t	table;
	dict_index_t	index1;
	ib_uint64_t	index1_stat_n_diff_key_vals[1];
	ib_uint64_t	index1_stat_n_sample_sizes[1];
	dict_index_t	index2;
	ib_uint64_t	index2_stat_n_diff_key_vals[4];
	ib_uint64_t	index2_stat_n_sample_sizes[4];
	dberr_t		ret;

	/* craft a dummy dict_table_t */
	table.name.m_name = (char*) (TEST_DATABASE_NAME "/" TEST_TABLE_NAME);
	UT_LIST_INIT(table.indexes, &dict_index_t::indexes);
	UT_LIST_ADD_LAST(table.indexes, &index1);
	UT_LIST_ADD_LAST(table.indexes, &index2);
	ut_d(table.magic_n = DICT_TABLE_MAGIC_N);

	index1.name = TEST_IDX1_NAME;
	ut_d(index1.magic_n = DICT_INDEX_MAGIC_N);
	index1.cached = 1;
	index1.n_uniq = 1;
	index1.stat_n_diff_key_vals = index1_stat_n_diff_key_vals;
	index1.stat_n_sample_sizes = index1_stat_n_sample_sizes;

	index2.name = TEST_IDX2_NAME;
	ut_d(index2.magic_n = DICT_INDEX_MAGIC_N);
	index2.cached = 1;
	index2.n_uniq = 4;
	index2.stat_n_diff_key_vals = index2_stat_n_diff_key_vals;
	index2.stat_n_sample_sizes = index2_stat_n_sample_sizes;

	ret = dict_stats_fetch_from_ps(&table);

	ut_a(ret == DB_SUCCESS);

	ut_a(table.stat_n_rows == TEST_N_ROWS);
	ut_a(table.stat_clustered_index_size == TEST_CLUSTERED_INDEX_SIZE);
	ut_a(table.stat_sum_of_other_index_sizes
	     == TEST_SUM_OF_OTHER_INDEX_SIZES);

	ut_a(index1.stat_index_size == TEST_IDX1_INDEX_SIZE);
	ut_a(index1.stat_n_leaf_pages == TEST_IDX1_N_LEAF_PAGES);
	ut_a(index1_stat_n_diff_key_vals[0] == TEST_IDX1_N_DIFF1);
	ut_a(index1_stat_n_sample_sizes[0] == TEST_IDX1_N_DIFF1_SAMPLE_SIZE);

	ut_a(index2.stat_index_size == TEST_IDX2_INDEX_SIZE);
	ut_a(index2.stat_n_leaf_pages == TEST_IDX2_N_LEAF_PAGES);
	ut_a(index2_stat_n_diff_key_vals[0] == TEST_IDX2_N_DIFF1);
	ut_a(index2_stat_n_sample_sizes[0] == TEST_IDX2_N_DIFF1_SAMPLE_SIZE);
	ut_a(index2_stat_n_diff_key_vals[1] == TEST_IDX2_N_DIFF2);
	ut_a(index2_stat_n_sample_sizes[1] == TEST_IDX2_N_DIFF2_SAMPLE_SIZE);
	ut_a(index2_stat_n_diff_key_vals[2] == TEST_IDX2_N_DIFF3);
	ut_a(index2_stat_n_sample_sizes[2] == TEST_IDX2_N_DIFF3_SAMPLE_SIZE);
	ut_a(index2_stat_n_diff_key_vals[3] == TEST_IDX2_N_DIFF4);
	ut_a(index2_stat_n_sample_sizes[3] == TEST_IDX2_N_DIFF4_SAMPLE_SIZE);

	printf("OK: fetch successful\n");
}
/* @} */

/* test_dict_stats_all() @{ */
void
test_dict_stats_all()
{
	test_dict_table_schema_check();

	test_dict_stats_save();

	test_dict_stats_fetch_from_ps();
}
/* @} */

#endif /* UNIV_ENABLE_UNIT_TEST_DICT_STATS */
/* @} */<|MERGE_RESOLUTION|>--- conflicted
+++ resolved
@@ -25,7 +25,6 @@
 *******************************************************/
 
 #include "dict0stats.h"
-<<<<<<< HEAD
 #include "ut0ut.h"
 #include "ut0rnd.h"
 #include "dyn0buf.h"
@@ -34,21 +33,6 @@
 #include "pars0pars.h"
 #include <mysql_com.h>
 #include "btr0btr.h"
-=======
-#include "data0type.h" /* dtype_t */
-#include "db0err.h" /* dberr_t */
-#include "page0page.h" /* page_align() */
-#include "pars0pars.h" /* pars_info_create() */
-#include "pars0types.h" /* pars_info_t */
-#include "que0que.h" /* que_eval_sql() */
-#include "rem0cmp.h" /* REC_MAX_N_FIELDS,cmp_rec_rec_with_match() */
-#include "row0sel.h" /* sel_node_t */
-#include "row0types.h" /* sel_node_t */
-#include "trx0trx.h" /* trx_create() */
-#include "trx0roll.h" /* trx_rollback_to_savepoint() */
-#include "ut0rnd.h" /* ut_rnd_interval() */
-#include "ut0ut.h" /* ut_format_name() */
->>>>>>> 8d0dabc5
 
 #include <algorithm>
 #include <map>
@@ -2314,7 +2298,7 @@
 dberr_t
 dict_stats_save_index_stat(
 	dict_index_t*	index,
-	ib_time_t	last_update,
+	time_t		last_update,
 	const char*	stat_name,
 	ib_uint64_t	stat_value,
 	ib_uint64_t*	sample_size,
@@ -2443,7 +2427,6 @@
 	const index_id_t*	only_for_index)
 {
 	pars_info_t*	pinfo;
-	ib_time_t	now;
 	dberr_t		ret;
 	dict_table_t*	table;
 	char		db_utf8[MAX_DB_UTF8_LEN];
@@ -2462,18 +2445,10 @@
 	dict_fs2utf8(table->name.m_name, db_utf8, sizeof(db_utf8),
 		     table_utf8, sizeof(table_utf8));
 
-	now = ut_time();
+	const time_t now = time(NULL);
 	rw_lock_x_lock(&dict_operation_lock);
 	mutex_enter(&dict_sys->mutex);
 
-<<<<<<< HEAD
-=======
-	/* MySQL's timestamp is 4 byte, so we use
-	pars_info_add_int4_literal() which takes a lint arg, so "now" is
-	lint */
-	now = (lint) time(NULL);
-
->>>>>>> 8d0dabc5
 	pinfo = pars_info_create();
 
 	pars_info_add_str_literal(pinfo, "database_name", db_utf8);
@@ -3864,110 +3839,6 @@
 	return(ret);
 }
 
-<<<<<<< HEAD
-=======
-/*********************************************************************//**
-Save defragmentation result.
-@return DB_SUCCESS or error code */
-UNIV_INTERN
-dberr_t
-dict_stats_save_defrag_summary(
-	dict_index_t*	index)	/*!< in: index */
-{
-	dberr_t	ret;
-	lint	now = (lint) time(NULL);
-	if (dict_index_is_univ(index)) {
-		return DB_SUCCESS;
-	}
-	rw_lock_x_lock(&dict_operation_lock);
-	mutex_enter(&dict_sys->mutex);
-	ret = dict_stats_save_index_stat(index, now, "n_pages_freed",
-					 index->stat_defrag_n_pages_freed,
-					 NULL,
-					 "Number of pages freed during"
-					 " last defragmentation run.",
-					 NULL);
-
-	mutex_exit(&dict_sys->mutex);
-	rw_lock_x_unlock(&dict_operation_lock);
-	return (ret);
-}
-
-/*********************************************************************//**
-Save defragmentation stats for a given index.
-@return DB_SUCCESS or error code */
-UNIV_INTERN
-dberr_t
-dict_stats_save_defrag_stats(
-	dict_index_t*	index)	/*!< in: index */
-{
-	dberr_t	ret;
-
-	if (index->is_readable()) {
-	} else {
-		return (dict_stats_report_error(index->table, true));
-	}
-
-	if (dict_index_is_univ(index)) {
-		return DB_SUCCESS;
-	}
-
-	lint	now = (lint) time(NULL);
-	mtr_t	mtr;
-	ulint	n_leaf_pages;
-	ulint	n_leaf_reserved;
-	mtr_start(&mtr);
-	mtr_s_lock(dict_index_get_lock(index), &mtr);
-	n_leaf_reserved = btr_get_size_and_reserved(index, BTR_N_LEAF_PAGES,
-						    &n_leaf_pages, &mtr);
-	mtr_commit(&mtr);
-
-	if (n_leaf_reserved == ULINT_UNDEFINED) {
-		// The index name is different during fast index creation,
-		// so the stats won't be associated with the right index
-		// for later use. We just return without saving.
-		return DB_SUCCESS;
-	}
-
-	rw_lock_x_lock(&dict_operation_lock);
-
-	mutex_enter(&dict_sys->mutex);
-	ret = dict_stats_save_index_stat(index, now, "n_page_split",
-					 index->stat_defrag_n_page_split,
-					 NULL,
-					 "Number of new page splits on leaves"
-					 " since last defragmentation.",
-					 NULL);
-	if (ret != DB_SUCCESS) {
-		goto end;
-	}
-
-	ret = dict_stats_save_index_stat(
-		index, now, "n_leaf_pages_defrag",
-		n_leaf_pages,
-		NULL,
-		"Number of leaf pages when this stat is saved to disk",
-		NULL);
-	if (ret != DB_SUCCESS) {
-		goto end;
-	}
-
-	ret = dict_stats_save_index_stat(
-		index, now, "n_leaf_pages_reserved",
-		n_leaf_reserved,
-		NULL,
-		"Number of pages reserved for this index leaves when this stat "
-		"is saved to disk",
-		NULL);
-
-end:
-	mutex_exit(&dict_sys->mutex);
-	rw_lock_x_unlock(&dict_operation_lock);
-
-	return (ret);
-}
-
->>>>>>> 8d0dabc5
 /* tests @{ */
 #ifdef UNIV_ENABLE_UNIT_TEST_DICT_STATS
 
