/*****************************************************************************

Copyright (c) 2000, 2017, Oracle and/or its affiliates. All Rights Reserved.
Copyright (c) 2013, 2022, MariaDB Corporation.

This program is free software; you can redistribute it and/or modify it under
the terms of the GNU General Public License as published by the Free Software
Foundation; version 2 of the License.

This program is distributed in the hope that it will be useful, but WITHOUT
ANY WARRANTY; without even the implied warranty of MERCHANTABILITY or FITNESS
FOR A PARTICULAR PURPOSE. See the GNU General Public License for more details.

You should have received a copy of the GNU General Public License along with
this program; if not, write to the Free Software Foundation, Inc.,
51 Franklin Street, Fifth Floor, Boston, MA 02110-1335 USA

*****************************************************************************/
#ifdef WITH_WSREP
#include "wsrep_api.h"
#include <mysql/service_wsrep.h>
#endif /* WITH_WSREP */

#include "table.h"

/* The InnoDB handler: the interface between MySQL and InnoDB. */

/** "GEN_CLUST_INDEX" is the name reserved for InnoDB default
system clustered index when there is no primary key. */
extern const char innobase_index_reserve_name[];

/** Prebuilt structures in an InnoDB table handle used within MySQL */
struct row_prebuilt_t;

/** InnoDB transaction */
struct trx_t;

/** Engine specific table options are defined using this struct */
struct ha_table_option_struct
{
	bool		page_compressed;	/*!< Table is using page compression
						if this option is true. */
	ulonglong	page_compression_level;	/*!< Table page compression level
						0-9. */
	uint		atomic_writes;		/*!< Use atomic writes for this
						table if this options is ON or
						in DEFAULT if
						innodb_use_atomic_writes.
						Atomic writes are not used if
						value OFF.*/
	uint		encryption;		/*!<  DEFAULT, ON, OFF */
	ulonglong	encryption_key_id;	/*!< encryption key id  */
};

/** The class defining a handle to an Innodb table */
class ha_innobase final: public handler
{
public:
	ha_innobase(handlerton* hton, TABLE_SHARE* table_arg);
	~ha_innobase() override;

	/** Get the row type from the storage engine.  If this method returns
	ROW_TYPE_NOT_USED, the information in HA_CREATE_INFO should be used. */
        enum row_type get_row_type() const override;

        const char* table_type() const;

	const char* index_type(uint key_number) override;

	Table_flags table_flags() const override;

	ulong index_flags(uint idx, uint part, bool all_parts) const override;

	uint max_supported_keys() const override;

	uint max_supported_key_length() const override;

	uint max_supported_key_part_length() const override;

	const key_map* keys_to_use_for_scanning() override;

	void column_bitmaps_signal() override;

	/** Opens dictionary table object using table name. For partition, we need to
	try alternative lower/upper case names to support moving data files across
	platforms.
	@param[in]	table_name	name of the table/partition
	@param[in]	norm_name	normalized name of the table/partition
	@param[in]	is_partition	if this is a partition of a table
	@param[in]	ignore_err	error to ignore for loading dictionary object
	@return dictionary table object or NULL if not found */
        static dict_table_t* open_dict_table(
		const char*		table_name,
		const char*		norm_name,
		bool			is_partition,
		dict_err_ignore_t	ignore_err);

	int open(const char *name, int mode, uint test_if_locked) override;

	handler* clone(const char *name, MEM_ROOT *mem_root) override;

	int close(void) override;

	double scan_time() override;

	double read_time(uint index, uint ranges, ha_rows rows) override;

<<<<<<< HEAD
	int delete_all_rows() override;

	int write_row(const uchar * buf) override;
=======
	int write_row(uchar * buf);
>>>>>>> 02da00a9

	int update_row(const uchar * old_data, const uchar * new_data) override;

	int delete_row(const uchar * buf) override;

	bool was_semi_consistent_read() override;

	void try_semi_consistent_read(bool yes) override;

	void unlock_row() override;

	int index_init(uint index, bool sorted) override;

	int index_end() override;

	int index_read(
		uchar*			buf,
		const uchar*		key,
		uint			key_len,
		ha_rkey_function	find_flag) override;

	int index_read_last(uchar * buf, const uchar * key,
			    uint key_len) override;

        int index_next(uchar * buf) override;

	int index_next_same(uchar * buf, const uchar * key,
			    uint keylen) override;

	int index_prev(uchar * buf) override;

	int index_first(uchar * buf) override;

	int index_last(uchar * buf) override;

	/* Copy a cached MySQL row. If requested, also avoids
	overwriting non-read columns. */
	void copy_cached_row(uchar *to_rec, const uchar *from_rec,
				uint rec_length);
	int rnd_init(bool scan) override;

	int rnd_end() override;

	int rnd_next(uchar *buf) override;

	int rnd_pos(uchar * buf, uchar *pos) override;

	int ft_init() override;
	void ft_end() override { rnd_end(); }
	FT_INFO *ft_init_ext(uint flags, uint inx, String* key) override;
	int ft_read(uchar* buf) override;

	void position(const uchar *record) override;

	int info(uint) override;

	int analyze(THD* thd,HA_CHECK_OPT* check_opt) override;

	int optimize(THD* thd,HA_CHECK_OPT* check_opt) override;

	int discard_or_import_tablespace(my_bool discard) override;

	int extra(ha_extra_function operation) override;

	int reset() override;

	int external_lock(THD *thd, int lock_type) override;

	int start_stmt(THD *thd, thr_lock_type lock_type) override;

	ha_rows records_in_range(
		uint			inx,
		key_range*		min_key,
		key_range*		max_key) override;

	ha_rows estimate_rows_upper_bound() override;

	void update_create_info(HA_CREATE_INFO* create_info) override;

	inline int create(
		const char*		name,
		TABLE*			form,
		HA_CREATE_INFO*		create_info,
		bool			file_per_table,
		trx_t*			trx = NULL);

	int create(
		const char*		name,
		TABLE*			form,
		HA_CREATE_INFO*		create_info) override;

	inline int delete_table(const char* name, enum_sql_command sqlcom);

	int truncate() override;

	int delete_table(const char *name) override;

	int rename_table(const char* from, const char* to) override;
	inline int defragment_table(const char* name);
	int check(THD* thd, HA_CHECK_OPT* check_opt) override;

	char* get_foreign_key_create_info() override;

        int get_foreign_key_list(THD *thd,
                                 List<FOREIGN_KEY_INFO> *f_key_list) override;

	int get_parent_foreign_key_list(
		THD*			thd,
		List<FOREIGN_KEY_INFO>*	f_key_list) override;

	bool can_switch_engines() override;

	uint referenced_by_foreign_key() override;

	void free_foreign_key_create_info(char* str) override;

	uint lock_count(void) const override;

	THR_LOCK_DATA** store_lock(
		THD*			thd,
		THR_LOCK_DATA**		to,
		thr_lock_type		lock_type) override;

	void init_table_handle_for_HANDLER() override;

	void get_auto_increment(
		ulonglong		offset,
		ulonglong		increment,
		ulonglong		nb_desired_values,
		ulonglong*		first_value,
<<<<<<< HEAD
		ulonglong*		nb_reserved_values) override;
	int reset_auto_increment(ulonglong value) override;
=======
		ulonglong*		nb_reserved_values);
>>>>>>> 02da00a9

	bool get_error_message(int error, String *buf) override;

	bool get_foreign_dup_key(char*, uint, char*, uint) override;

	uint8 table_cache_type() override;

	/**
	Ask handler about permission to cache table during query registration
	*/
	my_bool register_query_cache_table(
		THD*			thd,
		const char*		table_key,
		uint			key_length,
		qc_engine_callback*	call_back,
		ulonglong*		engine_data) override;

	bool primary_key_is_clustered() override;

	int cmp_ref(const uchar* ref1, const uchar* ref2) override;

	/** On-line ALTER TABLE interface @see handler0alter.cc @{ */

	/** Check if InnoDB supports a particular alter table in-place
	@param altered_table TABLE object for new version of table.
	@param ha_alter_info Structure describing changes to be done
	by ALTER TABLE and holding data used during in-place alter.

	@retval HA_ALTER_INPLACE_NOT_SUPPORTED Not supported
	@retval HA_ALTER_INPLACE_INSTANT
	MDL_EXCLUSIVE is needed for executing prepare_inplace_alter_table()
	and commit_inplace_alter_table(). inplace_alter_table()
	will not be called.
	@retval HA_ALTER_INPLACE_COPY_NO_LOCK
	MDL_EXCLUSIVE in prepare_inplace_alter_table(), which can be downgraded
	to LOCK=NONE for rebuilding the table in inplace_alter_table()
	@retval HA_ALTER_INPLACE_COPY_LOCK
	MDL_EXCLUSIVE in prepare_inplace_alter_table(), which can be downgraded
	to LOCK=SHARED for rebuilding the table in inplace_alter_table()
	@retval HA_ALTER_INPLACE_NOCOPY_NO_LOCK
	MDL_EXCLUSIVE in prepare_inplace_alter_table(), which can be downgraded
	to LOCK=NONE for inplace_alter_table() which will not rebuild the table
	@retval HA_ALTER_INPLACE_NOCOPY_LOCK
	MDL_EXCLUSIVE in prepare_inplace_alter_table(), which can be downgraded
	to LOCK=SHARED for inplace_alter_table() which will not rebuild
	the table. */

	enum_alter_inplace_result check_if_supported_inplace_alter(
		TABLE*			altered_table,
		Alter_inplace_info*	ha_alter_info) override;

	/** Allows InnoDB to update internal structures with concurrent
	writes blocked (provided that check_if_supported_inplace_alter()
	did not return HA_ALTER_INPLACE_NO_LOCK).
	This will be invoked before inplace_alter_table().

	@param altered_table TABLE object for new version of table.
	@param ha_alter_info Structure describing changes to be done
	by ALTER TABLE and holding data used during in-place alter.

	@retval true Failure
	@retval false Success
	*/
	bool prepare_inplace_alter_table(
		TABLE*			altered_table,
		Alter_inplace_info*	ha_alter_info) override;

	/** Alter the table structure in-place with operations
	specified using HA_ALTER_FLAGS and Alter_inplace_information.
	The level of concurrency allowed during this operation depends
	on the return value from check_if_supported_inplace_alter().

	@param altered_table TABLE object for new version of table.
	@param ha_alter_info Structure describing changes to be done
	by ALTER TABLE and holding data used during in-place alter.

	@retval true Failure
	@retval false Success
	*/
	bool inplace_alter_table(
		TABLE*			altered_table,
		Alter_inplace_info*	ha_alter_info) override;

	/** Commit or rollback the changes made during
	prepare_inplace_alter_table() and inplace_alter_table() inside
	the storage engine. Note that the allowed level of concurrency
	during this operation will be the same as for
	inplace_alter_table() and thus might be higher than during
	prepare_inplace_alter_table(). (E.g concurrent writes were
	blocked during prepare, but might not be during commit).
	@param altered_table TABLE object for new version of table.
	@param ha_alter_info Structure describing changes to be done
	by ALTER TABLE and holding data used during in-place alter.
	@param commit true => Commit, false => Rollback.
	@retval true Failure
	@retval false Success
	*/
	bool commit_inplace_alter_table(
		TABLE*			altered_table,
		Alter_inplace_info*	ha_alter_info,
		bool			commit) override;
	/** @} */

	bool check_if_incompatible_data(
		HA_CREATE_INFO*		info,
		uint			table_changes) override;

	/** @name Multi Range Read interface @{ */

	/** Initialize multi range read @see DsMrr_impl::dsmrr_init
	@param seq
	@param seq_init_param
	@param n_ranges
	@param mode
	@param buf */
	int multi_range_read_init(
		RANGE_SEQ_IF*		seq,
		void*			seq_init_param,
		uint			n_ranges,
		uint			mode,
		HANDLER_BUFFER*		buf) override;

	/** Process next multi range read @see DsMrr_impl::dsmrr_next
	@param range_info */
	int multi_range_read_next(range_id_t *range_info) override;

	/** Initialize multi range read and get information.
	@see ha_myisam::multi_range_read_info_const
	@see DsMrr_impl::dsmrr_info_const
	@param keyno
	@param seq
	@param seq_init_param
	@param n_ranges
	@param bufsz
	@param flags
	@param cost */
	ha_rows multi_range_read_info_const(
		uint			keyno,
		RANGE_SEQ_IF*		seq,
		void*			seq_init_param,
		uint			n_ranges,
		uint*			bufsz,
		uint*			flags,
		Cost_estimate*		cost) override;

	/** Initialize multi range read and get information.
	@see DsMrr_impl::dsmrr_info
	@param keyno
	@param seq
	@param seq_init_param
	@param n_ranges
	@param bufsz
	@param flags
	@param cost */
	ha_rows multi_range_read_info(uint keyno, uint n_ranges, uint keys,
				      uint key_parts, uint* bufsz, uint* flags,
				      Cost_estimate* cost) override;

	int multi_range_read_explain_info(uint mrr_mode,
					  char *str, size_t size) override;

	/** Attempt to push down an index condition.
	@param[in] keyno MySQL key number
	@param[in] idx_cond Index condition to be checked
	@return idx_cond if pushed; NULL if not pushed */
	Item* idx_cond_push(uint keyno, Item* idx_cond) override;
	/* @} */

	/** Check if InnoDB is not storing virtual column metadata for a table.
	@param	s	table definition (based on .frm file)
	@return	whether InnoDB will omit virtual column metadata */
	static bool omits_virtual_cols(const TABLE_SHARE& s)
	{
		return s.frm_version<FRM_VER_EXPRESSSIONS && s.virtual_fields;
	}

	/** Push a primary key filter.
	@param[in]	pk_filter	filter against which primary keys
					are to be checked
	@retval	false if pushed (always) */
	bool rowid_filter_push(Rowid_filter *rowid_filter) override;

	bool
	can_convert_string(const Field_string* field,
			   const Column_definition& new_field) const override;
	bool can_convert_varstring(
	    const Field_varstring* field,
	    const Column_definition& new_field) const override;
	bool
	can_convert_blob(const Field_blob* field,
			 const Column_definition& new_field) const override;

	/** @return whether innodb_strict_mode is active */
	static bool is_innodb_strict_mode(THD* thd);

	/** @return whether innodb_strict_mode is active */
	bool is_innodb_strict_mode()
	{ return is_innodb_strict_mode(m_user_thd); }
	Compare_keys
	compare_key_parts(const Field& old_field,
			  const Column_definition& new_field,
			  const KEY_PART_INFO& old_part,
			  const KEY_PART_INFO& new_part) const override;

protected:
	dberr_t innobase_get_autoinc(ulonglong* value);
	dberr_t innobase_lock_autoinc();
	ulonglong innobase_peek_autoinc();
	dberr_t innobase_set_max_autoinc(ulonglong auto_inc);

	/** Resets a query execution 'template'.
	@see build_template() */
	void reset_template();

	inline void update_thd(THD* thd);
	void update_thd();

	int general_fetch(uchar* buf, uint direction, uint match_mode);
	int change_active_index(uint keynr);
	dict_index_t* innobase_get_index(uint keynr);

#ifdef WITH_WSREP
	int wsrep_append_keys(
		THD *thd,
		Wsrep_service_key_type key_type,
		const uchar* record0,
		const uchar* record1);
#endif
	/** Builds a 'template' to the prebuilt struct.

	The template is used in fast retrieval of just those column
	values MySQL needs in its processing.
	@param whole_row true if access is needed to a whole row,
	false if accessing individual fields is enough */
	void build_template(bool whole_row);

	int info_low(uint, bool);

	/** The multi range read session object */
	DsMrr_impl		m_ds_mrr;

	/** Save CPU time with prebuilt/cached data structures */
	row_prebuilt_t*		m_prebuilt;

	/** Thread handle of the user currently using the handler;
	this is set in external_lock function */
	THD*			m_user_thd;

	/** buffer used in updates */
	uchar*			m_upd_buf;

	/** the size of upd_buf in bytes */
	ulint			m_upd_buf_size;

	/** Flags that specificy the handler instance (table) capability. */
	Table_flags		m_int_table_flags;

	/** Index into the server's primkary keye meta-data table->key_info{} */
	uint			m_primary_key;

	/** this is set to 1 when we are starting a table scan but have
	not yet fetched any row, else false */
	bool			m_start_of_scan;

	/*!< match mode of the latest search: ROW_SEL_EXACT,
	ROW_SEL_EXACT_PREFIX, or undefined */
	uint			m_last_match_mode;

        /** If mysql has locked with external_lock() */
        bool                    m_mysql_has_locked;
};


/* Some accessor functions which the InnoDB plugin needs, but which
can not be added to mysql/plugin.h as part of the public interface;
the definitions are bracketed with #ifdef INNODB_COMPATIBILITY_HOOKS */

#ifndef INNODB_COMPATIBILITY_HOOKS
#error InnoDB needs MySQL to be built with #define INNODB_COMPATIBILITY_HOOKS
#endif

extern "C" {

/** Check if a user thread is a replication slave thread
@param thd user thread
@retval 0 the user thread is not a replication slave thread
@retval 1 the user thread is a replication slave thread */
int thd_slave_thread(const MYSQL_THD thd);

/** Check if a user thread is running a non-transactional update
@param thd user thread
@retval 0 the user thread is not running a non-transactional update
@retval 1 the user thread is running a non-transactional update */
int thd_non_transactional_update(const MYSQL_THD thd);

/** Get high resolution timestamp for the current query start time.
The timestamp is not anchored to any specific point in time,
but can be used for comparison.
@param thd user thread
@retval timestamp in microseconds precision
*/
unsigned long long thd_start_utime(const MYSQL_THD thd);

/** Get the user thread's binary logging format
@param thd user thread
@return Value to be used as index into the binlog_format_names array */
int thd_binlog_format(const MYSQL_THD thd);

/** Check if binary logging is filtered for thread's current db.
@param thd Thread handle
@retval 1 the query is not filtered, 0 otherwise. */
bool thd_binlog_filter_ok(const MYSQL_THD thd);

/** Check if the query may generate row changes which may end up in the binary.
@param thd Thread handle
@retval 1 the query may generate row changes, 0 otherwise.
*/
bool thd_sqlcom_can_generate_row_events(const MYSQL_THD thd);

/** Is strict sql_mode set.
@param thd Thread object
@return True if sql_mode has strict mode (all or trans), false otherwise. */
bool thd_is_strict_mode(const MYSQL_THD thd);

} /* extern "C" */

/** Get the file name and position of the MySQL binlog corresponding to the
 * current commit.
 */
extern void mysql_bin_log_commit_pos(THD *thd, ulonglong *out_pos, const char **out_file);

struct trx_t;
#ifdef WITH_WSREP
#include <mysql/service_wsrep.h>
#endif /* WITH_WSREP */

extern const struct _ft_vft ft_vft_result;

/** Structure Returned by ha_innobase::ft_init_ext() */
typedef struct new_ft_info
{
	struct _ft_vft		*please;
	struct _ft_vft_ext	*could_you;
	row_prebuilt_t*		ft_prebuilt;
	fts_result_t*		ft_result;
} NEW_FT_INFO;

/**
Allocates an InnoDB transaction for a MySQL handler object.
@return InnoDB transaction handle */
trx_t*
innobase_trx_allocate(
	MYSQL_THD	thd);	/*!< in: user thread handle */

/*********************************************************************//**
This function checks each index name for a table against reserved
system default primary index name 'GEN_CLUST_INDEX'. If a name
matches, this function pushes an warning message to the client,
and returns true.
@return true if the index name matches the reserved name */
bool
innobase_index_name_is_reserved(
	THD*		thd,		/*!< in/out: MySQL connection */
	const KEY*	key_info,	/*!< in: Indexes to be created */
	ulint		num_of_keys)	/*!< in: Number of indexes to
					be created. */
	MY_ATTRIBUTE((nonnull(1), warn_unused_result));

/** Parse hint for table and its indexes, and update the information
in dictionary.
@param[in]	thd		Connection thread
@param[in,out]	table		Target table
@param[in]	table_share	Table definition */
void
innobase_parse_hint_from_comment(
	THD*			thd,
	dict_table_t*		table,
	const TABLE_SHARE*	table_share);

/** Class for handling create table information. */
class create_table_info_t
{
public:
	/** Constructor.
	Used in two ways:
	- all but file_per_table is used, when creating the table.
	- all but name/path is used, when validating options and using flags. */
	create_table_info_t(
		THD*		thd,
		const TABLE*	form,
		HA_CREATE_INFO*	create_info,
		char*		table_name,
		char*		remote_path,
		bool		file_per_table,
		trx_t*		trx = NULL);

	/** Initialize the object. */
	int initialize();

	/** Set m_tablespace_type. */
	void set_tablespace_type(bool table_being_altered_is_file_per_table);

	/** Create the internal innodb table.
	@param create_fk	whether to add FOREIGN KEY constraints */
	int create_table(bool create_fk = true);

	/** Update the internal data dictionary. */
	int create_table_update_dict();

	/** Validates the create options. Checks that the options
	KEY_BLOCK_SIZE, ROW_FORMAT, DATA DIRECTORY, TEMPORARY & TABLESPACE
	are compatible with each other and other settings.
	These CREATE OPTIONS are not validated here unless innodb_strict_mode
	is on. With strict mode, this function will report each problem it
	finds using a custom message with error code
	ER_ILLEGAL_HA_CREATE_OPTION, not its built-in message.
	@return NULL if valid, string name of bad option if not. */
	const char* create_options_are_invalid();

	bool gcols_in_fulltext_or_spatial();

	/** Validates engine specific table options not handled by
	SQL-parser.
	@return NULL if valid, string name of bad option if not. */
	const char* check_table_options();

	/** Validate DATA DIRECTORY option. */
	bool create_option_data_directory_is_valid();

	/** Validate TABLESPACE option. */
	bool create_option_tablespace_is_valid();

	/** Prepare to create a table. */
	int prepare_create_table(const char* name, bool strict = true);

	void allocate_trx();

	/** Checks that every index have sane size. Depends on strict mode */
	bool row_size_is_acceptable(const dict_table_t& table,
				    bool strict) const;
	/** Checks that given index have sane size. Depends on strict mode */
	bool row_size_is_acceptable(const dict_index_t& index,
				    bool strict) const;

	/** Determines InnoDB table flags.
	If strict_mode=OFF, this will adjust the flags to what should be assumed.
	@retval true if successful, false if error */
	bool innobase_table_flags();

	/** Set flags and append '/' to remote path if necessary. */
	void set_remote_path_flags();

	/** Get table flags. */
	ulint flags() const
	{ return(m_flags); }

	/** Update table flags. */
	void flags_set(ulint flags) { m_flags |= flags; }

	/** Get table flags2. */
	ulint flags2() const
	{ return(m_flags2); }

	/** Get trx. */
	trx_t* trx() const
	{ return(m_trx); }

	/** Return table name. */
	const char* table_name() const
	{ return(m_table_name); }

	/** @return whether the table needs to be dropped on rollback */
	bool drop_before_rollback() const { return m_drop_before_rollback; }

	THD* thd() const
	{ return(m_thd); }

	/** Normalizes a table name string.
	A normalized name consists of the database name catenated to '/' and
	table name. An example: test/mytable. On Windows normalization puts
	both the database name and the table name always to lower case if
	"set_lower_case" is set to true.
	@param[in,out]	norm_name	Buffer to return the normalized name in.
	@param[in]	name		Table name string.
	@param[in]	set_lower_case	True if we want to set name to lower
					case. */
	static void normalize_table_name_low(
		char*           norm_name,
		const char*     name,
		ibool           set_lower_case);

private:
	/** Parses the table name into normal name and either temp path or
	remote path if needed.*/
	int
	parse_table_name(
		const char*	name);

	/** Create the internal innodb table definition. */
	int create_table_def();

	/** Connection thread handle. */
	THD*		m_thd;

	/** InnoDB transaction handle. */
	trx_t*		m_trx;

	/** Information on table columns and indexes. */
	const TABLE*	m_form;

	/** Value of innodb_default_row_format */
	const ulong	m_default_row_format;

	/** Create options. */
	HA_CREATE_INFO*	m_create_info;

	/** Table name */
	char*		m_table_name;
	/** Table */
	dict_table_t*	m_table;
	/** Whether the table needs to be dropped before rollback */
	bool		m_drop_before_rollback;

	/** Remote path (DATA DIRECTORY) or zero length-string */
	char*		m_remote_path;

	/** Local copy of srv_file_per_table. */
	bool		m_innodb_file_per_table;

	/** Allow file_per_table for this table either because:
	1) the setting innodb_file_per_table=on,
	2) it was explicitly requested by tablespace=innodb_file_per_table.
	3) the table being altered is currently file_per_table */
	bool		m_allow_file_per_table;

	/** After all considerations, this shows whether we will actually
	create a table and tablespace using file-per-table. */
	bool		m_use_file_per_table;

	/** Using DATA DIRECTORY */
	bool		m_use_data_dir;

	/** Table flags */
	ulint		m_flags;

	/** Table flags2 */
	ulint		m_flags2;
};

/**
Initialize the table FTS stopword list
@return TRUE if success */
ibool
innobase_fts_load_stopword(
/*=======================*/
	dict_table_t*	table,		/*!< in: Table has the FTS */
	trx_t*		trx,		/*!< in: transaction */
	THD*		thd)		/*!< in: current thread */
	MY_ATTRIBUTE((warn_unused_result));

/** Some defines for innobase_fts_check_doc_id_index() return value */
enum fts_doc_id_index_enum {
	FTS_INCORRECT_DOC_ID_INDEX,
	FTS_EXIST_DOC_ID_INDEX,
	FTS_NOT_EXIST_DOC_ID_INDEX
};

/**
Check whether the table has a unique index with FTS_DOC_ID_INDEX_NAME
on the Doc ID column.
@return the status of the FTS_DOC_ID index */
fts_doc_id_index_enum
innobase_fts_check_doc_id_index(
	const dict_table_t*	table,		/*!< in: table definition */
	const TABLE*		altered_table,	/*!< in: MySQL table
						that is being altered */
	ulint*			fts_doc_col_no)	/*!< out: The column number for
						Doc ID */
	MY_ATTRIBUTE((warn_unused_result));

/**
Check whether the table has a unique index with FTS_DOC_ID_INDEX_NAME
on the Doc ID column in MySQL create index definition.
@return FTS_EXIST_DOC_ID_INDEX if there exists the FTS_DOC_ID index,
FTS_INCORRECT_DOC_ID_INDEX if the FTS_DOC_ID index is of wrong format */
fts_doc_id_index_enum
innobase_fts_check_doc_id_index_in_def(
	ulint		n_key,		/*!< in: Number of keys */
	const KEY*	key_info)	/*!< in: Key definitions */
	MY_ATTRIBUTE((warn_unused_result));

/**
Copy table flags from MySQL's TABLE_SHARE into an InnoDB table object.
Those flags are stored in .frm file and end up in the MySQL table object,
but are frequently used inside InnoDB so we keep their copies into the
InnoDB table object. */
void
innobase_copy_frm_flags_from_table_share(
	dict_table_t*		innodb_table,	/*!< in/out: InnoDB table */
	const TABLE_SHARE*	table_share);	/*!< in: table share */

/** Set up base columns for virtual column
@param[in]	table	the InnoDB table
@param[in]	field	MySQL field
@param[in,out]	v_col	virtual column to be set up */
void
innodb_base_col_setup(
	dict_table_t*	table,
	const Field*	field,
	dict_v_col_t*	v_col);

/** Set up base columns for stored column
@param[in]	table	InnoDB table
@param[in]	field	MySQL field
@param[in,out]	s_col	stored column */
void
innodb_base_col_setup_for_stored(
	const dict_table_t*	table,
	const Field*		field,
	dict_s_col_t*		s_col);

/** whether this is a stored generated column */
#define innobase_is_s_fld(field) ((field)->vcol_info && (field)->stored_in_db())

/** Always normalize table name to lower case on Windows */
#ifdef _WIN32
#define normalize_table_name(norm_name, name)           \
	create_table_info_t::normalize_table_name_low(norm_name, name, TRUE)
#else
#define normalize_table_name(norm_name, name)           \
	create_table_info_t::normalize_table_name_low(norm_name, name, FALSE)
#endif /* _WIN32 */

/** Converts a search mode flag understood by MySQL to a flag understood
by InnoDB.
@param[in]	find_flag	MySQL search mode flag.
@return	InnoDB search mode flag. */
page_cur_mode_t
convert_search_mode_to_innobase(
	enum ha_rkey_function	find_flag);

/** Commits a transaction in an InnoDB database.
@param[in]	trx	Transaction handle. */
void
innobase_commit_low(
	trx_t*	trx);

extern my_bool	innobase_stats_on_metadata;

/** Calculate Record Per Key value.
Need to exclude the NULL value if innodb_stats_method is set to "nulls_ignored"
@param[in]	index	InnoDB index.
@param[in]	i	The column we are calculating rec per key.
@param[in]	records	Estimated total records.
@return estimated record per key value */
/* JAN: TODO: MySQL 5.7  */
typedef float rec_per_key_t;
rec_per_key_t
innodb_rec_per_key(
	dict_index_t*	index,
	ulint		i,
	ha_rows		records);

/** Build template for the virtual columns and their base columns
@param[in]	table		MySQL TABLE
@param[in]	ib_table	InnoDB dict_table_t
@param[in,out]	s_templ		InnoDB template structure
@param[in]	add_v		new virtual columns added along with
				add index call
@param[in]	locked		true if innobase_share_mutex is held */
void
innobase_build_v_templ(
	const TABLE*		table,
	const dict_table_t*	ib_table,
	dict_vcol_templ_t*	s_templ,
	const dict_add_v_col_t*	add_v,
	bool			locked);

/** callback used by MySQL server layer to initialized
the table virtual columns' template
@param[in]	table		MySQL TABLE
@param[in,out]	ib_table	InnoDB dict_table_t */
void
innobase_build_v_templ_callback(
        const TABLE*	table,
        void*		ib_table);

/** Callback function definition, used by MySQL server layer to initialized
the table virtual columns' template */
typedef void (*my_gcolumn_templatecallback_t)(const TABLE*, void*);

/** Convert MySQL column number to dict_table_t::cols[] offset.
@param[in]	field	non-virtual column
@return	column number relative to dict_table_t::cols[] */
unsigned
innodb_col_no(const Field* field)
	MY_ATTRIBUTE((nonnull, warn_unused_result));

/********************************************************************//**
Helper function to push frm mismatch error to error log and
if needed to sql-layer. */
UNIV_INTERN
void
ib_push_frm_error(
/*==============*/
	THD*		thd,		/*!< in: MySQL thd */
	dict_table_t*	ib_table,	/*!< in: InnoDB table */
	TABLE*		table,		/*!< in: MySQL table */
	ulint		n_keys,		/*!< in: InnoDB #keys */
	bool		push_warning);	/*!< in: print warning ? */

/** Check each index part length whether they not exceed the max limit
@param[in]	max_field_len	maximum allowed key part length
@param[in]	key		MariaDB key definition
@return true if index column length exceeds limit */
MY_ATTRIBUTE((warn_unused_result))
bool too_big_key_part_length(size_t max_field_len, const KEY& key);

/** This function is used to rollback one X/Open XA distributed transaction
which is in the prepared state

@param[in] hton InnoDB handlerton
@param[in] xid X/Open XA transaction identification

@return 0 or error number */
int innobase_rollback_by_xid(handlerton* hton, XID* xid);<|MERGE_RESOLUTION|>--- conflicted
+++ resolved
@@ -105,13 +105,7 @@
 
 	double read_time(uint index, uint ranges, ha_rows rows) override;
 
-<<<<<<< HEAD
-	int delete_all_rows() override;
-
 	int write_row(const uchar * buf) override;
-=======
-	int write_row(uchar * buf);
->>>>>>> 02da00a9
 
 	int update_row(const uchar * old_data, const uchar * new_data) override;
 
@@ -242,12 +236,7 @@
 		ulonglong		increment,
 		ulonglong		nb_desired_values,
 		ulonglong*		first_value,
-<<<<<<< HEAD
 		ulonglong*		nb_reserved_values) override;
-	int reset_auto_increment(ulonglong value) override;
-=======
-		ulonglong*		nb_reserved_values);
->>>>>>> 02da00a9
 
 	bool get_error_message(int error, String *buf) override;
 
