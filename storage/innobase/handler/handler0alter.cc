/*****************************************************************************

Copyright (c) 2005, 2019, Oracle and/or its affiliates. All Rights Reserved.
Copyright (c) 2013, 2019, MariaDB Corporation.

This program is free software; you can redistribute it and/or modify it under
the terms of the GNU General Public License as published by the Free Software
Foundation; version 2 of the License.

This program is distributed in the hope that it will be useful, but WITHOUT
ANY WARRANTY; without even the implied warranty of MERCHANTABILITY or FITNESS
FOR A PARTICULAR PURPOSE. See the GNU General Public License for more details.

You should have received a copy of the GNU General Public License along with
this program; if not, write to the Free Software Foundation, Inc.,
51 Franklin Street, Fifth Floor, Boston, MA 02110-1335 USA

*****************************************************************************/

/**************************************************//**
@file handler/handler0alter.cc
Smart ALTER TABLE
*******************************************************/

/* Include necessary SQL headers */
#include "univ.i"
#include <debug_sync.h>
#include <log.h>
#include <sql_lex.h>
#include <sql_class.h>
#include <sql_table.h>
#include <mysql/plugin.h>

/* Include necessary InnoDB headers */
#include "btr0sea.h"
#include "dict0crea.h"
#include "dict0dict.h"
#include "dict0priv.h"
#include "dict0stats.h"
#include "dict0stats_bg.h"
#include "log0log.h"
#include "rem0types.h"
#include "row0log.h"
#include "row0merge.h"
#include "row0ins.h"
#include "row0row.h"
#include "row0upd.h"
#include "trx0trx.h"
#include "trx0roll.h"
#include "handler0alter.h"
#include "srv0mon.h"
#include "srv0srv.h"
#include "fts0priv.h"
#include "fts0plugin.h"
#include "pars0pars.h"
#include "row0sel.h"
#include "ha_innodb.h"
#include "ut0stage.h"

static const char *MSG_UNSUPPORTED_ALTER_ONLINE_ON_VIRTUAL_COLUMN=
			"INPLACE ADD or DROP of virtual columns cannot be "
			"combined with other ALTER TABLE actions";

/** Operations for creating secondary indexes (no rebuild needed) */
static const alter_table_operations INNOBASE_ONLINE_CREATE
	= ALTER_ADD_NON_UNIQUE_NON_PRIM_INDEX
	| ALTER_ADD_UNIQUE_INDEX;

/** Operations that require filling in default values for columns */
static const alter_table_operations INNOBASE_DEFAULTS
	= ALTER_COLUMN_NOT_NULLABLE
	| ALTER_ADD_STORED_BASE_COLUMN;


/** Operations that require knowledge about row_start, row_end values */
static const alter_table_operations INNOBASE_ALTER_VERSIONED_REBUILD
	= ALTER_ADD_SYSTEM_VERSIONING
	| ALTER_DROP_SYSTEM_VERSIONING;

/** Operations for rebuilding a table in place */
static const alter_table_operations INNOBASE_ALTER_REBUILD
	= ALTER_ADD_PK_INDEX
	| ALTER_DROP_PK_INDEX
	| ALTER_OPTIONS
	/* ALTER_OPTIONS needs to check alter_options_need_rebuild() */
	| ALTER_COLUMN_NULLABLE
	| INNOBASE_DEFAULTS
	| ALTER_STORED_COLUMN_ORDER
	| ALTER_DROP_STORED_COLUMN
	| ALTER_RECREATE_TABLE
	/*
	| ALTER_STORED_COLUMN_TYPE
	*/
	| INNOBASE_ALTER_VERSIONED_REBUILD
	;

/** Operations that require changes to data */
static const alter_table_operations INNOBASE_ALTER_DATA
	= INNOBASE_ONLINE_CREATE | INNOBASE_ALTER_REBUILD;

/** Operations for altering a table that InnoDB does not care about */
static const alter_table_operations INNOBASE_INPLACE_IGNORE
	= ALTER_COLUMN_DEFAULT
	| ALTER_PARTITIONED
	| ALTER_COLUMN_COLUMN_FORMAT
	| ALTER_COLUMN_STORAGE_TYPE
	| ALTER_CONVERT_TO
	| ALTER_VIRTUAL_GCOL_EXPR
	| ALTER_DROP_CHECK_CONSTRAINT
	| ALTER_RENAME
	| ALTER_COLUMN_INDEX_LENGTH
	| ALTER_CHANGE_INDEX_COMMENT;

/** Operations on foreign key definitions (changing the schema only) */
static const alter_table_operations INNOBASE_FOREIGN_OPERATIONS
	= ALTER_DROP_FOREIGN_KEY
	| ALTER_ADD_FOREIGN_KEY;

/** Operations that InnoDB cares about and can perform without creating data */
static const alter_table_operations INNOBASE_ALTER_NOCREATE
	= ALTER_DROP_NON_UNIQUE_NON_PRIM_INDEX
	| ALTER_DROP_UNIQUE_INDEX;

/** Operations that InnoDB cares about and can perform without rebuild */
static const alter_table_operations INNOBASE_ALTER_NOREBUILD
	= INNOBASE_ONLINE_CREATE
	| INNOBASE_ALTER_NOCREATE;

/** Operations that can be performed instantly, without inplace_alter_table() */
static const alter_table_operations INNOBASE_ALTER_INSTANT
	= ALTER_VIRTUAL_COLUMN_ORDER
	| ALTER_COLUMN_NAME
	| ALTER_ADD_VIRTUAL_COLUMN
	| INNOBASE_FOREIGN_OPERATIONS
	| ALTER_COLUMN_TYPE_CHANGE_BY_ENGINE
	| ALTER_COLUMN_UNVERSIONED
	| ALTER_RENAME_INDEX
	| ALTER_DROP_VIRTUAL_COLUMN;

/** Acquire a page latch on the possible metadata record,
to prevent concurrent invocation of dict_index_t::clear_instant_alter()
by purge when the table turns out to be empty.
@param[in,out]	index	clustered index
@param[in,out]	mtr	mini-transaction */
static void instant_metadata_lock(dict_index_t& index, mtr_t& mtr)
{
	DBUG_ASSERT(index.is_primary());

	if (!index.is_instant()) {
		/* dict_index_t::clear_instant_alter() cannot be called.
		No need for a latch. */
		return;
	}

	btr_cur_t btr_cur;
	btr_cur_open_at_index_side(true, &index, BTR_SEARCH_LEAF,
				   &btr_cur, 0, &mtr);
	ut_ad(page_cur_is_before_first(btr_cur_get_page_cur(&btr_cur)));
	ut_ad(page_is_leaf(btr_cur_get_page(&btr_cur)));
	ut_ad(!page_has_prev(btr_cur_get_page(&btr_cur)));
	ut_ad(!buf_block_get_page_zip(btr_cur_get_block(&btr_cur)));
}

/** Initialize instant->field_map.
@tparam	replace_dropped	whether to point clustered index fields
to instant->dropped[]
@param[in]	table	table definition to copy from */
template<bool replace_dropped>
inline void dict_table_t::init_instant(const dict_table_t& table)
{
	const dict_index_t& oindex __attribute__((unused))= *table.indexes.start;
	dict_index_t& index = *indexes.start;
	const unsigned u = index.first_user_field();
	DBUG_ASSERT(u == oindex.first_user_field());
	DBUG_ASSERT(index.n_fields >= oindex.n_fields);

	field_map_element_t* field_map_it = static_cast<field_map_element_t*>(
		mem_heap_zalloc(heap, (index.n_fields - u)
				* sizeof *field_map_it));
	instant->field_map = field_map_it;

	ut_d(unsigned n_drop = 0);
	ut_d(unsigned n_nullable = 0);
	for (unsigned i = u; i < index.n_fields; i++) {
		auto& f = index.fields[i];
		DBUG_ASSERT(dict_col_get_fixed_size(f.col, not_redundant())
			    <= DICT_MAX_FIXED_COL_LEN);
		ut_d(n_nullable += f.col->is_nullable());

		if (!f.col->is_dropped()) {
			(*field_map_it++).set_ind(f.col->ind);
			continue;
		}

		auto fixed_len = dict_col_get_fixed_size(
			f.col, not_redundant());
		field_map_it->set_dropped();
		if (!f.col->is_nullable()) {
			field_map_it->set_not_null();
		}
		field_map_it->set_ind(fixed_len
				      ? uint16_t(fixed_len + 1)
				      : DATA_BIG_COL(f.col));
		field_map_it++;
		ut_ad(f.col >= table.instant->dropped);
		ut_ad(f.col < table.instant->dropped
		      + table.instant->n_dropped);
		ut_d(n_drop++);
		if (replace_dropped) {
			size_t d = f.col - table.instant->dropped;
			ut_ad(f.col == &table.instant->dropped[d]);
			ut_ad(d <= instant->n_dropped);
			f.col = &instant->dropped[d];
		}
	}
	ut_ad(n_drop == n_dropped());
	ut_ad(field_map_it == &instant->field_map[index.n_fields - u]);
	ut_ad(index.n_nullable == n_nullable);
}

/** Set is_instant() before instant_column().
@param[in]	old		previous table definition
@param[in]	col_map		map from old.cols[] and old.v_cols[] to this
@param[out]	first_alter_pos	0, or 1 + first changed column position */
inline void dict_table_t::prepare_instant(const dict_table_t& old,
					  const ulint* col_map,
					  unsigned& first_alter_pos)
{
	DBUG_ASSERT(!is_instant());
	DBUG_ASSERT(n_dropped() == 0);
	DBUG_ASSERT(old.n_cols == old.n_def);
	DBUG_ASSERT(n_cols == n_def);
	DBUG_ASSERT(old.supports_instant());
	DBUG_ASSERT(!persistent_autoinc
		    || persistent_autoinc == old.persistent_autoinc);
	/* supports_instant() does not necessarily hold here,
	in case ROW_FORMAT=COMPRESSED according to the
	MariaDB data dictionary, and ALTER_OPTIONS was not set.
	If that is the case, the instant ALTER TABLE would keep
	the InnoDB table in its current format. */

	dict_index_t& oindex = *old.indexes.start;
	dict_index_t& index = *indexes.start;
	first_alter_pos = 0;

	mtr_t mtr;
	mtr.start();
	/* Protect oindex.n_core_fields and others, so that
	purge cannot invoke dict_index_t::clear_instant_alter(). */
	instant_metadata_lock(oindex, mtr);

	for (unsigned i = 0; i + DATA_N_SYS_COLS < old.n_cols; i++) {
		if (col_map[i] != i) {
			first_alter_pos = 1 + i;
			goto add_metadata;
		}
	}

	if (!old.instant) {
		/* Columns were not dropped or reordered.
		Therefore columns must have been added at the end,
		or modified instantly in place. */
		DBUG_ASSERT(index.n_fields >= oindex.n_fields);
		DBUG_ASSERT(index.n_fields > oindex.n_fields
			    || !not_redundant());
#ifdef UNIV_DEBUG
		if (index.n_fields == oindex.n_fields) {
			ut_ad(!not_redundant());
			for (unsigned i = index.n_fields; i--; ) {
				ut_ad(index.fields[i].col->same_format(
					      *oindex.fields[i].col));
			}
		}
#endif
set_core_fields:
		index.n_core_fields = oindex.n_core_fields;
		index.n_core_null_bytes = oindex.n_core_null_bytes;
	} else {
add_metadata:
		const unsigned n_old_drop = old.n_dropped();
		unsigned n_drop = n_old_drop;
		for (unsigned i = old.n_cols; i--; ) {
			if (col_map[i] == ULINT_UNDEFINED) {
				DBUG_ASSERT(i + DATA_N_SYS_COLS
					    < uint(old.n_cols));
				n_drop++;
			}
		}

		instant = new (mem_heap_alloc(heap, sizeof(dict_instant_t)))
			dict_instant_t();
		instant->n_dropped = n_drop;
		if (n_drop) {
			instant->dropped
				= static_cast<dict_col_t*>(
					mem_heap_alloc(heap, n_drop
						       * sizeof(dict_col_t)));
			if (n_old_drop) {
				memcpy(instant->dropped, old.instant->dropped,
				       n_old_drop * sizeof(dict_col_t));
			}
		} else {
			instant->dropped = NULL;
		}

		for (unsigned i = 0, d = n_old_drop; i < old.n_cols; i++) {
			if (col_map[i] == ULINT_UNDEFINED) {
				(new (&instant->dropped[d++])
				 dict_col_t(old.cols[i]))->set_dropped();
			}
		}
#ifndef DBUG_OFF
		for (unsigned i = 0; i < n_drop; i++) {
			DBUG_ASSERT(instant->dropped[i].is_dropped());
		}
#endif
		const uint n_fields = index.n_fields + n_dropped();

		DBUG_ASSERT(n_fields >= oindex.n_fields);
		dict_field_t* fields = static_cast<dict_field_t*>(
			mem_heap_zalloc(heap, n_fields * sizeof *fields));
		uint i = 0, j = 0, n_nullable = 0;
		ut_d(uint core_null = 0);
		for (; i < oindex.n_fields; i++) {
			DBUG_ASSERT(j <= i);
			dict_field_t&f = fields[i] = oindex.fields[i];
			if (f.col->is_dropped()) {
				/* The column has been instantly
				dropped earlier. */
				DBUG_ASSERT(f.col >= old.instant->dropped);
				{
					size_t d = f.col
						- old.instant->dropped;
					DBUG_ASSERT(d < n_old_drop);
					DBUG_ASSERT(&old.instant->dropped[d]
						    == f.col);
					DBUG_ASSERT(!f.name);
					f.col = instant->dropped + d;
				}
				if (f.col->is_nullable()) {
found_nullable:
					n_nullable++;
					ut_d(core_null
					     += i < oindex.n_core_fields);
				}
				continue;
			}

			const ulint col_ind = col_map[f.col->ind];
			if (col_ind != ULINT_UNDEFINED) {
				if (index.fields[j].col->ind != col_ind) {
					/* The fields for instantly
					added columns must be placed
					last in the clustered index.
					Keep pre-existing fields in
					the same position. */
					uint k;
					for (k = j + 1; k < index.n_fields;
					     k++) {
						if (index.fields[k].col->ind
						    == col_ind) {
							goto found_j;
						}
					}
					DBUG_ASSERT(!"no such col");
found_j:
					std::swap(index.fields[j],
						  index.fields[k]);
				}
				DBUG_ASSERT(index.fields[j].col->ind
					    == col_ind);
				fields[i] = index.fields[j++];
				DBUG_ASSERT(!fields[i].col->is_dropped());
				DBUG_ASSERT(fields[i].name
					    == fields[i].col->name(*this));
				if (fields[i].col->is_nullable()) {
					goto found_nullable;
				}
				continue;
			}

			/* This column is being dropped. */
			unsigned d = n_old_drop;
			for (unsigned c = 0; c < f.col->ind; c++) {
				d += col_map[c] == ULINT_UNDEFINED;
			}
			DBUG_ASSERT(d < n_drop);
			f.col = &instant->dropped[d];
			f.name = NULL;
			if (f.col->is_nullable()) {
				goto found_nullable;
			}
		}
		/* The n_core_null_bytes only matters for
		ROW_FORMAT=COMPACT and ROW_FORMAT=DYNAMIC tables. */
		ut_ad(UT_BITS_IN_BYTES(core_null) == oindex.n_core_null_bytes
		      || !not_redundant());
		DBUG_ASSERT(i >= oindex.n_core_fields);
		DBUG_ASSERT(j <= i);
		DBUG_ASSERT(n_fields - (i - j) == index.n_fields);
		std::sort(index.fields + j, index.fields + index.n_fields,
			  [](const dict_field_t& a, const dict_field_t& b)
			  { return a.col->ind < b.col->ind; });
		for (; i < n_fields; i++) {
			fields[i] = index.fields[j++];
			n_nullable += fields[i].col->is_nullable();
			DBUG_ASSERT(!fields[i].col->is_dropped());
			DBUG_ASSERT(fields[i].name
				    == fields[i].col->name(*this));
		}
		DBUG_ASSERT(j == index.n_fields);
		index.n_fields = index.n_def = n_fields;
		index.fields = fields;
		DBUG_ASSERT(n_nullable >= index.n_nullable);
		DBUG_ASSERT(n_nullable >= oindex.n_nullable);
		index.n_nullable = n_nullable;
		goto set_core_fields;
	}

	DBUG_ASSERT(n_cols + n_dropped() >= old.n_cols + old.n_dropped());
	DBUG_ASSERT(n_dropped() >= old.n_dropped());
	DBUG_ASSERT(index.n_core_fields == oindex.n_core_fields);
	DBUG_ASSERT(index.n_core_null_bytes == oindex.n_core_null_bytes);
	mtr.commit();
}

/** Adjust index metadata for instant ADD/DROP/reorder COLUMN.
@param[in]	clustered index definition after instant ALTER TABLE */
inline void dict_index_t::instant_add_field(const dict_index_t& instant)
{
	DBUG_ASSERT(is_primary());
	DBUG_ASSERT(instant.is_primary());
	DBUG_ASSERT(!has_virtual());
	DBUG_ASSERT(!instant.has_virtual());
	DBUG_ASSERT(instant.n_core_fields <= instant.n_fields);
	DBUG_ASSERT(n_def == n_fields);
	DBUG_ASSERT(instant.n_def == instant.n_fields);
	DBUG_ASSERT(type == instant.type);
	DBUG_ASSERT(trx_id_offset == instant.trx_id_offset);
	DBUG_ASSERT(n_user_defined_cols == instant.n_user_defined_cols);
	DBUG_ASSERT(n_uniq == instant.n_uniq);
	DBUG_ASSERT(instant.n_fields >= n_fields);
	DBUG_ASSERT(instant.n_nullable >= n_nullable);
	/* dict_table_t::prepare_instant() initialized n_core_fields
	to be equal. However, after that purge could have emptied the
	table and invoked dict_index_t::clear_instant_alter(). */
	DBUG_ASSERT(instant.n_core_fields <= n_core_fields);
	DBUG_ASSERT(instant.n_core_null_bytes <= n_core_null_bytes);
	DBUG_ASSERT(instant.n_core_fields == n_core_fields
		    || (!is_instant() && instant.is_instant()));
	DBUG_ASSERT(instant.n_core_null_bytes == n_core_null_bytes
		    || (!is_instant() && instant.is_instant()));

	/* instant will have all fields (including ones for columns
	that have been or are being instantly dropped) in the same position
	as this index. Fields for any added columns are appended at the end. */
#ifndef DBUG_OFF
	for (unsigned i = 0; i < n_fields; i++) {
		DBUG_ASSERT(fields[i].same(instant.fields[i]));
		DBUG_ASSERT(instant.fields[i].col->same_format(*fields[i]
							       .col));
		/* Instant conversion from NULL to NOT NULL is not allowed. */
		DBUG_ASSERT(!fields[i].col->is_nullable()
			    || instant.fields[i].col->is_nullable());
		DBUG_ASSERT(fields[i].col->is_nullable()
			    == instant.fields[i].col->is_nullable()
			    || !table->not_redundant());
	}
#endif
	n_fields = instant.n_fields;
	n_def = instant.n_def;
	n_nullable = instant.n_nullable;
	fields = static_cast<dict_field_t*>(
		mem_heap_dup(heap, instant.fields, n_fields * sizeof *fields));

	ut_d(unsigned n_null = 0);
	ut_d(unsigned n_dropped = 0);

	for (unsigned i = 0; i < n_fields; i++) {
		const dict_col_t* icol = instant.fields[i].col;
		dict_field_t& f = fields[i];
		ut_d(n_null += icol->is_nullable());
		DBUG_ASSERT(!icol->is_virtual());
		if (icol->is_dropped()) {
			ut_d(n_dropped++);
			f.col->set_dropped();
			f.name = NULL;
		} else {
			f.col = &table->cols[icol - instant.table->cols];
			f.name = f.col->name(*table);
		}
	}

	ut_ad(n_null == n_nullable);
	ut_ad(n_dropped == instant.table->n_dropped());
}

/** Adjust table metadata for instant ADD/DROP/reorder COLUMN.
@param[in]	table	altered table (with dropped columns)
@param[in]	col_map	mapping from cols[] and v_cols[] to table
@return		whether the metadata record must be updated */
inline bool dict_table_t::instant_column(const dict_table_t& table,
					 const ulint* col_map)
{
	DBUG_ASSERT(!table.cached);
	DBUG_ASSERT(table.n_def == table.n_cols);
	DBUG_ASSERT(table.n_t_def == table.n_t_cols);
	DBUG_ASSERT(n_def == n_cols);
	DBUG_ASSERT(n_t_def == n_t_cols);
	DBUG_ASSERT(n_v_def == n_v_cols);
	DBUG_ASSERT(table.n_v_def == table.n_v_cols);
	DBUG_ASSERT(table.n_cols + table.n_dropped() >= n_cols + n_dropped());
	DBUG_ASSERT(!table.persistent_autoinc
		    || persistent_autoinc == table.persistent_autoinc);
	ut_ad(mutex_own(&dict_sys.mutex));

	{
		const char* end = table.col_names;
		for (unsigned i = table.n_cols; i--; ) end += strlen(end) + 1;

		col_names = static_cast<char*>(
			mem_heap_dup(heap, table.col_names,
				     ulint(end - table.col_names)));
	}
	const dict_col_t* const old_cols = cols;
	cols = static_cast<dict_col_t*>(mem_heap_dup(heap, table.cols,
						     table.n_cols
						     * sizeof *cols));

	/* Preserve the default values of previously instantly added
	columns, or copy the new default values to this->heap. */
	for (ulint i = 0; i < ulint(table.n_cols); i++) {
		dict_col_t& c = cols[i];

		if (const dict_col_t* o = find(old_cols, col_map, n_cols, i)) {
			c.def_val = o->def_val;
			DBUG_ASSERT(!((c.prtype ^ o->prtype)
				      & ~(DATA_NOT_NULL | DATA_VERSIONED
					  | DATA_LONG_TRUE_VARCHAR)));
			DBUG_ASSERT(c.mtype == o->mtype);
			DBUG_ASSERT(c.len >= o->len);

			if (o->vers_sys_start()) {
				ut_ad(o->ind == vers_start);
				vers_start = i;
			} else if (o->vers_sys_end()) {
				ut_ad(o->ind == vers_end);
				vers_end = i;
			}
			continue;
		}

		DBUG_ASSERT(c.is_added());
		if (c.def_val.len <= sizeof field_ref_zero
		    && !memcmp(c.def_val.data, field_ref_zero,
			       c.def_val.len)) {
			c.def_val.data = field_ref_zero;
		} else if (const void*& d = c.def_val.data) {
			d = mem_heap_dup(heap, d, c.def_val.len);
		} else {
			DBUG_ASSERT(c.def_val.len == UNIV_SQL_NULL);
		}
	}

	n_t_def += table.n_cols - n_cols;
	n_t_cols += table.n_cols - n_cols;
	n_def = table.n_cols;

	const dict_v_col_t* const old_v_cols = v_cols;

	if (const char* end = table.v_col_names) {
		for (unsigned i = table.n_v_cols; i--; ) {
			end += strlen(end) + 1;
		}

		v_col_names = static_cast<char*>(
			mem_heap_dup(heap, table.v_col_names,
				     ulint(end - table.v_col_names)));
		v_cols = static_cast<dict_v_col_t*>(
			mem_heap_dup(heap, table.v_cols,
				     table.n_v_cols * sizeof *v_cols));
	} else {
		ut_ad(table.n_v_cols == 0);
		v_col_names = NULL;
		v_cols = NULL;
	}

	n_t_def += table.n_v_cols - n_v_cols;
	n_t_cols += table.n_v_cols - n_v_cols;
	n_v_def = table.n_v_cols;

	for (unsigned i = 0; i < n_v_def; i++) {
		dict_v_col_t& v = v_cols[i];
		DBUG_ASSERT(v.v_indexes.empty());
		v.n_v_indexes = 0;
		v.base_col = static_cast<dict_col_t**>(
			mem_heap_dup(heap, v.base_col,
				     v.num_base * sizeof *v.base_col));

		for (ulint n = v.num_base; n--; ) {
			dict_col_t*& base = v.base_col[n];
			if (base->is_virtual()) {
			} else if (base >= table.cols
				   && base < table.cols + table.n_cols) {
				/* The base column was instantly added. */
				size_t c = base - table.cols;
				DBUG_ASSERT(base == &table.cols[c]);
				base = &cols[c];
			} else {
				DBUG_ASSERT(base >= old_cols);
				size_t c = base - old_cols;
				DBUG_ASSERT(c + DATA_N_SYS_COLS < n_cols);
				DBUG_ASSERT(base == &old_cols[c]);
				DBUG_ASSERT(col_map[c] + DATA_N_SYS_COLS
					    < n_cols);
				base = &cols[col_map[c]];
			}
		}
	}

	dict_index_t* index = dict_table_get_first_index(this);
	bool metadata_changed;
	{
		const dict_index_t& i = *dict_table_get_first_index(&table);
		metadata_changed = i.n_fields > index->n_fields;
		ut_ad(i.n_fields >= index->n_fields);
		index->instant_add_field(i);
	}

	if (instant || table.instant) {
		const auto old_instant = instant;
		/* FIXME: add instant->heap, and transfer ownership here */
		if (!instant) {
			instant = new (mem_heap_zalloc(heap, sizeof *instant))
				dict_instant_t();
			goto dup_dropped;
		} else if (n_dropped() < table.n_dropped()) {
dup_dropped:
			instant->dropped = static_cast<dict_col_t*>(
				mem_heap_dup(heap, table.instant->dropped,
					     table.instant->n_dropped
					     * sizeof *instant->dropped));
			instant->n_dropped = table.instant->n_dropped;
		} else if (table.instant->n_dropped) {
			memcpy(instant->dropped, table.instant->dropped,
			       table.instant->n_dropped
			       * sizeof *instant->dropped);
		}

		const field_map_element_t* field_map = old_instant
			? old_instant->field_map : NULL;

		init_instant<true>(table);

		if (!metadata_changed) {
			metadata_changed = !field_map
				|| memcmp(field_map,
					  instant->field_map,
					  (index->n_fields
					   - index->first_user_field())
					  * sizeof *field_map);
		}
	}

	while ((index = dict_table_get_next_index(index)) != NULL) {
		if (index->to_be_dropped) {
			continue;
		}
		for (unsigned i = 0; i < index->n_fields; i++) {
			dict_field_t& f = index->fields[i];
			if (f.col >= table.cols
			    && f.col < table.cols + table.n_cols) {
				/* This is an instantly added column
				in a newly added index. */
				DBUG_ASSERT(!f.col->is_virtual());
				size_t c = f.col - table.cols;
				DBUG_ASSERT(f.col == &table.cols[c]);
				f.col = &cols[c];
			} else if (f.col >= &table.v_cols->m_col
				   && f.col < &table.v_cols[n_v_cols].m_col) {
				/* This is an instantly added virtual column
				in a newly added index. */
				DBUG_ASSERT(f.col->is_virtual());
				size_t c = reinterpret_cast<dict_v_col_t*>(
					f.col) - table.v_cols;
				DBUG_ASSERT(f.col == &table.v_cols[c].m_col);
				f.col = &v_cols[c].m_col;
			} else if (f.col < old_cols
				   || f.col >= old_cols + n_cols) {
				DBUG_ASSERT(f.col->is_virtual());
				f.col = &v_cols[col_map[
						reinterpret_cast<dict_v_col_t*>(
							f.col)
						- old_v_cols + n_cols]].m_col;
			} else {
				f.col = &cols[col_map[f.col - old_cols]];
				DBUG_ASSERT(!f.col->is_virtual());
			}
			f.name = f.col->name(*this);
			if (f.col->is_virtual()) {
				dict_v_col_t* v_col = reinterpret_cast
					<dict_v_col_t*>(f.col);
				v_col->v_indexes.push_front(
					dict_v_idx_t(index, i));
				v_col->n_v_indexes++;
			}
		}
	}

	n_cols = table.n_cols;
	n_v_cols = table.n_v_cols;
	return metadata_changed;
}

/** Find the old column number for the given new column position.
@param[in]	col_map	column map from old column to new column
@param[in]	pos	new column position
@param[in]	n	number of columns present in the column map
@return old column position for the given new column position. */
static ulint find_old_col_no(const ulint* col_map, ulint pos, ulint n)
{
	do {
		ut_ad(n);
	} while (col_map[--n] != pos);
	return n;
}

/** Roll back instant_column().
@param[in]	old_n_cols		original n_cols
@param[in]	old_cols		original cols
@param[in]	old_col_names		original col_names
@param[in]	old_instant		original instant structure
@param[in]	old_fields		original fields
@param[in]	old_n_fields		original number of fields
@param[in]	old_n_core_fields	original number of core fields
@param[in]	old_n_v_cols		original n_v_cols
@param[in]	old_v_cols		original v_cols
@param[in]	old_v_col_names		original v_col_names
@param[in]	col_map			column map */
inline void dict_table_t::rollback_instant(
	unsigned	old_n_cols,
	dict_col_t*	old_cols,
	const char*	old_col_names,
	dict_instant_t*	old_instant,
	dict_field_t*	old_fields,
	unsigned	old_n_fields,
	unsigned	old_n_core_fields,
	unsigned	old_n_v_cols,
	dict_v_col_t*	old_v_cols,
	const char*	old_v_col_names,
	const ulint*	col_map)
{
	ut_d(dict_sys.assert_locked());
	dict_index_t* index = indexes.start;
	mtr_t mtr;
	mtr.start();
	/* Prevent concurrent execution of dict_index_t::clear_instant_alter()
	by acquiring a latch on the leftmost leaf page. */
	instant_metadata_lock(*index, mtr);
	/* index->is_instant() does not necessarily hold here, because
	the table may have been emptied */
	DBUG_ASSERT(old_n_cols >= DATA_N_SYS_COLS);
	DBUG_ASSERT(n_cols == n_def);
	DBUG_ASSERT(index->n_def == index->n_fields);
	DBUG_ASSERT(index->n_core_fields <= index->n_fields);
	DBUG_ASSERT(old_n_core_fields <= old_n_fields);
	DBUG_ASSERT(instant || !old_instant);

	instant = old_instant;

	index->n_nullable = 0;

	for (unsigned i = old_n_fields; i--; ) {
		if (old_fields[i].col->is_nullable()) {
			index->n_nullable++;
		}
	}

	for (unsigned i = n_v_cols; i--; ) {
		v_cols[i].~dict_v_col_t();
	}

	index->n_core_fields = (index->n_fields == index->n_core_fields)
		? old_n_fields
		: old_n_core_fields;
	index->n_def = index->n_fields = old_n_fields;
	index->n_core_null_bytes = UT_BITS_IN_BYTES(
		index->get_n_nullable(index->n_core_fields));

	const dict_col_t* const new_cols = cols;
	const dict_col_t* const new_cols_end __attribute__((unused)) = cols + n_cols;
	const dict_v_col_t* const new_v_cols = v_cols;
	const dict_v_col_t* const new_v_cols_end __attribute__((unused))= v_cols + n_v_cols;

	cols = old_cols;
	col_names = old_col_names;
	v_cols = old_v_cols;
	v_col_names = old_v_col_names;
	n_def = n_cols = old_n_cols;
	n_v_def = n_v_cols = old_n_v_cols;
	n_t_def = n_t_cols = n_cols + n_v_cols;

	if (versioned()) {
		for (unsigned i = 0; i < n_cols; ++i) {
			if (cols[i].vers_sys_start()) {
				vers_start = i;
			} else if (cols[i].vers_sys_end()) {
				vers_end = i;
			}
		}
	}

	index->fields = old_fields;
	mtr.commit();

	while ((index = dict_table_get_next_index(index)) != NULL) {
		if (index->to_be_dropped) {
			/* instant_column() did not adjust these indexes. */
			continue;
		}

		for (unsigned i = 0; i < index->n_fields; i++) {
			dict_field_t& f = index->fields[i];
			if (f.col->is_virtual()) {
				DBUG_ASSERT(f.col >= &new_v_cols->m_col);
				DBUG_ASSERT(f.col < &new_v_cols_end->m_col);
				size_t n = size_t(
					reinterpret_cast<dict_v_col_t*>(f.col)
					- new_v_cols);
				DBUG_ASSERT(n <= n_v_cols);

				ulint old_col_no = find_old_col_no(
					col_map + n_cols, n, n_v_cols);
				DBUG_ASSERT(old_col_no <= n_v_cols);
				f.col = &v_cols[old_col_no].m_col;
				DBUG_ASSERT(f.col->is_virtual());
			} else {
				DBUG_ASSERT(f.col >= new_cols);
				DBUG_ASSERT(f.col < new_cols_end);
				size_t n = size_t(f.col - new_cols);
				DBUG_ASSERT(n <= n_cols);

				ulint old_col_no = find_old_col_no(col_map,
								   n, n_cols);
				DBUG_ASSERT(old_col_no < n_cols);
				f.col = &cols[old_col_no];
				DBUG_ASSERT(!f.col->is_virtual());
			}
			f.name = f.col->name(*this);
		}
	}
}

struct ha_innobase_inplace_ctx : public inplace_alter_handler_ctx
{
	/** Dummy query graph */
	que_thr_t*	thr;
	/** The prebuilt struct of the creating instance */
	row_prebuilt_t*&	prebuilt;
	/** InnoDB indexes being created */
	dict_index_t**	add_index;
	/** MySQL key numbers for the InnoDB indexes that are being created */
	const ulint*	add_key_numbers;
	/** number of InnoDB indexes being created */
	ulint		num_to_add_index;
	/** InnoDB indexes being dropped */
	dict_index_t**	drop_index;
	/** number of InnoDB indexes being dropped */
	const ulint	num_to_drop_index;
	/** InnoDB foreign key constraints being dropped */
	dict_foreign_t** drop_fk;
	/** number of InnoDB foreign key constraints being dropped */
	const ulint	num_to_drop_fk;
	/** InnoDB foreign key constraints being added */
	dict_foreign_t** add_fk;
	/** number of InnoDB foreign key constraints being dropped */
	const ulint	num_to_add_fk;
	/** whether to create the indexes online */
	bool		online;
	/** memory heap */
	mem_heap_t*	heap;
	/** dictionary transaction */
	trx_t*		trx;
	/** original table (if rebuilt, differs from indexed_table) */
	dict_table_t*	old_table;
	/** table where the indexes are being created or dropped */
	dict_table_t*	new_table;
	/** table definition for instant ADD/DROP/reorder COLUMN */
	dict_table_t*	instant_table;
	/** mapping of old column numbers to new ones, or NULL */
	const ulint*	col_map;
	/** new column names, or NULL if nothing was renamed */
	const char**	col_names;
	/** added AUTO_INCREMENT column position, or ULINT_UNDEFINED */
	const ulint	add_autoinc;
	/** default values of ADD and CHANGE COLUMN, or NULL */
	const dtuple_t*	defaults;
	/** autoinc sequence to use */
	ib_sequence_t	sequence;
	/** temporary table name to use for old table when renaming tables */
	const char*	tmp_name;
	/** whether the order of the clustered index is unchanged */
	bool		skip_pk_sort;
	/** number of virtual columns to be added */
	ulint		num_to_add_vcol;
	/** virtual columns to be added */
	dict_v_col_t*	add_vcol;
	const char**	add_vcol_name;
	/** number of virtual columns to be dropped */
	ulint		num_to_drop_vcol;
	/** virtual columns to be dropped */
	dict_v_col_t*	drop_vcol;
	const char**	drop_vcol_name;
	/** ALTER TABLE stage progress recorder */
	ut_stage_alter_t* m_stage;
	/** original number of user columns in the table */
	const unsigned	old_n_cols;
	/** original columns of the table */
	dict_col_t* const old_cols;
	/** original column names of the table */
	const char* const old_col_names;
	/** original instantly dropped or reordered columns */
	dict_instant_t*	const	old_instant;
	/** original index fields */
	dict_field_t* const	old_fields;
	/** size of old_fields */
	const unsigned		old_n_fields;
	/** original old_table->n_core_fields */
	const unsigned		old_n_core_fields;
	/** original number of virtual columns in the table */
	const unsigned		old_n_v_cols;
	/** original virtual columns of the table */
	dict_v_col_t* const old_v_cols;
	/** original virtual column names of the table */
	const char* const old_v_col_names;
	/** 0, or 1 + first column whose position changes in instant ALTER */
	unsigned	first_alter_pos;
	/** Allow non-null conversion.
	(1) Alter ignore should allow the conversion
	irrespective of sql mode.
	(2) Don't allow the conversion in strict mode
	(3) Allow the conversion only in non-strict mode. */
	const bool	allow_not_null;

	/** The page_compression_level attribute, or 0 */
	const uint	page_compression_level;

	ha_innobase_inplace_ctx(row_prebuilt_t*& prebuilt_arg,
				dict_index_t** drop_arg,
				ulint num_to_drop_arg,
				dict_foreign_t** drop_fk_arg,
				ulint num_to_drop_fk_arg,
				dict_foreign_t** add_fk_arg,
				ulint num_to_add_fk_arg,
				bool online_arg,
				mem_heap_t* heap_arg,
				dict_table_t* new_table_arg,
				const char** col_names_arg,
				ulint add_autoinc_arg,
				ulonglong autoinc_col_min_value_arg,
				ulonglong autoinc_col_max_value_arg,
				bool allow_not_null_flag,
				bool page_compressed,
				ulonglong page_compression_level_arg) :
		inplace_alter_handler_ctx(),
		prebuilt (prebuilt_arg),
		add_index (0), add_key_numbers (0), num_to_add_index (0),
		drop_index (drop_arg), num_to_drop_index (num_to_drop_arg),
		drop_fk (drop_fk_arg), num_to_drop_fk (num_to_drop_fk_arg),
		add_fk (add_fk_arg), num_to_add_fk (num_to_add_fk_arg),
		online (online_arg), heap (heap_arg), trx (0),
		old_table (prebuilt_arg->table),
		new_table (new_table_arg), instant_table (0),
		col_map (0), col_names (col_names_arg),
		add_autoinc (add_autoinc_arg),
		defaults (0),
		sequence(prebuilt->trx->mysql_thd,
			 autoinc_col_min_value_arg, autoinc_col_max_value_arg),
		tmp_name (0),
		skip_pk_sort(false),
		num_to_add_vcol(0),
		add_vcol(0),
		add_vcol_name(0),
		num_to_drop_vcol(0),
		drop_vcol(0),
		drop_vcol_name(0),
		m_stage(NULL),
		old_n_cols(prebuilt_arg->table->n_cols),
		old_cols(prebuilt_arg->table->cols),
		old_col_names(prebuilt_arg->table->col_names),
		old_instant(prebuilt_arg->table->instant),
		old_fields(prebuilt_arg->table->indexes.start->fields),
		old_n_fields(prebuilt_arg->table->indexes.start->n_fields),
		old_n_core_fields(prebuilt_arg->table->indexes.start
				  ->n_core_fields),
		old_n_v_cols(prebuilt_arg->table->n_v_cols),
		old_v_cols(prebuilt_arg->table->v_cols),
		old_v_col_names(prebuilt_arg->table->v_col_names),
		first_alter_pos(0),
		allow_not_null(allow_not_null_flag),
		page_compression_level(page_compressed
				       ? (page_compression_level_arg
					  ? uint(page_compression_level_arg)
					  : page_zip_level)
				       : 0)
	{
		ut_ad(old_n_cols >= DATA_N_SYS_COLS);
		ut_ad(page_compression_level <= 9);
#ifdef UNIV_DEBUG
		for (ulint i = 0; i < num_to_add_index; i++) {
			ut_ad(!add_index[i]->to_be_dropped);
		}
		for (ulint i = 0; i < num_to_drop_index; i++) {
			ut_ad(drop_index[i]->to_be_dropped);
		}
#endif /* UNIV_DEBUG */

		thr = pars_complete_graph_for_exec(NULL, prebuilt->trx, heap,
			prebuilt);
	}

	~ha_innobase_inplace_ctx()
	{
		UT_DELETE(m_stage);
		if (instant_table) {
			ut_ad(!instant_table->id);
			while (dict_index_t* index
			       = UT_LIST_GET_LAST(instant_table->indexes)) {
				UT_LIST_REMOVE(instant_table->indexes, index);
				rw_lock_free(&index->lock);
				dict_mem_index_free(index);
			}
			for (unsigned i = old_n_v_cols; i--; ) {
				old_v_cols[i].~dict_v_col_t();
			}
			if (instant_table->fts) {
				fts_free(instant_table);
			}
			dict_mem_table_free(instant_table);
		}
		mem_heap_free(heap);
	}

	/** Determine if the table will be rebuilt.
	@return whether the table will be rebuilt */
	bool need_rebuild () const { return(old_table != new_table); }

	/** Clear uncommmitted added indexes after a failed operation. */
	void clear_added_indexes()
	{
		for (ulint i = 0; i < num_to_add_index; i++) {
			if (!add_index[i]->is_committed()) {
				add_index[i]->detach_columns();
			}
		}
	}

	/** Convert table-rebuilding ALTER to instant ALTER. */
	void prepare_instant()
	{
		DBUG_ASSERT(need_rebuild());
		DBUG_ASSERT(!is_instant());
		DBUG_ASSERT(old_table->n_cols == old_n_cols);

		instant_table = new_table;
		new_table = old_table;
		export_vars.innodb_instant_alter_column++;

		instant_table->prepare_instant(*old_table, col_map,
					       first_alter_pos);
	}

	/** Adjust table metadata for instant ADD/DROP/reorder COLUMN.
	@return whether the metadata record must be updated */
	bool instant_column()
	{
		DBUG_ASSERT(is_instant());
		DBUG_ASSERT(old_n_fields
			    == old_table->indexes.start->n_fields);
		return old_table->instant_column(*instant_table, col_map);
	}

	/** Revert prepare_instant() if the transaction is rolled back. */
	void rollback_instant()
	{
		if (!is_instant()) return;
		old_table->rollback_instant(old_n_cols,
					    old_cols, old_col_names,
					    old_instant,
					    old_fields, old_n_fields,
					    old_n_core_fields,
					    old_n_v_cols, old_v_cols,
					    old_v_col_names,
					    col_map);
	}

	/** @return whether this is instant ALTER TABLE */
	bool is_instant() const
	{
		DBUG_ASSERT(!instant_table || !instant_table->can_be_evicted);
		return instant_table;
	}

	/** Create an index table where indexes are ordered as follows:

	IF a new primary key is defined for the table THEN

		1) New primary key
		2) The remaining keys in key_info

	ELSE

		1) All new indexes in the order they arrive from MySQL

	ENDIF

	@return key definitions */
	MY_ATTRIBUTE((nonnull, warn_unused_result, malloc))
	inline index_def_t*
	create_key_defs(
		const Alter_inplace_info*	ha_alter_info,
				/*!< in: alter operation */
		const TABLE*			altered_table,
				/*!< in: MySQL table that is being altered */
		ulint&				n_fts_add,
				/*!< out: number of FTS indexes to be created */
		ulint&				fts_doc_id_col,
				/*!< in: The column number for Doc ID */
		bool&				add_fts_doc_id,
				/*!< in: whether we need to add new DOC ID
				column for FTS index */
		bool&				add_fts_doc_idx,
				/*!< in: whether we need to add new DOC ID
				index for FTS index */
		const TABLE*			table);
				/*!< in: MySQL table that is being altered */

	/** Share context between partitions.
	@param[in] ctx	context from another partition of the table */
	void set_shared_data(const inplace_alter_handler_ctx& ctx)
	{
		if (add_autoinc != ULINT_UNDEFINED) {
			const ha_innobase_inplace_ctx& ha_ctx =
				static_cast<const ha_innobase_inplace_ctx&>
				(ctx);
			/* When adding an AUTO_INCREMENT column to a
			partitioned InnoDB table, we must share the
			sequence for all partitions. */
			ut_ad(ha_ctx.add_autoinc == add_autoinc);
			ut_ad(ha_ctx.sequence.last());
			sequence = ha_ctx.sequence;
		}
	}

private:
	// Disable copying
	ha_innobase_inplace_ctx(const ha_innobase_inplace_ctx&);
	ha_innobase_inplace_ctx& operator=(const ha_innobase_inplace_ctx&);
};

/********************************************************************//**
Get the upper limit of the MySQL integral and floating-point type.
@return maximum allowed value for the field */
UNIV_INTERN
ulonglong
innobase_get_int_col_max_value(
/*===========================*/
	const Field*	field);	/*!< in: MySQL field */

/* Report an InnoDB error to the client by invoking my_error(). */
static ATTRIBUTE_COLD __attribute__((nonnull))
void
my_error_innodb(
/*============*/
	dberr_t		error,	/*!< in: InnoDB error code */
	const char*	table,	/*!< in: table name */
	ulint		flags)	/*!< in: table flags */
{
	switch (error) {
	case DB_MISSING_HISTORY:
		my_error(ER_TABLE_DEF_CHANGED, MYF(0));
		break;
	case DB_RECORD_NOT_FOUND:
		my_error(ER_KEY_NOT_FOUND, MYF(0), table);
		break;
	case DB_DEADLOCK:
		my_error(ER_LOCK_DEADLOCK, MYF(0));
		break;
	case DB_LOCK_WAIT_TIMEOUT:
		my_error(ER_LOCK_WAIT_TIMEOUT, MYF(0));
		break;
	case DB_INTERRUPTED:
		my_error(ER_QUERY_INTERRUPTED, MYF(0));
		break;
	case DB_OUT_OF_MEMORY:
		my_error(ER_OUT_OF_RESOURCES, MYF(0));
		break;
	case DB_OUT_OF_FILE_SPACE:
		my_error(ER_RECORD_FILE_FULL, MYF(0), table);
		break;
	case DB_TEMP_FILE_WRITE_FAIL:
		my_error(ER_TEMP_FILE_WRITE_FAILURE, MYF(0));
		break;
	case DB_TOO_BIG_INDEX_COL:
		my_error(ER_INDEX_COLUMN_TOO_LONG, MYF(0),
			 (ulong) DICT_MAX_FIELD_LEN_BY_FORMAT_FLAG(flags));
		break;
	case DB_TOO_MANY_CONCURRENT_TRXS:
		my_error(ER_TOO_MANY_CONCURRENT_TRXS, MYF(0));
		break;
	case DB_LOCK_TABLE_FULL:
		my_error(ER_LOCK_TABLE_FULL, MYF(0));
		break;
	case DB_UNDO_RECORD_TOO_BIG:
		my_error(ER_UNDO_RECORD_TOO_BIG, MYF(0));
		break;
	case DB_CORRUPTION:
		my_error(ER_NOT_KEYFILE, MYF(0), table);
		break;
	case DB_TOO_BIG_RECORD: {
		/* Note that in page0zip.ic page_zip_rec_needs_ext() rec_size
		is limited to COMPRESSED_REC_MAX_DATA_SIZE (16K) or
		REDUNDANT_REC_MAX_DATA_SIZE (16K-1). */
		bool comp = !!(flags & DICT_TF_COMPACT);
		ulint free_space = page_get_free_space_of_empty(comp) / 2;

		if (free_space >= ulint(comp ? COMPRESSED_REC_MAX_DATA_SIZE :
					  REDUNDANT_REC_MAX_DATA_SIZE)) {
			free_space = (comp ? COMPRESSED_REC_MAX_DATA_SIZE :
				REDUNDANT_REC_MAX_DATA_SIZE) - 1;
		}

		my_error(ER_TOO_BIG_ROWSIZE, MYF(0), free_space);
		break;
	}
	case DB_INVALID_NULL:
		/* TODO: report the row, as we do for DB_DUPLICATE_KEY */
		my_error(ER_INVALID_USE_OF_NULL, MYF(0));
		break;
	case DB_CANT_CREATE_GEOMETRY_OBJECT:
		my_error(ER_CANT_CREATE_GEOMETRY_OBJECT, MYF(0));
		break;
	case DB_TABLESPACE_EXISTS:
		my_error(ER_TABLESPACE_EXISTS, MYF(0), table);
		break;

#ifdef UNIV_DEBUG
	case DB_SUCCESS:
	case DB_DUPLICATE_KEY:
	case DB_ONLINE_LOG_TOO_BIG:
		/* These codes should not be passed here. */
		ut_error;
#endif /* UNIV_DEBUG */
	default:
		my_error(ER_GET_ERRNO, MYF(0), error, "InnoDB");
		break;
	}
}

/** Determine if fulltext indexes exist in a given table.
@param table MySQL table
@return number of fulltext indexes */
static uint innobase_fulltext_exist(const TABLE* table)
{
	uint count = 0;

	for (uint i = 0; i < table->s->keys; i++) {
		if (table->key_info[i].flags & HA_FULLTEXT) {
			count++;
		}
	}

	return count;
}

/** Determine whether indexed virtual columns exist in a table.
@param[in]	table	table definition
@return	whether indexes exist on virtual columns */
static bool innobase_indexed_virtual_exist(const TABLE* table)
{
	const KEY* const end = &table->key_info[table->s->keys];

	for (const KEY* key = table->key_info; key < end; key++) {
		const KEY_PART_INFO* const key_part_end = key->key_part
			+ key->user_defined_key_parts;
		for (const KEY_PART_INFO* key_part = key->key_part;
		     key_part < key_part_end; key_part++) {
			if (!key_part->field->stored_in_db())
				return true;
		}
	}

	return false;
}

/** Determine if spatial indexes exist in a given table.
@param table MySQL table
@return whether spatial indexes exist on the table */
static
bool
innobase_spatial_exist(
/*===================*/
	const   TABLE*  table)
{
	for (uint i = 0; i < table->s->keys; i++) {
	       if (table->key_info[i].flags & HA_SPATIAL) {
		       return(true);
	       }
	}

	return(false);
}

/** Determine if ALTER_OPTIONS requires rebuilding the table.
@param[in] ha_alter_info	the ALTER TABLE operation
@param[in] table		metadata before ALTER TABLE
@return whether it is mandatory to rebuild the table */
static bool alter_options_need_rebuild(
	const Alter_inplace_info*	ha_alter_info,
	const TABLE*			table)
{
	DBUG_ASSERT(ha_alter_info->handler_flags & ALTER_OPTIONS);

	if (ha_alter_info->create_info->used_fields
	    & (HA_CREATE_USED_ROW_FORMAT
	       | HA_CREATE_USED_KEY_BLOCK_SIZE)) {
		/* Specifying ROW_FORMAT or KEY_BLOCK_SIZE requires
		rebuilding the table. (These attributes in the .frm
		file may disagree with the InnoDB data dictionary, and
		the interpretation of thse attributes depends on
		InnoDB parameters. That is why we for now always
		require a rebuild when these attributes are specified.) */
		return true;
	}

	const ha_table_option_struct& alt_opt=
			*ha_alter_info->create_info->option_struct;
	const ha_table_option_struct& opt= *table->s->option_struct;

	/* Allow an instant change to enable page_compressed,
	and any change of page_compression_level. */
	if ((!alt_opt.page_compressed && opt.page_compressed)
	    || alt_opt.encryption != opt.encryption
	    || alt_opt.encryption_key_id != opt.encryption_key_id) {
		return(true);
	}

	return false;
}

/** Determine if ALTER TABLE needs to rebuild the table
(or perform instant operation).
@param[in] ha_alter_info	the ALTER TABLE operation
@param[in] table		metadata before ALTER TABLE
@return whether it is necessary to rebuild the table or to alter columns */
static MY_ATTRIBUTE((nonnull, warn_unused_result))
bool
innobase_need_rebuild(
	const Alter_inplace_info*	ha_alter_info,
	const TABLE*			table)
{
	if ((ha_alter_info->handler_flags & ~(INNOBASE_INPLACE_IGNORE
					      | INNOBASE_ALTER_NOREBUILD
					      | INNOBASE_ALTER_INSTANT))
	    == ALTER_OPTIONS) {
		return alter_options_need_rebuild(ha_alter_info, table);
	}

	return !!(ha_alter_info->handler_flags & INNOBASE_ALTER_REBUILD);
}

/** Check if virtual column in old and new table are in order, excluding
those dropped column. This is needed because when we drop a virtual column,
ALTER_VIRTUAL_COLUMN_ORDER is also turned on, so we can't decide if this
is a real ORDER change or just DROP COLUMN
@param[in]	table		old TABLE
@param[in]	altered_table	new TABLE
@param[in]	ha_alter_info	Structure describing changes to be done
by ALTER TABLE and holding data used during in-place alter.
@return	true is all columns in order, false otherwise. */
static
bool
check_v_col_in_order(
	const TABLE*		table,
	const TABLE*		altered_table,
	Alter_inplace_info*	ha_alter_info)
{
	ulint	j = 0;

	/* We don't support any adding new virtual column before
	existed virtual column. */
	if (ha_alter_info->handler_flags
              & ALTER_ADD_VIRTUAL_COLUMN) {
		bool			has_new = false;

		List_iterator_fast<Create_field> cf_it(
			ha_alter_info->alter_info->create_list);

		cf_it.rewind();

		while (const Create_field* new_field = cf_it++) {
			if (new_field->stored_in_db()) {
				continue;
			}

			/* Found a new added virtual column. */
			if (!new_field->field) {
				has_new = true;
				continue;
			}

			/* If there's any old virtual column
			after the new added virtual column,
			order must be changed. */
			if (has_new) {
				return(false);
			}
		}
	}

	/* directly return true if ALTER_VIRTUAL_COLUMN_ORDER is not on */
	if (!(ha_alter_info->handler_flags
              & ALTER_VIRTUAL_COLUMN_ORDER)) {
		return(true);
	}

	for (ulint i = 0; i < table->s->fields; i++) {
		Field*		field = table->field[i];

		if (field->stored_in_db()) {
			continue;
		}

		if (field->flags & FIELD_IS_DROPPED) {
			continue;
		}

		/* Now check if the next virtual column in altered table
		matches this column */
		while (j < altered_table->s->fields) {
			 Field*  new_field = altered_table->s->field[j];

			if (new_field->stored_in_db()) {
				j++;
				continue;
			}

			if (my_strcasecmp(system_charset_info,
					  field->field_name.str,
					  new_field->field_name.str) != 0) {
				/* different column */
				return(false);
			} else {
				j++;
				break;
			}
		}

		if (j > altered_table->s->fields) {
			/* there should not be less column in new table
			without them being in drop list */
			ut_ad(0);
			return(false);
		}
	}

	return(true);
}

/** Determine if an instant operation is possible for altering columns.
@param[in]	ib_table	InnoDB table definition
@param[in]	ha_alter_info	the ALTER TABLE operation
@param[in]	table		table definition before ALTER TABLE
@param[in]	altered_table	table definition after ALTER TABLE
@param[in]	strict		whether to ensure that user records fit */
static
bool
instant_alter_column_possible(
	const dict_table_t&		ib_table,
	const Alter_inplace_info*	ha_alter_info,
	const TABLE*			table,
	const TABLE*			altered_table,
	bool				strict)
{
	const dict_index_t* const pk = ib_table.indexes.start;
	ut_ad(pk->is_primary());
	ut_ad(!pk->has_virtual());

	if (ha_alter_info->handler_flags
	    & (ALTER_STORED_COLUMN_ORDER | ALTER_DROP_STORED_COLUMN
	       | ALTER_ADD_STORED_BASE_COLUMN)) {
#if 1 // MDEV-17459: adjust fts_fetch_doc_from_rec() and friends; remove this
		if (ib_table.fts || innobase_fulltext_exist(altered_table))
			return false;
#endif
#if 1 // MDEV-17468: fix bugs with indexed virtual columns & remove this
		for (const dict_index_t* index = ib_table.indexes.start;
		     index; index = index->indexes.next) {
			if (index->has_virtual()) {
				ut_ad(ib_table.n_v_cols);
				return false;
			}
		}
#endif
		uint n_add = 0, n_nullable = 0, lenlen = 0;
		const uint blob_prefix = dict_table_has_atomic_blobs(&ib_table)
			? 0
			: REC_ANTELOPE_MAX_INDEX_COL_LEN;
		const uint min_local_len = blob_prefix
			? blob_prefix + FIELD_REF_SIZE
			: 2 * FIELD_REF_SIZE;
		size_t min_size = 0, max_size = 0;
		Field** af = altered_table->field;
		Field** const end = altered_table->field
			+ altered_table->s->fields;
		List_iterator_fast<Create_field> cf_it(
			ha_alter_info->alter_info->create_list);

		for (; af < end; af++) {
			const Create_field* cf = cf_it++;
			if (!(*af)->stored_in_db() || cf->field) {
				/* Virtual or pre-existing column */
				continue;
			}
			const bool nullable = (*af)->real_maybe_null();
			const bool is_null = (*af)->is_real_null();
			ut_ad(!is_null || nullable);
			n_nullable += nullable;
			n_add++;
			uint l;
			switch ((*af)->type()) {
			case MYSQL_TYPE_VARCHAR:
				l = reinterpret_cast<const Field_varstring*>
					(*af)->get_length();
			variable_length:
				if (l >= min_local_len) {
					max_size += blob_prefix
						+ FIELD_REF_SIZE;
					if (!is_null) {
						min_size += blob_prefix
							+ FIELD_REF_SIZE;
					}
					lenlen += 2;
				} else {
					if (!is_null) {
						min_size += l;
					}
					l = (*af)->pack_length();
					max_size += l;
					lenlen += l > 255 ? 2 : 1;
				}
				break;
			case MYSQL_TYPE_GEOMETRY:
			case MYSQL_TYPE_TINY_BLOB:
			case MYSQL_TYPE_MEDIUM_BLOB:
			case MYSQL_TYPE_BLOB:
			case MYSQL_TYPE_LONG_BLOB:
				l = reinterpret_cast<const Field_blob*>
					((*af))->get_length();
				goto variable_length;
			default:
				l = (*af)->pack_length();
				if (l > 255 && ib_table.not_redundant()) {
					goto variable_length;
				}
				max_size += l;
				if (!is_null) {
					min_size += l;
				}
			}
		}

		ulint n_fields = pk->n_fields + n_add;

		if (n_fields >= REC_MAX_N_USER_FIELDS + DATA_N_SYS_COLS) {
			return false;
		}

		if (pk->is_gen_clust()) {
			min_size += DATA_TRX_ID_LEN + DATA_ROLL_PTR_LEN
				+ DATA_ROW_ID_LEN;
			max_size += DATA_TRX_ID_LEN + DATA_ROLL_PTR_LEN
				+ DATA_ROW_ID_LEN;
		} else {
			min_size += DATA_TRX_ID_LEN + DATA_ROLL_PTR_LEN;
			max_size += DATA_TRX_ID_LEN + DATA_ROLL_PTR_LEN;
		}

		uint i = pk->n_fields;
		while (i-- > pk->n_core_fields) {
			const dict_field_t& f = pk->fields[i];
			if (f.col->is_nullable()) {
				n_nullable++;
				if (!f.col->is_dropped()
				    && f.col->def_val.data) {
					goto instantly_added_column;
				}
			} else if (f.fixed_len
				   && (f.fixed_len <= 255
				       || !ib_table.not_redundant())) {
				if (ib_table.not_redundant()
				    || !f.col->is_dropped()) {
					min_size += f.fixed_len;
					max_size += f.fixed_len;
				}
			} else if (f.col->is_dropped() || !f.col->is_added()) {
				lenlen++;
				goto set_max_size;
			} else {
instantly_added_column:
				ut_ad(f.col->is_added());
				if (f.col->def_val.len >= min_local_len) {
					min_size += blob_prefix
						+ FIELD_REF_SIZE;
					lenlen += 2;
				} else {
					min_size += f.col->def_val.len;
					lenlen += f.col->def_val.len
						> 255 ? 2 : 1;
				}
set_max_size:
				if (f.fixed_len
				    && (f.fixed_len <= 255
					|| !ib_table.not_redundant())) {
					max_size += f.fixed_len;
				} else if (f.col->len >= min_local_len) {
					max_size += blob_prefix
						+ FIELD_REF_SIZE;
				} else {
					max_size += f.col->len;
				}
			}
		}

		do {
			const dict_field_t& f = pk->fields[i];
			if (f.col->is_nullable()) {
				n_nullable++;
			} else if (f.fixed_len) {
				min_size += f.fixed_len;
			} else {
				lenlen++;
			}
		} while (i--);

		if (ib_table.instant
		    || (ha_alter_info->handler_flags
			& (ALTER_STORED_COLUMN_ORDER
			   | ALTER_DROP_STORED_COLUMN))) {
			n_fields++;
			lenlen += 2;
			min_size += FIELD_REF_SIZE;
		}

		if (ib_table.not_redundant()) {
			min_size += REC_N_NEW_EXTRA_BYTES
				+ UT_BITS_IN_BYTES(n_nullable)
				+ lenlen;
		} else {
			min_size += (n_fields > 255 || min_size > 255)
				? n_fields * 2 : n_fields;
			min_size += REC_N_OLD_EXTRA_BYTES;
		}

		if (page_zip_rec_needs_ext(min_size, ib_table.not_redundant(),
					   0, 0)) {
			return false;
		}

		if (strict && page_zip_rec_needs_ext(max_size,
						     ib_table.not_redundant(),
						     0, 0)) {
			return false;
		}
	}
	// Making table system-versioned instantly is not implemented yet.
	if (ha_alter_info->handler_flags & ALTER_ADD_SYSTEM_VERSIONING) {
		return false;
	}

	static constexpr alter_table_operations avoid_rebuild
		= ALTER_ADD_STORED_BASE_COLUMN
		| ALTER_DROP_STORED_COLUMN
		| ALTER_STORED_COLUMN_ORDER
		| ALTER_COLUMN_NULLABLE;

	if (!(ha_alter_info->handler_flags & avoid_rebuild)) {
		alter_table_operations flags = ha_alter_info->handler_flags
			& ~avoid_rebuild;
		/* None of the flags are set that we can handle
		specially to avoid rebuild. In this case, we can
		allow ALGORITHM=INSTANT, except if some requested
		operation requires that the table be rebuilt. */
		if (flags & INNOBASE_ALTER_REBUILD) {
			return false;
		}
		if ((flags & ALTER_OPTIONS)
		    && alter_options_need_rebuild(ha_alter_info, table)) {
			return false;
		}
	} else if (!ib_table.supports_instant()) {
		return false;
	}

	/* At the moment, we disallow ADD [UNIQUE] INDEX together with
	instant ADD COLUMN.

	The main reason is that the work of instant ADD must be done
	in commit_inplace_alter_table().  For the rollback_instant()
	to work, we must add the columns to dict_table_t beforehand,
	and roll back those changes in case the transaction is rolled
	back.

	If we added the columns to the dictionary cache already in the
	prepare_inplace_alter_table(), we would have to deal with
	column number mismatch in ha_innobase::open(), write_row() and
	other functions. */

	/* FIXME: allow instant ADD COLUMN together with
	INNOBASE_ONLINE_CREATE (ADD [UNIQUE] INDEX) on pre-existing
	columns. */
	if (ha_alter_info->handler_flags
	    & ((INNOBASE_ALTER_REBUILD | INNOBASE_ONLINE_CREATE)
	       & ~ALTER_DROP_STORED_COLUMN
	       & ~ALTER_STORED_COLUMN_ORDER
	       & ~ALTER_ADD_STORED_BASE_COLUMN
	       & ~ALTER_COLUMN_NULLABLE
	       & ~ALTER_OPTIONS)) {
		return false;
	}

	if ((ha_alter_info->handler_flags & ALTER_OPTIONS)
	    && alter_options_need_rebuild(ha_alter_info, table)) {
		return false;
	}

	if (ha_alter_info->handler_flags & ALTER_COLUMN_NULLABLE) {
		if (ib_table.not_redundant()) {
			/* Instantaneous removal of NOT NULL is
			only supported for ROW_FORMAT=REDUNDANT. */
			return false;
		}
		if (ib_table.fts_doc_id_index
		    && !innobase_fulltext_exist(altered_table)) {
			/* Removing hidden FTS_DOC_ID_INDEX(FTS_DOC_ID)
			requires that the table be rebuilt. */
			return false;
		}

		Field** af = altered_table->field;
		Field** const end = altered_table->field
			+ altered_table->s->fields;
		for (unsigned c = 0; af < end; af++) {
			if (!(*af)->stored_in_db()) {
				continue;
			}

			const dict_col_t* col = dict_table_get_nth_col(
				&ib_table, c++);

			if (!col->ord_part || col->is_nullable()
			    || !(*af)->real_maybe_null()) {
				continue;
			}

			/* The column would be changed from NOT NULL.
			Ensure that it is not a clustered index key. */
			for (auto i = pk->n_uniq; i--; ) {
				if (pk->fields[i].col == col) {
					return false;
				}
			}
		}
	}

	return true;
}

/** Check whether the non-const default value for the field
@param[in]	field	field which could be added or changed
@return true if the non-const default is present. */
static bool is_non_const_value(Field* field)
{
	return field->default_value
		&& field->default_value->flags
		& uint(~(VCOL_SESSION_FUNC | VCOL_TIME_FUNC));
}

/** Set default value for the field.
@param[in]	field	field which could be added or changed
@return true if the default value is set. */
static bool set_default_value(Field* field)
{
	/* The added/changed NOT NULL column lacks a DEFAULT value,
	   or the DEFAULT is the same for all rows.
	   (Time functions, such as CURRENT_TIMESTAMP(),
	   are evaluated from a timestamp that is assigned
	   at the start of the statement. Session
	   functions, such as USER(), always evaluate the
	   same within a statement.) */

	ut_ad(!is_non_const_value(field));

	/* Compute the DEFAULT values of non-constant columns
	   (VCOL_SESSION_FUNC | VCOL_TIME_FUNC). */
	switch (field->set_default()) {
	case 0: /* OK */
	case 3: /* DATETIME to TIME or DATE conversion */
		return true;
	case -1: /* OOM, or GEOMETRY type mismatch */
	case 1:  /* A number adjusted to the min/max value */
	case 2:  /* String truncation, or conversion problem */
		break;
	}

	return false;
}

/** Check whether the table has the FTS_DOC_ID column
@param[in]	table		InnoDB table with fulltext index
@param[in]	altered_table	MySQL table with fulltext index
@param[out]	fts_doc_col_no	The column number for Doc ID,
				or ULINT_UNDEFINED if it is of wrong type
@param[out]	num_v		Number of virtual column
@param[in]	check_only	check only whether fts doc id exist.
@return whether there exists an FTS_DOC_ID column */
static
bool
innobase_fts_check_doc_id_col(
	const dict_table_t*	table,
	const TABLE*		altered_table,
	ulint*			fts_doc_col_no,
	ulint*			num_v,
	bool			check_only=false)
{
	*fts_doc_col_no = ULINT_UNDEFINED;

	const uint n_cols = altered_table->s->fields;
	ulint	i;
	int	err = 0;
	*num_v = 0;

	for (i = 0; i < n_cols; i++) {
		const Field*	field = altered_table->field[i];

		if (!field->stored_in_db()) {
			(*num_v)++;
		}

		if (my_strcasecmp(system_charset_info,
				  field->field_name.str, FTS_DOC_ID_COL_NAME)) {
			continue;
		}

		if (strcmp(field->field_name.str, FTS_DOC_ID_COL_NAME)) {
			err = ER_WRONG_COLUMN_NAME;
		} else if (field->type() != MYSQL_TYPE_LONGLONG
			   || field->pack_length() != 8
			   || field->real_maybe_null()
			   || !(field->flags & UNSIGNED_FLAG)
			   || !field->stored_in_db()) {
			err = ER_INNODB_FT_WRONG_DOCID_COLUMN;
		} else {
			*fts_doc_col_no = i - *num_v;
		}

		if (err && !check_only) {
			my_error(err, MYF(0), field->field_name.str);
		}

		return(true);
	}

	if (!table) {
		return(false);
	}

	/* Not to count the virtual columns */
	i -= *num_v;

	for (; i + DATA_N_SYS_COLS < (uint) table->n_cols; i++) {
		const char*     name = dict_table_get_col_name(table, i);

		if (strcmp(name, FTS_DOC_ID_COL_NAME) == 0) {
#ifdef UNIV_DEBUG
			const dict_col_t*       col;

			col = dict_table_get_nth_col(table, i);

			/* Because the FTS_DOC_ID does not exist in
			the MySQL data dictionary, this must be the
			internally created FTS_DOC_ID column. */
			ut_ad(col->mtype == DATA_INT);
			ut_ad(col->len == 8);
			ut_ad(col->prtype & DATA_NOT_NULL);
			ut_ad(col->prtype & DATA_UNSIGNED);
#endif /* UNIV_DEBUG */
			*fts_doc_col_no = i;
			return(true);
		}
	}

	return(false);
}

/** Check if InnoDB supports a particular alter table in-place
@param altered_table TABLE object for new version of table.
@param ha_alter_info Structure describing changes to be done
by ALTER TABLE and holding data used during in-place alter.

@retval HA_ALTER_INPLACE_NOT_SUPPORTED Not supported
@retval HA_ALTER_INPLACE_INSTANT
MDL_EXCLUSIVE is needed for executing prepare_inplace_alter_table()
and commit_inplace_alter_table(). inplace_alter_table() will not be called.
@retval HA_ALTER_INPLACE_COPY_NO_LOCK
MDL_EXCLUSIVE in prepare_inplace_alter_table(), which can be downgraded to
LOCK=NONE for rebuilding the table in inplace_alter_table()
@retval HA_ALTER_INPLACE_COPY_LOCK
MDL_EXCLUSIVE in prepare_inplace_alter_table(), which can be downgraded to
LOCK=SHARED for rebuilding the table in inplace_alter_table()
@retval HA_ALTER_INPLACE_NOCOPY_NO_LOCK
MDL_EXCLUSIVE in prepare_inplace_alter_table(), which can be downgraded to
LOCK=NONE for inplace_alter_table() which will not rebuild the table
@retval HA_ALTER_INPLACE_NOCOPY_LOCK
MDL_EXCLUSIVE in prepare_inplace_alter_table(), which can be downgraded to
LOCK=SHARED for inplace_alter_table() which will not rebuild the table
*/

enum_alter_inplace_result
ha_innobase::check_if_supported_inplace_alter(
	TABLE*			altered_table,
	Alter_inplace_info*	ha_alter_info)
{
	DBUG_ENTER("check_if_supported_inplace_alter");

	if ((ha_alter_info->handler_flags
	     & INNOBASE_ALTER_VERSIONED_REBUILD)
	    && altered_table->versioned(VERS_TIMESTAMP)) {
		ha_alter_info->unsupported_reason =
			"Not implemented for system-versioned timestamp tables";
		DBUG_RETURN(HA_ALTER_INPLACE_NOT_SUPPORTED);
	}

	/* Before 10.2.2 information about virtual columns was not stored in
	system tables. We need to do a full alter to rebuild proper 10.2.2+
	metadata with the information about virtual columns */
	if (omits_virtual_cols(*table_share)) {
		DBUG_RETURN(HA_ALTER_INPLACE_NOT_SUPPORTED);
	}

	if (high_level_read_only) {
		ha_alter_info->unsupported_reason =
			my_get_err_msg(ER_READ_ONLY_MODE);

		DBUG_RETURN(HA_ALTER_INPLACE_NOT_SUPPORTED);
	}

	if (altered_table->s->fields > REC_MAX_N_USER_FIELDS) {
		/* Deny the inplace ALTER TABLE. MySQL will try to
		re-create the table and ha_innobase::create() will
		return an error too. This is how we effectively
		deny adding too many columns to a table. */
		ha_alter_info->unsupported_reason =
			my_get_err_msg(ER_TOO_MANY_FIELDS);
		DBUG_RETURN(HA_ALTER_INPLACE_NOT_SUPPORTED);
	}

	update_thd();

	if (ha_alter_info->handler_flags
	    & ~(INNOBASE_INPLACE_IGNORE
		| INNOBASE_ALTER_INSTANT
		| INNOBASE_ALTER_NOREBUILD
		| INNOBASE_ALTER_REBUILD)) {

		if (ha_alter_info->handler_flags
		    & ALTER_STORED_COLUMN_TYPE) {
			ha_alter_info->unsupported_reason = my_get_err_msg(
				ER_ALTER_OPERATION_NOT_SUPPORTED_REASON_COLUMN_TYPE);
		}

		DBUG_RETURN(HA_ALTER_INPLACE_NOT_SUPPORTED);
	}

	/* Only support online add foreign key constraint when
	check_foreigns is turned off */
	if ((ha_alter_info->handler_flags & ALTER_ADD_FOREIGN_KEY)
	    && m_prebuilt->trx->check_foreigns) {
		ha_alter_info->unsupported_reason = my_get_err_msg(
			ER_ALTER_OPERATION_NOT_SUPPORTED_REASON_FK_CHECK);
		DBUG_RETURN(HA_ALTER_INPLACE_NOT_SUPPORTED);
	}

	const char* reason_rebuild = NULL;

	switch (ha_alter_info->handler_flags & ~INNOBASE_INPLACE_IGNORE) {
	case ALTER_OPTIONS:
		if (alter_options_need_rebuild(ha_alter_info, table)) {
			reason_rebuild = my_get_err_msg(
				ER_ALTER_OPERATION_TABLE_OPTIONS_NEED_REBUILD);
			ha_alter_info->unsupported_reason = reason_rebuild;
			break;
		}
		/* fall through */
	case 0:
		DBUG_RETURN(HA_ALTER_INPLACE_INSTANT);
	}

	/* InnoDB cannot IGNORE when creating unique indexes. IGNORE
	should silently delete some duplicate rows. Our inplace_alter
	code will not delete anything from existing indexes. */
	if (ha_alter_info->ignore
	    && (ha_alter_info->handler_flags
		& (ALTER_ADD_PK_INDEX | ALTER_ADD_UNIQUE_INDEX))) {
		ha_alter_info->unsupported_reason = my_get_err_msg(
			ER_ALTER_OPERATION_NOT_SUPPORTED_REASON_IGNORE);
		DBUG_RETURN(HA_ALTER_INPLACE_NOT_SUPPORTED);
	}

	/* DROP PRIMARY KEY is only allowed in combination with ADD
	PRIMARY KEY. */
	if ((ha_alter_info->handler_flags
	     & (ALTER_ADD_PK_INDEX | ALTER_DROP_PK_INDEX))
	    == ALTER_DROP_PK_INDEX) {
		ha_alter_info->unsupported_reason = my_get_err_msg(
			ER_ALTER_OPERATION_NOT_SUPPORTED_REASON_NOPK);
		DBUG_RETURN(HA_ALTER_INPLACE_NOT_SUPPORTED);
	}

	if (ha_alter_info->handler_flags & ALTER_COLUMN_NULLABLE) {
		/* If a NOT NULL attribute is going to be removed and
		a UNIQUE INDEX on the column had been promoted to an
		implicit PRIMARY KEY, the table should be rebuilt by
		ALGORITHM=COPY. (Theoretically, we could support
		rebuilding by ALGORITHM=INPLACE if a PRIMARY KEY is
		going to be added, either explicitly or by promoting
		another UNIQUE KEY.) */
		const uint my_primary_key = altered_table->s->primary_key;

		if (UNIV_UNLIKELY(my_primary_key >= MAX_KEY)
		    && !dict_index_is_auto_gen_clust(
			    dict_table_get_first_index(m_prebuilt->table))) {
			ha_alter_info->unsupported_reason = my_get_err_msg(
				ER_PRIMARY_CANT_HAVE_NULL);
			DBUG_RETURN(HA_ALTER_INPLACE_NOT_SUPPORTED);
		}
	}

	/*
	  InnoDB in different MariaDB versions was generating different mtype
	  codes for certain types. In some cases the signed/unsigned bit was
	  generated differently too.

	  Inplace ALTER would change the mtype/unsigned_flag (to what the
	  current code generates) without changing the underlying data
	  represenation, and it might result in data corruption.

	  Don't do inplace ALTER if mtype/unsigned_flag are wrong.
	*/
	for (ulint i = 0, icol= 0; i < table->s->fields; i++) {
		const Field*		field = table->field[i];
		const dict_col_t*	col = dict_table_get_nth_col(
			m_prebuilt->table, icol);
		ulint			unsigned_flag;

		if (!field->stored_in_db()) {
			continue;
		}

		icol++;

		if (col->mtype != get_innobase_type_from_mysql_type(
			    &unsigned_flag, field)) {

			DBUG_RETURN(HA_ALTER_INPLACE_NOT_SUPPORTED);
		}

		if ((col->prtype & DATA_UNSIGNED) != unsigned_flag) {

			DBUG_RETURN(HA_ALTER_INPLACE_NOT_SUPPORTED);
		}
	}

	ulint n_indexes = UT_LIST_GET_LEN((m_prebuilt->table)->indexes);

	/* If InnoDB dictionary and MySQL frm file are not consistent
	use "Copy" method. */
	if (m_prebuilt->table->dict_frm_mismatch) {

		ha_alter_info->unsupported_reason = my_get_err_msg(
			ER_NO_SUCH_INDEX);
		ib_push_frm_error(m_user_thd, m_prebuilt->table, altered_table,
			n_indexes, true);

		DBUG_RETURN(HA_ALTER_INPLACE_NOT_SUPPORTED);
	}

	const bool add_drop_v_cols = !!(ha_alter_info->handler_flags
					& (ALTER_ADD_VIRTUAL_COLUMN
					   | ALTER_DROP_VIRTUAL_COLUMN
					   | ALTER_VIRTUAL_COLUMN_ORDER));

	/* We should be able to do the operation in-place.
	See if we can do it online (LOCK=NONE) or without rebuild. */
	bool online = true, need_rebuild = false;
	const uint fulltext_indexes = innobase_fulltext_exist(altered_table);

	List_iterator_fast<Create_field> cf_it(
		ha_alter_info->alter_info->create_list);

	/* Fix the key parts. */
	for (KEY* new_key = ha_alter_info->key_info_buffer;
	     new_key < ha_alter_info->key_info_buffer
		     + ha_alter_info->key_count;
	     new_key++) {

		/* Do not support adding/droping a virtual column, while
		there is a table rebuild caused by adding a new FTS_DOC_ID */
		if ((new_key->flags & HA_FULLTEXT) && add_drop_v_cols
		    && !DICT_TF2_FLAG_IS_SET(m_prebuilt->table,
					     DICT_TF2_FTS_HAS_DOC_ID)) {
			ha_alter_info->unsupported_reason =
				MSG_UNSUPPORTED_ALTER_ONLINE_ON_VIRTUAL_COLUMN;
			DBUG_RETURN(HA_ALTER_INPLACE_NOT_SUPPORTED);
		}

		for (KEY_PART_INFO* key_part = new_key->key_part;
		     key_part < (new_key->key_part
				 + new_key->user_defined_key_parts);
		     key_part++) {
			const Create_field*	new_field;

			DBUG_ASSERT(key_part->fieldnr
				    < altered_table->s->fields);

			cf_it.rewind();
			for (uint fieldnr = 0; (new_field = cf_it++);
			     fieldnr++) {
				if (fieldnr == key_part->fieldnr) {
					break;
				}
			}

			DBUG_ASSERT(new_field);

			key_part->field = altered_table->field[
				key_part->fieldnr];

			/* In some special cases InnoDB emits "false"
			duplicate key errors with NULL key values. Let
			us play safe and ensure that we can correctly
			print key values even in such cases. */
			key_part->null_offset = key_part->field->null_offset();
			key_part->null_bit = key_part->field->null_bit;

			if (new_field->field) {
				/* This is an existing column. */
				continue;
			}

			/* This is an added column. */
			DBUG_ASSERT(ha_alter_info->handler_flags
				    & ALTER_ADD_COLUMN);

			/* We cannot replace a hidden FTS_DOC_ID
			with a user-visible FTS_DOC_ID. */
			if (fulltext_indexes && m_prebuilt->table->fts
			    && !my_strcasecmp(
				    system_charset_info,
				    key_part->field->field_name.str,
				    FTS_DOC_ID_COL_NAME)) {
				ha_alter_info->unsupported_reason = my_get_err_msg(
					ER_ALTER_OPERATION_NOT_SUPPORTED_REASON_HIDDEN_FTS);
				DBUG_RETURN(HA_ALTER_INPLACE_NOT_SUPPORTED);
			}

			DBUG_ASSERT((MTYP_TYPENR(key_part->field->unireg_check)
				     == Field::NEXT_NUMBER)
				    == !!(key_part->field->flags
					  & AUTO_INCREMENT_FLAG));

			if (key_part->field->flags & AUTO_INCREMENT_FLAG) {
				/* We cannot assign AUTO_INCREMENT values
				during online or instant ALTER. */
				DBUG_ASSERT(key_part->field == altered_table
					    -> found_next_number_field);

				if (ha_alter_info->online) {
					ha_alter_info->unsupported_reason = my_get_err_msg(
						ER_ALTER_OPERATION_NOT_SUPPORTED_REASON_AUTOINC);
				}

				online = false;
				need_rebuild = true;
			}

			if (!key_part->field->stored_in_db()) {
				/* Do not support adding index on newly added
				virtual column, while there is also a drop
				virtual column in the same clause */
				if (ha_alter_info->handler_flags
				    & ALTER_DROP_VIRTUAL_COLUMN) {
					ha_alter_info->unsupported_reason =
						MSG_UNSUPPORTED_ALTER_ONLINE_ON_VIRTUAL_COLUMN;

					DBUG_RETURN(HA_ALTER_INPLACE_NOT_SUPPORTED);
				}

				if (ha_alter_info->online
				    && !ha_alter_info->unsupported_reason) {
					ha_alter_info->unsupported_reason =
						MSG_UNSUPPORTED_ALTER_ONLINE_ON_VIRTUAL_COLUMN;
				}

				online = false;
			}
		}
	}

	DBUG_ASSERT(!m_prebuilt->table->fts
		    || (m_prebuilt->table->fts->doc_col <= table->s->fields));

	DBUG_ASSERT(!m_prebuilt->table->fts
		    || (m_prebuilt->table->fts->doc_col
		        < dict_table_get_n_user_cols(m_prebuilt->table)));

	if (fulltext_indexes && m_prebuilt->table->fts) {
		/* FULLTEXT indexes are supposed to remain. */
		/* Disallow DROP INDEX FTS_DOC_ID_INDEX */

		for (uint i = 0; i < ha_alter_info->index_drop_count; i++) {
			if (!my_strcasecmp(
				    system_charset_info,
				    ha_alter_info->index_drop_buffer[i]->name.str,
				    FTS_DOC_ID_INDEX_NAME)) {
				ha_alter_info->unsupported_reason = my_get_err_msg(
					ER_ALTER_OPERATION_NOT_SUPPORTED_REASON_CHANGE_FTS);
				DBUG_RETURN(HA_ALTER_INPLACE_NOT_SUPPORTED);
			}
		}

		/* InnoDB can have a hidden FTS_DOC_ID_INDEX on a
		visible FTS_DOC_ID column as well. Prevent dropping or
		renaming the FTS_DOC_ID. */

		for (Field** fp = table->field; *fp; fp++) {
			if (!((*fp)->flags
			      & (FIELD_IS_RENAMED | FIELD_IS_DROPPED))) {
				continue;
			}

			if (!my_strcasecmp(
				    system_charset_info,
				    (*fp)->field_name.str,
				    FTS_DOC_ID_COL_NAME)) {
				ha_alter_info->unsupported_reason = my_get_err_msg(
					ER_ALTER_OPERATION_NOT_SUPPORTED_REASON_CHANGE_FTS);
				DBUG_RETURN(HA_ALTER_INPLACE_NOT_SUPPORTED);
			}
		}
	}

	m_prebuilt->trx->will_lock++;

	/* When changing a NULL column to NOT NULL and specifying a
	DEFAULT value, ensure that the DEFAULT expression is a constant.
	Also, in ADD COLUMN, for now we only support a
	constant DEFAULT expression. */
	cf_it.rewind();
	Field **af = altered_table->field;
	bool fts_need_rebuild = false;
	need_rebuild = need_rebuild
		|| innobase_need_rebuild(ha_alter_info, table);

	while (Create_field* cf = cf_it++) {
		DBUG_ASSERT(cf->field
			    || (ha_alter_info->handler_flags
				& ALTER_ADD_COLUMN));

		if (const Field* f = cf->field) {
			if (!f->real_maybe_null() || (*af)->real_maybe_null())
				goto next_column;
			/* We are changing an existing column
			from NULL to NOT NULL. */
			DBUG_ASSERT(ha_alter_info->handler_flags
				    & ALTER_COLUMN_NOT_NULLABLE);
			/* Virtual columns are never NOT NULL. */
			DBUG_ASSERT(f->stored_in_db());

			switch ((*af)->type()) {
			case MYSQL_TYPE_TIMESTAMP:
			case MYSQL_TYPE_TIMESTAMP2:
				/* Inserting NULL into a TIMESTAMP column
				would cause the DEFAULT value to be
				replaced. Ensure that the DEFAULT
				expression is not changing during
				ALTER TABLE. */
				if (!(*af)->default_value
				    && (*af)->is_real_null()) {
					/* No DEFAULT value is
					specified. We can report
					errors for any NULL values for
					the TIMESTAMP. */
					goto next_column;
				}
				break;
			default:
				/* For any other data type, NULL
				values are not converted.
				(An AUTO_INCREMENT attribute cannot
				be introduced to a column with
				ALGORITHM=INPLACE.) */
				ut_ad((MTYP_TYPENR((*af)->unireg_check)
				       == Field::NEXT_NUMBER)
				      == (MTYP_TYPENR(f->unireg_check)
					  == Field::NEXT_NUMBER));
				goto next_column;
			}

			ha_alter_info->unsupported_reason = my_get_err_msg(
				ER_ALTER_OPERATION_NOT_SUPPORTED_REASON_NOT_NULL);
		} else if (!is_non_const_value(*af)
			   && set_default_value(*af)) {
			if (fulltext_indexes > 1
			    && !my_strcasecmp(system_charset_info,
					      (*af)->field_name.str,
					      FTS_DOC_ID_COL_NAME)) {
				/* If a hidden FTS_DOC_ID column exists
				(because of FULLTEXT INDEX), it cannot
				be replaced with a user-created one
				except when using ALGORITHM=COPY. */
				ha_alter_info->unsupported_reason =
					my_get_err_msg(ER_INNODB_FT_LIMIT);
				DBUG_RETURN(HA_ALTER_INPLACE_NOT_SUPPORTED);
			}
			goto next_column;
		}

		DBUG_RETURN(HA_ALTER_INPLACE_NOT_SUPPORTED);

next_column:
		af++;
	}

	const bool supports_instant = instant_alter_column_possible(
		*m_prebuilt->table, ha_alter_info, table, altered_table,
		trx_is_strict(m_prebuilt->trx));
	if (add_drop_v_cols) {
		ulonglong flags = ha_alter_info->handler_flags;

		/* TODO: uncomment the flags below, once we start to
		support them */

		flags &= ~(ALTER_ADD_VIRTUAL_COLUMN
			   | ALTER_DROP_VIRTUAL_COLUMN
			   | ALTER_VIRTUAL_COLUMN_ORDER
		           | ALTER_VIRTUAL_GCOL_EXPR
		           | ALTER_COLUMN_VCOL
		/*
			   | ALTER_ADD_STORED_BASE_COLUMN
			   | ALTER_DROP_STORED_COLUMN
			   | ALTER_STORED_COLUMN_ORDER
			   | ALTER_ADD_UNIQUE_INDEX
		*/
			   | ALTER_ADD_NON_UNIQUE_NON_PRIM_INDEX
			   | ALTER_DROP_NON_UNIQUE_NON_PRIM_INDEX);
		if (supports_instant) {
			flags &= ~(ALTER_DROP_STORED_COLUMN
#if 0 /* MDEV-17468: remove check_v_col_in_order() and fix the code */
				   | ALTER_ADD_STORED_BASE_COLUMN
#endif
				   | ALTER_STORED_COLUMN_ORDER);
		}
		if (flags != 0
		    || IF_PARTITIONING((altered_table->s->partition_info_str
			&& altered_table->s->partition_info_str_len), 0)
		    || (!check_v_col_in_order(
			this->table, altered_table, ha_alter_info))) {
			ha_alter_info->unsupported_reason =
				MSG_UNSUPPORTED_ALTER_ONLINE_ON_VIRTUAL_COLUMN;
			DBUG_RETURN(HA_ALTER_INPLACE_NOT_SUPPORTED);
		}
	}

	if (supports_instant) {
		DBUG_RETURN(HA_ALTER_INPLACE_INSTANT);
	}

	if (need_rebuild
	    && (fulltext_indexes
		|| innobase_spatial_exist(altered_table)
		|| innobase_indexed_virtual_exist(altered_table))) {
		/* If the table already contains fulltext indexes,
		refuse to rebuild the table natively altogether. */
		if (fulltext_indexes > 1) {
cannot_create_many_fulltext_index:
			ha_alter_info->unsupported_reason =
				my_get_err_msg(ER_INNODB_FT_LIMIT);
			DBUG_RETURN(HA_ALTER_INPLACE_NOT_SUPPORTED);
		}

		if (!online || !ha_alter_info->online
		    || ha_alter_info->unsupported_reason != reason_rebuild) {
			/* Either LOCK=NONE was not requested, or we already
			gave specific reason to refuse it. */
		} else if (fulltext_indexes) {
			ha_alter_info->unsupported_reason = my_get_err_msg(
				ER_ALTER_OPERATION_NOT_SUPPORTED_REASON_FTS);
		} else if (innobase_spatial_exist(altered_table)) {
			ha_alter_info->unsupported_reason = my_get_err_msg(
				ER_ALTER_OPERATION_NOT_SUPPORTED_REASON_GIS);
		} else {
			/* MDEV-14341 FIXME: Remove this limitation. */
			ha_alter_info->unsupported_reason =
				"online rebuild with indexed virtual columns";
		}

		online = false;
	}

	if (ha_alter_info->handler_flags
		& ALTER_ADD_NON_UNIQUE_NON_PRIM_INDEX) {
		/* ADD FULLTEXT|SPATIAL INDEX requires a lock.

		We could do ADD FULLTEXT INDEX without a lock if the
		table already contains an FTS_DOC_ID column, but in
		that case we would have to apply the modification log
		to the full-text indexes.

		We could also do ADD SPATIAL INDEX by implementing
		row_log_apply() for it. */
		bool add_fulltext = false;

		for (uint i = 0; i < ha_alter_info->index_add_count; i++) {
			const KEY* key =
				&ha_alter_info->key_info_buffer[
					ha_alter_info->index_add_buffer[i]];
			if (key->flags & HA_FULLTEXT) {
				DBUG_ASSERT(!(key->flags & HA_KEYFLAG_MASK
					      & ~(HA_FULLTEXT
						  | HA_PACK_KEY
						  | HA_GENERATED_KEY
						  | HA_BINARY_PACK_KEY)));
				if (add_fulltext) {
					goto cannot_create_many_fulltext_index;
				}

				add_fulltext = true;
				if (ha_alter_info->online
				    && !ha_alter_info->unsupported_reason) {
					ha_alter_info->unsupported_reason = my_get_err_msg(
						ER_ALTER_OPERATION_NOT_SUPPORTED_REASON_FTS);
				}

				online = false;

				/* Full text search index exists, check
				whether the table already has DOC ID column.
				If not, InnoDB have to rebuild the table to
				add a Doc ID hidden column and change
				primary index. */
				ulint	fts_doc_col_no;
				ulint	num_v = 0;

				fts_need_rebuild =
					!innobase_fts_check_doc_id_col(
						m_prebuilt->table,
						altered_table,
						&fts_doc_col_no, &num_v, true);
			}

			if (online && (key->flags & HA_SPATIAL)) {

				if (ha_alter_info->online) {
					ha_alter_info->unsupported_reason = my_get_err_msg(
						ER_ALTER_OPERATION_NOT_SUPPORTED_REASON_GIS);
				}

				online = false;
			}
		}
	}

	// FIXME: implement Online DDL for system-versioned operations
	if (ha_alter_info->handler_flags & INNOBASE_ALTER_VERSIONED_REBUILD) {

		if (ha_alter_info->online) {
			ha_alter_info->unsupported_reason =
				"Not implemented for system-versioned operations";
		}

		online = false;
	}

	if (need_rebuild || fts_need_rebuild) {
		DBUG_RETURN(online
			    ? HA_ALTER_INPLACE_COPY_NO_LOCK
			    : HA_ALTER_INPLACE_COPY_LOCK);
	}

	if (ha_alter_info->unsupported_reason) {
	} else if (ha_alter_info->handler_flags & INNOBASE_ONLINE_CREATE) {
		ha_alter_info->unsupported_reason = "ADD INDEX";
	} else {
		ha_alter_info->unsupported_reason = "DROP INDEX";
	}

	DBUG_RETURN(online
		    ? HA_ALTER_INPLACE_NOCOPY_NO_LOCK
		    : HA_ALTER_INPLACE_NOCOPY_LOCK);
}

/*************************************************************//**
Initialize the dict_foreign_t structure with supplied info
@return true if added, false if duplicate foreign->id */
static MY_ATTRIBUTE((nonnull(1,3,5,7)))
bool
innobase_init_foreign(
/*==================*/
	dict_foreign_t*	foreign,		/*!< in/out: structure to
						initialize */
	const char*	constraint_name,	/*!< in/out: constraint name if
						exists */
	dict_table_t*	table,			/*!< in: foreign table */
	dict_index_t*	index,			/*!< in: foreign key index */
	const char**	column_names,		/*!< in: foreign key column
						names */
	ulint		num_field,		/*!< in: number of columns */
	const char*	referenced_table_name,	/*!< in: referenced table
						name */
	dict_table_t*	referenced_table,	/*!< in: referenced table */
	dict_index_t*	referenced_index,	/*!< in: referenced index */
	const char**	referenced_column_names,/*!< in: referenced column
						names */
	ulint		referenced_num_field)	/*!< in: number of referenced
						columns */
{
	ut_ad(mutex_own(&dict_sys.mutex));

        if (constraint_name) {
                ulint   db_len;

                /* Catenate 'databasename/' to the constraint name specified
                by the user: we conceive the constraint as belonging to the
                same MySQL 'database' as the table itself. We store the name
                to foreign->id. */

                db_len = dict_get_db_name_len(table->name.m_name);

                foreign->id = static_cast<char*>(mem_heap_alloc(
                        foreign->heap, db_len + strlen(constraint_name) + 2));

                ut_memcpy(foreign->id, table->name.m_name, db_len);
                foreign->id[db_len] = '/';
                strcpy(foreign->id + db_len + 1, constraint_name);

		/* Check if any existing foreign key has the same id,
		this is needed only if user supplies the constraint name */

		if (table->foreign_set.find(foreign)
		    != table->foreign_set.end()) {
			return(false);
		}
        }

        foreign->foreign_table = table;
        foreign->foreign_table_name = mem_heap_strdup(
                foreign->heap, table->name.m_name);
        dict_mem_foreign_table_name_lookup_set(foreign, TRUE);

        foreign->foreign_index = index;
        foreign->n_fields = (unsigned int) num_field;

        foreign->foreign_col_names = static_cast<const char**>(
                mem_heap_alloc(foreign->heap, num_field * sizeof(void*)));

        for (ulint i = 0; i < foreign->n_fields; i++) {
                foreign->foreign_col_names[i] = mem_heap_strdup(
                        foreign->heap, column_names[i]);
        }

	foreign->referenced_index = referenced_index;
	foreign->referenced_table = referenced_table;

	foreign->referenced_table_name = mem_heap_strdup(
		foreign->heap, referenced_table_name);
        dict_mem_referenced_table_name_lookup_set(foreign, TRUE);

        foreign->referenced_col_names = static_cast<const char**>(
                mem_heap_alloc(foreign->heap,
			       referenced_num_field * sizeof(void*)));

        for (ulint i = 0; i < foreign->n_fields; i++) {
                foreign->referenced_col_names[i]
                        = mem_heap_strdup(foreign->heap,
					  referenced_column_names[i]);
        }

	return(true);
}

/*************************************************************//**
Check whether the foreign key options is legit
@return true if it is */
static MY_ATTRIBUTE((nonnull, warn_unused_result))
bool
innobase_check_fk_option(
/*=====================*/
	const dict_foreign_t*	foreign)	/*!< in: foreign key */
{
	if (!foreign->foreign_index) {
		return(true);
	}

	if (foreign->type & (DICT_FOREIGN_ON_UPDATE_SET_NULL
			     | DICT_FOREIGN_ON_DELETE_SET_NULL)) {

		for (ulint j = 0; j < foreign->n_fields; j++) {
			if ((dict_index_get_nth_col(
				     foreign->foreign_index, j)->prtype)
			    & DATA_NOT_NULL) {

				/* It is not sensible to define
				SET NULL if the column is not
				allowed to be NULL! */
				return(false);
			}
		}
	}

	return(true);
}

/*************************************************************//**
Set foreign key options
@return true if successfully set */
static MY_ATTRIBUTE((nonnull, warn_unused_result))
bool
innobase_set_foreign_key_option(
/*============================*/
	dict_foreign_t*	foreign,	/*!< in:InnoDB Foreign key */
	Foreign_key*	fk_key)		/*!< in: Foreign key info from
					MySQL */
{
	ut_ad(!foreign->type);

	switch (fk_key->delete_opt) {
	case FK_OPTION_NO_ACTION:
	case FK_OPTION_RESTRICT:
	case FK_OPTION_SET_DEFAULT:
		foreign->type = DICT_FOREIGN_ON_DELETE_NO_ACTION;
		break;
	case FK_OPTION_CASCADE:
		foreign->type = DICT_FOREIGN_ON_DELETE_CASCADE;
		break;
	case FK_OPTION_SET_NULL:
		foreign->type = DICT_FOREIGN_ON_DELETE_SET_NULL;
		break;
	case FK_OPTION_UNDEF:
		break;
	}

	switch (fk_key->update_opt) {
	case FK_OPTION_NO_ACTION:
	case FK_OPTION_RESTRICT:
	case FK_OPTION_SET_DEFAULT:
		foreign->type |= DICT_FOREIGN_ON_UPDATE_NO_ACTION;
		break;
	case FK_OPTION_CASCADE:
		foreign->type |= DICT_FOREIGN_ON_UPDATE_CASCADE;
		break;
	case FK_OPTION_SET_NULL:
		foreign->type |= DICT_FOREIGN_ON_UPDATE_SET_NULL;
		break;
	case FK_OPTION_UNDEF:
		break;
	}

	return(innobase_check_fk_option(foreign));
}

/*******************************************************************//**
Check if a foreign key constraint can make use of an index
that is being created.
@return useable index, or NULL if none found */
static MY_ATTRIBUTE((nonnull, warn_unused_result))
const KEY*
innobase_find_equiv_index(
/*======================*/
	const char*const*	col_names,
					/*!< in: column names */
	uint			n_cols,	/*!< in: number of columns */
	const KEY*		keys,	/*!< in: index information */
	const uint*		add,	/*!< in: indexes being created */
	uint			n_add)	/*!< in: number of indexes to create */
{
	for (uint i = 0; i < n_add; i++) {
		const KEY*	key = &keys[add[i]];

		if (key->user_defined_key_parts < n_cols
		    || key->flags & HA_SPATIAL) {
no_match:
			continue;
		}

		for (uint j = 0; j < n_cols; j++) {
			const KEY_PART_INFO&	key_part = key->key_part[j];
			uint32			col_len
				= key_part.field->pack_length();

			/* Any index on virtual columns cannot be used
			for reference constaint */
			if (!key_part.field->stored_in_db()) {
				goto no_match;
			}

			/* The MySQL pack length contains 1 or 2 bytes
			length field for a true VARCHAR. */

			if (key_part.field->type() == MYSQL_TYPE_VARCHAR) {
				col_len -= static_cast<const Field_varstring*>(
					key_part.field)->length_bytes;
			}

			if (key_part.length < col_len) {

				/* Column prefix indexes cannot be
				used for FOREIGN KEY constraints. */
				goto no_match;
			}

			if (innobase_strcasecmp(col_names[j],
						key_part.field->field_name.str)) {
				/* Name mismatch */
				goto no_match;
			}
		}

		return(key);
	}

	return(NULL);
}

/*************************************************************//**
Find an index whose first fields are the columns in the array
in the same order and is not marked for deletion
@return matching index, NULL if not found */
static MY_ATTRIBUTE((nonnull(1,5), warn_unused_result))
dict_index_t*
innobase_find_fk_index(
/*===================*/
	dict_table_t*		table,	/*!< in: table */
	const char**		col_names,
					/*!< in: column names, or NULL
					to use table->col_names */
	dict_index_t**		drop_index,
					/*!< in: indexes to be dropped */
	ulint			n_drop_index,
					/*!< in: size of drop_index[] */
	const char**		columns,/*!< in: array of column names */
	ulint			n_cols) /*!< in: number of columns */
{
	dict_index_t*	index;

	index = dict_table_get_first_index(table);

	while (index != NULL) {
		if (dict_foreign_qualify_index(
			    table, col_names, columns, n_cols,
			    index, NULL, true, 0,
			    NULL, NULL, NULL)) {
			for (ulint i = 0; i < n_drop_index; i++) {
				if (index == drop_index[i]) {
					/* Skip to-be-dropped indexes. */
					goto next_rec;
				}
			}

			return(index);
		}

next_rec:
		index = dict_table_get_next_index(index);
	}

	return(NULL);
}

/** Check whether given column is a base of stored column.
@param[in]	col_name	column name
@param[in]	table		table
@param[in]	s_cols		list of stored columns
@return true if the given column is a base of stored column,else false. */
static
bool
innobase_col_check_fk(
	const char*		col_name,
	const dict_table_t*	table,
	dict_s_col_list*	s_cols)
{
	dict_s_col_list::const_iterator	it;

	for (it = s_cols->begin(); it != s_cols->end(); ++it) {
		for (ulint j = it->num_base; j--; ) {
			if (!strcmp(col_name, dict_table_get_col_name(
					    table, it->base_col[j]->ind))) {
				return(true);
			}
		}
	}

	return(false);
}

/** Check whether the foreign key constraint is on base of any stored columns.
@param[in]	foreign	Foriegn key constraing information
@param[in]	table	table to which the foreign key objects
to be added
@param[in]	s_cols	list of stored column information in the table.
@return true if yes, otherwise false. */
static
bool
innobase_check_fk_stored(
	const dict_foreign_t*	foreign,
	const dict_table_t*	table,
	dict_s_col_list*	s_cols)
{
	ulint	type = foreign->type;

	type &= ~(DICT_FOREIGN_ON_DELETE_NO_ACTION
		  | DICT_FOREIGN_ON_UPDATE_NO_ACTION);

	if (type == 0 || s_cols == NULL) {
		return(false);
	}

	for (ulint i = 0; i < foreign->n_fields; i++) {
		if (innobase_col_check_fk(
			foreign->foreign_col_names[i], table, s_cols)) {
			return(true);
		}
	}

	return(false);
}

/** Create InnoDB foreign key structure from MySQL alter_info
@param[in]	ha_alter_info	alter table info
@param[in]	table_share	TABLE_SHARE
@param[in]	table		table object
@param[in]	col_names	column names, or NULL to use
table->col_names
@param[in]	drop_index	indexes to be dropped
@param[in]	n_drop_index	size of drop_index
@param[out]	add_fk		foreign constraint added
@param[out]	n_add_fk	number of foreign constraints
added
@param[in]	trx		user transaction
@param[in]	s_cols		list of stored column information
@retval true if successful
@retval false on error (will call my_error()) */
static MY_ATTRIBUTE((nonnull(1,2,3,7,8), warn_unused_result))
bool
innobase_get_foreign_key_info(
	Alter_inplace_info*
			ha_alter_info,
	const TABLE_SHARE*
			table_share,
	dict_table_t*	table,
	const char**	col_names,
	dict_index_t**	drop_index,
	ulint		n_drop_index,
	dict_foreign_t**add_fk,
	ulint*		n_add_fk,
	const trx_t*	trx,
	dict_s_col_list*s_cols)
{
	Key*		key;
	Foreign_key*	fk_key;
	dict_table_t*	referenced_table = NULL;
	char*		referenced_table_name = NULL;
	ulint		num_fk = 0;
	Alter_info*	alter_info = ha_alter_info->alter_info;

	DBUG_ENTER("innobase_get_foreign_key_info");

	*n_add_fk = 0;

	List_iterator<Key> key_iterator(alter_info->key_list);

	while ((key=key_iterator++)) {
		if (key->type != Key::FOREIGN_KEY) {
			continue;
		}

		const char*	column_names[MAX_NUM_FK_COLUMNS];
		dict_index_t*	index = NULL;
		const char*	referenced_column_names[MAX_NUM_FK_COLUMNS];
		dict_index_t*	referenced_index = NULL;
		ulint		num_col = 0;
		ulint		referenced_num_col = 0;
		bool		correct_option;
		char*		db_namep = NULL;
		char*		tbl_namep = NULL;
		ulint		db_name_len = 0;
		ulint		tbl_name_len = 0;
		char		db_name[MAX_DATABASE_NAME_LEN];
		char		tbl_name[MAX_TABLE_NAME_LEN];

		fk_key = static_cast<Foreign_key*>(key);

		if (fk_key->columns.elements > 0) {
			ulint	i = 0;
			Key_part_spec* column;
			List_iterator<Key_part_spec> key_part_iterator(
				fk_key->columns);

			/* Get all the foreign key column info for the
			current table */
			while ((column = key_part_iterator++)) {
				column_names[i] = column->field_name.str;
				ut_ad(i < MAX_NUM_FK_COLUMNS);
				i++;
			}

			index = innobase_find_fk_index(
				table, col_names,
				drop_index, n_drop_index,
				column_names, i);

			/* MySQL would add a index in the creation
			list if no such index for foreign table,
			so we have to use DBUG_EXECUTE_IF to simulate
			the scenario */
			DBUG_EXECUTE_IF("innodb_test_no_foreign_idx",
					index = NULL;);

			/* Check whether there exist such
			index in the the index create clause */
			if (!index && !innobase_find_equiv_index(
				    column_names, static_cast<uint>(i),
				    ha_alter_info->key_info_buffer,
				    ha_alter_info->index_add_buffer,
				    ha_alter_info->index_add_count)) {
				my_error(
					ER_FK_NO_INDEX_CHILD,
					MYF(0),
					fk_key->name.str
					? fk_key->name.str : "",
					table_share->table_name.str);
				goto err_exit;
			}

			num_col = i;
		}

		add_fk[num_fk] = dict_mem_foreign_create();

#ifndef _WIN32
		if (fk_key->ref_db.str) {
			tablename_to_filename(fk_key->ref_db.str, db_name,
					      MAX_DATABASE_NAME_LEN);
			db_namep = db_name;
			db_name_len = strlen(db_name);
		}
		if (fk_key->ref_table.str) {
			tablename_to_filename(fk_key->ref_table.str, tbl_name,
					      MAX_TABLE_NAME_LEN);
			tbl_namep = tbl_name;
			tbl_name_len = strlen(tbl_name);
		}
#else
		ut_ad(fk_key->ref_table.str);
		tablename_to_filename(fk_key->ref_table.str, tbl_name,
				      MAX_TABLE_NAME_LEN);
		innobase_casedn_str(tbl_name);
		tbl_name_len = strlen(tbl_name);
		tbl_namep = &tbl_name[0];

		if (fk_key->ref_db.str != NULL) {
			tablename_to_filename(fk_key->ref_db.str, db_name,
					      MAX_DATABASE_NAME_LEN);
			innobase_casedn_str(db_name);
			db_name_len = strlen(db_name);
			db_namep = &db_name[0];
		}
#endif
		mutex_enter(&dict_sys.mutex);

		referenced_table_name = dict_get_referenced_table(
			table->name.m_name,
			db_namep,
			db_name_len,
			tbl_namep,
			tbl_name_len,
			&referenced_table,
			add_fk[num_fk]->heap);

		/* Test the case when referenced_table failed to
		open, if trx->check_foreigns is not set, we should
		still be able to add the foreign key */
		DBUG_EXECUTE_IF("innodb_test_open_ref_fail",
				referenced_table = NULL;);

		if (!referenced_table && trx->check_foreigns) {
			mutex_exit(&dict_sys.mutex);
			my_error(ER_FK_CANNOT_OPEN_PARENT,
				 MYF(0), tbl_namep);

			goto err_exit;
		}

		if (fk_key->ref_columns.elements > 0) {
			ulint	i = 0;
			Key_part_spec* column;
			List_iterator<Key_part_spec> key_part_iterator(
				fk_key->ref_columns);

			while ((column = key_part_iterator++)) {
				referenced_column_names[i] =
					column->field_name.str;
				ut_ad(i < MAX_NUM_FK_COLUMNS);
				i++;
			}

			if (referenced_table) {
				referenced_index =
					dict_foreign_find_index(
						referenced_table, 0,
						referenced_column_names,
						i, index,
						TRUE, FALSE,
						NULL, NULL, NULL);

				DBUG_EXECUTE_IF(
					"innodb_test_no_reference_idx",
					referenced_index = NULL;);

				/* Check whether there exist such
				index in the the index create clause */
				if (!referenced_index) {
					mutex_exit(&dict_sys.mutex);
					my_error(ER_FK_NO_INDEX_PARENT, MYF(0),
						 fk_key->name.str
						 ? fk_key->name.str : "",
						 tbl_namep);
					goto err_exit;
				}
			} else {
				ut_a(!trx->check_foreigns);
			}

			referenced_num_col = i;
		} else {
			/* Not possible to add a foreign key without a
			referenced column */
			mutex_exit(&dict_sys.mutex);
			my_error(ER_CANNOT_ADD_FOREIGN, MYF(0), tbl_namep);
			goto err_exit;
		}

		if (!innobase_init_foreign(
			    add_fk[num_fk], fk_key->name.str,
			    table, index, column_names,
			    num_col, referenced_table_name,
			    referenced_table, referenced_index,
			    referenced_column_names, referenced_num_col)) {
			mutex_exit(&dict_sys.mutex);
			my_error(
				ER_DUP_CONSTRAINT_NAME,
				MYF(0),
                                "FOREIGN KEY", add_fk[num_fk]->id);
			goto err_exit;
		}

		mutex_exit(&dict_sys.mutex);

		correct_option = innobase_set_foreign_key_option(
			add_fk[num_fk], fk_key);

		DBUG_EXECUTE_IF("innodb_test_wrong_fk_option",
				correct_option = false;);

		if (!correct_option) {
			my_error(ER_FK_INCORRECT_OPTION,
				 MYF(0),
				 table_share->table_name.str,
				 add_fk[num_fk]->id);
			goto err_exit;
		}

		if (innobase_check_fk_stored(
			add_fk[num_fk], table, s_cols)) {
			my_printf_error(
				HA_ERR_UNSUPPORTED,
				"Cannot add foreign key on the base column "
				"of stored column", MYF(0));
			goto err_exit;
		}

		num_fk++;
	}

	*n_add_fk = num_fk;

	DBUG_RETURN(true);
err_exit:
	for (ulint i = 0; i <= num_fk; i++) {
		if (add_fk[i]) {
			dict_foreign_free(add_fk[i]);
		}
	}

	DBUG_RETURN(false);
}

/*************************************************************//**
Copies an InnoDB column to a MySQL field.  This function is
adapted from row_sel_field_store_in_mysql_format(). */
static
void
innobase_col_to_mysql(
/*==================*/
	const dict_col_t*	col,	/*!< in: InnoDB column */
	const uchar*		data,	/*!< in: InnoDB column data */
	ulint			len,	/*!< in: length of data, in bytes */
	Field*			field)	/*!< in/out: MySQL field */
{
	uchar*	ptr;
	uchar*	dest	= field->ptr;
	ulint	flen	= field->pack_length();

	switch (col->mtype) {
	case DATA_INT:
		ut_ad(len == flen);

		/* Convert integer data from Innobase to little-endian
		format, sign bit restored to normal */

		for (ptr = dest + len; ptr != dest; ) {
			*--ptr = *data++;
		}

		if (!(col->prtype & DATA_UNSIGNED)) {
			((byte*) dest)[len - 1] ^= 0x80;
		}

		break;

	case DATA_VARCHAR:
	case DATA_VARMYSQL:
	case DATA_BINARY:
		field->reset();

		if (field->type() == MYSQL_TYPE_VARCHAR) {
			/* This is a >= 5.0.3 type true VARCHAR. Store the
			length of the data to the first byte or the first
			two bytes of dest. */

			dest = row_mysql_store_true_var_len(
				dest, len, flen - field->key_length());
		}

		/* Copy the actual data */
		memcpy(dest, data, len);
		break;

	case DATA_GEOMETRY:
	case DATA_BLOB:
		/* Skip MySQL BLOBs when reporting an erroneous row
		during index creation or table rebuild. */
		field->set_null();
		break;

#ifdef UNIV_DEBUG
	case DATA_MYSQL:
		ut_ad(flen >= len);
		ut_ad(col->mbmaxlen >= col->mbminlen);
		memcpy(dest, data, len);
		break;

	default:
	case DATA_SYS_CHILD:
	case DATA_SYS:
		/* These column types should never be shipped to MySQL. */
		ut_ad(0);

	case DATA_FLOAT:
	case DATA_DOUBLE:
	case DATA_DECIMAL:
		/* Above are the valid column types for MySQL data. */
		ut_ad(flen == len);
		/* fall through */
	case DATA_FIXBINARY:
	case DATA_CHAR:
		/* We may have flen > len when there is a shorter
		prefix on the CHAR and BINARY column. */
		ut_ad(flen >= len);
#else /* UNIV_DEBUG */
	default:
#endif /* UNIV_DEBUG */
		memcpy(dest, data, len);
	}
}

/*************************************************************//**
Copies an InnoDB record to table->record[0]. */
void
innobase_rec_to_mysql(
/*==================*/
	struct TABLE*		table,	/*!< in/out: MySQL table */
	const rec_t*		rec,	/*!< in: record */
	const dict_index_t*	index,	/*!< in: index */
	const ulint*		offsets)/*!< in: rec_get_offsets(
					rec, index, ...) */
{
	uint	n_fields	= table->s->fields;

	ut_ad(n_fields == dict_table_get_n_user_cols(index->table)
	      - !!(DICT_TF2_FLAG_IS_SET(index->table,
					DICT_TF2_FTS_HAS_DOC_ID)));

	for (uint i = 0; i < n_fields; i++) {
		Field*		field	= table->field[i];
		ulint		ipos;
		ulint		ilen;
		const uchar*	ifield;
		ulint prefix_col;

		field->reset();

		ipos = dict_index_get_nth_col_or_prefix_pos(
			index, i, true, false, &prefix_col);

		if (ipos == ULINT_UNDEFINED
		    || rec_offs_nth_extern(offsets, ipos)) {
null_field:
			field->set_null();
			continue;
		}

		ifield = rec_get_nth_cfield(rec, index, offsets, ipos, &ilen);

		/* Assign the NULL flag */
		if (ilen == UNIV_SQL_NULL) {
			ut_ad(field->real_maybe_null());
			goto null_field;
		}

		field->set_notnull();

		innobase_col_to_mysql(
			dict_field_get_col(
				dict_index_get_nth_field(index, ipos)),
			ifield, ilen, field);
	}
}

/*************************************************************//**
Copies an InnoDB index entry to table->record[0].
This is used in preparation for print_keydup_error() from
inline add index */
void
innobase_fields_to_mysql(
/*=====================*/
	struct TABLE*		table,	/*!< in/out: MySQL table */
	const dict_index_t*	index,	/*!< in: InnoDB index */
	const dfield_t*		fields)	/*!< in: InnoDB index fields */
{
	uint	n_fields	= table->s->fields;
	ulint	num_v 		= 0;

	ut_ad(n_fields == dict_table_get_n_user_cols(index->table)
	      + dict_table_get_n_v_cols(index->table)
	      - !!(DICT_TF2_FLAG_IS_SET(index->table,
					DICT_TF2_FTS_HAS_DOC_ID)));

	for (uint i = 0; i < n_fields; i++) {
		Field*		field	= table->field[i];
		ulint		ipos;
		ulint		prefix_col;

		field->reset();

		const bool is_v = !field->stored_in_db();
		const ulint col_n = is_v ? num_v++ : i - num_v;

		ipos = dict_index_get_nth_col_or_prefix_pos(
			index, col_n, true, is_v, &prefix_col);

		if (ipos == ULINT_UNDEFINED
		    || dfield_is_ext(&fields[ipos])
		    || dfield_is_null(&fields[ipos])) {

			field->set_null();
		} else {
			field->set_notnull();

			const dfield_t*	df	= &fields[ipos];

			innobase_col_to_mysql(
				dict_field_get_col(
					dict_index_get_nth_field(index, ipos)),
				static_cast<const uchar*>(dfield_get_data(df)),
				dfield_get_len(df), field);
		}
	}
}

/*************************************************************//**
Copies an InnoDB row to table->record[0].
This is used in preparation for print_keydup_error() from
row_log_table_apply() */
void
innobase_row_to_mysql(
/*==================*/
	struct TABLE*		table,	/*!< in/out: MySQL table */
	const dict_table_t*	itab,	/*!< in: InnoDB table */
	const dtuple_t*		row)	/*!< in: InnoDB row */
{
	uint	n_fields = table->s->fields;
	ulint	num_v = 0;

	/* The InnoDB row may contain an extra FTS_DOC_ID column at the end. */
	ut_ad(row->n_fields == dict_table_get_n_cols(itab));
	ut_ad(n_fields == row->n_fields - DATA_N_SYS_COLS
	      + dict_table_get_n_v_cols(itab)
	      - !!(DICT_TF2_FLAG_IS_SET(itab, DICT_TF2_FTS_HAS_DOC_ID)));

	for (uint i = 0; i < n_fields; i++) {
		Field*		field	= table->field[i];

		field->reset();

		if (!field->stored_in_db()) {
			/* Virtual column are not stored in InnoDB table, so
			skip it */
			num_v++;
			continue;
		}

		const dfield_t*	df	= dtuple_get_nth_field(row, i - num_v);

		if (dfield_is_ext(df) || dfield_is_null(df)) {
			field->set_null();
		} else {
			field->set_notnull();

			innobase_col_to_mysql(
				dict_table_get_nth_col(itab, i - num_v),
				static_cast<const uchar*>(dfield_get_data(df)),
				dfield_get_len(df), field);
		}
	}
	if (table->vfield) {
		my_bitmap_map*	old_read_set = tmp_use_all_columns(table, table->read_set);
		table->update_virtual_fields(table->file, VCOL_UPDATE_FOR_READ);
		tmp_restore_column_map(table->read_set, old_read_set);
	}
}

/*******************************************************************//**
This function checks that index keys are sensible.
@return 0 or error number */
static MY_ATTRIBUTE((nonnull, warn_unused_result))
int
innobase_check_index_keys(
/*======================*/
	const Alter_inplace_info*	info,
				/*!< in: indexes to be created or dropped */
	const dict_table_t*		innodb_table)
				/*!< in: Existing indexes */
{
	for (uint key_num = 0; key_num < info->index_add_count;
	     key_num++) {
		const KEY&	key = info->key_info_buffer[
			info->index_add_buffer[key_num]];

		/* Check that the same index name does not appear
		twice in indexes to be created. */

		for (ulint i = 0; i < key_num; i++) {
			const KEY&	key2 = info->key_info_buffer[
				info->index_add_buffer[i]];

			if (0 == strcmp(key.name.str, key2.name.str)) {
				my_error(ER_WRONG_NAME_FOR_INDEX, MYF(0),
					 key.name.str);

				return(ER_WRONG_NAME_FOR_INDEX);
			}
		}

		/* Check that the same index name does not already exist. */

		const dict_index_t* index;

		for (index = dict_table_get_first_index(innodb_table);
		     index; index = dict_table_get_next_index(index)) {

			if (index->is_committed()
			    && !strcmp(key.name.str, index->name)) {
				break;
			}
		}

		/* Now we are in a situation where we have "ADD INDEX x"
		and an index by the same name already exists. We have 4
		possible cases:
		1. No further clauses for an index x are given. Should reject
		the operation.
		2. "DROP INDEX x" is given. Should allow the operation.
		3. "RENAME INDEX x TO y" is given. Should allow the operation.
		4. "DROP INDEX x, RENAME INDEX x TO y" is given. Should allow
		the operation, since no name clash occurs. In this particular
		case MySQL cancels the operation without calling InnoDB
		methods. */

		if (index) {
			/* If a key by the same name is being created and
			dropped, the name clash is OK. */
			for (uint i = 0; i < info->index_drop_count;
			     i++) {
				const KEY*	drop_key
					= info->index_drop_buffer[i];

				if (0 == strcmp(key.name.str,
                                                drop_key->name.str)) {
					goto name_ok;
				}
			}

			my_error(ER_WRONG_NAME_FOR_INDEX, MYF(0),
                                 key.name.str);
			return(ER_WRONG_NAME_FOR_INDEX);
		}

name_ok:
		for (ulint i = 0; i < key.user_defined_key_parts; i++) {
			const KEY_PART_INFO&	key_part1
				= key.key_part[i];
			const Field*		field
				= key_part1.field;
			ibool			is_unsigned;

			switch (get_innobase_type_from_mysql_type(
					&is_unsigned, field)) {
			default:
				break;
			case DATA_INT:
			case DATA_FLOAT:
			case DATA_DOUBLE:
			case DATA_DECIMAL:
				/* Check that MySQL does not try to
				create a column prefix index field on
				an inappropriate data type. */

				if (field->type() == MYSQL_TYPE_VARCHAR) {
					if (key_part1.length
					    >= field->pack_length()
					    - ((Field_varstring*) field)
					    ->length_bytes) {
						break;
					}
				} else {
					if (key_part1.length
					    >= field->pack_length()) {
						break;
					}
				}

				my_error(ER_WRONG_KEY_COLUMN, MYF(0), "InnoDB",
					 field->field_name.str);
				return(ER_WRONG_KEY_COLUMN);
			}

			/* Check that the same column does not appear
			twice in the index. */

			for (ulint j = 0; j < i; j++) {
				const KEY_PART_INFO&	key_part2
					= key.key_part[j];

				if (key_part1.fieldnr != key_part2.fieldnr) {
					continue;
				}

				my_error(ER_WRONG_KEY_COLUMN, MYF(0), "InnoDB",
					 field->field_name.str);
				return(ER_WRONG_KEY_COLUMN);
			}
		}
	}

	return(0);
}

/** Create index field definition for key part
@param[in]	new_clustered	true if alter is generating a new clustered
index
@param[in]	altered_table	MySQL table that is being altered
@param[in]	key_part	MySQL key definition
@param[out]	index_field	index field definition for key_part */
static MY_ATTRIBUTE((nonnull))
void
innobase_create_index_field_def(
	bool			new_clustered,
	const TABLE*		altered_table,
	const KEY_PART_INFO*	key_part,
	index_field_t*		index_field)
{
	const Field*	field;
	ibool		is_unsigned;
	ulint		col_type;
	ulint		num_v = 0;

	DBUG_ENTER("innobase_create_index_field_def");

	field = new_clustered
		? altered_table->field[key_part->fieldnr]
		: key_part->field;

	for (ulint i = 0; i < key_part->fieldnr; i++) {
		if (!altered_table->field[i]->stored_in_db()) {
			num_v++;
		}
	}

	col_type = get_innobase_type_from_mysql_type(
		&is_unsigned, field);

	if ((index_field->is_v_col = !field->stored_in_db())) {
		index_field->col_no = num_v;
	} else {
		index_field->col_no = key_part->fieldnr - num_v;
	}

	if (DATA_LARGE_MTYPE(col_type)
	    || (key_part->length < field->pack_length()
		&& field->type() != MYSQL_TYPE_VARCHAR)
	    || (field->type() == MYSQL_TYPE_VARCHAR
		&& key_part->length < field->pack_length()
			- ((Field_varstring*) field)->length_bytes)) {

		index_field->prefix_len = key_part->length;
	} else {
		index_field->prefix_len = 0;
	}

	DBUG_VOID_RETURN;
}

/** Create index definition for key
@param[in]	altered_table		MySQL table that is being altered
@param[in]	keys			key definitions
@param[in]	key_number		MySQL key number
@param[in]	new_clustered		true if generating a new clustered
index on the table
@param[in]	key_clustered		true if this is the new clustered index
@param[out]	index			index definition
@param[in]	heap			heap where memory is allocated */
static MY_ATTRIBUTE((nonnull))
void
innobase_create_index_def(
	const TABLE*		altered_table,
	const KEY*		keys,
	ulint			key_number,
	bool			new_clustered,
	bool			key_clustered,
	index_def_t*		index,
	mem_heap_t*		heap)
{
	const KEY*	key = &keys[key_number];
	ulint		i;
	ulint		n_fields = key->user_defined_key_parts;

	DBUG_ENTER("innobase_create_index_def");
	DBUG_ASSERT(!key_clustered || new_clustered);

	index->fields = static_cast<index_field_t*>(
		mem_heap_alloc(heap, n_fields * sizeof *index->fields));

	index->parser = NULL;
	index->key_number = key_number;
	index->n_fields = n_fields;
	index->name = mem_heap_strdup(heap, key->name.str);
	index->rebuild = new_clustered;

	if (key_clustered) {
		DBUG_ASSERT(!(key->flags & (HA_FULLTEXT | HA_SPATIAL)));
		DBUG_ASSERT(key->flags & HA_NOSAME);
		index->ind_type = DICT_CLUSTERED | DICT_UNIQUE;
	} else if (key->flags & HA_FULLTEXT) {
		DBUG_ASSERT(!(key->flags & (HA_SPATIAL | HA_NOSAME)));
		DBUG_ASSERT(!(key->flags & HA_KEYFLAG_MASK
			      & ~(HA_FULLTEXT
				  | HA_PACK_KEY
				  | HA_BINARY_PACK_KEY)));
		index->ind_type = DICT_FTS;

		/* Note: key->parser is only parser name,
			 we need to get parser from altered_table instead */

		if (key->flags & HA_USES_PARSER) {
			for (ulint j = 0; j < altered_table->s->keys; j++) {
				if (ut_strcmp(altered_table->key_info[j].name.str,
					      key->name.str) == 0) {
					ut_ad(altered_table->key_info[j].flags
					      & HA_USES_PARSER);

					plugin_ref	parser =
						altered_table->key_info[j].parser;
					index->parser =
						static_cast<st_mysql_ftparser*>(
						plugin_decl(parser)->info);

					break;
				}
			}

			DBUG_EXECUTE_IF("fts_instrument_use_default_parser",
				index->parser = &fts_default_parser;);
			ut_ad(index->parser);
		}
	} else if (key->flags & HA_SPATIAL) {
		DBUG_ASSERT(!(key->flags & HA_NOSAME));
		index->ind_type = DICT_SPATIAL;
		ut_ad(n_fields == 1);
		ulint	num_v = 0;

		/* Need to count the virtual fields before this spatial
		indexed field */
		for (ulint i = 0; i < key->key_part->fieldnr; i++) {
			num_v += !altered_table->field[i]->stored_in_db();
		}
		index->fields[0].col_no = key->key_part[0].fieldnr - num_v;
		index->fields[0].prefix_len = 0;
		index->fields[0].is_v_col = false;

		/* Currently, the spatial index cannot be created
		on virtual columns. It is blocked in the SQL layer. */
		DBUG_ASSERT(key->key_part[0].field->stored_in_db());
	} else {
		index->ind_type = (key->flags & HA_NOSAME) ? DICT_UNIQUE : 0;
	}

	if (!(key->flags & HA_SPATIAL)) {
		for (i = 0; i < n_fields; i++) {
			innobase_create_index_field_def(
				new_clustered, altered_table,
				&key->key_part[i], &index->fields[i]);

			if (index->fields[i].is_v_col) {
				index->ind_type |= DICT_VIRTUAL;
			}
		}
	}

	DBUG_VOID_RETURN;
}

/*******************************************************************//**
Check whether the table has a unique index with FTS_DOC_ID_INDEX_NAME
on the Doc ID column.
@return the status of the FTS_DOC_ID index */
enum fts_doc_id_index_enum
innobase_fts_check_doc_id_index(
/*============================*/
	const dict_table_t*	table,		/*!< in: table definition */
	const TABLE*		altered_table,	/*!< in: MySQL table
						that is being altered */
	ulint*			fts_doc_col_no)	/*!< out: The column number for
						Doc ID, or ULINT_UNDEFINED
						if it is being created in
						ha_alter_info */
{
	const dict_index_t*	index;
	const dict_field_t*	field;

	if (altered_table) {
		/* Check if a unique index with the name of
		FTS_DOC_ID_INDEX_NAME is being created. */

		for (uint i = 0; i < altered_table->s->keys; i++) {
			const KEY& key = altered_table->key_info[i];

			if (innobase_strcasecmp(
				    key.name.str, FTS_DOC_ID_INDEX_NAME)) {
				continue;
			}

			if ((key.flags & HA_NOSAME)
			    && key.user_defined_key_parts == 1
			    && !strcmp(key.name.str, FTS_DOC_ID_INDEX_NAME)
			    && !strcmp(key.key_part[0].field->field_name.str,
				       FTS_DOC_ID_COL_NAME)) {
				if (fts_doc_col_no) {
					*fts_doc_col_no = ULINT_UNDEFINED;
				}
				return(FTS_EXIST_DOC_ID_INDEX);
			} else {
				return(FTS_INCORRECT_DOC_ID_INDEX);
			}
		}
	}

	if (!table) {
		return(FTS_NOT_EXIST_DOC_ID_INDEX);
	}

	for (index = dict_table_get_first_index(table);
	     index; index = dict_table_get_next_index(index)) {

		/* Check if there exists a unique index with the name of
		FTS_DOC_ID_INDEX_NAME */
		if (innobase_strcasecmp(index->name, FTS_DOC_ID_INDEX_NAME)) {
			continue;
		}

		if (!dict_index_is_unique(index)
		    || dict_index_get_n_unique(index) > 1
		    || strcmp(index->name, FTS_DOC_ID_INDEX_NAME)) {
			return(FTS_INCORRECT_DOC_ID_INDEX);
		}

		/* Check whether the index has FTS_DOC_ID as its
		first column */
		field = dict_index_get_nth_field(index, 0);

		/* The column would be of a BIGINT data type */
		if (strcmp(field->name, FTS_DOC_ID_COL_NAME) == 0
		    && field->col->mtype == DATA_INT
		    && field->col->len == 8
		    && field->col->prtype & DATA_NOT_NULL
		    && !field->col->is_virtual()) {
			if (fts_doc_col_no) {
				*fts_doc_col_no = dict_col_get_no(field->col);
			}
			return(FTS_EXIST_DOC_ID_INDEX);
		} else {
			return(FTS_INCORRECT_DOC_ID_INDEX);
		}
	}


	/* Not found */
	return(FTS_NOT_EXIST_DOC_ID_INDEX);
}
/*******************************************************************//**
Check whether the table has a unique index with FTS_DOC_ID_INDEX_NAME
on the Doc ID column in MySQL create index definition.
@return FTS_EXIST_DOC_ID_INDEX if there exists the FTS_DOC_ID index,
FTS_INCORRECT_DOC_ID_INDEX if the FTS_DOC_ID index is of wrong format */
enum fts_doc_id_index_enum
innobase_fts_check_doc_id_index_in_def(
/*===================================*/
	ulint		n_key,		/*!< in: Number of keys */
	const KEY*	key_info)	/*!< in: Key definition */
{
	/* Check whether there is a "FTS_DOC_ID_INDEX" in the to be built index
	list */
	for (ulint j = 0; j < n_key; j++) {
		const KEY*	key = &key_info[j];

		if (innobase_strcasecmp(key->name.str, FTS_DOC_ID_INDEX_NAME)) {
			continue;
		}

		/* Do a check on FTS DOC ID_INDEX, it must be unique,
		named as "FTS_DOC_ID_INDEX" and on column "FTS_DOC_ID" */
		if (!(key->flags & HA_NOSAME)
		    || key->user_defined_key_parts != 1
		    || strcmp(key->name.str, FTS_DOC_ID_INDEX_NAME)
		    || strcmp(key->key_part[0].field->field_name.str,
			      FTS_DOC_ID_COL_NAME)) {
			return(FTS_INCORRECT_DOC_ID_INDEX);
		}

		return(FTS_EXIST_DOC_ID_INDEX);
	}

	return(FTS_NOT_EXIST_DOC_ID_INDEX);
}

/** Create an index table where indexes are ordered as follows:

IF a new primary key is defined for the table THEN

	1) New primary key
	2) The remaining keys in key_info

ELSE

	1) All new indexes in the order they arrive from MySQL

ENDIF

@return key definitions */
MY_ATTRIBUTE((nonnull, warn_unused_result, malloc))
inline index_def_t*
ha_innobase_inplace_ctx::create_key_defs(
	const Alter_inplace_info*	ha_alter_info,
			/*!< in: alter operation */
	const TABLE*			altered_table,
			/*!< in: MySQL table that is being altered */
	ulint&				n_fts_add,
			/*!< out: number of FTS indexes to be created */
	ulint&				fts_doc_id_col,
			/*!< in: The column number for Doc ID */
	bool&				add_fts_doc_id,
			/*!< in: whether we need to add new DOC ID
			column for FTS index */
	bool&				add_fts_doc_idx,
			/*!< in: whether we need to add new DOC ID
			index for FTS index */
	const TABLE*			table)
			/*!< in: MySQL table that is being altered */
{
	ulint&			n_add = num_to_add_index;
	const bool got_default_clust = new_table->indexes.start->is_gen_clust();

	index_def_t*		indexdef;
	index_def_t*		indexdefs;
	bool			new_primary;
	const uint*const	add
		= ha_alter_info->index_add_buffer;
	const KEY*const		key_info
		= ha_alter_info->key_info_buffer;

	DBUG_ENTER("ha_innobase_inplace_ctx::create_key_defs");
	DBUG_ASSERT(!add_fts_doc_id || add_fts_doc_idx);
	DBUG_ASSERT(ha_alter_info->index_add_count == n_add);

	/* If there is a primary key, it is always the first index
	defined for the innodb_table. */

	new_primary = n_add > 0
		&& !my_strcasecmp(system_charset_info,
				  key_info[*add].name.str, "PRIMARY");
	n_fts_add = 0;

	/* If there is a UNIQUE INDEX consisting entirely of NOT NULL
	columns and if the index does not contain column prefix(es)
	(only prefix/part of the column is indexed), MySQL will treat the
	index as a PRIMARY KEY unless the table already has one. */

	ut_ad(altered_table->s->primary_key == 0
	      || altered_table->s->primary_key == MAX_KEY);

	if (got_default_clust && !new_primary) {
		new_primary = (altered_table->s->primary_key != MAX_KEY);
	}

	const bool rebuild = new_primary || add_fts_doc_id
		|| innobase_need_rebuild(ha_alter_info, table);

	/* Reserve one more space if new_primary is true, and we might
	need to add the FTS_DOC_ID_INDEX */
	indexdef = indexdefs = static_cast<index_def_t*>(
		mem_heap_alloc(
			heap, sizeof *indexdef
			* (ha_alter_info->key_count
			   + rebuild
			   + got_default_clust)));

	if (rebuild) {
		ulint	primary_key_number;

		if (new_primary) {
			DBUG_ASSERT(n_add || got_default_clust);
			DBUG_ASSERT(n_add || !altered_table->s->primary_key);
			primary_key_number = altered_table->s->primary_key;
		} else if (got_default_clust) {
			/* Create the GEN_CLUST_INDEX */
			index_def_t*	index = indexdef++;

			index->fields = NULL;
			index->n_fields = 0;
			index->ind_type = DICT_CLUSTERED;
			index->name = innobase_index_reserve_name;
			index->rebuild = true;
			index->key_number = ~0U;
			primary_key_number = ULINT_UNDEFINED;
			goto created_clustered;
		} else {
			primary_key_number = 0;
		}

		/* Create the PRIMARY key index definition */
		innobase_create_index_def(
			altered_table, key_info, primary_key_number,
			true, true, indexdef++, heap);

created_clustered:
		n_add = 1;

		for (ulint i = 0; i < ha_alter_info->key_count; i++) {
			if (i == primary_key_number) {
				continue;
			}
			/* Copy the index definitions. */
			innobase_create_index_def(
				altered_table, key_info, i, true,
				false, indexdef, heap);

			if (indexdef->ind_type & DICT_FTS) {
				n_fts_add++;
			}

			indexdef++;
			n_add++;
		}

		if (n_fts_add > 0) {
			ulint	num_v = 0;

			if (!add_fts_doc_id
			    && !innobase_fts_check_doc_id_col(
				    NULL, altered_table,
				    &fts_doc_id_col, &num_v)) {
				fts_doc_id_col = altered_table->s->fields - num_v;
				add_fts_doc_id = true;
			}

			if (!add_fts_doc_idx) {
				fts_doc_id_index_enum	ret;
				ulint			doc_col_no;

				ret = innobase_fts_check_doc_id_index(
					NULL, altered_table, &doc_col_no);

				/* This should have been checked before */
				ut_ad(ret != FTS_INCORRECT_DOC_ID_INDEX);

				if (ret == FTS_NOT_EXIST_DOC_ID_INDEX) {
					add_fts_doc_idx = true;
				} else {
					ut_ad(ret == FTS_EXIST_DOC_ID_INDEX);
					ut_ad(doc_col_no == ULINT_UNDEFINED
					      || doc_col_no == fts_doc_id_col);
				}
			}
		}
	} else {
		/* Create definitions for added secondary indexes. */

		for (ulint i = 0; i < n_add; i++) {
			innobase_create_index_def(
				altered_table, key_info, add[i],
				false, false, indexdef, heap);

			if (indexdef->ind_type & DICT_FTS) {
				n_fts_add++;
			}

			indexdef++;
		}
	}

	DBUG_ASSERT(indexdefs + n_add == indexdef);

	if (add_fts_doc_idx) {
		index_def_t*	index = indexdef++;

		index->fields = static_cast<index_field_t*>(
			mem_heap_alloc(heap, sizeof *index->fields));
		index->n_fields = 1;
		index->fields->col_no = fts_doc_id_col;
		index->fields->prefix_len = 0;
		index->fields->is_v_col = false;
		index->ind_type = DICT_UNIQUE;
		ut_ad(!rebuild
		      || !add_fts_doc_id
		      || fts_doc_id_col <= altered_table->s->fields);

		index->name = FTS_DOC_ID_INDEX_NAME;
		index->rebuild = rebuild;

		/* TODO: assign a real MySQL key number for this */
		index->key_number = ULINT_UNDEFINED;
		n_add++;
	}

	DBUG_ASSERT(indexdef > indexdefs);
	DBUG_ASSERT((ulint) (indexdef - indexdefs)
		    <= ha_alter_info->key_count
		    + add_fts_doc_idx + got_default_clust);
	DBUG_ASSERT(ha_alter_info->index_add_count <= n_add);
	DBUG_RETURN(indexdefs);
}

MY_ATTRIBUTE((warn_unused_result))
bool too_big_key_part_length(size_t max_field_len, const KEY& key)
{
	for (ulint i = 0; i < key.user_defined_key_parts; i++) {
		if (key.key_part[i].length > max_field_len) {
			return true;
		}
	}
	return false;
}

/********************************************************************//**
Drop any indexes that we were not able to free previously due to
open table handles. */
static
void
online_retry_drop_indexes_low(
/*==========================*/
	dict_table_t*	table,	/*!< in/out: table */
	trx_t*		trx)	/*!< in/out: transaction */
{
	ut_ad(mutex_own(&dict_sys.mutex));
	ut_ad(trx->dict_operation_lock_mode == RW_X_LATCH);
	ut_ad(trx_get_dict_operation(trx) == TRX_DICT_OP_INDEX);

	/* We can have table->n_ref_count > 1, because other threads
	may have prebuilt->table pointing to the table. However, these
	other threads should be between statements, waiting for the
	next statement to execute, or for a meta-data lock. */
	ut_ad(table->get_ref_count() >= 1);

	if (table->drop_aborted) {
		row_merge_drop_indexes(trx, table, TRUE);
	}
}

/********************************************************************//**
Drop any indexes that we were not able to free previously due to
open table handles. */
static MY_ATTRIBUTE((nonnull))
void
online_retry_drop_indexes(
/*======================*/
	dict_table_t*	table,		/*!< in/out: table */
	THD*		user_thd)	/*!< in/out: MySQL connection */
{
	if (table->drop_aborted) {
		trx_t*	trx = innobase_trx_allocate(user_thd);

		trx_start_for_ddl(trx, TRX_DICT_OP_INDEX);

		row_mysql_lock_data_dictionary(trx);
		online_retry_drop_indexes_low(table, trx);
		trx_commit_for_mysql(trx);
		row_mysql_unlock_data_dictionary(trx);
		trx_free(trx);
	}

	ut_d(mutex_enter(&dict_sys.mutex));
	ut_d(dict_table_check_for_dup_indexes(table, CHECK_ALL_COMPLETE));
	ut_d(mutex_exit(&dict_sys.mutex));
	ut_ad(!table->drop_aborted);
}

/********************************************************************//**
Commit a dictionary transaction and drop any indexes that we were not
able to free previously due to open table handles. */
static MY_ATTRIBUTE((nonnull))
void
online_retry_drop_indexes_with_trx(
/*===============================*/
	dict_table_t*	table,	/*!< in/out: table */
	trx_t*		trx)	/*!< in/out: transaction */
{
	ut_ad(trx_state_eq(trx, TRX_STATE_NOT_STARTED));

	ut_ad(trx->dict_operation_lock_mode == RW_X_LATCH);

	/* Now that the dictionary is being locked, check if we can
	drop any incompletely created indexes that may have been left
	behind in rollback_inplace_alter_table() earlier. */
	if (table->drop_aborted) {

		trx->table_id = 0;

		trx_start_for_ddl(trx, TRX_DICT_OP_INDEX);

		online_retry_drop_indexes_low(table, trx);
		trx_commit_for_mysql(trx);
	}
}

/** Determines if InnoDB is dropping a foreign key constraint.
@param foreign the constraint
@param drop_fk constraints being dropped
@param n_drop_fk number of constraints that are being dropped
@return whether the constraint is being dropped */
MY_ATTRIBUTE((pure, nonnull(1), warn_unused_result))
inline
bool
innobase_dropping_foreign(
	const dict_foreign_t*	foreign,
	dict_foreign_t**	drop_fk,
	ulint			n_drop_fk)
{
	while (n_drop_fk--) {
		if (*drop_fk++ == foreign) {
			return(true);
		}
	}

	return(false);
}

/** Determines if an InnoDB FOREIGN KEY constraint depends on a
column that is being dropped or modified to NOT NULL.
@param user_table InnoDB table as it is before the ALTER operation
@param col_name Name of the column being altered
@param drop_fk constraints being dropped
@param n_drop_fk number of constraints that are being dropped
@param drop true=drop column, false=set NOT NULL
@retval true Not allowed (will call my_error())
@retval false Allowed
*/
MY_ATTRIBUTE((pure, nonnull(1,4), warn_unused_result))
static
bool
innobase_check_foreigns_low(
	const dict_table_t*	user_table,
	dict_foreign_t**	drop_fk,
	ulint			n_drop_fk,
	const char*		col_name,
	bool			drop)
{
	dict_foreign_t*	foreign;
	ut_ad(mutex_own(&dict_sys.mutex));

	/* Check if any FOREIGN KEY constraints are defined on this
	column. */

	for (dict_foreign_set::const_iterator it = user_table->foreign_set.begin();
	     it != user_table->foreign_set.end();
	     ++it) {

		foreign = *it;

		if (!drop && !(foreign->type
			       & (DICT_FOREIGN_ON_DELETE_SET_NULL
				  | DICT_FOREIGN_ON_UPDATE_SET_NULL))) {
			continue;
		}

		if (innobase_dropping_foreign(foreign, drop_fk, n_drop_fk)) {
			continue;
		}

		for (unsigned f = 0; f < foreign->n_fields; f++) {
			if (!strcmp(foreign->foreign_col_names[f],
				    col_name)) {
				my_error(drop
					 ? ER_FK_COLUMN_CANNOT_DROP
					 : ER_FK_COLUMN_NOT_NULL, MYF(0),
					 col_name, foreign->id);
				return(true);
			}
		}
	}

	if (!drop) {
		/* SET NULL clauses on foreign key constraints of
		child tables affect the child tables, not the parent table.
		The column can be NOT NULL in the parent table. */
		return(false);
	}

	/* Check if any FOREIGN KEY constraints in other tables are
	referring to the column that is being dropped. */
	for (dict_foreign_set::const_iterator it
		= user_table->referenced_set.begin();
	     it != user_table->referenced_set.end();
	     ++it) {

		foreign = *it;

		if (innobase_dropping_foreign(foreign, drop_fk, n_drop_fk)) {
			continue;
		}

		for (unsigned f = 0; f < foreign->n_fields; f++) {
			char display_name[FN_REFLEN];

			if (strcmp(foreign->referenced_col_names[f],
				   col_name)) {
				continue;
			}

			char* buf_end = innobase_convert_name(
				display_name, (sizeof display_name) - 1,
				foreign->foreign_table_name,
				strlen(foreign->foreign_table_name),
				NULL);
			*buf_end = '\0';
			my_error(ER_FK_COLUMN_CANNOT_DROP_CHILD,
				 MYF(0), col_name, foreign->id,
				 display_name);

			return(true);
		}
	}

	return(false);
}

/** Determines if an InnoDB FOREIGN KEY constraint depends on a
column that is being dropped or modified to NOT NULL.
@param ha_alter_info Data used during in-place alter
@param altered_table MySQL table that is being altered
@param old_table MySQL table as it is before the ALTER operation
@param user_table InnoDB table as it is before the ALTER operation
@param drop_fk constraints being dropped
@param n_drop_fk number of constraints that are being dropped
@retval true Not allowed (will call my_error())
@retval false Allowed
*/
MY_ATTRIBUTE((pure, nonnull(1,2,3), warn_unused_result))
static
bool
innobase_check_foreigns(
	Alter_inplace_info*	ha_alter_info,
	const TABLE*		old_table,
	const dict_table_t*	user_table,
	dict_foreign_t**	drop_fk,
	ulint			n_drop_fk)
{
	List_iterator_fast<Create_field> cf_it(
		ha_alter_info->alter_info->create_list);

	for (Field** fp = old_table->field; *fp; fp++) {
		cf_it.rewind();
		const Create_field* new_field;

		ut_ad(!(*fp)->real_maybe_null()
		      == !!((*fp)->flags & NOT_NULL_FLAG));

		while ((new_field = cf_it++)) {
			if (new_field->field == *fp) {
				break;
			}
		}

		if (!new_field || (new_field->flags & NOT_NULL_FLAG)) {
			if (innobase_check_foreigns_low(
				    user_table, drop_fk, n_drop_fk,
				    (*fp)->field_name.str, !new_field)) {
				return(true);
			}
		}
	}

	return(false);
}

/** Convert a default value for ADD COLUMN.
@param[in,out]	heap		Memory heap where allocated
@param[out]	dfield		InnoDB data field to copy to
@param[in]	field		MySQL value for the column
@param[in]	old_field	Old column if altering; NULL for ADD COLUMN
@param[in]	comp		nonzero if in compact format. */
static void innobase_build_col_map_add(
	mem_heap_t*	heap,
	dfield_t*	dfield,
	const Field*	field,
	const Field*	old_field,
	ulint		comp)
{
	if (old_field && old_field->real_maybe_null()
	    && field->real_maybe_null()) {
		return;
	}

	if (field->is_real_null()) {
		dfield_set_null(dfield);
		return;
	}

	const Field& from = old_field ? *old_field : *field;
	ulint	size	= from.pack_length();

	byte*	buf	= static_cast<byte*>(mem_heap_alloc(heap, size));

	row_mysql_store_col_in_innobase_format(
		dfield, buf, true, from.ptr, size, comp);
}

/** Construct the translation table for reordering, dropping or
adding columns.

@param ha_alter_info Data used during in-place alter
@param altered_table MySQL table that is being altered
@param table MySQL table as it is before the ALTER operation
@param new_table InnoDB table corresponding to MySQL altered_table
@param old_table InnoDB table corresponding to MYSQL table
@param defaults Default values for ADD COLUMN, or NULL if no ADD COLUMN
@param heap Memory heap where allocated
@return array of integers, mapping column numbers in the table
to column numbers in altered_table */
static MY_ATTRIBUTE((nonnull(1,2,3,4,5,7), warn_unused_result))
const ulint*
innobase_build_col_map(
/*===================*/
	Alter_inplace_info*	ha_alter_info,
	const TABLE*		altered_table,
	const TABLE*		table,
	dict_table_t*		new_table,
	const dict_table_t*	old_table,
	dtuple_t*		defaults,
	mem_heap_t*		heap)
{
	DBUG_ENTER("innobase_build_col_map");
	DBUG_ASSERT(altered_table != table);
	DBUG_ASSERT(new_table != old_table);
	DBUG_ASSERT(dict_table_get_n_cols(new_table)
		    + dict_table_get_n_v_cols(new_table)
		    >= altered_table->s->fields + DATA_N_SYS_COLS);
	DBUG_ASSERT(dict_table_get_n_cols(old_table)
		    + dict_table_get_n_v_cols(old_table)
		    >= table->s->fields + DATA_N_SYS_COLS
		    || ha_innobase::omits_virtual_cols(*table->s));
	DBUG_ASSERT(!!defaults == !!(ha_alter_info->handler_flags
				     & INNOBASE_DEFAULTS));
	DBUG_ASSERT(!defaults || dtuple_get_n_fields(defaults)
		    == dict_table_get_n_cols(new_table));

	const uint old_n_v_cols = uint(table->s->fields
				       - table->s->stored_fields);
	DBUG_ASSERT(old_n_v_cols == old_table->n_v_cols
		    || table->s->frm_version < FRM_VER_EXPRESSSIONS);
	DBUG_ASSERT(!old_n_v_cols || table->s->virtual_fields);

	ulint*	col_map = static_cast<ulint*>(
		mem_heap_alloc(
			heap, (size_t(old_table->n_cols) + old_n_v_cols)
			* sizeof *col_map));

	List_iterator_fast<Create_field> cf_it(
		ha_alter_info->alter_info->create_list);
	uint	i = 0;
	uint	num_v = 0;

	/* Any dropped columns will map to ULINT_UNDEFINED. */
	for (uint old_i = 0; old_i + DATA_N_SYS_COLS < old_table->n_cols;
	     old_i++) {
		col_map[old_i] = ULINT_UNDEFINED;
	}

	for (uint old_i = 0; old_i < old_n_v_cols; old_i++) {
		col_map[old_i + old_table->n_cols] = ULINT_UNDEFINED;
	}

	const bool omits_virtual = ha_innobase::omits_virtual_cols(*table->s);

	while (const Create_field* new_field = cf_it++) {
		bool	is_v = !new_field->stored_in_db();
		ulint	num_old_v = 0;

		for (uint old_i = 0; table->field[old_i]; old_i++) {
			const Field* field = table->field[old_i];
			if (!field->stored_in_db()) {
				if (is_v && new_field->field == field) {
					if (!omits_virtual) {
						col_map[old_table->n_cols
							+ num_v]
							= num_old_v;
					}
					num_old_v++;
					goto found_col;
				}
				num_old_v++;
				continue;
			}

			if (new_field->field == field) {

				const Field* altered_field =
					altered_table->field[i + num_v];

				if (defaults) {
					innobase_build_col_map_add(
						heap,
						dtuple_get_nth_field(
							defaults, i),
						altered_field,
						field,
						dict_table_is_comp(
							new_table));
				}

				col_map[old_i - num_old_v] = i;
				if (old_table->versioned()
				    && altered_table->versioned()) {
					if (old_i == old_table->vers_start) {
						new_table->vers_start = i + num_v;
					} else if (old_i == old_table->vers_end) {
						new_table->vers_end = i + num_v;
					}
				}
				goto found_col;
			}
		}

		if (!is_v) {
			innobase_build_col_map_add(
				heap, dtuple_get_nth_field(defaults, i),
				altered_table->field[i + num_v],
				NULL,
				dict_table_is_comp(new_table));
		}
found_col:
		if (is_v) {
			num_v++;
		} else {
			i++;
		}
	}

	DBUG_ASSERT(i == altered_table->s->fields - num_v);

	i = table->s->fields - old_n_v_cols;

	/* Add the InnoDB hidden FTS_DOC_ID column, if any. */
	if (i + DATA_N_SYS_COLS < old_table->n_cols) {
		/* There should be exactly one extra field,
		the FTS_DOC_ID. */
		DBUG_ASSERT(DICT_TF2_FLAG_IS_SET(old_table,
						 DICT_TF2_FTS_HAS_DOC_ID));
		DBUG_ASSERT(i + DATA_N_SYS_COLS + 1 == old_table->n_cols);
		DBUG_ASSERT(!strcmp(dict_table_get_col_name(
					    old_table, i),
				    FTS_DOC_ID_COL_NAME));
		if (altered_table->s->fields + DATA_N_SYS_COLS
		    - new_table->n_v_cols
		    < new_table->n_cols) {
			DBUG_ASSERT(DICT_TF2_FLAG_IS_SET(
					    new_table,
					    DICT_TF2_FTS_HAS_DOC_ID));
			DBUG_ASSERT(altered_table->s->fields
				    + DATA_N_SYS_COLS + 1
				    == static_cast<ulint>(
					new_table->n_cols
					+ new_table->n_v_cols));
			col_map[i] = altered_table->s->fields
				     - new_table->n_v_cols;
		} else {
			DBUG_ASSERT(!DICT_TF2_FLAG_IS_SET(
					    new_table,
					    DICT_TF2_FTS_HAS_DOC_ID));
			col_map[i] = ULINT_UNDEFINED;
		}

		i++;
	} else {
		DBUG_ASSERT(!DICT_TF2_FLAG_IS_SET(
				    old_table,
				    DICT_TF2_FTS_HAS_DOC_ID));
	}

	for (; i < old_table->n_cols; i++) {
		col_map[i] = i + new_table->n_cols - old_table->n_cols;
	}

	DBUG_RETURN(col_map);
}

/** Drop newly create FTS index related auxiliary table during
FIC create index process, before fts_add_index is called
@param table table that was being rebuilt online
@param trx transaction
@return DB_SUCCESS if successful, otherwise last error code
*/
static
dberr_t
innobase_drop_fts_index_table(
/*==========================*/
        dict_table_t*   table,
	trx_t*		trx)
{
	dberr_t		ret_err = DB_SUCCESS;

	for (dict_index_t* index = dict_table_get_first_index(table);
	     index != NULL;
	     index = dict_table_get_next_index(index)) {
		if (index->type & DICT_FTS) {
			dberr_t	err;

			err = fts_drop_index_tables(trx, index);

			if (err != DB_SUCCESS) {
				ret_err = err;
			}
		}
	}

	return(ret_err);
}

/** Get the new non-virtual column names if any columns were renamed
@param ha_alter_info	Data used during in-place alter
@param altered_table	MySQL table that is being altered
@param table		MySQL table as it is before the ALTER operation
@param user_table	InnoDB table as it is before the ALTER operation
@param heap		Memory heap for the allocation
@return array of new column names in rebuilt_table, or NULL if not renamed */
static MY_ATTRIBUTE((nonnull, warn_unused_result))
const char**
innobase_get_col_names(
	Alter_inplace_info*	ha_alter_info,
	const TABLE*		altered_table,
	const TABLE*		table,
	const dict_table_t*	user_table,
	mem_heap_t*		heap)
{
	const char**		cols;
	uint			i;

	DBUG_ENTER("innobase_get_col_names");
	DBUG_ASSERT(user_table->n_t_def > table->s->fields);
	DBUG_ASSERT(ha_alter_info->handler_flags
		    & ALTER_COLUMN_NAME);

	cols = static_cast<const char**>(
		mem_heap_zalloc(heap, user_table->n_def * sizeof *cols));

	i = 0;
	List_iterator_fast<Create_field> cf_it(
		ha_alter_info->alter_info->create_list);
	while (const Create_field* new_field = cf_it++) {
		ulint	num_v = 0;
		DBUG_ASSERT(i < altered_table->s->fields);

		if (!new_field->stored_in_db()) {
			continue;
		}

		for (uint old_i = 0; table->field[old_i]; old_i++) {
			num_v += !table->field[old_i]->stored_in_db();

			if (new_field->field == table->field[old_i]) {
				cols[old_i - num_v] = new_field->field_name.str;
				break;
			}
		}

		i++;
	}

	/* Copy the internal column names. */
	i = table->s->fields - user_table->n_v_def;
	cols[i] = dict_table_get_col_name(user_table, i);

	while (++i < user_table->n_def) {
		cols[i] = cols[i - 1] + strlen(cols[i - 1]) + 1;
	}

	DBUG_RETURN(cols);
}

/** Check whether the column prefix is increased, decreased, or unchanged.
@param[in]	new_prefix_len	new prefix length
@param[in]	old_prefix_len	new prefix length
@retval	1	prefix is increased
@retval	0	prefix is unchanged
@retval	-1	prefix is decreased */
static inline
lint
innobase_pk_col_prefix_compare(
	ulint	new_prefix_len,
	ulint	old_prefix_len)
{
	ut_ad(new_prefix_len < COMPRESSED_REC_MAX_DATA_SIZE);
	ut_ad(old_prefix_len < COMPRESSED_REC_MAX_DATA_SIZE);

	if (new_prefix_len == old_prefix_len) {
		return(0);
	}

	if (new_prefix_len == 0) {
		new_prefix_len = ULINT_MAX;
	}

	if (old_prefix_len == 0) {
		old_prefix_len = ULINT_MAX;
	}

	if (new_prefix_len > old_prefix_len) {
		return(1);
	} else {
		return(-1);
	}
}

/** Check whether the column is existing in old table.
@param[in]	new_col_no	new column no
@param[in]	col_map		mapping of old column numbers to new ones
@param[in]	col_map_size	the column map size
@return true if the column is existing, otherwise false. */
static inline
bool
innobase_pk_col_is_existing(
	const ulint	new_col_no,
	const ulint*	col_map,
	const ulint	col_map_size)
{
	for (ulint i = 0; i < col_map_size; i++) {
		if (col_map[i] == new_col_no) {
			return(true);
		}
	}

	return(false);
}

/** Determine whether both the indexes have same set of primary key
fields arranged in the same order.

Rules when we cannot skip sorting:
(1) Removing existing PK columns somewhere else than at the end of the PK;
(2) Adding existing columns to the PK, except at the end of the PK when no
columns are removed from the PK;
(3) Changing the order of existing PK columns;
(4) Decreasing the prefix length just like removing existing PK columns
follows rule(1), Increasing the prefix length just like adding existing
PK columns follows rule(2).
@param[in]	col_map		mapping of old column numbers to new ones
@param[in]	ha_alter_info	Data used during in-place alter
@param[in]	old_clust_index	index to be compared
@param[in]	new_clust_index index to be compared
@retval true if both indexes have same order.
@retval false. */
static MY_ATTRIBUTE((warn_unused_result))
bool
innobase_pk_order_preserved(
	const ulint*		col_map,
	const dict_index_t*	old_clust_index,
	const dict_index_t*	new_clust_index)
{
	ulint	old_n_uniq
		= dict_index_get_n_ordering_defined_by_user(
			old_clust_index);
	ulint	new_n_uniq
		= dict_index_get_n_ordering_defined_by_user(
			new_clust_index);

	ut_ad(dict_index_is_clust(old_clust_index));
	ut_ad(dict_index_is_clust(new_clust_index));
	ut_ad(old_clust_index->table != new_clust_index->table);
	ut_ad(col_map != NULL);

	if (old_n_uniq == 0) {
		/* There was no PRIMARY KEY in the table.
		If there is no PRIMARY KEY after the ALTER either,
		no sorting is needed. */
		return(new_n_uniq == old_n_uniq);
	}

	/* DROP PRIMARY KEY is only allowed in combination with
	ADD PRIMARY KEY. */
	ut_ad(new_n_uniq > 0);

	/* The order of the last processed new_clust_index key field,
	not counting ADD COLUMN, which are constant. */
	lint	last_field_order = -1;
	ulint	existing_field_count = 0;
	ulint	old_n_cols = dict_table_get_n_cols(old_clust_index->table);
	for (ulint new_field = 0; new_field < new_n_uniq; new_field++) {
		ulint	new_col_no =
			new_clust_index->fields[new_field].col->ind;

		/* Check if there is a match in old primary key. */
		ulint	old_field = 0;
		while (old_field < old_n_uniq) {
			ulint	old_col_no =
				old_clust_index->fields[old_field].col->ind;

			if (col_map[old_col_no] == new_col_no) {
				break;
			}

			old_field++;
		}

		/* The order of key field in the new primary key.
		1. old PK column:      idx in old primary key
		2. existing column:    old_n_uniq + sequence no
		3. newly added column: no order */
		lint		new_field_order;
		const bool	old_pk_column = old_field < old_n_uniq;

		if (old_pk_column) {
			new_field_order = lint(old_field);
		} else if (innobase_pk_col_is_existing(new_col_no, col_map,
						       old_n_cols)) {
			new_field_order = lint(old_n_uniq
					       + existing_field_count++);
		} else {
			/* Skip newly added column. */
			continue;
		}

		if (last_field_order + 1 != new_field_order) {
			/* Old PK order is not kept, or existing column
			is not added at the end of old PK. */
			return(false);
		}

		last_field_order = new_field_order;

		if (!old_pk_column) {
			continue;
		}

		/* Check prefix length change. */
		const lint	prefix_change = innobase_pk_col_prefix_compare(
			new_clust_index->fields[new_field].prefix_len,
			old_clust_index->fields[old_field].prefix_len);

		if (prefix_change < 0) {
			/* If a column's prefix length is decreased, it should
			be the last old PK column in new PK.
			Note: we set last_field_order to -2, so that if	there
			are any old PK colmns or existing columns after it in
			new PK, the comparison to new_field_order will fail in
			the next round.*/
			last_field_order = -2;
		} else if (prefix_change > 0) {
			/* If a column's prefix length is increased, it	should
			be the last PK column in old PK. */
			if (old_field != old_n_uniq - 1) {
				return(false);
			}
		}
	}

	return(true);
}

/** Update the mtype from DATA_BLOB to DATA_GEOMETRY for a specified
GIS column of a table. This is used when we want to create spatial index
on legacy GIS columns coming from 5.6, where we store GIS data as DATA_BLOB
in innodb layer.
@param[in]	table_id	table id
@param[in]	col_name	column name
@param[in]	trx		data dictionary transaction
@retval true Failure
@retval false Success */
static
bool
innobase_update_gis_column_type(
	table_id_t	table_id,
	const char*	col_name,
	trx_t*		trx)
{
	pars_info_t*	info;
	dberr_t		error;

	DBUG_ENTER("innobase_update_gis_column_type");

	DBUG_ASSERT(trx_get_dict_operation(trx) == TRX_DICT_OP_INDEX);
	ut_ad(trx->dict_operation_lock_mode == RW_X_LATCH);
	ut_d(dict_sys.assert_locked());

	info = pars_info_create();

	pars_info_add_ull_literal(info, "tableid", table_id);
	pars_info_add_str_literal(info, "name", col_name);
	pars_info_add_int4_literal(info, "mtype", DATA_GEOMETRY);

	trx->op_info = "update column type to DATA_GEOMETRY";

	error = que_eval_sql(
		info,
		"PROCEDURE UPDATE_SYS_COLUMNS_PROC () IS\n"
		"BEGIN\n"
		"UPDATE SYS_COLUMNS SET MTYPE=:mtype\n"
		"WHERE TABLE_ID=:tableid AND NAME=:name;\n"
		"END;\n",
		false, trx);

	trx->error_state = DB_SUCCESS;
	trx->op_info = "";

	DBUG_RETURN(error != DB_SUCCESS);
}

/** Check if we are creating spatial indexes on GIS columns, which are
legacy columns from earlier MySQL, such as 5.6. If so, we have to update
the mtypes of the old GIS columns to DATA_GEOMETRY.
In 5.6, we store GIS columns as DATA_BLOB in InnoDB layer, it will introduce
confusion when we run latest server on older data. That's why we need to
do the upgrade.
@param[in] ha_alter_info	Data used during in-place alter
@param[in] table		Table on which we want to add indexes
@param[in] trx			Transaction
@return DB_SUCCESS if update successfully or no columns need to be updated,
otherwise DB_ERROR, which means we can't update the mtype for some
column, and creating spatial index on it should be dangerous */
static
dberr_t
innobase_check_gis_columns(
	Alter_inplace_info*	ha_alter_info,
	dict_table_t*		table,
	trx_t*			trx)
{
	DBUG_ENTER("innobase_check_gis_columns");

	for (uint key_num = 0;
	     key_num < ha_alter_info->index_add_count;
	     key_num++) {

		const KEY&	key = ha_alter_info->key_info_buffer[
			ha_alter_info->index_add_buffer[key_num]];

		if (!(key.flags & HA_SPATIAL)) {
			continue;
		}

		ut_ad(key.user_defined_key_parts == 1);
		const KEY_PART_INFO&    key_part = key.key_part[0];

		/* Does not support spatial index on virtual columns */
		if (!key_part.field->stored_in_db()) {
			DBUG_RETURN(DB_UNSUPPORTED);
		}

		ulint col_nr = dict_table_has_column(
			table,
			key_part.field->field_name.str,
			key_part.fieldnr);
		ut_ad(col_nr != table->n_def);
		dict_col_t*	col = &table->cols[col_nr];

		if (col->mtype != DATA_BLOB) {
			ut_ad(DATA_GEOMETRY_MTYPE(col->mtype));
			continue;
		}

		const char* col_name = dict_table_get_col_name(
			table, col_nr);

		if (innobase_update_gis_column_type(
			table->id, col_name, trx)) {

			DBUG_RETURN(DB_ERROR);
		} else {
			col->mtype = DATA_GEOMETRY;

			ib::info() << "Updated mtype of column" << col_name
				<< " in table " << table->name
				<< ", whose id is " << table->id
				<< " to DATA_GEOMETRY";
		}
	}

	DBUG_RETURN(DB_SUCCESS);
}

/** Collect virtual column info for its addition
@param[in] ha_alter_info	Data used during in-place alter
@param[in] altered_table	MySQL table that is being altered to
@param[in] table		MySQL table as it is before the ALTER operation
@retval true Failure
@retval false Success */
static
bool
prepare_inplace_add_virtual(
	Alter_inplace_info*	ha_alter_info,
	const TABLE*		altered_table,
	const TABLE*		table)
{
	ha_innobase_inplace_ctx*	ctx;
	ulint				i = 0;
	ulint				j = 0;

	ctx = static_cast<ha_innobase_inplace_ctx*>
		(ha_alter_info->handler_ctx);

	ctx->num_to_add_vcol = altered_table->s->virtual_fields
		+ ctx->num_to_drop_vcol - table->s->virtual_fields;

	ctx->add_vcol = static_cast<dict_v_col_t*>(
		 mem_heap_zalloc(ctx->heap, ctx->num_to_add_vcol
				 * sizeof *ctx->add_vcol));
	ctx->add_vcol_name = static_cast<const char**>(
		 mem_heap_alloc(ctx->heap, ctx->num_to_add_vcol
				* sizeof *ctx->add_vcol_name));

	List_iterator_fast<Create_field> cf_it(
		ha_alter_info->alter_info->create_list);

	while (const Create_field* new_field = cf_it++) {
		const Field* field = altered_table->field[i++];

		if (new_field->field || field->stored_in_db()) {
			continue;
		}

		ulint	is_unsigned;
		ulint	charset_no;
		ulint	col_type
				= get_innobase_type_from_mysql_type(
					&is_unsigned, field);

		ulint col_len = field->pack_length();
		ulint field_type = (ulint) field->type();

		if (!field->real_maybe_null()) {
			field_type |= DATA_NOT_NULL;
		}

		if (field->binary()) {
			field_type |= DATA_BINARY_TYPE;
		}

		if (is_unsigned) {
			field_type |= DATA_UNSIGNED;
		}

		if (dtype_is_string_type(col_type)) {
			charset_no = (ulint) field->charset()->number;

			DBUG_EXECUTE_IF(
				"ib_alter_add_virtual_fail",
				charset_no += MAX_CHAR_COLL_NUM;);

			if (charset_no > MAX_CHAR_COLL_NUM) {
				my_error(ER_WRONG_KEY_COLUMN, MYF(0), "InnoDB",
					 field->field_name.str);
				return(true);
			}
		} else {
			charset_no = 0;
		}

		if (field->type() == MYSQL_TYPE_VARCHAR) {
			uint32  length_bytes
				= static_cast<const Field_varstring*>(
					field)->length_bytes;

			col_len -= length_bytes;

			if (length_bytes == 2) {
				field_type |= DATA_LONG_TRUE_VARCHAR;
			}
		}

		new (&ctx->add_vcol[j]) dict_v_col_t();
		ctx->add_vcol[j].m_col.prtype = dtype_form_prtype(
						field_type, charset_no);

		ctx->add_vcol[j].m_col.prtype |= DATA_VIRTUAL;

		ctx->add_vcol[j].m_col.mtype = col_type;

		ctx->add_vcol[j].m_col.len = col_len;

		ctx->add_vcol[j].m_col.ind = i - 1;
		ctx->add_vcol[j].num_base = 0;
		ctx->add_vcol_name[j] = field->field_name.str;
		ctx->add_vcol[j].base_col = NULL;
		ctx->add_vcol[j].v_pos = ctx->old_table->n_v_cols
					 - ctx->num_to_drop_vcol + j;

		ctx->add_vcol[j].n_v_indexes = 0;
		/* MDEV-17468: Do this on ctx->instant_table later */
		innodb_base_col_setup(ctx->old_table, field, &ctx->add_vcol[j]);
		j++;
	}

	return(false);
}

/** Collect virtual column info for its addition
@param[in] ha_alter_info	Data used during in-place alter
@param[in] table		MySQL table as it is before the ALTER operation
@retval true Failure
@retval false Success */
static
bool
prepare_inplace_drop_virtual(
	Alter_inplace_info*	ha_alter_info,
	const TABLE*		table)
{
	ha_innobase_inplace_ctx*	ctx;
	ulint				i = 0;
	ulint				j = 0;

	ctx = static_cast<ha_innobase_inplace_ctx*>
		(ha_alter_info->handler_ctx);

	ctx->num_to_drop_vcol = 0;
	for (i = 0; table->field[i]; i++) {
		const Field* field = table->field[i];
		if (field->flags & FIELD_IS_DROPPED && !field->stored_in_db()) {
			ctx->num_to_drop_vcol++;
		}
	}

	ctx->drop_vcol = static_cast<dict_v_col_t*>(
		 mem_heap_alloc(ctx->heap, ctx->num_to_drop_vcol
				* sizeof *ctx->drop_vcol));
	ctx->drop_vcol_name = static_cast<const char**>(
		 mem_heap_alloc(ctx->heap, ctx->num_to_drop_vcol
				* sizeof *ctx->drop_vcol_name));

	for (i = 0; table->field[i]; i++) {
		Field *field =  table->field[i];
		if (!(field->flags & FIELD_IS_DROPPED) || field->stored_in_db()) {
			continue;
		}

		ulint	col_len;
		ulint	is_unsigned;
		ulint	field_type;
		ulint	charset_no;

		ulint           col_type
                                = get_innobase_type_from_mysql_type(
                                        &is_unsigned, field);

		col_len = field->pack_length();
		field_type = (ulint) field->type();

		if (!field->real_maybe_null()) {
			field_type |= DATA_NOT_NULL;
		}

		if (field->binary()) {
			field_type |= DATA_BINARY_TYPE;
		}

		if (is_unsigned) {
			field_type |= DATA_UNSIGNED;
		}

		if (dtype_is_string_type(col_type)) {
			charset_no = (ulint) field->charset()->number;

			DBUG_EXECUTE_IF(
				"ib_alter_add_virtual_fail",
				charset_no += MAX_CHAR_COLL_NUM;);

			if (charset_no > MAX_CHAR_COLL_NUM) {
				my_error(ER_WRONG_KEY_COLUMN, MYF(0), "InnoDB",
					 field->field_name.str);
				return(true);
			}
		} else {
			charset_no = 0;
		}

		if (field->type() == MYSQL_TYPE_VARCHAR) {
			uint32  length_bytes
				= static_cast<const Field_varstring*>(
					field)->length_bytes;

			col_len -= length_bytes;

			if (length_bytes == 2) {
				field_type |= DATA_LONG_TRUE_VARCHAR;
			}
		}


		ctx->drop_vcol[j].m_col.prtype = dtype_form_prtype(
						field_type, charset_no);

		ctx->drop_vcol[j].m_col.prtype |= DATA_VIRTUAL;

		ctx->drop_vcol[j].m_col.mtype = col_type;

		ctx->drop_vcol[j].m_col.len = col_len;

		ctx->drop_vcol[j].m_col.ind = i;

		ctx->drop_vcol_name[j] = field->field_name.str;

		dict_v_col_t*	v_col = dict_table_get_nth_v_col_mysql(
					ctx->old_table, i);
		ctx->drop_vcol[j].v_pos = v_col->v_pos;
		j++;
	}

	return(false);
}

/** Insert a new record to INNODB SYS_VIRTUAL
@param[in] table	InnoDB table
@param[in] pos		virtual column column no
@param[in] base_pos	base column pos
@param[in] trx		transaction
@retval	false	on success
@retval	true	on failure (my_error() will have been called) */
static bool innobase_insert_sys_virtual(
	const dict_table_t*	table,
	ulint			pos,
	ulint			base_pos,
	trx_t*			trx)
{
	pars_info_t*    info = pars_info_create();
	pars_info_add_ull_literal(info, "id", table->id);
	pars_info_add_int4_literal(info, "pos", pos);
	pars_info_add_int4_literal(info, "base_pos", base_pos);

	if (DB_SUCCESS != que_eval_sql(
		    info,
		    "PROCEDURE P () IS\n"
		    "BEGIN\n"
		    "INSERT INTO SYS_VIRTUAL VALUES (:id, :pos, :base_pos);\n"
		    "END;\n",
		    FALSE, trx)) {
		my_error(ER_INTERNAL_ERROR, MYF(0),
			 "InnoDB: ADD COLUMN...VIRTUAL");
		return true;
	}

	return false;
}

/** Insert a record to the SYS_COLUMNS dictionary table.
@param[in]	table_id	table id
@param[in]	pos		position of the column
@param[in]	field_name	field name
@param[in]	mtype		main type
@param[in]	prtype		precise type
@param[in]	len		fixed length in bytes, or 0
@param[in]	n_base		number of base columns of virtual columns, or 0
@param[in]	update		whether to update instead of inserting
@retval	false	on success
@retval	true	on failure (my_error() will have been called) */
static bool innodb_insert_sys_columns(
	table_id_t	table_id,
	ulint		pos,
	const char*	field_name,
	ulint		mtype,
	ulint		prtype,
	ulint		len,
	ulint		n_base,
	trx_t*		trx,
	bool		update = false)
{
	pars_info_t*	info = pars_info_create();
	pars_info_add_ull_literal(info, "id", table_id);
	pars_info_add_int4_literal(info, "pos", pos);
	pars_info_add_str_literal(info, "name", field_name);
	pars_info_add_int4_literal(info, "mtype", mtype);
	pars_info_add_int4_literal(info, "prtype", prtype);
	pars_info_add_int4_literal(info, "len", len);
	pars_info_add_int4_literal(info, "base", n_base);

	if (update) {
		if (DB_SUCCESS != que_eval_sql(
			    info,
			    "PROCEDURE UPD_COL () IS\n"
			    "BEGIN\n"
			    "UPDATE SYS_COLUMNS SET\n"
			    "NAME=:name, MTYPE=:mtype, PRTYPE=:prtype, "
			    "LEN=:len, PREC=:base\n"
			    "WHERE TABLE_ID=:id AND POS=:pos;\n"
			    "END;\n", FALSE, trx)) {
			my_error(ER_INTERNAL_ERROR, MYF(0),
				 "InnoDB: Updating SYS_COLUMNS failed");
			return true;
		}

		return false;
	}

	if (DB_SUCCESS != que_eval_sql(
		    info,
		    "PROCEDURE ADD_COL () IS\n"
		    "BEGIN\n"
		    "INSERT INTO SYS_COLUMNS VALUES"
		    "(:id,:pos,:name,:mtype,:prtype,:len,:base);\n"
		    "END;\n", FALSE, trx)) {
		my_error(ER_INTERNAL_ERROR, MYF(0),
			 "InnoDB: Insert into SYS_COLUMNS failed");
		return true;
	}

	return false;
}

/** Update INNODB SYS_COLUMNS on new virtual columns
@param[in] table	InnoDB table
@param[in] col_name	column name
@param[in] vcol		virtual column
@param[in] trx		transaction
@retval	false	on success
@retval	true	on failure (my_error() will have been called) */
static bool innobase_add_one_virtual(
	const dict_table_t*	table,
	const char*		col_name,
	dict_v_col_t*		vcol,
	trx_t*			trx)
{
	ulint		pos = dict_create_v_col_pos(vcol->v_pos,
						    vcol->m_col.ind);

	if (innodb_insert_sys_columns(table->id, pos, col_name,
				      vcol->m_col.mtype, vcol->m_col.prtype,
				      vcol->m_col.len, vcol->num_base, trx)) {
		return true;
	}

	for (ulint i = 0; i < unsigned{vcol->num_base}; i++) {
		if (innobase_insert_sys_virtual(
			    table, pos, vcol->base_col[i]->ind, trx)) {
			return true;
		}
	}

	return false;
}

/** Update SYS_TABLES.N_COLS in the data dictionary.
@param[in] user_table	InnoDB table
@param[in] n		the new value of SYS_TABLES.N_COLS
@param[in] trx		transaction
@return whether the operation failed */
static bool innodb_update_cols(const dict_table_t* table, ulint n, trx_t* trx)
{
	pars_info_t*    info = pars_info_create();

	pars_info_add_int4_literal(info, "n", n);
	pars_info_add_ull_literal(info, "id", table->id);

	if (DB_SUCCESS != que_eval_sql(info,
				       "PROCEDURE UPDATE_N_COLS () IS\n"
				       "BEGIN\n"
				       "UPDATE SYS_TABLES SET N_COLS = :n"
				       " WHERE ID = :id;\n"
				       "END;\n", FALSE, trx)) {
		my_error(ER_INTERNAL_ERROR, MYF(0),
			 "InnoDB: Updating SYS_TABLES.N_COLS failed");
		return true;
	}

	return false;
}

/** Update system table for adding virtual column(s)
@param[in]	ha_alter_info	Data used during in-place alter
@param[in]	user_table	InnoDB table
@param[in]	trx		transaction
@retval true Failure
@retval false Success */
static
bool
innobase_add_virtual_try(
	const Alter_inplace_info*	ha_alter_info,
	const dict_table_t*		user_table,
	trx_t*				trx)
{
	ha_innobase_inplace_ctx* ctx = static_cast<ha_innobase_inplace_ctx*>(
		ha_alter_info->handler_ctx);

	for (ulint i = 0; i < ctx->num_to_add_vcol; i++) {
		if (innobase_add_one_virtual(
			    user_table, ctx->add_vcol_name[i],
			    &ctx->add_vcol[i], trx)) {
			return true;
		}
	}

	return false;
}

/** Delete metadata from SYS_COLUMNS and SYS_VIRTUAL.
@param[in]	id	table id
@param[in]	pos	first SYS_COLUMNS.POS
@param[in,out]	trx	data dictionary transaction
@retval true Failure
@retval false Success. */
static bool innobase_instant_drop_cols(table_id_t id, ulint pos, trx_t* trx)
{
	pars_info_t*	info = pars_info_create();
	pars_info_add_ull_literal(info, "id", id);
	pars_info_add_int4_literal(info, "pos", pos);

	dberr_t err = que_eval_sql(
			info,
			"PROCEDURE DELETE_COL () IS\n"
			"BEGIN\n"
			"DELETE FROM SYS_COLUMNS WHERE\n"
			"TABLE_ID = :id AND POS >= :pos;\n"
			"DELETE FROM SYS_VIRTUAL WHERE TABLE_ID = :id;\n"
			"END;\n", FALSE, trx);
	if (err != DB_SUCCESS) {
		my_error(ER_INTERNAL_ERROR, MYF(0),
			 "InnoDB: DELETE from SYS_COLUMNS/SYS_VIRTUAL failed");
		return true;
	}

	return false;
}

/** Update INNODB SYS_COLUMNS on new virtual column's position
@param[in]	table	InnoDB table
@param[in]	old_pos	old position
@param[in]	new_pos	new position
@param[in]	trx	transaction
@return DB_SUCCESS if successful, otherwise error code */
static
dberr_t
innobase_update_v_pos_sys_columns(
	const dict_table_t*	table,
	ulint			old_pos,
	ulint			new_pos,
	trx_t*			trx)
{
	pars_info_t*    info = pars_info_create();

	pars_info_add_int4_literal(info, "pos", old_pos);
	pars_info_add_int4_literal(info, "val", new_pos);
	pars_info_add_ull_literal(info, "id", table->id);

	dberr_t error = que_eval_sql(
			info,
			"PROCEDURE P () IS\n"
			"BEGIN\n"
			"UPDATE SYS_COLUMNS\n"
			"SET POS = :val\n"
			"WHERE POS = :pos\n"
			"AND TABLE_ID = :id;\n"
			"END;\n",
			FALSE, trx);

	return(error);
}

/** Update INNODB SYS_VIRTUAL table with new virtual column position
@param[in]	table		InnoDB table
@param[in]	old_pos		old position
@param[in]	new_pos		new position
@param[in]	trx		transaction
@return DB_SUCCESS if successful, otherwise error code */
static
dberr_t
innobase_update_v_pos_sys_virtual(
	const dict_table_t*	table,
	ulint			old_pos,
	ulint			new_pos,
	trx_t*			trx)
{
	pars_info_t*    info = pars_info_create();

	pars_info_add_int4_literal(info, "pos", old_pos);
	pars_info_add_int4_literal(info, "val", new_pos);
	pars_info_add_ull_literal(info, "id", table->id);

	dberr_t error = que_eval_sql(
			info,
			"PROCEDURE P () IS\n"
			"BEGIN\n"
			"UPDATE SYS_VIRTUAL\n"
			"SET POS = :val\n"
			"WHERE POS = :pos\n"
			"AND TABLE_ID = :id;\n"
			"END;\n",
			FALSE, trx);

	return(error);
}

/** Update InnoDB system tables on dropping a virtual column
@param[in]	table		InnoDB table
@param[in]	col_name	column name of the dropping column
@param[in]	drop_col	col information for the dropping column
@param[in]	n_prev_dropped	number of previously dropped columns in the
				same alter clause
@param[in]	trx		transaction
@return DB_SUCCESS if successful, otherwise error code */
static
dberr_t
innobase_drop_one_virtual_sys_columns(
	const dict_table_t*	table,
	const char*		col_name,
	dict_col_t*		drop_col,
	ulint			n_prev_dropped,
	trx_t*			trx)
{
	pars_info_t*    info = pars_info_create();
	pars_info_add_ull_literal(info, "id", table->id);

	pars_info_add_str_literal(info, "name", col_name);

	dberr_t error = que_eval_sql(
			info,
			"PROCEDURE P () IS\n"
			"BEGIN\n"
			"DELETE FROM SYS_COLUMNS\n"
			"WHERE TABLE_ID = :id\n"
			"AND NAME = :name;\n"
			"END;\n",
			FALSE, trx);

	if (error != DB_SUCCESS) {
		return(error);
	}

	dict_v_col_t*	v_col = dict_table_get_nth_v_col_mysql(
				table, drop_col->ind);

	/* Adjust column positions for all subsequent columns */
	for (ulint i = v_col->v_pos + 1; i < table->n_v_cols; i++) {
		dict_v_col_t*   t_col = dict_table_get_nth_v_col(table, i);
		ulint		old_p = dict_create_v_col_pos(
			t_col->v_pos - n_prev_dropped,
			t_col->m_col.ind - n_prev_dropped);
		ulint		new_p = dict_create_v_col_pos(
			t_col->v_pos - 1 - n_prev_dropped,
			ulint(t_col->m_col.ind) - 1 - n_prev_dropped);

		error = innobase_update_v_pos_sys_columns(
			table, old_p, new_p, trx);
		if (error != DB_SUCCESS) {
			return(error);
		}
		error = innobase_update_v_pos_sys_virtual(
			table, old_p, new_p, trx);
		if (error != DB_SUCCESS) {
			return(error);
		}
	}

	return(error);
}

/** Delete virtual column's info from INNODB SYS_VIRTUAL
@param[in]	table	InnoDB table
@param[in]	pos	position of the virtual column to be deleted
@param[in]	trx	transaction
@return DB_SUCCESS if successful, otherwise error code */
static
dberr_t
innobase_drop_one_virtual_sys_virtual(
	const dict_table_t*	table,
	ulint			pos,
	trx_t*			trx)
{
	pars_info_t*    info = pars_info_create();
	pars_info_add_ull_literal(info, "id", table->id);

	pars_info_add_int4_literal(info, "pos", pos);

	dberr_t error = que_eval_sql(
			info,
			"PROCEDURE P () IS\n"
			"BEGIN\n"
			"DELETE FROM SYS_VIRTUAL\n"
			"WHERE TABLE_ID = :id\n"
			"AND POS = :pos;\n"
			"END;\n",
			FALSE, trx);

	return(error);
}

/** Update system table for dropping virtual column(s)
@param[in]	ha_alter_info	Data used during in-place alter
@param[in]	user_table	InnoDB table
@param[in]	trx		transaction
@retval true Failure
@retval false Success */
static
bool
innobase_drop_virtual_try(
	const Alter_inplace_info*	ha_alter_info,
	const dict_table_t*	     user_table,
	trx_t*				trx)
{
	ha_innobase_inplace_ctx*	ctx;
	dberr_t				err = DB_SUCCESS;

	ctx = static_cast<ha_innobase_inplace_ctx*>
		(ha_alter_info->handler_ctx);

	for (ulint i = 0; i < ctx->num_to_drop_vcol; i++) {

		ulint	pos = dict_create_v_col_pos(
			ctx->drop_vcol[i].v_pos - i,
			ctx->drop_vcol[i].m_col.ind - i);
		err = innobase_drop_one_virtual_sys_virtual(
			user_table, pos, trx);

		if (err != DB_SUCCESS) {
			my_error(ER_INTERNAL_ERROR, MYF(0),
				 "InnoDB: DROP COLUMN...VIRTUAL");
			return(true);
		}

		err = innobase_drop_one_virtual_sys_columns(
			user_table, ctx->drop_vcol_name[i],
			&(ctx->drop_vcol[i].m_col), i, trx);

		if (err != DB_SUCCESS) {
			my_error(ER_INTERNAL_ERROR, MYF(0),
				 "InnoDB: DROP COLUMN...VIRTUAL");
			return(true);
		}
	}

	return false;
}

/** Serialise metadata of dropped or reordered columns.
@param[in,out]	heap	memory heap for allocation
@param[out]	field	data field with the metadata */
inline
void dict_table_t::serialise_columns(mem_heap_t* heap, dfield_t* field) const
{
	DBUG_ASSERT(instant);
	const dict_index_t& index = *UT_LIST_GET_FIRST(indexes);
	unsigned n_fixed = index.first_user_field();
	unsigned num_non_pk_fields = index.n_fields - n_fixed;

	ulint len = 4 + num_non_pk_fields * 2;

	byte* data = static_cast<byte*>(mem_heap_alloc(heap, len));

	dfield_set_data(field, data, len);

	mach_write_to_4(data, num_non_pk_fields);

	data += 4;

	for (ulint i = n_fixed; i < index.n_fields; i++) {
		mach_write_to_2(data, instant->field_map[i - n_fixed]);
		data += 2;
	}
}

/** Construct the metadata record for instant ALTER TABLE.
@param[in]	row	dummy or default values for existing columns
@param[in,out]	heap	memory heap for allocations
@return	metadata record */
inline
dtuple_t*
dict_index_t::instant_metadata(const dtuple_t& row, mem_heap_t* heap) const
{
	ut_ad(is_primary());
	dtuple_t* entry;

	if (!table->instant) {
		entry = row_build_index_entry(&row, NULL, this, heap);
		entry->info_bits = REC_INFO_METADATA_ADD;
		return entry;
	}

	entry = dtuple_create(heap, n_fields + 1);
	entry->n_fields_cmp = n_uniq;
	entry->info_bits = REC_INFO_METADATA_ALTER;

	const dict_field_t* field = fields;

	for (uint i = 0; i <= n_fields; i++, field++) {
		dfield_t* dfield = dtuple_get_nth_field(entry, i);

		if (i == first_user_field()) {
			table->serialise_columns(heap, dfield);
			dfield->type.metadata_blob_init();
			field--;
			continue;
		}

		ut_ad(!field->col->is_virtual());

		if (field->col->is_dropped()) {
			dict_col_copy_type(field->col, &dfield->type);
			if (field->col->is_nullable()) {
				dfield_set_null(dfield);
			} else {
				dfield_set_data(dfield, field_ref_zero,
						field->fixed_len);
			}
			continue;
		}

		const dfield_t* s = dtuple_get_nth_field(&row, field->col->ind);
		ut_ad(dict_col_type_assert_equal(field->col, &s->type));
		*dfield = *s;

		if (dfield_is_null(dfield)) {
			continue;
		}

		if (dfield_is_ext(dfield)) {
			ut_ad(i > first_user_field());
			ut_ad(!field->prefix_len);
			ut_ad(dfield->len >= FIELD_REF_SIZE);
			dfield_set_len(dfield, dfield->len - FIELD_REF_SIZE);
		}

		if (!field->prefix_len) {
			continue;
		}

		ut_ad(field->col->ord_part);
		ut_ad(i < n_uniq);

		ulint len = dtype_get_at_most_n_mbchars(
			field->col->prtype,
			field->col->mbminlen, field->col->mbmaxlen,
			field->prefix_len, dfield->len,
			static_cast<char*>(dfield_get_data(dfield)));
		dfield_set_len(dfield, len);
	}

	return entry;
}

/** Insert or update SYS_COLUMNS and the hidden metadata record
for instant ALTER TABLE.
@param[in]	ha_alter_info	ALTER TABLE context
@param[in,out]	ctx		ALTER TABLE context for the current partition
@param[in]	altered_table	MySQL table that is being altered
@param[in]	table		MySQL table as it is before the ALTER operation
@param[in,out]	trx		dictionary transaction
@retval	true	failure
@retval	false	success */
static bool innobase_instant_try(
	const Alter_inplace_info*	ha_alter_info,
	ha_innobase_inplace_ctx*	ctx,
	const TABLE*			altered_table,
	const TABLE*			table,
	trx_t*				trx)
{
	DBUG_ASSERT(!ctx->need_rebuild());
	DBUG_ASSERT(ctx->is_instant());

	dict_table_t* user_table = ctx->old_table;

	dict_index_t* index = dict_table_get_first_index(user_table);
	mtr_t mtr;
	mtr.start();
	/* Prevent purge from calling dict_index_t::clear_instant_alter(),
	to protect index->n_core_fields, index->table->instant and others
	from changing during ctx->instant_column(). */
	instant_metadata_lock(*index, mtr);
	const unsigned n_old_fields = index->n_fields;
	const dict_col_t* old_cols = user_table->cols;
	DBUG_ASSERT(user_table->n_cols == ctx->old_n_cols);

	const bool metadata_changed = ctx->instant_column();

	DBUG_ASSERT(index->n_fields >= n_old_fields);
	/* Release the page latch. Between this and the next
	btr_pcur_open_at_index_side(), data fields such as
	index->n_core_fields and index->table->instant could change,
	but we would handle that in empty_table: below. */
	mtr.commit();
	/* The table may have been emptied and may have lost its
	'instantness' during this ALTER TABLE. */

	/* Construct a table row of default values for the stored columns. */
	dtuple_t* row = dtuple_create(ctx->heap, user_table->n_cols);
	dict_table_copy_types(row, user_table);
	Field** af = altered_table->field;
	Field** const end = altered_table->field + altered_table->s->fields;
	ut_d(List_iterator_fast<Create_field> cf_it(
		     ha_alter_info->alter_info->create_list));
	if (ctx->first_alter_pos
	    && innobase_instant_drop_cols(user_table->id,
					  ctx->first_alter_pos - 1, trx)) {
		return true;
	}
	for (uint i = 0; af < end; af++) {
		if (!(*af)->stored_in_db()) {
			ut_d(cf_it++);
			continue;
		}

		const dict_col_t* old = dict_table_t::find(old_cols,
							   ctx->col_map,
							   ctx->old_n_cols, i);
		DBUG_ASSERT(!old || i >= ctx->old_n_cols - DATA_N_SYS_COLS
			    || old->ind == i
			    || (ctx->first_alter_pos
				&& old->ind >= ctx->first_alter_pos - 1));

		dfield_t* d = dtuple_get_nth_field(row, i);
		const dict_col_t* col = dict_table_get_nth_col(user_table, i);
		DBUG_ASSERT(!col->is_virtual());
		DBUG_ASSERT(!col->is_dropped());
		DBUG_ASSERT(col->mtype != DATA_SYS);
		DBUG_ASSERT(!strcmp((*af)->field_name.str,
				    dict_table_get_col_name(user_table, i)));
		DBUG_ASSERT(old || col->is_added());

		ut_d(const Create_field* new_field = cf_it++);
		/* new_field->field would point to an existing column.
		If it is NULL, the column was added by this ALTER TABLE. */
		ut_ad(!new_field->field == !old);

		if (col->is_added()) {
			dfield_set_data(d, col->def_val.data,
					col->def_val.len);
		} else if ((*af)->real_maybe_null()) {
			/* Store NULL for nullable 'core' columns. */
			dfield_set_null(d);
		} else {
			switch ((*af)->type()) {
			case MYSQL_TYPE_VARCHAR:
			case MYSQL_TYPE_GEOMETRY:
			case MYSQL_TYPE_TINY_BLOB:
			case MYSQL_TYPE_MEDIUM_BLOB:
			case MYSQL_TYPE_BLOB:
			case MYSQL_TYPE_LONG_BLOB:
				/* Store the empty string for 'core'
				variable-length NOT NULL columns. */
				dfield_set_data(d, field_ref_zero, 0);
				break;
			default:
				/* For fixed-length NOT NULL 'core' columns,
				get a dummy default value from SQL. Note that
				we will preserve the old values of these
				columns when updating the metadata
				record, to avoid unnecessary updates. */
				ulint len = (*af)->pack_length();
				DBUG_ASSERT(d->type.mtype != DATA_INT
					    || len <= 8);
				row_mysql_store_col_in_innobase_format(
					d, d->type.mtype == DATA_INT
					? static_cast<byte*>(
						mem_heap_alloc(ctx->heap, len))
					: NULL, true, (*af)->ptr, len,
					dict_table_is_comp(user_table));
				ut_ad(new_field->field->pack_length() == len);

			}
		}

		bool update = old && (!ctx->first_alter_pos
				      || i < ctx->first_alter_pos - 1);
		DBUG_ASSERT(!old || col->same_format(*old));
		if (update
		    && old->prtype == d->type.prtype) {
			/* The record is already present in SYS_COLUMNS. */
		} else if (innodb_insert_sys_columns(user_table->id, i,
						     (*af)->field_name.str,
						     d->type.mtype,
						     d->type.prtype,
						     d->type.len, 0, trx,
						     update)) {
			return true;
		}

		i++;
	}

	if (innodb_update_cols(user_table, dict_table_encode_n_col(
				       unsigned(user_table->n_cols)
				       - DATA_N_SYS_COLS,
				       user_table->n_v_cols)
			       | (user_table->flags & DICT_TF_COMPACT) << 31,
			       trx)) {
		return true;
	}

	if (ctx->first_alter_pos) {
add_all_virtual:
		for (uint i = 0; i < user_table->n_v_cols; i++) {
			if (innobase_add_one_virtual(
				    user_table,
				    dict_table_get_v_col_name(user_table, i),
				    &user_table->v_cols[i], trx)) {
				return true;
			}
		}
	} else if (ha_alter_info->handler_flags & ALTER_DROP_VIRTUAL_COLUMN) {
		if (innobase_instant_drop_cols(user_table->id, 65536, trx)) {
			return true;
		}
		goto add_all_virtual;
	} else if ((ha_alter_info->handler_flags & ALTER_ADD_VIRTUAL_COLUMN)
		   && innobase_add_virtual_try(ha_alter_info, user_table,
					       trx)) {
		return true;
        }

	unsigned i = unsigned(user_table->n_cols) - DATA_N_SYS_COLS;
	DBUG_ASSERT(i >= altered_table->s->stored_fields);
	DBUG_ASSERT(i <= altered_table->s->stored_fields + 1);
	if (i > altered_table->s->fields) {
		const dict_col_t& fts_doc_id = user_table->cols[i - 1];
		DBUG_ASSERT(!strcmp(fts_doc_id.name(*user_table),
				    FTS_DOC_ID_COL_NAME));
		DBUG_ASSERT(!fts_doc_id.is_nullable());
		DBUG_ASSERT(fts_doc_id.len == 8);
		dfield_set_data(dtuple_get_nth_field(row, i - 1),
				field_ref_zero, fts_doc_id.len);
	}
	byte trx_id[DATA_TRX_ID_LEN], roll_ptr[DATA_ROLL_PTR_LEN];
	dfield_set_data(dtuple_get_nth_field(row, i++), field_ref_zero,
			DATA_ROW_ID_LEN);
	dfield_set_data(dtuple_get_nth_field(row, i++), trx_id, sizeof trx_id);
	dfield_set_data(dtuple_get_nth_field(row, i),roll_ptr,sizeof roll_ptr);
	DBUG_ASSERT(i + 1 == user_table->n_cols);

	trx_write_trx_id(trx_id, trx->id);
	/* The DB_ROLL_PTR will be assigned later, when allocating undo log.
	Silence a Valgrind warning in dtuple_validate() when
	row_ins_clust_index_entry_low() searches for the insert position. */
	memset(roll_ptr, 0, sizeof roll_ptr);

	dtuple_t* entry = index->instant_metadata(*row, ctx->heap);
	mtr.start();
	index->set_modified(mtr);
	btr_pcur_t pcur;
	btr_pcur_open_at_index_side(true, index, BTR_MODIFY_TREE, &pcur, true,
				    0, &mtr);
	ut_ad(btr_pcur_is_before_first_on_page(&pcur));
	btr_pcur_move_to_next_on_page(&pcur);

	buf_block_t* block = btr_pcur_get_block(&pcur);
	ut_ad(page_is_leaf(block->frame));
	ut_ad(!page_has_prev(block->frame));
	ut_ad(!buf_block_get_page_zip(block));
	const rec_t* rec = btr_pcur_get_rec(&pcur);
	que_thr_t* thr = pars_complete_graph_for_exec(
		NULL, trx, ctx->heap, NULL);

	dberr_t err = DB_SUCCESS;
	if (rec_is_metadata(rec, *index)) {
		ut_ad(page_rec_is_user_rec(rec));
		if (!page_has_next(block->frame)
		    && page_rec_is_last(rec, block->frame)) {
			goto empty_table;
		}

		if (!metadata_changed) {
			goto func_exit;
		}

		/* Ensure that the root page is in the correct format. */
		buf_block_t* root = btr_root_block_get(index, RW_X_LATCH,
						       &mtr);
		DBUG_ASSERT(root);
		DBUG_ASSERT(!root->page.encrypted);
		if (fil_page_get_type(root->frame) != FIL_PAGE_TYPE_INSTANT) {
			DBUG_ASSERT(!"wrong page type");
			err = DB_CORRUPTION;
			goto func_exit;
		}

		btr_set_instant(root, *index, &mtr);

		/* Extend the record with any added columns. */
		uint n = uint(index->n_fields) - n_old_fields;
		/* Reserve room for DB_TRX_ID,DB_ROLL_PTR and any
		non-updated off-page columns in case they are moved off
		page as a result of the update. */
		const unsigned f = user_table->instant != NULL;
		upd_t* update = upd_create(index->n_fields + f, ctx->heap);
		update->n_fields = n + f;
		update->info_bits = f
			? REC_INFO_METADATA_ALTER
			: REC_INFO_METADATA_ADD;
		if (f) {
			upd_field_t* uf = upd_get_nth_field(update, 0);
			uf->field_no = index->first_user_field();
			uf->new_val = entry->fields[uf->field_no];
			DBUG_ASSERT(!dfield_is_ext(&uf->new_val));
			DBUG_ASSERT(!dfield_is_null(&uf->new_val));
		}

		/* Add the default values for instantly added columns */
		unsigned j = f;

		for (unsigned k = n_old_fields; k < index->n_fields; k++) {
			upd_field_t* uf = upd_get_nth_field(update, j++);
			uf->field_no = k + f;
			uf->new_val = entry->fields[k + f];

			ut_ad(j <= n + f);
		}

		ut_ad(j == n + f);

		ulint* offsets = NULL;
		mem_heap_t* offsets_heap = NULL;
		big_rec_t* big_rec;
		err = btr_cur_pessimistic_update(
			BTR_NO_LOCKING_FLAG | BTR_KEEP_POS_FLAG,
			btr_pcur_get_btr_cur(&pcur),
			&offsets, &offsets_heap, ctx->heap,
			&big_rec, update, UPD_NODE_NO_ORD_CHANGE,
			thr, trx->id, &mtr);

		offsets = rec_get_offsets(
			btr_pcur_get_rec(&pcur), index, offsets,
			true, ULINT_UNDEFINED, &offsets_heap);
		if (big_rec) {
			if (err == DB_SUCCESS) {
				err = btr_store_big_rec_extern_fields(
					&pcur, offsets, big_rec, &mtr,
					BTR_STORE_UPDATE);
			}

			dtuple_big_rec_free(big_rec);
		}
		if (offsets_heap) {
			mem_heap_free(offsets_heap);
		}
		btr_pcur_close(&pcur);
		goto func_exit;
	} else if (page_rec_is_supremum(rec)) {
empty_table:
		/* The table is empty. */
		ut_ad(fil_page_index_page_check(block->frame));
		ut_ad(!page_has_siblings(block->frame));
		ut_ad(block->page.id.page_no() == index->page);
		/* MDEV-17383: free metadata BLOBs! */
		btr_page_empty(block, NULL, index, 0, &mtr);
		index->clear_instant_alter();
		goto func_exit;
	} else if (!user_table->is_instant()) {
		ut_ad(!user_table->not_redundant());
		goto func_exit;
	}

	/* Convert the table to the instant ALTER TABLE format. */
	mtr.commit();
	mtr.start();
	index->set_modified(mtr);
	if (buf_block_t* root = btr_root_block_get(index, RW_SX_LATCH, &mtr)) {
		if (root->page.encrypted
		    || fil_page_get_type(root->frame) != FIL_PAGE_INDEX) {
			DBUG_ASSERT(!"wrong page type");
			goto err_exit;
		}

		btr_set_instant(root, *index, &mtr);
		mtr.commit();
		mtr.start();
		index->set_modified(mtr);
		err = row_ins_clust_index_entry_low(
			BTR_NO_LOCKING_FLAG, BTR_MODIFY_TREE, index,
			index->n_uniq, entry, 0, thr, false);
	} else {
err_exit:
		err = DB_CORRUPTION;
	}

func_exit:
	mtr.commit();

	if (err != DB_SUCCESS) {
		my_error_innodb(err, table->s->table_name.str,
				user_table->flags);
		return true;
	}

	return false;
}

/** Adjust the create index column number from "New table" to
"old InnoDB table" while we are doing dropping virtual column. Since we do
not create separate new table for the dropping/adding virtual columns.
To correctly find the indexed column, we will need to find its col_no
in the "Old Table", not the "New table".
@param[in]	ha_alter_info	Data used during in-place alter
@param[in]	old_table	MySQL table as it is before the ALTER operation
@param[in]	num_v_dropped	number of virtual column dropped
@param[in,out]	index_def	index definition */
static
void
innodb_v_adjust_idx_col(
	const Alter_inplace_info*	ha_alter_info,
	const TABLE*			old_table,
	ulint				num_v_dropped,
	index_def_t*			index_def)
{
	List_iterator_fast<Create_field> cf_it(
		ha_alter_info->alter_info->create_list);
	for (ulint i = 0; i < index_def->n_fields; i++) {
#ifdef UNIV_DEBUG
		bool	col_found = false;
#endif /* UNIV_DEBUG */
		ulint	num_v = 0;

		index_field_t*	index_field = &index_def->fields[i];

		/* Only adjust virtual column col_no, since non-virtual
		column position (in non-vcol list) won't change unless
		table rebuild */
		if (!index_field->is_v_col) {
			continue;
		}

		const Field*	field = NULL;

		cf_it.rewind();

		/* Found the field in the new table */
		while (const Create_field* new_field = cf_it++) {
			if (new_field->stored_in_db()) {
				continue;
			}

			field = new_field->field;

			if (num_v == index_field->col_no) {
				break;
			}
			num_v++;
		}

		if (!field) {
			/* this means the field is a newly added field, this
			should have been blocked when we drop virtual column
			at the same time */
			ut_ad(num_v_dropped > 0);
			ut_a(0);
		}

		ut_ad(!field->stored_in_db());

		num_v = 0;

		/* Look for its position in old table */
		for (uint old_i = 0; old_table->field[old_i]; old_i++) {
			if (old_table->field[old_i] == field) {
				/* Found it, adjust its col_no to its position
				in old table */
				index_def->fields[i].col_no = num_v;
				ut_d(col_found = true);
				break;
			}

			num_v += !old_table->field[old_i]->stored_in_db();
		}

		ut_ad(col_found);
	}
}

/** Create index metadata in the data dictionary.
@param[in,out]	trx	dictionary transaction
@param[in,out]	index	index being created
@param[in]	add_v	virtual columns that are being added, or NULL
@return the created index */
MY_ATTRIBUTE((nonnull(1,2), warn_unused_result))
static
dict_index_t*
create_index_dict(
	trx_t*			trx,
	dict_index_t*		index,
	const dict_add_v_col_t* add_v)
{
	DBUG_ENTER("create_index_dict");

	mem_heap_t* heap = mem_heap_create(512);
	ind_node_t* node = ind_create_graph_create(
		index, index->table->name.m_name, heap, add_v);
	que_thr_t* thr = pars_complete_graph_for_exec(node, trx, heap, NULL);

	que_fork_start_command(
		static_cast<que_fork_t*>(que_node_get_parent(thr)));

	que_run_threads(thr);

	DBUG_ASSERT(trx->error_state != DB_SUCCESS || index != node->index);
	DBUG_ASSERT(trx->error_state != DB_SUCCESS || node->index);
	index = node->index;

	que_graph_free((que_t*) que_node_get_parent(thr));

	DBUG_RETURN(index);
}

/** Update internal structures with concurrent writes blocked,
while preparing ALTER TABLE.

@param ha_alter_info Data used during in-place alter
@param altered_table MySQL table that is being altered
@param old_table MySQL table as it is before the ALTER operation
@param table_name Table name in MySQL
@param flags Table and tablespace flags
@param flags2 Additional table flags
@param fts_doc_id_col The column number of FTS_DOC_ID
@param add_fts_doc_id Flag: add column FTS_DOC_ID?
@param add_fts_doc_id_idx Flag: add index FTS_DOC_ID_INDEX (FTS_DOC_ID)?

@retval true Failure
@retval false Success
*/
static MY_ATTRIBUTE((warn_unused_result, nonnull(1,2,3,4)))
bool
prepare_inplace_alter_table_dict(
/*=============================*/
	Alter_inplace_info*	ha_alter_info,
	const TABLE*		altered_table,
	const TABLE*		old_table,
	const char*		table_name,
	ulint			flags,
	ulint			flags2,
	ulint			fts_doc_id_col,
	bool			add_fts_doc_id,
	bool			add_fts_doc_id_idx)
{
	bool			dict_locked	= false;
	ulint*			add_key_nums;	/* MySQL key numbers */
	index_def_t*		index_defs;	/* index definitions */
	dict_table_t*		user_table;
	dict_index_t*		fts_index	= NULL;
	bool			new_clustered	= false;
	dberr_t			error;
	ulint			num_fts_index;
	dict_add_v_col_t*	add_v = NULL;
	ha_innobase_inplace_ctx*ctx;

	DBUG_ENTER("prepare_inplace_alter_table_dict");

	ctx = static_cast<ha_innobase_inplace_ctx*>
		(ha_alter_info->handler_ctx);

	DBUG_ASSERT((ctx->add_autoinc != ULINT_UNDEFINED)
		    == (ctx->sequence.max_value() > 0));
	DBUG_ASSERT(!ctx->num_to_drop_index == !ctx->drop_index);
	DBUG_ASSERT(!ctx->num_to_drop_fk == !ctx->drop_fk);
	DBUG_ASSERT(!add_fts_doc_id || add_fts_doc_id_idx);
	DBUG_ASSERT(!add_fts_doc_id_idx
		    || innobase_fulltext_exist(altered_table));
	DBUG_ASSERT(!ctx->defaults);
	DBUG_ASSERT(!ctx->add_index);
	DBUG_ASSERT(!ctx->add_key_numbers);
	DBUG_ASSERT(!ctx->num_to_add_index);

	user_table = ctx->new_table;

	trx_start_if_not_started_xa(ctx->prebuilt->trx, true);

	if (ha_alter_info->handler_flags
	    & ALTER_DROP_VIRTUAL_COLUMN) {
		if (prepare_inplace_drop_virtual(ha_alter_info, old_table)) {
			DBUG_RETURN(true);
		}
	}

	if (ha_alter_info->handler_flags
	    & ALTER_ADD_VIRTUAL_COLUMN) {
		if (prepare_inplace_add_virtual(
			    ha_alter_info, altered_table, old_table)) {
			DBUG_RETURN(true);
		}

		/* Need information for newly added virtual columns
		for create index */

		if (ha_alter_info->handler_flags
		    & ALTER_ADD_NON_UNIQUE_NON_PRIM_INDEX) {
			for (ulint i = 0; i < ctx->num_to_add_vcol; i++) {
				/* Set mbminmax for newly added column */
				dict_col_t& col = ctx->add_vcol[i].m_col;
				ulint mbminlen, mbmaxlen;
				dtype_get_mblen(col.mtype, col.prtype,
						&mbminlen, &mbmaxlen);
				col.mbminlen = mbminlen;
				col.mbmaxlen = mbmaxlen;
			}
			add_v = static_cast<dict_add_v_col_t*>(
				mem_heap_alloc(ctx->heap, sizeof *add_v));
			add_v->n_v_col = ctx->num_to_add_vcol;
			add_v->v_col = ctx->add_vcol;
			add_v->v_col_name = ctx->add_vcol_name;
		}
	}

	/* There should be no order change for virtual columns coming in
	here */
	ut_ad(check_v_col_in_order(old_table, altered_table, ha_alter_info));

	/* Create table containing all indexes to be built in this
	ALTER TABLE ADD INDEX so that they are in the correct order
	in the table. */

	ctx->num_to_add_index = ha_alter_info->index_add_count;

	ut_ad(ctx->prebuilt->trx->mysql_thd != NULL);
	const char*	path = thd_innodb_tmpdir(
		ctx->prebuilt->trx->mysql_thd);

	index_defs = ctx->create_key_defs(
		ha_alter_info, altered_table,
		num_fts_index,
		fts_doc_id_col, add_fts_doc_id, add_fts_doc_id_idx,
		old_table);

	new_clustered = (DICT_CLUSTERED & index_defs[0].ind_type) != 0;

	/* The primary index would be rebuilt if a FTS Doc ID
	column is to be added, and the primary index definition
	is just copied from old table and stored in indexdefs[0] */
	DBUG_ASSERT(!add_fts_doc_id || new_clustered);
	DBUG_ASSERT(!!new_clustered ==
		    (innobase_need_rebuild(ha_alter_info, old_table)
		     || add_fts_doc_id));

	/* Allocate memory for dictionary index definitions */

	ctx->add_index = static_cast<dict_index_t**>(
		mem_heap_zalloc(ctx->heap, ctx->num_to_add_index
			       * sizeof *ctx->add_index));
	ctx->add_key_numbers = add_key_nums = static_cast<ulint*>(
		mem_heap_alloc(ctx->heap, ctx->num_to_add_index
			       * sizeof *ctx->add_key_numbers));

	/* Acquire a lock on the table before creating any indexes. */

	if (ctx->online) {
		error = DB_SUCCESS;
	} else {
		error = row_merge_lock_table(
			ctx->prebuilt->trx, ctx->new_table, LOCK_S);

		if (error != DB_SUCCESS) {

			goto error_handling;
		}
	}

	/* Create a background transaction for the operations on
	the data dictionary tables. */
	ctx->trx = innobase_trx_allocate(ctx->prebuilt->trx->mysql_thd);

	trx_start_for_ddl(ctx->trx, TRX_DICT_OP_INDEX);

	/* Latch the InnoDB data dictionary exclusively so that no deadlocks
	or lock waits can happen in it during an index create operation. */

	row_mysql_lock_data_dictionary(ctx->trx);
	dict_locked = true;

	/* Wait for background stats processing to stop using the table that
	we are going to alter. We know bg stats will not start using it again
	until we are holding the data dict locked and we are holding it here
	at least until checking ut_ad(user_table->n_ref_count == 1) below.
	XXX what may happen if bg stats opens the table after we
	have unlocked data dictionary below? */
	dict_stats_wait_bg_to_stop_using_table(user_table, ctx->trx);

	online_retry_drop_indexes_low(ctx->new_table, ctx->trx);

	ut_d(dict_table_check_for_dup_indexes(
		     ctx->new_table, CHECK_ABORTED_OK));

	DBUG_EXECUTE_IF("innodb_OOM_prepare_inplace_alter",
			error = DB_OUT_OF_MEMORY;
			goto error_handling;);

	/* If a new clustered index is defined for the table we need
	to rebuild the table with a temporary name. */

	if (new_clustered) {
		if (innobase_check_foreigns(
			    ha_alter_info, old_table,
			    user_table, ctx->drop_fk, ctx->num_to_drop_fk)) {
new_clustered_failed:
			DBUG_ASSERT(ctx->trx != ctx->prebuilt->trx);
			trx_rollback_to_savepoint(ctx->trx, NULL);

			ut_ad(user_table->get_ref_count() == 1);

			online_retry_drop_indexes_with_trx(
				user_table, ctx->trx);

			if (ctx->need_rebuild()) {
				if (ctx->new_table) {
					ut_ad(!ctx->new_table->cached);
					dict_mem_table_free(ctx->new_table);
				}
				ctx->new_table = ctx->old_table;
			}

			while (ctx->num_to_add_index--) {
				if (dict_index_t*& i = ctx->add_index[
					    ctx->num_to_add_index]) {
					dict_mem_index_free(i);
					i = NULL;
				}
			}

			goto err_exit;
		}

		size_t	prefixlen= strlen(mysql_data_home);
                if (mysql_data_home[prefixlen-1] != FN_LIBCHAR)
                  prefixlen++;
		size_t	tablen = altered_table->s->path.length - prefixlen;
		const char* part = ctx->old_table->name.part();
		size_t	partlen = part ? strlen(part) : 0;
		char*	new_table_name = static_cast<char*>(
			mem_heap_alloc(ctx->heap, tablen + partlen + 1));
		memcpy(new_table_name,
		       altered_table->s->path.str + prefixlen, tablen);
#ifdef _WIN32
                {
                  char *sep= strchr(new_table_name, FN_LIBCHAR);
                  sep[0]= '/';
                }
#endif
		memcpy(new_table_name + tablen, part ? part : "", partlen + 1);
		ulint		n_cols = 0;
		ulint		n_v_cols = 0;
		dtuple_t*	defaults;
		ulint		z = 0;

		for (uint i = 0; i < altered_table->s->fields; i++) {
			const Field*	field = altered_table->field[i];

			if (!field->stored_in_db()) {
				n_v_cols++;
			} else {
				n_cols++;
			}
		}

		ut_ad(n_cols + n_v_cols == altered_table->s->fields);

		if (add_fts_doc_id) {
			n_cols++;
			DBUG_ASSERT(flags2 & DICT_TF2_FTS);
			DBUG_ASSERT(add_fts_doc_id_idx);
			flags2 |= DICT_TF2_FTS_ADD_DOC_ID
				| DICT_TF2_FTS_HAS_DOC_ID
				| DICT_TF2_FTS;
		}

		DBUG_ASSERT(!add_fts_doc_id_idx || (flags2 & DICT_TF2_FTS));

		ctx->new_table = dict_mem_table_create(
			new_table_name, NULL, n_cols + n_v_cols, n_v_cols,
			flags, flags2);

		/* The rebuilt indexed_table will use the renamed
		column names. */
		ctx->col_names = NULL;

		if (DICT_TF_HAS_DATA_DIR(flags)) {
			ctx->new_table->data_dir_path =
				mem_heap_strdup(ctx->new_table->heap,
				user_table->data_dir_path);
		}

		for (uint i = 0; i < altered_table->s->fields; i++) {
			const Field*	field = altered_table->field[i];
			ulint		is_unsigned;
			ulint		field_type
				= (ulint) field->type();
			ulint		col_type
				= get_innobase_type_from_mysql_type(
					&is_unsigned, field);
			ulint		charset_no;
			ulint		col_len;
			const bool	is_virtual = !field->stored_in_db();

			/* we assume in dtype_form_prtype() that this
			fits in two bytes */
			ut_a(field_type <= MAX_CHAR_COLL_NUM);

			if (!field->real_maybe_null()) {
				field_type |= DATA_NOT_NULL;
			}

			if (field->binary()) {
				field_type |= DATA_BINARY_TYPE;
			}

			if (is_unsigned) {
				field_type |= DATA_UNSIGNED;
			}

			if (altered_table->versioned()) {
				if (i == altered_table->s->vers.start_fieldno) {
					field_type |= DATA_VERS_START;
				} else if (i ==
					   altered_table->s->vers.end_fieldno) {
					field_type |= DATA_VERS_END;
				} else if (!(field->flags
					     & VERS_UPDATE_UNVERSIONED_FLAG)) {
					field_type |= DATA_VERSIONED;
				}
			}

			if (dtype_is_string_type(col_type)) {
				charset_no = (ulint) field->charset()->number;

				if (charset_no > MAX_CHAR_COLL_NUM) {
					my_error(ER_WRONG_KEY_COLUMN, MYF(0), "InnoDB",
						 field->field_name.str);
					goto new_clustered_failed;
				}
			} else {
				charset_no = 0;
			}

			col_len = field->pack_length();

			/* The MySQL pack length contains 1 or 2 bytes
			length field for a true VARCHAR. Let us
			subtract that, so that the InnoDB column
			length in the InnoDB data dictionary is the
			real maximum byte length of the actual data. */

			if (field->type() == MYSQL_TYPE_VARCHAR) {
				uint32	length_bytes
					= static_cast<const Field_varstring*>(
						field)->length_bytes;

				col_len -= length_bytes;

				if (length_bytes == 2) {
					field_type |= DATA_LONG_TRUE_VARCHAR;
				}

			}

			if (dict_col_name_is_reserved(field->field_name.str)) {
				dict_mem_table_free(ctx->new_table);
				ctx->new_table = ctx->old_table;
				my_error(ER_WRONG_COLUMN_NAME, MYF(0),
					 field->field_name.str);
				goto new_clustered_failed;
			}

			if (is_virtual) {
				dict_mem_table_add_v_col(
					ctx->new_table, ctx->heap,
					field->field_name.str,
					col_type,
					dtype_form_prtype(
						field_type, charset_no)
					| DATA_VIRTUAL,
					col_len, i, 0);
			} else {
				dict_mem_table_add_col(
					ctx->new_table, ctx->heap,
					field->field_name.str,
					col_type,
					dtype_form_prtype(
						field_type, charset_no),
					col_len);
			}
		}

		if (n_v_cols) {
			for (uint i = 0; i < altered_table->s->fields; i++) {
				dict_v_col_t*	v_col;
				const Field*	field = altered_table->field[i];

				if (!!field->stored_in_db()) {
					continue;
				}
				v_col = dict_table_get_nth_v_col(
					ctx->new_table, z);
				z++;
				innodb_base_col_setup(
					ctx->new_table, field, v_col);
			}
		}

		if (add_fts_doc_id) {
			fts_add_doc_id_column(ctx->new_table, ctx->heap);
			ctx->new_table->fts->doc_col = fts_doc_id_col;
			ut_ad(fts_doc_id_col
			      == altered_table->s->fields - n_v_cols);
		} else if (ctx->new_table->fts) {
			ctx->new_table->fts->doc_col = fts_doc_id_col;
		}

		dict_table_add_system_columns(ctx->new_table, ctx->heap);

		if (ha_alter_info->handler_flags & INNOBASE_DEFAULTS) {
			defaults = dtuple_create_with_vcol(
				ctx->heap,
				dict_table_get_n_cols(ctx->new_table),
				dict_table_get_n_v_cols(ctx->new_table));

			dict_table_copy_types(defaults, ctx->new_table);
		} else {
			defaults = NULL;
		}

		ctx->col_map = innobase_build_col_map(
			ha_alter_info, altered_table, old_table,
			ctx->new_table, user_table, defaults, ctx->heap);
		ctx->defaults = defaults;
	} else {
		DBUG_ASSERT(!innobase_need_rebuild(ha_alter_info, old_table));
		DBUG_ASSERT(old_table->s->primary_key
			    == altered_table->s->primary_key);

		for (dict_index_t* index
			     = dict_table_get_first_index(user_table);
		     index != NULL;
		     index = dict_table_get_next_index(index)) {
			if (!index->to_be_dropped && index->is_corrupted()) {
				my_error(ER_CHECK_NO_SUCH_TABLE, MYF(0));
				goto error_handled;
			}
		}

		for (dict_index_t* index
			     = dict_table_get_first_index(user_table);
		     index != NULL;
		     index = dict_table_get_next_index(index)) {
			if (!index->to_be_dropped && index->is_corrupted()) {
				my_error(ER_CHECK_NO_SUCH_TABLE, MYF(0));
				goto error_handled;
			}
		}

		if (!ctx->new_table->fts
		    && innobase_fulltext_exist(altered_table)) {
			ctx->new_table->fts = fts_create(
				ctx->new_table);
			ctx->new_table->fts->doc_col = fts_doc_id_col;
		}

		/* Check if we need to update mtypes of legacy GIS columns.
		This check is only needed when we don't have to rebuild
		the table, since rebuild would update all mtypes for GIS
		columns */
		error = innobase_check_gis_columns(
			ha_alter_info, ctx->new_table, ctx->trx);
		if (error != DB_SUCCESS) {
			ut_ad(error == DB_ERROR);
			error = DB_UNSUPPORTED;
			goto error_handling;
		}
	}

	ut_ad(new_clustered == ctx->need_rebuild());

	/* Create the index metadata. */
	for (ulint a = 0; a < ctx->num_to_add_index; a++) {
		if (index_defs[a].ind_type & DICT_VIRTUAL
		    && ctx->num_to_drop_vcol > 0 && !new_clustered) {
			innodb_v_adjust_idx_col(ha_alter_info, old_table,
						ctx->num_to_drop_vcol,
						&index_defs[a]);
		}

		ctx->add_index[a] = row_merge_create_index(
			ctx->new_table, &index_defs[a], add_v);

		add_key_nums[a] = index_defs[a].key_number;

		DBUG_ASSERT(ctx->add_index[a]->is_committed()
			    == !!new_clustered);
	}

	DBUG_ASSERT(!ctx->need_rebuild()
		    || !ctx->new_table->persistent_autoinc);

	if (ctx->need_rebuild() && instant_alter_column_possible(
		    *user_table, ha_alter_info, old_table, altered_table,
		    trx_is_strict(ctx->trx))) {
		for (uint a = 0; a < ctx->num_to_add_index; a++) {
			ctx->add_index[a]->table = ctx->new_table;
			ctx->add_index[a] = dict_index_add_to_cache(
				ctx->add_index[a], FIL_NULL, false,
				&error, add_v);
			ut_a(error == DB_SUCCESS);
		}

		DBUG_ASSERT(ha_alter_info->key_count
			    /* hidden GEN_CLUST_INDEX in InnoDB */
			    + dict_index_is_auto_gen_clust(
				    dict_table_get_first_index(ctx->new_table))
			    /* hidden FTS_DOC_ID_INDEX in InnoDB */
			    + (ctx->old_table->fts_doc_id_index
			       && innobase_fts_check_doc_id_index_in_def(
				       altered_table->s->keys,
				       altered_table->key_info)
			       != FTS_EXIST_DOC_ID_INDEX)
			    == ctx->num_to_add_index);

		ctx->num_to_add_index = 0;
		ctx->add_index = NULL;

		uint i = 0; // index of stored columns ctx->new_table->cols[]
		Field **af = altered_table->field;

		List_iterator_fast<Create_field> cf_it(
			ha_alter_info->alter_info->create_list);

		while (const Create_field* new_field = cf_it++) {
			DBUG_ASSERT(!new_field->field
				    || std::find(old_table->field,
						 old_table->field
						 + old_table->s->fields,
						 new_field->field) !=
				    old_table->field + old_table->s->fields);
			DBUG_ASSERT(new_field->field
				    || !strcmp(new_field->field_name.str,
					       (*af)->field_name.str));

			if (!(*af)->stored_in_db()) {
				af++;
				continue;
			}

			dict_col_t* col = dict_table_get_nth_col(
				ctx->new_table, i);
			DBUG_ASSERT(!strcmp((*af)->field_name.str,
				    dict_table_get_col_name(ctx->new_table,
							    i)));
			DBUG_ASSERT(!col->is_added());

			if (new_field->field) {
				/* This is a pre-existing column,
				possibly at a different position. */
			} else if ((*af)->is_real_null()) {
				/* DEFAULT NULL */
				col->def_val.len = UNIV_SQL_NULL;
			} else {
				switch ((*af)->type()) {
				case MYSQL_TYPE_VARCHAR:
					col->def_val.len = reinterpret_cast
						<const Field_varstring*>
						((*af))->get_length();
					col->def_val.data = reinterpret_cast
						<const Field_varstring*>
						((*af))->get_data();
					break;
				case MYSQL_TYPE_GEOMETRY:
				case MYSQL_TYPE_TINY_BLOB:
				case MYSQL_TYPE_MEDIUM_BLOB:
				case MYSQL_TYPE_BLOB:
				case MYSQL_TYPE_LONG_BLOB:
					col->def_val.len = reinterpret_cast
						<const Field_blob*>
						((*af))->get_length();
					col->def_val.data = reinterpret_cast
						<const Field_blob*>
						((*af))->get_ptr();
					break;
				default:
					dfield_t d;
					dict_col_copy_type(col, &d.type);
					ulint len = (*af)->pack_length();
					DBUG_ASSERT(len <= 8
						    || d.type.mtype
						    != DATA_INT);
					row_mysql_store_col_in_innobase_format(
						&d,
						d.type.mtype == DATA_INT
						? static_cast<byte*>(
							mem_heap_alloc(
								ctx->heap,
								len))
						: NULL,
						true, (*af)->ptr, len,
						dict_table_is_comp(
							user_table));
					col->def_val.len = d.len;
					col->def_val.data = d.data;
				}
			}

			i++;
			af++;
		}

		DBUG_ASSERT(af == altered_table->field
			    + altered_table->s->fields);
		/* There might exist a hidden FTS_DOC_ID column for
		FULLTEXT INDEX. If it exists, the columns should have
		been implicitly added by ADD FULLTEXT INDEX together
		with instant ADD COLUMN. (If a hidden FTS_DOC_ID pre-existed,
		then the ctx->col_map[] check should have prevented
		adding visible user columns after that.) */
		DBUG_ASSERT(DATA_N_SYS_COLS + i == ctx->new_table->n_cols
			    || (1 + DATA_N_SYS_COLS + i
				== ctx->new_table->n_cols
				&& !strcmp(dict_table_get_col_name(
						   ctx->new_table, i),
				   FTS_DOC_ID_COL_NAME)));

		if (altered_table->found_next_number_field) {
			ctx->new_table->persistent_autoinc
				= ctx->old_table->persistent_autoinc;
		}

		ctx->prepare_instant();
	}

	if (ctx->need_rebuild()) {
		DBUG_ASSERT(ctx->need_rebuild());
		DBUG_ASSERT(!ctx->is_instant());
		DBUG_ASSERT(num_fts_index <= 1);
		DBUG_ASSERT(!ctx->online || num_fts_index == 0);
		DBUG_ASSERT(!ctx->online
			    || ctx->add_autoinc == ULINT_UNDEFINED);
		DBUG_ASSERT(!ctx->online
			    || !innobase_need_rebuild(ha_alter_info, old_table)
			    || !innobase_fulltext_exist(altered_table));

		uint32_t		key_id	= FIL_DEFAULT_ENCRYPTION_KEY;
		fil_encryption_t	mode	= FIL_ENCRYPTION_DEFAULT;

		if (fil_space_t* s = user_table->space) {
			if (const fil_space_crypt_t* c = s->crypt_data) {
				key_id = c->key_id;
				mode = c->encryption;
			}
		}

		if (ha_alter_info->handler_flags & ALTER_OPTIONS) {
			const ha_table_option_struct& alt_opt=
				*ha_alter_info->create_info->option_struct;
			const ha_table_option_struct& opt=
				*old_table->s->option_struct;
			if (alt_opt.encryption != opt.encryption
			    || alt_opt.encryption_key_id
			    != opt.encryption_key_id) {
				key_id = uint32_t(alt_opt.encryption_key_id);
				mode = fil_encryption_t(alt_opt.encryption);
			}
		}

		if (dict_table_get_low(ctx->new_table->name.m_name)) {
			my_error(ER_TABLE_EXISTS_ERROR, MYF(0),
				 ctx->new_table->name.m_name);
			goto new_clustered_failed;
		}

		/* Create the table. */
		trx_set_dict_operation(ctx->trx, TRX_DICT_OP_TABLE);

		error = row_create_table_for_mysql(
			ctx->new_table, ctx->trx, mode, key_id);

		switch (error) {
			dict_table_t*	temp_table;
		case DB_SUCCESS:
			/* We need to bump up the table ref count and
			before we can use it we need to open the
			table. The new_table must be in the data
			dictionary cache, because we are still holding
			the dict_sys.mutex. */
			ut_ad(mutex_own(&dict_sys.mutex));
			temp_table = dict_table_open_on_name(
				ctx->new_table->name.m_name, TRUE, FALSE,
				DICT_ERR_IGNORE_NONE);
			ut_a(ctx->new_table == temp_table);
			/* n_ref_count must be 1, because purge cannot
			be executing on this very table as we are
			holding dict_sys.latch X-latch. */
			DBUG_ASSERT(ctx->new_table->get_ref_count() == 1);
			DBUG_ASSERT(ctx->new_table->id != 0);
			DBUG_ASSERT(ctx->new_table->id == ctx->trx->table_id);
			break;
		case DB_TABLESPACE_EXISTS:
			my_error(ER_TABLESPACE_EXISTS, MYF(0),
				 altered_table->s->table_name.str);
			goto new_table_failed;
		case DB_DUPLICATE_KEY:
			my_error(HA_ERR_TABLE_EXIST, MYF(0),
				 altered_table->s->table_name.str);
			goto new_table_failed;
		case DB_UNSUPPORTED:
			my_error(ER_UNSUPPORTED_EXTENSION, MYF(0),
				 altered_table->s->table_name.str);
			goto new_table_failed;
		default:
			my_error_innodb(error, table_name, flags);
new_table_failed:
			DBUG_ASSERT(ctx->trx != ctx->prebuilt->trx);
			ctx->new_table = NULL;
			goto new_clustered_failed;
		}

		for (ulint a = 0; a < ctx->num_to_add_index; a++) {
			dict_index_t* index = ctx->add_index[a];
			const bool has_new_v_col = index->has_new_v_col;
			index = create_index_dict(ctx->trx, index, add_v);
			error = ctx->trx->error_state;
			if (error != DB_SUCCESS) {
				if (index) {
					dict_mem_index_free(index);
				}
				while (++a < ctx->num_to_add_index) {
					dict_mem_index_free(ctx->add_index[a]);
				}
				goto error_handling;
			} else {
				DBUG_ASSERT(index != ctx->add_index[a]);
			}

			ctx->add_index[a] = index;
			index->parser = index_defs[a].parser;
			index->has_new_v_col = has_new_v_col;
			/* Note the id of the transaction that created this
			index, we use it to restrict readers from accessing
			this index, to ensure read consistency. */
			ut_ad(index->trx_id == ctx->trx->id);

			if (index->type & DICT_FTS) {
				DBUG_ASSERT(num_fts_index == 1);
				DBUG_ASSERT(!fts_index);
				DBUG_ASSERT(index->type == DICT_FTS);
				fts_index = ctx->add_index[a];
			}
		}

		dict_index_t*	clust_index = dict_table_get_first_index(
			user_table);
		dict_index_t*	new_clust_index = dict_table_get_first_index(
			ctx->new_table);
		ctx->skip_pk_sort = innobase_pk_order_preserved(
			ctx->col_map, clust_index, new_clust_index);

		DBUG_EXECUTE_IF("innodb_alter_table_pk_assert_no_sort",
			DBUG_ASSERT(ctx->skip_pk_sort););

		ut_ad(!new_clust_index->is_instant());
		/* row_merge_build_index() depends on the correct value */
		ut_ad(new_clust_index->n_core_null_bytes
		      == UT_BITS_IN_BYTES(new_clust_index->n_nullable));

		if (const Field* ai = altered_table->found_next_number_field) {
			const unsigned	col_no = innodb_col_no(ai);

			ctx->new_table->persistent_autoinc = 1
				+ dict_table_get_nth_col_pos(
					ctx->new_table, col_no, NULL);

			/* Initialize the AUTO_INCREMENT sequence
			to the rebuilt table from the old one. */
			if (!old_table->found_next_number_field
			    || !user_table->space) {
			} else if (ib_uint64_t autoinc
				   = btr_read_autoinc(clust_index)) {
				btr_write_autoinc(new_clust_index, autoinc);
			}
		}

		if (ctx->online) {
			/* Allocate a log for online table rebuild. */
			rw_lock_x_lock(&clust_index->lock);
			bool ok = row_log_allocate(
				ctx->prebuilt->trx,
				clust_index, ctx->new_table,
				!(ha_alter_info->handler_flags
				  & ALTER_ADD_PK_INDEX),
				ctx->defaults, ctx->col_map, path,
				old_table,
				ctx->allow_not_null);
			rw_lock_x_unlock(&clust_index->lock);

			if (!ok) {
				error = DB_OUT_OF_MEMORY;
				goto error_handling;
			}
		}
	} else if (ctx->num_to_add_index) {
		ut_ad(!ctx->is_instant());
		ctx->trx->table_id = user_table->id;

		for (ulint a = 0; a < ctx->num_to_add_index; a++) {
			dict_index_t* index = ctx->add_index[a];
			const bool has_new_v_col = index->has_new_v_col;
			DBUG_EXECUTE_IF(
				"create_index_metadata_fail",
				if (a + 1 == ctx->num_to_add_index) {
					ctx->trx->error_state =
						DB_OUT_OF_FILE_SPACE;
					goto index_created;
				});
			index = create_index_dict(ctx->trx, index, add_v);
#ifndef DBUG_OFF
index_created:
#endif
			error = ctx->trx->error_state;
			if (error != DB_SUCCESS) {
				if (index) {
					dict_mem_index_free(index);
				}
error_handling_drop_uncached:
				while (++a < ctx->num_to_add_index) {
					dict_mem_index_free(ctx->add_index[a]);
				}
				goto error_handling;
			} else {
				DBUG_ASSERT(index != ctx->add_index[a]);
			}
			ctx->add_index[a]= index;

			index->parser = index_defs[a].parser;
			index->has_new_v_col = has_new_v_col;
			/* Note the id of the transaction that created this
			index, we use it to restrict readers from accessing
			this index, to ensure read consistency. */
			ut_ad(index->trx_id == ctx->trx->id);

			/* If ADD INDEX with LOCK=NONE has been
			requested, allocate a modification log. */
			if (index->type & DICT_FTS) {
				DBUG_ASSERT(num_fts_index == 1);
				DBUG_ASSERT(!fts_index);
				DBUG_ASSERT(index->type == DICT_FTS);
				fts_index = ctx->add_index[a];
				/* Fulltext indexes are not covered
				by a modification log. */
			} else if (!ctx->online
				   || !user_table->is_readable()
				   || !user_table->space) {
				/* No need to allocate a modification log. */
				DBUG_ASSERT(!index->online_log);
			} else {
				rw_lock_x_lock(&ctx->add_index[a]->lock);

				bool ok = row_log_allocate(
					ctx->prebuilt->trx,
					index,
					NULL, true, NULL, NULL,
					path, old_table,
					ctx->allow_not_null);

				rw_lock_x_unlock(&index->lock);

				DBUG_EXECUTE_IF(
					"innodb_OOM_prepare_add_index",
					if (ok && a == 1) {
						row_log_free(
							index->online_log);
						ok = false;
					});

				if (!ok) {
					error = DB_OUT_OF_MEMORY;
					goto error_handling_drop_uncached;
				}
			}
		}
	}

	if (ctx->online && ctx->num_to_add_index) {
		/* Assign a consistent read view for
		row_merge_read_clustered_index(). */
		ctx->prebuilt->trx->read_view.open(ctx->prebuilt->trx);
	}

	if (fts_index) {
		/* Ensure that the dictionary operation mode will
		not change while creating the auxiliary tables. */
		trx_dict_op_t	op = trx_get_dict_operation(ctx->trx);

#ifdef UNIV_DEBUG
		switch (op) {
		case TRX_DICT_OP_NONE:
			break;
		case TRX_DICT_OP_TABLE:
		case TRX_DICT_OP_INDEX:
			goto op_ok;
		}
		ut_error;
op_ok:
#endif /* UNIV_DEBUG */
		ut_ad(ctx->trx->dict_operation_lock_mode == RW_X_LATCH);
		ut_d(dict_sys.assert_locked());

		DICT_TF2_FLAG_SET(ctx->new_table, DICT_TF2_FTS);
		if (ctx->need_rebuild()) {
			/* For !ctx->need_rebuild(), this will be set at
			commit_cache_norebuild(). */
			ctx->new_table->fts_doc_id_index
				= dict_table_get_index_on_name(
					ctx->new_table, FTS_DOC_ID_INDEX_NAME);
			DBUG_ASSERT(ctx->new_table->fts_doc_id_index != NULL);
		}

		error = fts_create_index_tables(ctx->trx, fts_index,
						ctx->new_table->id);

		DBUG_EXECUTE_IF("innodb_test_fail_after_fts_index_table",
				error = DB_LOCK_WAIT_TIMEOUT;
				goto error_handling;);

		if (error != DB_SUCCESS) {
			goto error_handling;
		}

		trx_commit(ctx->trx);
		trx_start_for_ddl(ctx->trx, op);

		if (!ctx->new_table->fts
		    || ib_vector_size(ctx->new_table->fts->indexes) == 0) {
			error = fts_create_common_tables(
				ctx->trx, ctx->new_table, true);

			DBUG_EXECUTE_IF(
				"innodb_test_fail_after_fts_common_table",
				error = DB_LOCK_WAIT_TIMEOUT;);

			if (error != DB_SUCCESS) {
				goto error_handling;
			}

			ctx->new_table->fts->fts_status
				|= TABLE_DICT_LOCKED;

			error = innobase_fts_load_stopword(
				ctx->new_table, ctx->trx,
				ctx->prebuilt->trx->mysql_thd)
				? DB_SUCCESS : DB_ERROR;
			ctx->new_table->fts->fts_status
				&= ulint(~TABLE_DICT_LOCKED);

			if (error != DB_SUCCESS) {
				goto error_handling;
			}
		}

		ut_ad(trx_get_dict_operation(ctx->trx) == op);
	}

	DBUG_ASSERT(error == DB_SUCCESS);

	/* Commit the data dictionary transaction in order to release
	the table locks on the system tables.  This means that if
	MySQL crashes while creating a new primary key inside
	row_merge_build_indexes(), ctx->new_table will not be dropped
	by trx_rollback_active().  It will have to be recovered or
	dropped by the database administrator. */
	trx_commit_for_mysql(ctx->trx);

	row_mysql_unlock_data_dictionary(ctx->trx);
	dict_locked = false;

	ut_a(ctx->trx->lock.n_active_thrs == 0);

error_handling:
	/* After an error, remove all those index definitions from the
	dictionary which were defined. */

	switch (error) {
	case DB_SUCCESS:
		ut_a(!dict_locked);

		ut_d(mutex_enter(&dict_sys.mutex));
		ut_d(dict_table_check_for_dup_indexes(
			     user_table, CHECK_PARTIAL_OK));
		ut_d(mutex_exit(&dict_sys.mutex));
		DBUG_RETURN(false);
	case DB_TABLESPACE_EXISTS:
		my_error(ER_TABLESPACE_EXISTS, MYF(0), "(unknown)");
		break;
	case DB_DUPLICATE_KEY:
		my_error(ER_DUP_KEY, MYF(0), "SYS_INDEXES");
		break;
	case DB_UNSUPPORTED:
		my_error(ER_TABLE_CANT_HANDLE_SPKEYS, MYF(0), "SYS_COLUMNS");
		break;
	default:
		my_error_innodb(error, table_name, user_table->flags);
	}

error_handled:

	ctx->prebuilt->trx->error_info = NULL;

	if (!ctx->trx) {
		goto err_exit;
	}

	ctx->trx->error_state = DB_SUCCESS;

	if (!dict_locked) {
		row_mysql_lock_data_dictionary(ctx->trx);
	}

	if (new_clustered) {
		if (ctx->need_rebuild()) {

			if (DICT_TF2_FLAG_IS_SET(
				    ctx->new_table, DICT_TF2_FTS)) {
				innobase_drop_fts_index_table(
					ctx->new_table, ctx->trx);
			}

			dict_table_close_and_drop(ctx->trx, ctx->new_table);

			/* Free the log for online table rebuild, if
			one was allocated. */

			dict_index_t* clust_index = dict_table_get_first_index(
				user_table);

			rw_lock_x_lock(&clust_index->lock);

			if (clust_index->online_log) {
				ut_ad(ctx->online);
				row_log_abort_sec(clust_index);
				clust_index->online_status
					= ONLINE_INDEX_COMPLETE;
			}

			rw_lock_x_unlock(&clust_index->lock);
		}

		trx_commit_for_mysql(ctx->trx);
		/* n_ref_count must be 1, because purge cannot
		be executing on this very table as we are
		holding dict_sys.latch X-latch. */
		DBUG_ASSERT(user_table->get_ref_count() == 1 || ctx->online);

		online_retry_drop_indexes_with_trx(user_table, ctx->trx);
	} else {
		ut_ad(!ctx->need_rebuild());
		row_merge_drop_indexes(ctx->trx, user_table, TRUE);
		trx_commit_for_mysql(ctx->trx);
	}

	ut_d(dict_table_check_for_dup_indexes(user_table, CHECK_ALL_COMPLETE));
	ut_ad(!user_table->drop_aborted);

err_exit:
	/* Clear the to_be_dropped flag in the data dictionary cache. */
	for (ulint i = 0; i < ctx->num_to_drop_index; i++) {
		DBUG_ASSERT(ctx->drop_index[i]->is_committed());
		DBUG_ASSERT(ctx->drop_index[i]->to_be_dropped);
		ctx->drop_index[i]->to_be_dropped = 0;
	}

	if (ctx->trx) {
		row_mysql_unlock_data_dictionary(ctx->trx);

		trx_free(ctx->trx);
	}
	trx_commit_for_mysql(ctx->prebuilt->trx);

	delete ctx;
	ha_alter_info->handler_ctx = NULL;

	DBUG_RETURN(true);
}

/* Check whether an index is needed for the foreign key constraint.
If so, if it is dropped, is there an equivalent index can play its role.
@return true if the index is needed and can't be dropped */
static MY_ATTRIBUTE((nonnull(1,2,3,5), warn_unused_result))
bool
innobase_check_foreign_key_index(
/*=============================*/
	Alter_inplace_info*	ha_alter_info,	/*!< in: Structure describing
						changes to be done by ALTER
						TABLE */
	dict_index_t*		index,		/*!< in: index to check */
	dict_table_t*		indexed_table,	/*!< in: table that owns the
						foreign keys */
	const char**		col_names,	/*!< in: column names, or NULL
						for indexed_table->col_names */
	trx_t*			trx,		/*!< in/out: transaction */
	dict_foreign_t**	drop_fk,	/*!< in: Foreign key constraints
						to drop */
	ulint			n_drop_fk)	/*!< in: Number of foreign keys
						to drop */
{
	const dict_foreign_set*	fks = &indexed_table->referenced_set;

	/* Check for all FK references from other tables to the index. */
	for (dict_foreign_set::const_iterator it = fks->begin();
	     it != fks->end(); ++it) {

		dict_foreign_t*	foreign = *it;
		if (foreign->referenced_index != index) {
			continue;
		}
		ut_ad(indexed_table == foreign->referenced_table);

		if (NULL == dict_foreign_find_index(
			    indexed_table, col_names,
			    foreign->referenced_col_names,
			    foreign->n_fields, index,
			    /*check_charsets=*/TRUE,
			    /*check_null=*/FALSE,
			    NULL, NULL, NULL)
		    && NULL == innobase_find_equiv_index(
			    foreign->referenced_col_names,
			    foreign->n_fields,
			    ha_alter_info->key_info_buffer,
			    ha_alter_info->index_add_buffer,
			    ha_alter_info->index_add_count)) {

			/* Index cannot be dropped. */
			trx->error_info = index;
			return(true);
		}
	}

	fks = &indexed_table->foreign_set;

	/* Check for all FK references in current table using the index. */
	for (dict_foreign_set::const_iterator it = fks->begin();
	     it != fks->end(); ++it) {

		dict_foreign_t*	foreign = *it;
		if (foreign->foreign_index != index) {
			continue;
		}

		ut_ad(indexed_table == foreign->foreign_table);

		if (!innobase_dropping_foreign(
			    foreign, drop_fk, n_drop_fk)
		    && NULL == dict_foreign_find_index(
			    indexed_table, col_names,
			    foreign->foreign_col_names,
			    foreign->n_fields, index,
			    /*check_charsets=*/TRUE,
			    /*check_null=*/FALSE,
			    NULL, NULL, NULL)
		    && NULL == innobase_find_equiv_index(
			    foreign->foreign_col_names,
			    foreign->n_fields,
			    ha_alter_info->key_info_buffer,
			    ha_alter_info->index_add_buffer,
			    ha_alter_info->index_add_count)) {

			/* Index cannot be dropped. */
			trx->error_info = index;
			return(true);
		}
	}

	return(false);
}

/**
Rename a given index in the InnoDB data dictionary.

@param index index to rename
@param new_name new name of the index
@param[in,out] trx dict transaction to use, not going to be committed here

@retval true Failure
@retval false Success */
static MY_ATTRIBUTE((warn_unused_result))
bool
rename_index_try(
	const dict_index_t*	index,
	const char*		new_name,
	trx_t*			trx)
{
	DBUG_ENTER("rename_index_try");
	ut_d(dict_sys.assert_locked());
	ut_ad(trx->dict_operation_lock_mode == RW_X_LATCH);

	pars_info_t*	pinfo;
	dberr_t		err;

	pinfo = pars_info_create();

	pars_info_add_ull_literal(pinfo, "table_id", index->table->id);
	pars_info_add_ull_literal(pinfo, "index_id", index->id);
	pars_info_add_str_literal(pinfo, "new_name", new_name);

	trx->op_info = "Renaming an index in SYS_INDEXES";

	DBUG_EXECUTE_IF(
		"ib_rename_index_fail1",
		DBUG_SET("+d,innodb_report_deadlock");
	);

	err = que_eval_sql(
		pinfo,
		"PROCEDURE RENAME_INDEX_IN_SYS_INDEXES () IS\n"
		"BEGIN\n"
		"UPDATE SYS_INDEXES SET\n"
		"NAME = :new_name\n"
		"WHERE\n"
		"ID = :index_id AND\n"
		"TABLE_ID = :table_id;\n"
		"END;\n",
		FALSE, trx); /* pinfo is freed by que_eval_sql() */

	DBUG_EXECUTE_IF(
		"ib_rename_index_fail1",
		DBUG_SET("-d,innodb_report_deadlock");
	);

	trx->op_info = "";

	if (err != DB_SUCCESS) {
		my_error_innodb(err, index->table->name.m_name, 0);
		DBUG_RETURN(true);
	}

	DBUG_RETURN(false);
}


/**
Rename a given index in the InnoDB data dictionary cache.

@param[in,out] index index to rename
@param new_name new index name
*/
static
void
innobase_rename_index_cache(dict_index_t* index, const char* new_name)
{
	DBUG_ENTER("innobase_rename_index_cache");
	ut_d(dict_sys.assert_locked());

	size_t	old_name_len = strlen(index->name);
	size_t	new_name_len = strlen(new_name);

	if (old_name_len < new_name_len) {
		index->name = static_cast<char*>(
		    mem_heap_alloc(index->heap, new_name_len + 1));
	}

	memcpy(const_cast<char*>(index->name()), new_name, new_name_len + 1);

	DBUG_VOID_RETURN;
}


/** Rename the index name in cache.
@param[in]	ctx		alter context
@param[in]	ha_alter_info	Data used during inplace alter. */
static void innobase_rename_indexes_cache(
	const ha_innobase_inplace_ctx*	ctx,
	const Alter_inplace_info*	ha_alter_info)
{
	DBUG_ASSERT(ha_alter_info->handler_flags & ALTER_RENAME_INDEX);

	for (const Alter_inplace_info::Rename_key_pair& pair :
	     ha_alter_info->rename_keys) {
		dict_index_t* index = dict_table_get_index_on_name(
		    ctx->old_table, pair.old_key->name.str);
		ut_ad(index);

		innobase_rename_index_cache(index, pair.new_key->name.str);
	}
}


/** Fill the stored column information in s_cols list.
@param[in]	altered_table	mysql table object
@param[in]	table		innodb table object
@param[out]	s_cols		list of stored column
@param[out]	s_heap		heap for storing stored
column information. */
static
void
alter_fill_stored_column(
	const TABLE*		altered_table,
	dict_table_t*		table,
	dict_s_col_list**	s_cols,
	mem_heap_t**		s_heap)
{
	ulint	n_cols = altered_table->s->fields;
	ulint	stored_col_no = 0;

	for (ulint i = 0; i < n_cols; i++) {
		Field* field = altered_table->field[i];
		dict_s_col_t	s_col;

		if (field->stored_in_db()) {
			stored_col_no++;
		}

		if (!innobase_is_s_fld(field)) {
			continue;
		}

		ulint	num_base = 0;
		dict_col_t*	col = dict_table_get_nth_col(table,
							     stored_col_no);

		s_col.m_col = col;
		s_col.s_pos = i;

		if (*s_cols == NULL) {
			*s_cols = UT_NEW_NOKEY(dict_s_col_list());
			*s_heap = mem_heap_create(1000);
		}

		if (num_base != 0) {
			s_col.base_col = static_cast<dict_col_t**>(mem_heap_zalloc(
						*s_heap, num_base * sizeof(dict_col_t*)));
		} else {
			s_col.base_col = NULL;
		}

		s_col.num_base = num_base;
		innodb_base_col_setup_for_stored(table, field, &s_col);
		(*s_cols)->push_front(s_col);
	}
}


/** Allows InnoDB to update internal structures with concurrent
writes blocked (provided that check_if_supported_inplace_alter()
did not return HA_ALTER_INPLACE_NO_LOCK).
This will be invoked before inplace_alter_table().

@param altered_table TABLE object for new version of table.
@param ha_alter_info Structure describing changes to be done
by ALTER TABLE and holding data used during in-place alter.

@retval true Failure
@retval false Success
*/

bool
ha_innobase::prepare_inplace_alter_table(
/*=====================================*/
	TABLE*			altered_table,
	Alter_inplace_info*	ha_alter_info)
{
	dict_index_t**	drop_index;	/*!< Index to be dropped */
	ulint		n_drop_index;	/*!< Number of indexes to drop */
	dict_foreign_t**drop_fk;	/*!< Foreign key constraints to drop */
	ulint		n_drop_fk;	/*!< Number of foreign keys to drop */
	dict_foreign_t**add_fk = NULL;	/*!< Foreign key constraints to drop */
	ulint		n_add_fk;	/*!< Number of foreign keys to drop */
	dict_table_t*	indexed_table;	/*!< Table where indexes are created */
	mem_heap_t*	heap;
	const char**	col_names;
	int		error;
	ulint		max_col_len;
	ulint		add_autoinc_col_no	= ULINT_UNDEFINED;
	ulonglong	autoinc_col_max_value	= 0;
	ulint		fts_doc_col_no		= ULINT_UNDEFINED;
	bool		add_fts_doc_id		= false;
	bool		add_fts_doc_id_idx	= false;
	bool		add_fts_idx		= false;
	dict_s_col_list*s_cols			= NULL;
	mem_heap_t*	s_heap			= NULL;

	DBUG_ENTER("prepare_inplace_alter_table");
	DBUG_ASSERT(!ha_alter_info->handler_ctx);
	DBUG_ASSERT(ha_alter_info->create_info);
	DBUG_ASSERT(!srv_read_only_mode);

	/* Init online ddl status variables */
	onlineddl_rowlog_rows = 0;
	onlineddl_rowlog_pct_used = 0;
	onlineddl_pct_progress = 0;

	MONITOR_ATOMIC_INC(MONITOR_PENDING_ALTER_TABLE);

#ifdef UNIV_DEBUG
	for (dict_index_t* index = dict_table_get_first_index(m_prebuilt->table);
	     index;
	     index = dict_table_get_next_index(index)) {
		ut_ad(!index->to_be_dropped);
	}
#endif /* UNIV_DEBUG */

	ut_d(mutex_enter(&dict_sys.mutex));
	ut_d(dict_table_check_for_dup_indexes(
		     m_prebuilt->table, CHECK_ABORTED_OK));
	ut_d(mutex_exit(&dict_sys.mutex));

	if (!(ha_alter_info->handler_flags & ~INNOBASE_INPLACE_IGNORE)) {
		/* Nothing to do */
		DBUG_ASSERT(m_prebuilt->trx->dict_operation_lock_mode == 0);
		if (ha_alter_info->handler_flags & ~INNOBASE_INPLACE_IGNORE) {

			online_retry_drop_indexes(
				m_prebuilt->table, m_user_thd);

		}
		DBUG_RETURN(false);
	}

	indexed_table = m_prebuilt->table;

	/* ALTER TABLE will not implicitly move a table from a single-table
	tablespace to the system tablespace when innodb_file_per_table=OFF.
	But it will implicitly move a table from the system tablespace to a
	single-table tablespace if innodb_file_per_table = ON. */

	create_table_info_t	info(m_user_thd,
				     altered_table,
				     ha_alter_info->create_info,
				     NULL,
				     NULL,
				     srv_file_per_table);

	info.set_tablespace_type(indexed_table->space != fil_system.sys_space);

	if (ha_alter_info->handler_flags & ALTER_ADD_NON_UNIQUE_NON_PRIM_INDEX) {
		if (info.gcols_in_fulltext_or_spatial()) {
			goto err_exit_no_heap;
		}
	}

	if (indexed_table->is_readable()) {
	} else {
		if (indexed_table->corrupted) {
			/* Handled below */
		} else {
			if (const fil_space_t* space = indexed_table->space) {
				String str;
				const char* engine= table_type();

				push_warning_printf(
					m_user_thd,
					Sql_condition::WARN_LEVEL_WARN,
					HA_ERR_DECRYPTION_FAILED,
					"Table %s in file %s is encrypted but encryption service or"
					" used key_id is not available. "
					" Can't continue reading table.",
					table_share->table_name.str,
					space->chain.start->name);

				my_error(ER_GET_ERRMSG, MYF(0), HA_ERR_DECRYPTION_FAILED, str.c_ptr(), engine);
				DBUG_RETURN(true);
			}
		}
	}

	if (indexed_table->corrupted
	    || dict_table_get_first_index(indexed_table) == NULL
	    || dict_table_get_first_index(indexed_table)->is_corrupted()) {
		/* The clustered index is corrupted. */
		my_error(ER_CHECK_NO_SUCH_TABLE, MYF(0));
		DBUG_RETURN(true);
	} else {
		const char* invalid_opt = info.create_options_are_invalid();

		/* Check engine specific table options */
		if (const char* invalid_tbopt = info.check_table_options()) {
			my_error(ER_ILLEGAL_HA_CREATE_OPTION, MYF(0),
				 table_type(), invalid_tbopt);
			goto err_exit_no_heap;
		}

		if (invalid_opt) {
			my_error(ER_ILLEGAL_HA_CREATE_OPTION, MYF(0),
				 table_type(), invalid_opt);
			goto err_exit_no_heap;
		}
	}

	/* Check if any index name is reserved. */
	if (innobase_index_name_is_reserved(
		    m_user_thd,
		    ha_alter_info->key_info_buffer,
		    ha_alter_info->key_count)) {
err_exit_no_heap:
		DBUG_ASSERT(m_prebuilt->trx->dict_operation_lock_mode == 0);
		if (ha_alter_info->handler_flags & ~INNOBASE_INPLACE_IGNORE) {

			online_retry_drop_indexes(
				m_prebuilt->table, m_user_thd);
		}
		DBUG_RETURN(true);
	}

	indexed_table = m_prebuilt->table;

	/* Check that index keys are sensible */
	error = innobase_check_index_keys(ha_alter_info, indexed_table);

	if (error) {
		goto err_exit_no_heap;
	}

	/* Prohibit renaming a column to something that the table
	already contains. */
	if (ha_alter_info->handler_flags
	    & ALTER_COLUMN_NAME) {
		List_iterator_fast<Create_field> cf_it(
			ha_alter_info->alter_info->create_list);

		for (Field** fp = table->field; *fp; fp++) {
			if (!((*fp)->flags & FIELD_IS_RENAMED)) {
				continue;
			}

			const char* name = 0;

			cf_it.rewind();
			while (Create_field* cf = cf_it++) {
				if (cf->field == *fp) {
					name = cf->field_name.str;
					goto check_if_ok_to_rename;
				}
			}

			ut_error;
check_if_ok_to_rename:
			/* Prohibit renaming a column from FTS_DOC_ID
			if full-text indexes exist. */
			if (!my_strcasecmp(system_charset_info,
					   (*fp)->field_name.str,
					   FTS_DOC_ID_COL_NAME)
			    && innobase_fulltext_exist(altered_table)) {
				my_error(ER_INNODB_FT_WRONG_DOCID_COLUMN,
					 MYF(0), name);
				goto err_exit_no_heap;
			}

			/* Prohibit renaming a column to an internal column. */
			const char*	s = m_prebuilt->table->col_names;
			unsigned j;
			/* Skip user columns.
			MySQL should have checked these already.
			We want to allow renaming of c1 to c2, c2 to c1. */
			for (j = 0; j < table->s->fields; j++) {
				if (table->field[j]->stored_in_db()) {
					s += strlen(s) + 1;
				}
			}

			for (; j < m_prebuilt->table->n_def; j++) {
				if (!my_strcasecmp(
					    system_charset_info, name, s)) {
					my_error(ER_WRONG_COLUMN_NAME, MYF(0),
						 s);
					goto err_exit_no_heap;
				}

				s += strlen(s) + 1;
			}
		}
	}

	if (!info.innobase_table_flags()) {
		goto err_exit_no_heap;
	}

	if (info.flags2() & DICT_TF2_USE_FILE_PER_TABLE) {
		/* Preserve the DATA DIRECTORY attribute, because it
		currently cannot be changed during ALTER TABLE. */
		info.flags_set(m_prebuilt->table->flags
			       & 1U << DICT_TF_POS_DATA_DIR);
	}

	max_col_len = DICT_MAX_FIELD_LEN_BY_FORMAT_FLAG(info.flags());

	/* Check each index's column length to make sure they do not
	exceed limit */
	for (ulint i = 0; i < ha_alter_info->key_count; i++) {
		const KEY* key = &ha_alter_info->key_info_buffer[i];

		if (key->flags & HA_FULLTEXT) {
			/* The column length does not matter for
			fulltext search indexes. But, UNIQUE
			fulltext indexes are not supported. */
			DBUG_ASSERT(!(key->flags & HA_NOSAME));
			DBUG_ASSERT(!(key->flags & HA_KEYFLAG_MASK
				      & ~(HA_FULLTEXT
					  | HA_PACK_KEY
					  | HA_BINARY_PACK_KEY)));
			add_fts_idx = true;
			continue;
		}

		if (too_big_key_part_length(max_col_len, *key)) {
			my_error(ER_INDEX_COLUMN_TOO_LONG, MYF(0),
				 max_col_len);
			goto err_exit_no_heap;
		}
	}

	/* We won't be allowed to add fts index to a table with
	fts indexes already but without AUX_HEX_NAME set.
	This means the aux tables of the table failed to
	rename to hex format but new created aux tables
	shall be in hex format, which is contradictory. */
	if (!DICT_TF2_FLAG_IS_SET(indexed_table, DICT_TF2_FTS_AUX_HEX_NAME)
	    && indexed_table->fts != NULL && add_fts_idx) {
		my_error(ER_INNODB_FT_AUX_NOT_HEX_ID, MYF(0));
		goto err_exit_no_heap;
	}

	/* Check existing index definitions for too-long column
	prefixes as well, in case max_col_len shrunk. */
	for (const dict_index_t* index
		     = dict_table_get_first_index(indexed_table);
	     index;
	     index = dict_table_get_next_index(index)) {
		if (index->type & DICT_FTS) {
			DBUG_ASSERT(index->type == DICT_FTS
				    || (index->type & DICT_CORRUPT));

			/* We need to drop any corrupted fts indexes
			before we add a new fts index. */
			if (add_fts_idx && index->type & DICT_CORRUPT) {
				ib_errf(m_user_thd, IB_LOG_LEVEL_ERROR,
					ER_INNODB_INDEX_CORRUPT,
					"Fulltext index '%s' is corrupt. "
					"you should drop this index first.",
					index->name());

				goto err_exit_no_heap;
			}

			continue;
		}

		for (ulint i = 0; i < dict_index_get_n_fields(index); i++) {
			const dict_field_t* field
				= dict_index_get_nth_field(index, i);
			if (field->prefix_len > max_col_len) {
				my_error(ER_INDEX_COLUMN_TOO_LONG, MYF(0),
					 max_col_len);
				goto err_exit_no_heap;
			}
		}
	}

	n_drop_index = 0;
	n_drop_fk = 0;

	if (ha_alter_info->handler_flags
	    & (INNOBASE_ALTER_NOREBUILD | INNOBASE_ALTER_REBUILD
	       | INNOBASE_ALTER_INSTANT)) {
		heap = mem_heap_create(1024);

		if (ha_alter_info->handler_flags
		    & ALTER_COLUMN_NAME) {
			col_names = innobase_get_col_names(
				ha_alter_info, altered_table, table,
				indexed_table, heap);
		} else {
			col_names = NULL;
		}
	} else {
		heap = NULL;
		col_names = NULL;
	}

	if (ha_alter_info->handler_flags
	    & ALTER_DROP_FOREIGN_KEY) {
		DBUG_ASSERT(ha_alter_info->alter_info->drop_list.elements > 0);

		drop_fk = static_cast<dict_foreign_t**>(
			mem_heap_alloc(
				heap,
				ha_alter_info->alter_info->drop_list.elements
				* sizeof(dict_foreign_t*)));

		List_iterator<Alter_drop> drop_it(
			ha_alter_info->alter_info->drop_list);

		while (Alter_drop* drop = drop_it++) {
			if (drop->type != Alter_drop::FOREIGN_KEY) {
				continue;
			}

			dict_foreign_t* foreign;

			for (dict_foreign_set::iterator it
				= m_prebuilt->table->foreign_set.begin();
			     it != m_prebuilt->table->foreign_set.end();
			     ++it) {

				foreign = *it;
				const char* fid = strchr(foreign->id, '/');

				DBUG_ASSERT(fid);
				/* If no database/ prefix was present in
				the FOREIGN KEY constraint name, compare
				to the full constraint name. */
				fid = fid ? fid + 1 : foreign->id;

				if (!my_strcasecmp(system_charset_info,
						   fid, drop->name)) {
					goto found_fk;
				}
			}

			my_error(ER_CANT_DROP_FIELD_OR_KEY, MYF(0),
				drop->type_name(), drop->name);
			goto err_exit;
found_fk:
			for (ulint i = n_drop_fk; i--; ) {
				if (drop_fk[i] == foreign) {
					goto dup_fk;
				}
			}
			drop_fk[n_drop_fk++] = foreign;
dup_fk:
			continue;
		}

		DBUG_ASSERT(n_drop_fk > 0);

		DBUG_ASSERT(n_drop_fk
			    <= ha_alter_info->alter_info->drop_list.elements);
	} else {
		drop_fk = NULL;
	}

	if (ha_alter_info->index_drop_count) {
		dict_index_t*	drop_primary = NULL;

		DBUG_ASSERT(ha_alter_info->handler_flags
			    & (ALTER_DROP_NON_UNIQUE_NON_PRIM_INDEX
			       | ALTER_DROP_UNIQUE_INDEX
			       | ALTER_DROP_PK_INDEX));
		/* Check which indexes to drop. */
		drop_index = static_cast<dict_index_t**>(
			mem_heap_alloc(
				heap, (ha_alter_info->index_drop_count + 1)
				* sizeof *drop_index));

		for (uint i = 0; i < ha_alter_info->index_drop_count; i++) {
			const KEY*	key
				= ha_alter_info->index_drop_buffer[i];
			dict_index_t*	index
				= dict_table_get_index_on_name(
					indexed_table, key->name.str);

			if (!index) {
				push_warning_printf(
					m_user_thd,
					Sql_condition::WARN_LEVEL_WARN,
					HA_ERR_WRONG_INDEX,
					"InnoDB could not find key"
					" with name %s", key->name.str);
			} else {
				ut_ad(!index->to_be_dropped);
				if (!index->is_primary()) {
					drop_index[n_drop_index++] = index;
				} else {
					drop_primary = index;
				}
			}
		}

		/* If all FULLTEXT indexes were removed, drop an
		internal FTS_DOC_ID_INDEX as well, unless it exists in
		the table. */

		if (innobase_fulltext_exist(table)
		    && !innobase_fulltext_exist(altered_table)
		    && !DICT_TF2_FLAG_IS_SET(
			indexed_table, DICT_TF2_FTS_HAS_DOC_ID)) {
			dict_index_t*	fts_doc_index
				= indexed_table->fts_doc_id_index;
			ut_ad(fts_doc_index);

			// Add some fault tolerance for non-debug builds.
			if (fts_doc_index == NULL) {
				goto check_if_can_drop_indexes;
			}

			DBUG_ASSERT(!fts_doc_index->to_be_dropped);

			for (uint i = 0; i < table->s->keys; i++) {
				if (!my_strcasecmp(
					    system_charset_info,
					    FTS_DOC_ID_INDEX_NAME,
					    table->key_info[i].name.str)) {
					/* The index exists in the MySQL
					data dictionary. Do not drop it,
					even though it is no longer needed
					by InnoDB fulltext search. */
					goto check_if_can_drop_indexes;
				}
			}

			drop_index[n_drop_index++] = fts_doc_index;
		}

check_if_can_drop_indexes:
		/* Check if the indexes can be dropped. */

		/* Prevent a race condition between DROP INDEX and
		CREATE TABLE adding FOREIGN KEY constraints. */
		row_mysql_lock_data_dictionary(m_prebuilt->trx);

		if (!n_drop_index) {
			drop_index = NULL;
		} else {
			/* Flag all indexes that are to be dropped. */
			for (ulint i = 0; i < n_drop_index; i++) {
				ut_ad(!drop_index[i]->to_be_dropped);
				drop_index[i]->to_be_dropped = 1;
			}
		}

		if (m_prebuilt->trx->check_foreigns) {
			for (uint i = 0; i < n_drop_index; i++) {
				dict_index_t*	index = drop_index[i];

				if (innobase_check_foreign_key_index(
						ha_alter_info, index,
						indexed_table, col_names,
						m_prebuilt->trx, drop_fk, n_drop_fk)) {
					row_mysql_unlock_data_dictionary(
						m_prebuilt->trx);
					m_prebuilt->trx->error_info = index;
					print_error(HA_ERR_DROP_INDEX_FK,
						MYF(0));
					goto err_exit;
				}
			}

			/* If a primary index is dropped, need to check
			any depending foreign constraints get affected */
			if (drop_primary
				&& innobase_check_foreign_key_index(
					ha_alter_info, drop_primary,
					indexed_table, col_names,
					m_prebuilt->trx, drop_fk, n_drop_fk)) {
				row_mysql_unlock_data_dictionary(m_prebuilt->trx);
				print_error(HA_ERR_DROP_INDEX_FK, MYF(0));
				goto err_exit;
			}
		}

		row_mysql_unlock_data_dictionary(m_prebuilt->trx);
	} else {
		drop_index = NULL;
	}

	/* Check if any of the existing indexes are marked as corruption
	and if they are, refuse adding more indexes. */
	if (ha_alter_info->handler_flags & ALTER_ADD_NON_UNIQUE_NON_PRIM_INDEX) {
		for (dict_index_t* index = dict_table_get_first_index(indexed_table);
		     index != NULL; index = dict_table_get_next_index(index)) {

			if (!index->to_be_dropped && index->is_committed()
			    && index->is_corrupted()) {
				my_error(ER_INDEX_CORRUPT, MYF(0), index->name());
				goto err_exit;
			}
		}
	}

	n_add_fk = 0;

	if (ha_alter_info->handler_flags
	    & ALTER_ADD_FOREIGN_KEY) {
		ut_ad(!m_prebuilt->trx->check_foreigns);

		alter_fill_stored_column(altered_table, m_prebuilt->table,
					 &s_cols, &s_heap);

		add_fk = static_cast<dict_foreign_t**>(
			mem_heap_zalloc(
				heap,
				ha_alter_info->alter_info->key_list.elements
				* sizeof(dict_foreign_t*)));

		if (!innobase_get_foreign_key_info(
			    ha_alter_info, table_share,
			    m_prebuilt->table, col_names,
			    drop_index, n_drop_index,
			    add_fk, &n_add_fk, m_prebuilt->trx, s_cols)) {
err_exit:
			if (n_drop_index) {
				row_mysql_lock_data_dictionary(m_prebuilt->trx);

				/* Clear the to_be_dropped flags, which might
				have been set at this point. */
				for (ulint i = 0; i < n_drop_index; i++) {
					ut_ad(drop_index[i]->is_committed());
					drop_index[i]->to_be_dropped = 0;
				}

				row_mysql_unlock_data_dictionary(
					m_prebuilt->trx);
			}

			if (heap) {
				mem_heap_free(heap);
			}

			if (s_cols != NULL) {
				UT_DELETE(s_cols);
				mem_heap_free(s_heap);
			}

			goto err_exit_no_heap;
		}

		if (s_cols != NULL) {
			UT_DELETE(s_cols);
			mem_heap_free(s_heap);
		}
	}

	if (ha_alter_info->handler_flags & ALTER_RENAME_INDEX) {
		for (const Alter_inplace_info::Rename_key_pair& pair :
		     ha_alter_info->rename_keys) {
			dict_index_t* index = dict_table_get_index_on_name(
			    indexed_table, pair.old_key->name.str);

			if (!index || index->is_corrupted()) {
				my_error(ER_INDEX_CORRUPT, MYF(0),
					 index->name());
				goto err_exit;
			}
		}
	}

	const ha_table_option_struct& alt_opt=
		*ha_alter_info->create_info->option_struct;

	if (!(ha_alter_info->handler_flags & INNOBASE_ALTER_DATA)
	    || ((ha_alter_info->handler_flags & ~(INNOBASE_INPLACE_IGNORE
						  | INNOBASE_ALTER_NOCREATE
						  | INNOBASE_ALTER_INSTANT))
		== ALTER_OPTIONS
		&& !alter_options_need_rebuild(ha_alter_info, table))) {

		if (heap) {
			ha_alter_info->handler_ctx
				= new ha_innobase_inplace_ctx(
					m_prebuilt,
					drop_index, n_drop_index,
					drop_fk, n_drop_fk,
					add_fk, n_add_fk,
					ha_alter_info->online,
					heap, indexed_table,
					col_names, ULINT_UNDEFINED, 0, 0,
					(ha_alter_info->ignore
					 || !thd_is_strict_mode(m_user_thd)),
					alt_opt.page_compressed,
					alt_opt.page_compression_level);
		}

		DBUG_ASSERT(m_prebuilt->trx->dict_operation_lock_mode == 0);
		if (ha_alter_info->handler_flags & ~(INNOBASE_INPLACE_IGNORE)) {

			online_retry_drop_indexes(
				m_prebuilt->table, m_user_thd);

		}

		if ((ha_alter_info->handler_flags
		     & ALTER_DROP_VIRTUAL_COLUMN)
		    && prepare_inplace_drop_virtual(ha_alter_info, table)) {
			DBUG_RETURN(true);
		}

		if ((ha_alter_info->handler_flags
		     & ALTER_ADD_VIRTUAL_COLUMN)
		    && prepare_inplace_add_virtual(
			    ha_alter_info, altered_table, table)) {
			DBUG_RETURN(true);
		}

		DBUG_RETURN(false);
	}

	/* If we are to build a full-text search index, check whether
	the table already has a DOC ID column.  If not, we will need to
	add a Doc ID hidden column and rebuild the primary index */
	if (innobase_fulltext_exist(altered_table)) {
		ulint	doc_col_no;
		ulint	num_v = 0;

		if (!innobase_fts_check_doc_id_col(
			    m_prebuilt->table,
			    altered_table, &fts_doc_col_no, &num_v)) {

			fts_doc_col_no = altered_table->s->fields - num_v;
			add_fts_doc_id = true;
			add_fts_doc_id_idx = true;

		} else if (fts_doc_col_no == ULINT_UNDEFINED) {
			goto err_exit;
		}

		switch (innobase_fts_check_doc_id_index(
				m_prebuilt->table, altered_table,
				&doc_col_no)) {
		case FTS_NOT_EXIST_DOC_ID_INDEX:
			add_fts_doc_id_idx = true;
			break;
		case FTS_INCORRECT_DOC_ID_INDEX:
			my_error(ER_INNODB_FT_WRONG_DOCID_INDEX, MYF(0),
				 FTS_DOC_ID_INDEX_NAME);
			goto err_exit;
		case FTS_EXIST_DOC_ID_INDEX:
			DBUG_ASSERT(
				doc_col_no == fts_doc_col_no
				|| doc_col_no == ULINT_UNDEFINED
				|| (ha_alter_info->handler_flags
				    & (ALTER_STORED_COLUMN_ORDER
				       | ALTER_DROP_STORED_COLUMN
				       | ALTER_ADD_STORED_BASE_COLUMN)));
		}
	}

	/* See if an AUTO_INCREMENT column was added. */
	uint	i = 0;
	ulint	num_v = 0;
	List_iterator_fast<Create_field> cf_it(
		ha_alter_info->alter_info->create_list);
	while (const Create_field* new_field = cf_it++) {
		const Field*	field;

		DBUG_ASSERT(i < altered_table->s->fields);

		for (uint old_i = 0; table->field[old_i]; old_i++) {
			if (new_field->field == table->field[old_i]) {
				goto found_col;
			}
		}

		/* This is an added column. */
		DBUG_ASSERT(!new_field->field);
		DBUG_ASSERT(ha_alter_info->handler_flags
			    & ALTER_ADD_COLUMN);

		field = altered_table->field[i];

		DBUG_ASSERT((MTYP_TYPENR(field->unireg_check)
			     == Field::NEXT_NUMBER)
			    == !!(field->flags & AUTO_INCREMENT_FLAG));

		if (field->flags & AUTO_INCREMENT_FLAG) {
			if (add_autoinc_col_no != ULINT_UNDEFINED) {
				/* This should have been blocked earlier. */
				ut_ad(0);
				my_error(ER_WRONG_AUTO_KEY, MYF(0));
				goto err_exit;
			}

			/* Get the col no of the old table non-virtual column array */
			add_autoinc_col_no = i - num_v;

			autoinc_col_max_value = innobase_get_int_col_max_value(field);
		}
found_col:
		num_v += !new_field->stored_in_db();
		i++;
	}

	DBUG_ASSERT(heap);
	DBUG_ASSERT(m_user_thd == m_prebuilt->trx->mysql_thd);
	DBUG_ASSERT(!ha_alter_info->handler_ctx);

	ha_alter_info->handler_ctx = new ha_innobase_inplace_ctx(
		m_prebuilt,
		drop_index, n_drop_index,
		drop_fk, n_drop_fk, add_fk, n_add_fk,
		ha_alter_info->online,
		heap, m_prebuilt->table, col_names,
		add_autoinc_col_no,
		ha_alter_info->create_info->auto_increment_value,
		autoinc_col_max_value,
		ha_alter_info->ignore || !thd_is_strict_mode(m_user_thd),
		alt_opt.page_compressed, alt_opt.page_compression_level);

	DBUG_RETURN(prepare_inplace_alter_table_dict(
			    ha_alter_info, altered_table, table,
			    table_share->table_name.str,
			    info.flags(), info.flags2(),
			    fts_doc_col_no, add_fts_doc_id,
			    add_fts_doc_id_idx));
}

/** Check that the column is part of a virtual index(index contains
virtual column) in the table
@param[in]	table		Table containing column
@param[in]	col		column to be checked
@return true if this column is indexed with other virtual columns */
static
bool
dict_col_in_v_indexes(
	dict_table_t*	table,
	dict_col_t*	col)
{
	for (dict_index_t* index = dict_table_get_next_index(
		dict_table_get_first_index(table)); index != NULL;
		index = dict_table_get_next_index(index)) {
		if (!dict_index_has_virtual(index)) {
			continue;
		}
		for (ulint k = 0; k < index->n_fields; k++) {
			dict_field_t*   field
				= dict_index_get_nth_field(index, k);
			if (field->col->ind == col->ind) {
				return(true);
			}
		}
	}

	return(false);
}

/* Check whether a columnn length change alter operation requires
to rebuild the template.
@param[in]	altered_table	TABLE object for new version of table.
@param[in]	ha_alter_info	Structure describing changes to be done
				by ALTER TABLE and holding data used
				during in-place alter.
@param[in]	table		table being altered
@return TRUE if needs rebuild. */
static
bool
alter_templ_needs_rebuild(
	TABLE*                  altered_table,
	Alter_inplace_info*     ha_alter_info,
	dict_table_t*		table)
{
        ulint	i = 0;
        List_iterator_fast<Create_field>  cf_it(
                ha_alter_info->alter_info->create_list);

	for (Field** fp = altered_table->field; *fp; fp++, i++) {
		cf_it.rewind();
		while (const Create_field* cf = cf_it++) {
			for (ulint j=0; j < table->n_cols; j++) {
				dict_col_t* cols
                                   = dict_table_get_nth_col(table, j);
				if (cf->length > cols->len
				    && dict_col_in_v_indexes(table, cols)) {
					return(true);
				}
			}
		}
	}

	return(false);
}

/** Get the name of an erroneous key.
@param[in]	error_key_num	InnoDB number of the erroneus key
@param[in]	ha_alter_info	changes that were being performed
@param[in]	table		InnoDB table
@return	the name of the erroneous key */
static
const char*
get_error_key_name(
	ulint				error_key_num,
	const Alter_inplace_info*	ha_alter_info,
	const dict_table_t*		table)
{
	if (error_key_num == ULINT_UNDEFINED) {
		return(FTS_DOC_ID_INDEX_NAME);
	} else if (ha_alter_info->key_count == 0) {
		return(dict_table_get_first_index(table)->name);
	} else {
		return(ha_alter_info->key_info_buffer[error_key_num].name.str);
	}
}

/** Alter the table structure in-place with operations
specified using Alter_inplace_info.
The level of concurrency allowed during this operation depends
on the return value from check_if_supported_inplace_alter().

@param altered_table TABLE object for new version of table.
@param ha_alter_info Structure describing changes to be done
by ALTER TABLE and holding data used during in-place alter.

@retval true Failure
@retval false Success
*/

bool
ha_innobase::inplace_alter_table(
/*=============================*/
	TABLE*			altered_table,
	Alter_inplace_info*	ha_alter_info)
{
	dberr_t			error;
	dict_add_v_col_t*	add_v = NULL;
	dict_vcol_templ_t*	s_templ = NULL;
	dict_vcol_templ_t*	old_templ = NULL;
	struct TABLE*		eval_table = altered_table;
	bool			rebuild_templ = false;
	DBUG_ENTER("inplace_alter_table");
	DBUG_ASSERT(!srv_read_only_mode);
	ut_ad(!sync_check_iterate(sync_check()));
	ut_ad(!rw_lock_own_flagged(&dict_sys.latch,
				   RW_LOCK_FLAG_X | RW_LOCK_FLAG_S));

	DEBUG_SYNC(m_user_thd, "innodb_inplace_alter_table_enter");

	if (!(ha_alter_info->handler_flags & INNOBASE_ALTER_DATA)) {
ok_exit:
		DEBUG_SYNC(m_user_thd, "innodb_after_inplace_alter_table");
		DBUG_RETURN(false);
	}

	if ((ha_alter_info->handler_flags & ~(INNOBASE_INPLACE_IGNORE
					      | INNOBASE_ALTER_NOCREATE
					      | INNOBASE_ALTER_INSTANT))
	    == ALTER_OPTIONS
	    && !alter_options_need_rebuild(ha_alter_info, table)) {
		goto ok_exit;
	}

	ha_innobase_inplace_ctx*	ctx
		= static_cast<ha_innobase_inplace_ctx*>
		(ha_alter_info->handler_ctx);

	DBUG_ASSERT(ctx);
	DBUG_ASSERT(ctx->trx);
	DBUG_ASSERT(ctx->prebuilt == m_prebuilt);

	if (ctx->is_instant()) goto ok_exit;

	dict_index_t*	pk = dict_table_get_first_index(m_prebuilt->table);
	ut_ad(pk != NULL);

	/* For partitioned tables this could be already allocated from a
	previous partition invocation. For normal tables this is NULL. */
	UT_DELETE(ctx->m_stage);

	ctx->m_stage = UT_NEW_NOKEY(ut_stage_alter_t(pk));

	if (!m_prebuilt->table->is_readable()) {
		goto all_done;
	}

	/* If we are doing a table rebuilding or having added virtual
	columns in the same clause, we will need to build a table template
	that carries translation information between MySQL TABLE and InnoDB
	table, which indicates the virtual columns and their base columns
	info. This is used to do the computation callback, so that the
	data in base columns can be extracted send to server.
	If the Column length changes and it is a part of virtual
	index then we need to rebuild the template. */
	rebuild_templ
	     = ctx->need_rebuild()
	       || ((ha_alter_info->handler_flags
		& ALTER_COLUMN_TYPE_CHANGE_BY_ENGINE)
		&& alter_templ_needs_rebuild(
		   altered_table, ha_alter_info, ctx->new_table));

	if ((ctx->new_table->n_v_cols > 0) && rebuild_templ) {
		/* Save the templ if isn't NULL so as to restore the
		original state in case of alter operation failures. */
		if (ctx->new_table->vc_templ != NULL && !ctx->need_rebuild()) {
			old_templ = ctx->new_table->vc_templ;
		}
		s_templ = UT_NEW_NOKEY(dict_vcol_templ_t());

		innobase_build_v_templ(
			altered_table, ctx->new_table, s_templ, NULL, false);

		ctx->new_table->vc_templ = s_templ;
	} else if (ctx->num_to_add_vcol > 0 && ctx->num_to_drop_vcol == 0) {
		/* if there is ongoing drop virtual column, then we disallow
		inplace add index on newly added virtual column, so it does
		not need to come in here to rebuild template with add_v.
		Please also see the assertion in innodb_v_adjust_idx_col() */

		s_templ = UT_NEW_NOKEY(dict_vcol_templ_t());

		add_v = static_cast<dict_add_v_col_t*>(
			mem_heap_alloc(ctx->heap, sizeof *add_v));
		add_v->n_v_col = ctx->num_to_add_vcol;
		add_v->v_col = ctx->add_vcol;
		add_v->v_col_name = ctx->add_vcol_name;

		innobase_build_v_templ(
			altered_table, ctx->new_table, s_templ, add_v, false);
		old_templ = ctx->new_table->vc_templ;
		ctx->new_table->vc_templ = s_templ;
	}

	/* Drop virtual column without rebuild will keep dict table
	unchanged, we use old table to evaluate virtual column value
	in innobase_get_computed_value(). */
	if (!ctx->need_rebuild() && ctx->num_to_drop_vcol > 0) {
		eval_table = table;
	}

	/* Read the clustered index of the table and build
	indexes based on this information using temporary
	files and merge sort. */
	DBUG_EXECUTE_IF("innodb_OOM_inplace_alter",
			error = DB_OUT_OF_MEMORY; goto oom;);

	error = row_merge_build_indexes(
		m_prebuilt->trx,
		m_prebuilt->table, ctx->new_table,
		ctx->online,
		ctx->add_index, ctx->add_key_numbers, ctx->num_to_add_index,
		altered_table, ctx->defaults, ctx->col_map,
		ctx->add_autoinc, ctx->sequence, ctx->skip_pk_sort,
		ctx->m_stage, add_v, eval_table, ctx->allow_not_null);

#ifndef DBUG_OFF
oom:
#endif /* !DBUG_OFF */
	if (error == DB_SUCCESS && ctx->online && ctx->need_rebuild()) {
		DEBUG_SYNC_C("row_log_table_apply1_before");
		error = row_log_table_apply(
			ctx->thr, m_prebuilt->table, altered_table,
			ctx->m_stage, ctx->new_table);
	}

	/* Init online ddl status variables */
	onlineddl_rowlog_rows = 0;
	onlineddl_rowlog_pct_used = 0;
	onlineddl_pct_progress = 0;

	if (s_templ) {
		ut_ad(ctx->need_rebuild() || ctx->num_to_add_vcol > 0
		      || rebuild_templ);
		dict_free_vc_templ(s_templ);
		UT_DELETE(s_templ);

		ctx->new_table->vc_templ = old_templ;
	}

	DEBUG_SYNC_C("inplace_after_index_build");

	DBUG_EXECUTE_IF("create_index_fail",
			error = DB_DUPLICATE_KEY;
			m_prebuilt->trx->error_key_num = ULINT_UNDEFINED;);

	/* After an error, remove all those index definitions
	from the dictionary which were defined. */

	switch (error) {
		KEY*	dup_key;
	all_done:
	case DB_SUCCESS:
		ut_d(mutex_enter(&dict_sys.mutex));
		ut_d(dict_table_check_for_dup_indexes(
			     m_prebuilt->table, CHECK_PARTIAL_OK));
		ut_d(mutex_exit(&dict_sys.mutex));
		/* prebuilt->table->n_ref_count can be anything here,
		given that we hold at most a shared lock on the table. */
		goto ok_exit;
	case DB_DUPLICATE_KEY:
		if (m_prebuilt->trx->error_key_num == ULINT_UNDEFINED
		    || ha_alter_info->key_count == 0) {
			/* This should be the hidden index on
			FTS_DOC_ID, or there is no PRIMARY KEY in the
			table. Either way, we should be seeing and
			reporting a bogus duplicate key error. */
			dup_key = NULL;
		} else {
			DBUG_ASSERT(m_prebuilt->trx->error_key_num
				    < ha_alter_info->key_count);
			dup_key = &ha_alter_info->key_info_buffer[
				m_prebuilt->trx->error_key_num];
		}
		print_keydup_error(altered_table, dup_key, MYF(0));
		break;
	case DB_ONLINE_LOG_TOO_BIG:
		DBUG_ASSERT(ctx->online);
		my_error(ER_INNODB_ONLINE_LOG_TOO_BIG, MYF(0),
			 get_error_key_name(m_prebuilt->trx->error_key_num,
					    ha_alter_info, m_prebuilt->table));
		break;
	case DB_INDEX_CORRUPT:
		my_error(ER_INDEX_CORRUPT, MYF(0),
			 get_error_key_name(m_prebuilt->trx->error_key_num,
					    ha_alter_info, m_prebuilt->table));
		break;
	case DB_DECRYPTION_FAILED: {
		String str;
		const char* engine= table_type();
		get_error_message(HA_ERR_DECRYPTION_FAILED, &str);
		my_error(ER_GET_ERRMSG, MYF(0), HA_ERR_DECRYPTION_FAILED, str.c_ptr(), engine);
		break;
	}
	default:
		my_error_innodb(error,
				table_share->table_name.str,
				m_prebuilt->table->flags);
	}

	/* prebuilt->table->n_ref_count can be anything here, given
	that we hold at most a shared lock on the table. */
	m_prebuilt->trx->error_info = NULL;
	ctx->trx->error_state = DB_SUCCESS;
	ctx->clear_added_indexes();

	DBUG_RETURN(true);
}

/** Free the modification log for online table rebuild.
@param table table that was being rebuilt online */
static
void
innobase_online_rebuild_log_free(
/*=============================*/
	dict_table_t*	table)
{
	dict_index_t* clust_index = dict_table_get_first_index(table);
	ut_d(dict_sys.assert_locked());
	rw_lock_x_lock(&clust_index->lock);

	if (clust_index->online_log) {
		ut_ad(dict_index_get_online_status(clust_index)
		      == ONLINE_INDEX_CREATION);
		clust_index->online_status = ONLINE_INDEX_COMPLETE;
		row_log_free(clust_index->online_log);
		DEBUG_SYNC_C("innodb_online_rebuild_log_free_aborted");
	}

	DBUG_ASSERT(dict_index_get_online_status(clust_index)
		    == ONLINE_INDEX_COMPLETE);
	rw_lock_x_unlock(&clust_index->lock);
}

/** For each user column, which is part of an index which is not going to be
dropped, it checks if the column number of the column is same as col_no
argument passed.
@param[in]	table		table
@param[in]	col_no		column number
@param[in]	is_v		if this is a virtual column
@param[in]	only_committed	whether to consider only committed indexes
@retval true column exists
@retval false column does not exist, true if column is system column or
it is in the index. */
static
bool
check_col_exists_in_indexes(
	const dict_table_t*	table,
	ulint			col_no,
	bool			is_v,
	bool			only_committed = false)
{
	/* This function does not check system columns */
	if (!is_v && dict_table_get_nth_col(table, col_no)->mtype == DATA_SYS) {
		return(true);
	}

	for (const dict_index_t* index = dict_table_get_first_index(table);
	     index;
	     index = dict_table_get_next_index(index)) {

		if (only_committed
		    ? !index->is_committed()
		    : index->to_be_dropped) {
			continue;
		}

		for (ulint i = 0; i < index->n_user_defined_cols; i++) {
			const dict_col_t* idx_col
				= dict_index_get_nth_col(index, i);

			if (is_v && idx_col->is_virtual()) {
				const dict_v_col_t*   v_col = reinterpret_cast<
					const dict_v_col_t*>(idx_col);
				if (v_col->v_pos == col_no) {
					return(true);
				}
			}

			if (!is_v && !idx_col->is_virtual()
			    && dict_col_get_no(idx_col) == col_no) {
				return(true);
			}
		}
	}

	return(false);
}

/** Rollback a secondary index creation, drop the indexes with
temparary index prefix
@param user_table InnoDB table
@param table the TABLE
@param locked TRUE=table locked, FALSE=may need to do a lazy drop
@param trx the transaction
*/
static MY_ATTRIBUTE((nonnull))
void
innobase_rollback_sec_index(
/*========================*/
	dict_table_t*		user_table,
	const TABLE*		table,
	ibool			locked,
	trx_t*			trx)
{
	row_merge_drop_indexes(trx, user_table, locked);

	/* Free the table->fts only if there is no FTS_DOC_ID
	in the table */
	if (user_table->fts
	    && !DICT_TF2_FLAG_IS_SET(user_table,
				     DICT_TF2_FTS_HAS_DOC_ID)
	    && !innobase_fulltext_exist(table)) {
		fts_free(user_table);
	}
}

/** Roll back the changes made during prepare_inplace_alter_table()
and inplace_alter_table() inside the storage engine. Note that the
allowed level of concurrency during this operation will be the same as
for inplace_alter_table() and thus might be higher than during
prepare_inplace_alter_table(). (E.g concurrent writes were blocked
during prepare, but might not be during commit).

@param ha_alter_info Data used during in-place alter.
@param table the TABLE
@param prebuilt the prebuilt struct
@retval true Failure
@retval false Success
*/
inline MY_ATTRIBUTE((nonnull, warn_unused_result))
bool
rollback_inplace_alter_table(
/*=========================*/
	Alter_inplace_info*	ha_alter_info,
	const TABLE*		table,
	row_prebuilt_t*		prebuilt)
{
	bool	fail	= false;

	ha_innobase_inplace_ctx*	ctx
		= static_cast<ha_innobase_inplace_ctx*>
		(ha_alter_info->handler_ctx);

	DBUG_ENTER("rollback_inplace_alter_table");

	if (!ctx || !ctx->trx) {
		/* If we have not started a transaction yet,
		(almost) nothing has been or needs to be done. */
		goto func_exit;
	}

	trx_start_for_ddl(ctx->trx, ctx->need_rebuild()
			  ? TRX_DICT_OP_TABLE : TRX_DICT_OP_INDEX);
	row_mysql_lock_data_dictionary(ctx->trx);

	if (ctx->need_rebuild()) {
		/* DML threads can access ctx->new_table via the
		online rebuild log. Free it first. */
		innobase_online_rebuild_log_free(prebuilt->table);
	}

	if (!ctx->new_table) {
		ut_ad(ctx->need_rebuild());
	} else if (ctx->need_rebuild()) {
		dberr_t	err= DB_SUCCESS;
		ulint	flags	= ctx->new_table->flags;

		/* Since the FTS index specific auxiliary tables has
		not yet registered with "table->fts" by fts_add_index(),
		we will need explicitly delete them here */
		if (dict_table_has_fts_index(ctx->new_table)) {

			err = innobase_drop_fts_index_table(
				ctx->new_table, ctx->trx);

			if (err != DB_SUCCESS) {
				my_error_innodb(
					err, table->s->table_name.str,
					flags);
				fail = true;
			}
		}

		dict_table_close_and_drop(ctx->trx, ctx->new_table);

		switch (err) {
		case DB_SUCCESS:
			break;
		default:
			my_error_innodb(err, table->s->table_name.str,
					flags);
			fail = true;
		}
	} else {
		DBUG_ASSERT(!(ha_alter_info->handler_flags
			      & ALTER_ADD_PK_INDEX));
		DBUG_ASSERT(ctx->new_table == prebuilt->table);

		innobase_rollback_sec_index(
			prebuilt->table, table, FALSE, ctx->trx);
	}

	trx_commit_for_mysql(ctx->trx);
	row_mysql_unlock_data_dictionary(ctx->trx);
	trx_free(ctx->trx);

func_exit:
#ifndef DBUG_OFF
	dict_index_t* clust_index = dict_table_get_first_index(
		prebuilt->table);
	DBUG_ASSERT(!clust_index->online_log);
	DBUG_ASSERT(dict_index_get_online_status(clust_index)
		    == ONLINE_INDEX_COMPLETE);
#endif /* !DBUG_OFF */

	if (ctx) {
		DBUG_ASSERT(ctx->prebuilt == prebuilt);

		if (ctx->num_to_add_fk) {
			for (ulint i = 0; i < ctx->num_to_add_fk; i++) {
				dict_foreign_free(ctx->add_fk[i]);
			}
		}

		if (ctx->num_to_drop_index) {
			row_mysql_lock_data_dictionary(prebuilt->trx);

			/* Clear the to_be_dropped flags
			in the data dictionary cache.
			The flags may already have been cleared,
			in case an error was detected in
			commit_inplace_alter_table(). */
			for (ulint i = 0; i < ctx->num_to_drop_index; i++) {
				dict_index_t*	index = ctx->drop_index[i];
				DBUG_ASSERT(index->is_committed());
				index->to_be_dropped = 0;
			}

			row_mysql_unlock_data_dictionary(prebuilt->trx);
		}
	}

	/* Reset dict_col_t::ord_part for those columns fail to be indexed,
	we do this by checking every existing column, if any current
	index would index them */
	for (ulint i = 0; i < dict_table_get_n_cols(prebuilt->table); i++) {
		dict_col_t& col = prebuilt->table->cols[i];
		if (!col.ord_part) {
			continue;
		}
		if (!check_col_exists_in_indexes(prebuilt->table, i, false,
						 true)) {
			col.ord_part = 0;
		}
	}

	for (ulint i = 0; i < dict_table_get_n_v_cols(prebuilt->table); i++) {
		dict_col_t& col = prebuilt->table->v_cols[i].m_col;
		if (!col.ord_part) {
			continue;
		}
		if (!check_col_exists_in_indexes(prebuilt->table, i, true,
						 true)) {
			col.ord_part = 0;
		}
	}

	trx_commit_for_mysql(prebuilt->trx);
	MONITOR_ATOMIC_DEC(MONITOR_PENDING_ALTER_TABLE);
	DBUG_RETURN(fail);
}

/** Drop a FOREIGN KEY constraint from the data dictionary tables.
@param trx data dictionary transaction
@param table_name Table name in MySQL
@param foreign_id Foreign key constraint identifier
@retval true Failure
@retval false Success */
static MY_ATTRIBUTE((nonnull, warn_unused_result))
bool
innobase_drop_foreign_try(
/*======================*/
	trx_t*			trx,
	const char*		table_name,
	const char*		foreign_id)
{
	DBUG_ENTER("innobase_drop_foreign_try");

	DBUG_ASSERT(trx_get_dict_operation(trx) == TRX_DICT_OP_INDEX);
	ut_ad(trx->dict_operation_lock_mode == RW_X_LATCH);
	ut_d(dict_sys.assert_locked());

	/* Drop the constraint from the data dictionary. */
	static const char sql[] =
		"PROCEDURE DROP_FOREIGN_PROC () IS\n"
		"BEGIN\n"
		"DELETE FROM SYS_FOREIGN WHERE ID=:id;\n"
		"DELETE FROM SYS_FOREIGN_COLS WHERE ID=:id;\n"
		"END;\n";

	dberr_t		error;
	pars_info_t*	info;

	info = pars_info_create();
	pars_info_add_str_literal(info, "id", foreign_id);

	trx->op_info = "dropping foreign key constraint from dictionary";
	error = que_eval_sql(info, sql, FALSE, trx);
	trx->op_info = "";

	DBUG_EXECUTE_IF("ib_drop_foreign_error",
			error = DB_OUT_OF_FILE_SPACE;);

	if (error != DB_SUCCESS) {
		my_error_innodb(error, table_name, 0);
		trx->error_state = DB_SUCCESS;
		DBUG_RETURN(true);
	}

	DBUG_RETURN(false);
}

/** Rename a column in the data dictionary tables.
<<<<<<< HEAD
@param[in] user_table	InnoDB table that was being altered
@param[in] trx		data dictionary transaction
@param[in] table_name	Table name in MySQL
@param[in] from		old column name
@param[in] to		new column name
@param[in] new_clustered whether the table has been rebuilt
@param[in] is_virtual	whether it is a virtual column
=======
@param[in] user_table		InnoDB table that was being altered
@param[in] trx			Data dictionary transaction
@param[in] table_name		Table name in MySQL
@param[in] nth_col		0-based index of the column
@param[in] from			old column name
@param[in] to			new column name
@param[in] new_clustered	whether the table has been rebuilt
@param[in] evict_fk_cache	Evict the fk info from cache
>>>>>>> f3eb82f0
@retval true Failure
@retval false Success */
static MY_ATTRIBUTE((nonnull, warn_unused_result))
bool
innobase_rename_column_try(
	const dict_table_t*	user_table,
	trx_t*			trx,
	const char*		table_name,
	const char*		from,
	const char*		to,
	bool			new_clustered,
	bool			evict_fk_cache)
{
	dberr_t		error;

	DBUG_ENTER("innobase_rename_column_try");

	DBUG_ASSERT(trx_get_dict_operation(trx) == TRX_DICT_OP_INDEX);
	ut_ad(trx->dict_operation_lock_mode == RW_X_LATCH);
	ut_d(dict_sys.assert_locked());

	if (new_clustered) {
		goto rename_foreign;
	}

	error = DB_SUCCESS;

	trx->op_info = "renaming column in SYS_FIELDS";

	for (const dict_index_t* index = dict_table_get_first_index(
		     user_table);
	     index != NULL;
	     index = dict_table_get_next_index(index)) {

		bool has_prefixes = false;
		for (size_t i = 0; i < dict_index_get_n_fields(index); i++) {
			if (dict_index_get_nth_field(index, i)->prefix_len) {
				has_prefixes = true;
				break;
			}
		}

		for (ulint i = 0; i < dict_index_get_n_fields(index); i++) {
			const dict_field_t& f = index->fields[i];
			DBUG_ASSERT(!f.name == f.col->is_dropped());

			if (!f.name || my_strcasecmp(system_charset_info,
						     f.name, from)) {
				continue;
			}

			pars_info_t* info = pars_info_create();
			ulint pos = has_prefixes ? i << 16 | f.prefix_len : i;

			pars_info_add_ull_literal(info, "indexid", index->id);
			pars_info_add_int4_literal(info, "nth", pos);
			pars_info_add_str_literal(info, "new", to);

			error = que_eval_sql(
				info,
				"PROCEDURE RENAME_SYS_FIELDS_PROC () IS\n"
				"BEGIN\n"
				"UPDATE SYS_FIELDS SET COL_NAME=:new\n"
				"WHERE INDEX_ID=:indexid\n"
				"AND POS=:nth;\n"
				"END;\n",
				FALSE, trx);
			DBUG_EXECUTE_IF("ib_rename_column_error",
					error = DB_OUT_OF_FILE_SPACE;);

			if (error != DB_SUCCESS) {
				goto err_exit;
			}
		}
	}

	if (error != DB_SUCCESS) {
err_exit:
		my_error_innodb(error, table_name, 0);
		trx->error_state = DB_SUCCESS;
		trx->op_info = "";
		DBUG_RETURN(true);
	}

rename_foreign:
	trx->op_info = "renaming column in SYS_FOREIGN_COLS";

	std::set<dict_foreign_t*> fk_evict;
	bool		foreign_modified;

	for (dict_foreign_set::const_iterator it = user_table->foreign_set.begin();
	     it != user_table->foreign_set.end();
	     ++it) {

		dict_foreign_t*	foreign = *it;
		foreign_modified = false;

		for (unsigned i = 0; i < foreign->n_fields; i++) {
			if (my_strcasecmp(system_charset_info,
					  foreign->foreign_col_names[i],
					  from)) {
				continue;
			}

			pars_info_t* info = pars_info_create();

			pars_info_add_str_literal(info, "id", foreign->id);
			pars_info_add_int4_literal(info, "nth", i);
			pars_info_add_str_literal(info, "new", to);

			error = que_eval_sql(
				info,
				"PROCEDURE RENAME_SYS_FOREIGN_F_PROC () IS\n"
				"BEGIN\n"
				"UPDATE SYS_FOREIGN_COLS\n"
				"SET FOR_COL_NAME=:new\n"
				"WHERE ID=:id AND POS=:nth;\n"
				"END;\n",
				FALSE, trx);

			if (error != DB_SUCCESS) {
				goto err_exit;
			}
			foreign_modified = true;
		}

		if (foreign_modified) {
			fk_evict.insert(foreign);
		}
	}

	for (dict_foreign_set::const_iterator it
		= user_table->referenced_set.begin();
	     it != user_table->referenced_set.end();
	     ++it) {

		foreign_modified = false;
		dict_foreign_t*	foreign = *it;

		for (unsigned i = 0; i < foreign->n_fields; i++) {
			if (my_strcasecmp(system_charset_info,
					  foreign->referenced_col_names[i],
					  from)) {
				continue;
			}

			pars_info_t* info = pars_info_create();

			pars_info_add_str_literal(info, "id", foreign->id);
			pars_info_add_int4_literal(info, "nth", i);
			pars_info_add_str_literal(info, "new", to);

			error = que_eval_sql(
				info,
				"PROCEDURE RENAME_SYS_FOREIGN_R_PROC () IS\n"
				"BEGIN\n"
				"UPDATE SYS_FOREIGN_COLS\n"
				"SET REF_COL_NAME=:new\n"
				"WHERE ID=:id AND POS=:nth;\n"
				"END;\n",
				FALSE, trx);

			if (error != DB_SUCCESS) {
				goto err_exit;
			}
			foreign_modified = true;
		}

		if (foreign_modified) {
			fk_evict.insert(foreign);
		}
	}

	/* Reload the foreign key info for instant table too. */
	if (new_clustered || evict_fk_cache) {
		std::for_each(fk_evict.begin(), fk_evict.end(),
			      dict_foreign_remove_from_cache);
	}

	trx->op_info = "";
	DBUG_RETURN(false);
}

/** Rename columns in the data dictionary tables.
@param ha_alter_info Data used during in-place alter.
@param ctx In-place ALTER TABLE context
@param table the TABLE
@param trx data dictionary transaction
@param table_name Table name in MySQL
@retval true Failure
@retval false Success */
static MY_ATTRIBUTE((nonnull, warn_unused_result))
bool
innobase_rename_columns_try(
/*========================*/
	Alter_inplace_info*	ha_alter_info,
	ha_innobase_inplace_ctx*ctx,
	const TABLE*		table,
	trx_t*			trx,
	const char*		table_name)
{
	List_iterator_fast<Create_field> cf_it(
		ha_alter_info->alter_info->create_list);
	uint	i = 0;
	ulint	num_v = 0;

	DBUG_ASSERT(ctx->need_rebuild());
	DBUG_ASSERT(ha_alter_info->handler_flags
		    & ALTER_COLUMN_NAME);

	for (Field** fp = table->field; *fp; fp++, i++) {
		const bool is_virtual = !(*fp)->stored_in_db();
		if (!((*fp)->flags & FIELD_IS_RENAMED)) {
			goto processed_field;
		}

		cf_it.rewind();

		while (Create_field* cf = cf_it++) {
			if (cf->field == *fp) {
				if (innobase_rename_column_try(
					    ctx->old_table, trx, table_name,
					    cf->field->field_name.str,
<<<<<<< HEAD
					    cf->field_name.str, true)) {
=======
					    cf->field_name.str,
					    ctx->need_rebuild(),
					    ctx->is_instant())) {
>>>>>>> f3eb82f0
					return(true);
				}
				goto processed_field;
			}
		}

		ut_error;
processed_field:
		if (is_virtual) {
			num_v++;
		}

		continue;
	}

	return(false);
}

/** Convert field type and length to InnoDB format */
static void get_type(const Field& f, ulint& prtype, ulint& mtype, ulint& len)
{
	mtype = get_innobase_type_from_mysql_type(&prtype, &f);
	len = f.pack_length();
	prtype |= f.type();
	if (f.type() == MYSQL_TYPE_VARCHAR) {
		auto l = static_cast<const Field_varstring&>(f).length_bytes;
		len -= l;
		if (l == 2) prtype |= DATA_LONG_TRUE_VARCHAR;
	}
	if (!f.real_maybe_null()) prtype |= DATA_NOT_NULL;
	if (f.binary()) prtype |= DATA_BINARY_TYPE;
	if (f.table->versioned()) {
		if (&f == f.table->field[f.table->s->vers.start_fieldno]) {
			prtype |= DATA_VERS_START;
		} else if (&f == f.table->field[f.table->s->vers.end_fieldno]) {
			prtype |= DATA_VERS_END;
		} else if (!(f.flags & VERS_UPDATE_UNVERSIONED_FLAG)) {
			prtype |= DATA_VERSIONED;
		}
	}
	if (!f.stored_in_db()) prtype |= DATA_VIRTUAL;

	if (dtype_is_string_type(mtype)) {
		prtype |= ulint(f.charset()->number) << 16;
	}
}

/** Enlarge a column in the data dictionary tables.
@param user_table InnoDB table that was being altered
@param trx data dictionary transaction
@param table_name Table name in MySQL
@param pos 0-based index to user_table->cols[] or user_table->v_cols[]
@param f new column
@param is_v if it's a virtual column
@retval true Failure
@retval false Success */
static MY_ATTRIBUTE((nonnull, warn_unused_result))
bool
innobase_rename_or_enlarge_column_try(
	const dict_table_t*	user_table,
	trx_t*			trx,
	const char*		table_name,
	ulint			pos,
	const Field&		f,
	bool			is_v)
{
	dict_col_t*	col;

	DBUG_ENTER("innobase_rename_or_enlarge_column_try");

	DBUG_ASSERT(trx_get_dict_operation(trx) == TRX_DICT_OP_INDEX);
	ut_ad(trx->dict_operation_lock_mode == RW_X_LATCH);
	ut_d(dict_sys.assert_locked());

	ulint n_base;

	if (is_v) {
		dict_v_col_t* v_col= dict_table_get_nth_v_col(user_table, pos);
		pos = dict_create_v_col_pos(v_col->v_pos, v_col->m_col.ind);
		col = &v_col->m_col;
		n_base = v_col->num_base;
	} else {
		col = dict_table_get_nth_col(user_table, pos);
		n_base = 0;
	}

	ulint prtype, mtype, len;
	get_type(f, prtype, mtype, len);
	DBUG_ASSERT(!dtype_is_string_type(col->mtype)
		    || col->mbminlen == f.charset()->mbminlen);
	DBUG_ASSERT(col->len <= len);

#ifdef UNIV_DEBUG
	ut_ad(col->mbminlen <= col->mbmaxlen);
	switch (mtype) {
	case DATA_MYSQL:
		if (!(prtype & DATA_BINARY_TYPE) || user_table->not_redundant()
		    || col->mbminlen != col->mbmaxlen) {
			/* NOTE: we could allow this when !(prtype &
			DATA_BINARY_TYPE) and ROW_FORMAT is not REDUNDANT and
			mbminlen<mbmaxlen. That is, we treat a UTF-8 CHAR(n)
			column somewhat like a VARCHAR. */
			break;
		}
		/* fall through */
	case DATA_FIXBINARY:
	case DATA_CHAR:
		ut_ad(col->len == len);
		break;
	case DATA_BINARY:
	case DATA_VARCHAR:
	case DATA_VARMYSQL:
	case DATA_DECIMAL:
	case DATA_BLOB:
		break;
	default:
		ut_ad(col->prtype == prtype);
		ut_ad(col->mtype == mtype);
		ut_ad(col->len == len);
	}
#endif /* UNIV_DEBUG */

	const char* col_name = col->name(*user_table);
	const bool same_name = !strcmp(col_name, f.field_name.str);

	if (!same_name
	    && innobase_rename_column_try(user_table, trx, table_name,
					  col_name, f.field_name.str,
					  false)) {
		DBUG_RETURN(true);
	}

	if (same_name
	    && col->prtype == prtype && col->mtype == mtype
	    && col->len == len) {
		DBUG_RETURN(false);
	}

	DBUG_RETURN(innodb_insert_sys_columns(user_table->id, pos,
					      f.field_name.str,
					      mtype, prtype, len,
					      n_base, trx, true));
}

/** Rename or enlarge columns in the data dictionary cache
as part of commit_try_norebuild().
@param ha_alter_info Data used during in-place alter.
@param ctx In-place ALTER TABLE context
@param altered_table metadata after ALTER TABLE
@param table metadata before ALTER TABLE
@param trx data dictionary transaction
@param table_name Table name in MySQL
@retval true Failure
@retval false Success */
static MY_ATTRIBUTE((nonnull, warn_unused_result))
bool
innobase_rename_or_enlarge_columns_try(
	Alter_inplace_info*	ha_alter_info,
	ha_innobase_inplace_ctx*ctx,
	const TABLE*		altered_table,
	const TABLE*		table,
	trx_t*			trx,
	const char*		table_name)
{
	DBUG_ENTER("innobase_rename_or_enlarge_columns_try");

	if (!(ha_alter_info->handler_flags
	      & (ALTER_COLUMN_TYPE_CHANGE_BY_ENGINE
		 | ALTER_COLUMN_NAME))) {
		DBUG_RETURN(false);
	}

	List_iterator_fast<Create_field> cf_it(
		ha_alter_info->alter_info->create_list);
	ulint	i = 0;
	ulint	num_v = 0;

	for (Field** fp = table->field; *fp; fp++, i++) {
		const bool is_v = !(*fp)->stored_in_db();
		ulint idx = is_v ? num_v++ : i - num_v;

		cf_it.rewind();
		Field** af = altered_table->field;
		while (Create_field* cf = cf_it++) {
			if (cf->field == *fp) {
				if (innobase_rename_or_enlarge_column_try(
					    ctx->old_table, trx, table_name,
					    idx, **af, is_v)) {
					DBUG_RETURN(true);
				}
				break;
			}
			af++;
		}
	}

	DBUG_RETURN(false);
}

/** Rename or enlarge columns in the data dictionary cache
as part of commit_cache_norebuild().
@param ha_alter_info Data used during in-place alter.
@param altered_table metadata after ALTER TABLE
@param table metadata before ALTER TABLE
@param user_table InnoDB table that was being altered */
static MY_ATTRIBUTE((nonnull))
void
innobase_rename_or_enlarge_columns_cache(
/*=====================================*/
	Alter_inplace_info*	ha_alter_info,
	const TABLE*		altered_table,
	const TABLE*		table,
	dict_table_t*		user_table)
{
	if (!(ha_alter_info->handler_flags
	      & (ALTER_COLUMN_TYPE_CHANGE_BY_ENGINE
		 | ALTER_COLUMN_NAME))) {
		return;
	}

	List_iterator_fast<Create_field> cf_it(
		ha_alter_info->alter_info->create_list);
	uint	i = 0;
	ulint	num_v = 0;

	for (Field** fp = table->field; *fp; fp++, i++) {
		const bool is_virtual = !(*fp)->stored_in_db();

		cf_it.rewind();
		Field** af = altered_table->field;
		while (Create_field* cf = cf_it++) {
			if (cf->field != *fp) {
				af++;
				continue;
			}

			ulint	col_n = is_virtual ? num_v : i - num_v;
			dict_col_t *col = is_virtual
				? &dict_table_get_nth_v_col(user_table, col_n)
				->m_col
				: dict_table_get_nth_col(user_table, col_n);
			const bool is_string= dtype_is_string_type(col->mtype);
			DBUG_ASSERT(col->mbminlen
				    == (is_string
					? (*af)->charset()->mbminlen : 0));
			ulint prtype, mtype, len;
			get_type(**af, prtype, mtype, len);
			DBUG_ASSERT(is_string == dtype_is_string_type(mtype));

			col->prtype = prtype;
			col->mtype = mtype;
			col->len = len;
			col->mbmaxlen = is_string
				? (*af)->charset()->mbmaxlen : 0;

			if ((*fp)->flags & FIELD_IS_RENAMED) {
				dict_mem_table_col_rename(
					user_table, col_n,
					cf->field->field_name.str,
					(*af)->field_name.str, is_virtual);
			}

			break;
		}

		if (is_virtual) {
			num_v++;
		}
	}
}

/** Set the auto-increment value of the table on commit.
@param ha_alter_info Data used during in-place alter
@param ctx In-place ALTER TABLE context
@param altered_table MySQL table that is being altered
@param old_table MySQL table as it is before the ALTER operation
@return whether the operation failed (and my_error() was called) */
static MY_ATTRIBUTE((nonnull))
bool
commit_set_autoinc(
	Alter_inplace_info*	ha_alter_info,
	ha_innobase_inplace_ctx*ctx,
	const TABLE*		altered_table,
	const TABLE*		old_table)
{
	DBUG_ENTER("commit_set_autoinc");

	if (!altered_table->found_next_number_field) {
		/* There is no AUTO_INCREMENT column in the table
		after the ALTER operation. */
	} else if (ctx->add_autoinc != ULINT_UNDEFINED) {
		ut_ad(ctx->need_rebuild());
		/* An AUTO_INCREMENT column was added. Get the last
		value from the sequence, which may be based on a
		supplied AUTO_INCREMENT value. */
		ib_uint64_t autoinc = ctx->sequence.last();
		ctx->new_table->autoinc = autoinc;
		/* Bulk index creation does not update
		PAGE_ROOT_AUTO_INC, so we must persist the "last used"
		value here. */
		btr_write_autoinc(dict_table_get_first_index(ctx->new_table),
				  autoinc - 1, true);
	} else if ((ha_alter_info->handler_flags
		    & ALTER_CHANGE_CREATE_OPTION)
		   && (ha_alter_info->create_info->used_fields
		       & HA_CREATE_USED_AUTO)) {

		if (!ctx->old_table->space) {
			my_error(ER_TABLESPACE_DISCARDED, MYF(0),
				 old_table->s->table_name.str);
			DBUG_RETURN(true);
		}

		/* An AUTO_INCREMENT value was supplied by the user.
		It must be persisted to the data file. */
		const Field*	ai	= old_table->found_next_number_field;
		ut_ad(!strcmp(dict_table_get_col_name(ctx->old_table,
						      innodb_col_no(ai)),
			      ai->field_name.str));

		ib_uint64_t	autoinc
			= ha_alter_info->create_info->auto_increment_value;
		if (autoinc == 0) {
			autoinc = 1;
		}

		if (autoinc >= ctx->old_table->autoinc) {
			/* Persist the predecessor of the
			AUTO_INCREMENT value as the last used one. */
			ctx->new_table->autoinc = autoinc--;
		} else {
			/* Mimic ALGORITHM=COPY in the following scenario:

			CREATE TABLE t (a SERIAL);
			INSERT INTO t SET a=100;
			ALTER TABLE t AUTO_INCREMENT = 1;
			INSERT INTO t SET a=NULL;
			SELECT * FROM t;

			By default, ALGORITHM=INPLACE would reset the
			sequence to 1, while after ALGORITHM=COPY, the
			last INSERT would use a value larger than 100.

			We could only search the tree to know current
			max counter in the table and compare. */
			const dict_col_t*	autoinc_col
				= dict_table_get_nth_col(ctx->old_table,
							 innodb_col_no(ai));
			dict_index_t*		index
				= dict_table_get_first_index(ctx->old_table);
			while (index != NULL
			       && index->fields[0].col != autoinc_col) {
				index = dict_table_get_next_index(index);
			}

			ut_ad(index);

			ib_uint64_t	max_in_table = index
				? row_search_max_autoinc(index)
				: 0;

			if (autoinc <= max_in_table) {
				ctx->new_table->autoinc = innobase_next_autoinc(
					max_in_table, 1,
					ctx->prebuilt->autoinc_increment,
					ctx->prebuilt->autoinc_offset,
					innobase_get_int_col_max_value(ai));
				/* Persist the maximum value as the
				last used one. */
				autoinc = max_in_table;
			} else {
				/* Persist the predecessor of the
				AUTO_INCREMENT value as the last used one. */
				ctx->new_table->autoinc = autoinc--;
			}
		}

		btr_write_autoinc(dict_table_get_first_index(ctx->new_table),
				  autoinc, true);
	} else if (ctx->need_rebuild()) {
		/* No AUTO_INCREMENT value was specified.
		Copy it from the old table. */
		ctx->new_table->autoinc = ctx->old_table->autoinc;
		/* The persistent value was already copied in
		prepare_inplace_alter_table_dict() when ctx->new_table
		was created. If this was a LOCK=NONE operation, the
		AUTO_INCREMENT values would be updated during
		row_log_table_apply(). If this was LOCK!=NONE,
		the table contents could not possibly have changed
		between prepare_inplace and commit_inplace. */
	}

	DBUG_RETURN(false);
}

/** Add or drop foreign key constraints to the data dictionary tables,
but do not touch the data dictionary cache.
@param ha_alter_info Data used during in-place alter
@param ctx In-place ALTER TABLE context
@param trx Data dictionary transaction
@param table_name Table name in MySQL
@retval true Failure
@retval false Success
*/
static MY_ATTRIBUTE((nonnull, warn_unused_result))
bool
innobase_update_foreign_try(
/*========================*/
	ha_innobase_inplace_ctx*ctx,
	trx_t*			trx,
	const char*		table_name)
{
	ulint	foreign_id;
	ulint	i;

	DBUG_ENTER("innobase_update_foreign_try");

	foreign_id = dict_table_get_highest_foreign_id(ctx->new_table);

	foreign_id++;

	for (i = 0; i < ctx->num_to_add_fk; i++) {
		dict_foreign_t*		fk = ctx->add_fk[i];

		ut_ad(fk->foreign_table == ctx->new_table
		      || fk->foreign_table == ctx->old_table);

		dberr_t error = dict_create_add_foreign_id(
			&foreign_id, ctx->old_table->name.m_name, fk);

		if (error != DB_SUCCESS) {
			my_error(ER_TOO_LONG_IDENT, MYF(0),
				 fk->id);
			DBUG_RETURN(true);
		}

		if (!fk->foreign_index) {
			fk->foreign_index = dict_foreign_find_index(
				ctx->new_table, ctx->col_names,
				fk->foreign_col_names,
				fk->n_fields, fk->referenced_index, TRUE,
				fk->type
				& (DICT_FOREIGN_ON_DELETE_SET_NULL
					| DICT_FOREIGN_ON_UPDATE_SET_NULL),
				NULL, NULL, NULL);
			if (!fk->foreign_index) {
				my_error(ER_FK_INCORRECT_OPTION,
					 MYF(0), table_name, fk->id);
				DBUG_RETURN(true);
			}
		}

		/* The fk->foreign_col_names[] uses renamed column
		names, while the columns in ctx->old_table have not
		been renamed yet. */
		error = dict_create_add_foreign_to_dictionary(
			ctx->old_table->name.m_name, fk, trx);

		DBUG_EXECUTE_IF(
			"innodb_test_cannot_add_fk_system",
			error = DB_ERROR;);

		if (error != DB_SUCCESS) {
			my_error(ER_FK_FAIL_ADD_SYSTEM, MYF(0),
				 fk->id);
			DBUG_RETURN(true);
		}
	}

	for (i = 0; i < ctx->num_to_drop_fk; i++) {
		dict_foreign_t* fk = ctx->drop_fk[i];

		DBUG_ASSERT(fk->foreign_table == ctx->old_table);

		if (innobase_drop_foreign_try(trx, table_name, fk->id)) {
			DBUG_RETURN(true);
		}
	}

	DBUG_RETURN(false);
}

/** Update the foreign key constraint definitions in the data dictionary cache
after the changes to data dictionary tables were committed.
@param ctx	In-place ALTER TABLE context
@param user_thd	MySQL connection
@return		InnoDB error code (should always be DB_SUCCESS) */
static MY_ATTRIBUTE((nonnull, warn_unused_result))
dberr_t
innobase_update_foreign_cache(
/*==========================*/
	ha_innobase_inplace_ctx*	ctx,
	THD*				user_thd)
{
	dict_table_t*	user_table;
	dberr_t		err = DB_SUCCESS;

	DBUG_ENTER("innobase_update_foreign_cache");

	ut_ad(mutex_own(&dict_sys.mutex));

	user_table = ctx->old_table;

	/* Discard the added foreign keys, because we will
	load them from the data dictionary. */
	for (ulint i = 0; i < ctx->num_to_add_fk; i++) {
		dict_foreign_t*	fk = ctx->add_fk[i];
		dict_foreign_free(fk);
	}

	if (ctx->need_rebuild()) {
		/* The rebuilt table is already using the renamed
		column names. No need to pass col_names or to drop
		constraints from the data dictionary cache. */
		DBUG_ASSERT(!ctx->col_names);
		DBUG_ASSERT(user_table->foreign_set.empty());
		DBUG_ASSERT(user_table->referenced_set.empty());
		user_table = ctx->new_table;
	} else {
		/* Drop the foreign key constraints if the
		table was not rebuilt. If the table is rebuilt,
		there would not be any foreign key contraints for
		it yet in the data dictionary cache. */
		for (ulint i = 0; i < ctx->num_to_drop_fk; i++) {
			dict_foreign_t* fk = ctx->drop_fk[i];
			dict_foreign_remove_from_cache(fk);
		}
	}

	/* Load the old or added foreign keys from the data dictionary
	and prevent the table from being evicted from the data
	dictionary cache (work around the lack of WL#6049). */
	dict_names_t	fk_tables;

	err = dict_load_foreigns(user_table->name.m_name,
				 ctx->col_names, false, true,
				 DICT_ERR_IGNORE_NONE,
				 fk_tables);

	if (err == DB_CANNOT_ADD_CONSTRAINT) {
		fk_tables.clear();

		/* It is possible there are existing foreign key are
		loaded with "foreign_key checks" off,
		so let's retry the loading with charset_check is off */
		err = dict_load_foreigns(user_table->name.m_name,
					 ctx->col_names, false, false,
					 DICT_ERR_IGNORE_NONE,
					 fk_tables);

		/* The load with "charset_check" off is successful, warn
		the user that the foreign key has loaded with mis-matched
		charset */
		if (err == DB_SUCCESS) {
			push_warning_printf(
				user_thd,
				Sql_condition::WARN_LEVEL_WARN,
				ER_ALTER_INFO,
				"Foreign key constraints for table '%s'"
				" are loaded with charset check off",
				user_table->name.m_name);
		}
	}

	/* For complete loading of foreign keys, all associated tables must
	also be loaded. */
	while (err == DB_SUCCESS && !fk_tables.empty()) {
		dict_table_t*	table = dict_load_table(
			fk_tables.front(), true, DICT_ERR_IGNORE_NONE);

		if (table == NULL) {
			err = DB_TABLE_NOT_FOUND;
			ib::error()
				<< "Failed to load table '"
				<< table_name_t(const_cast<char*>
						(fk_tables.front()))
				<< "' which has a foreign key constraint with"
				<< " table '" << user_table->name << "'.";
			break;
		}

		fk_tables.pop_front();
	}

	DBUG_RETURN(err);
}

/** Changes SYS_COLUMNS.PRTYPE for one column.
@param[in,out]	trx	transaction
@param[in]	table_name	table name
@param[in]	tableid	table ID as in SYS_TABLES
@param[in]	pos	column position
@param[in]	prtype	new precise type
@return		boolean flag
@retval	true	on failure
@retval false	on success */
static
bool
vers_change_field_try(
	trx_t* trx,
	const char* table_name,
	const table_id_t tableid,
	const ulint pos,
	const ulint prtype)
{
	DBUG_ENTER("vers_change_field_try");

	pars_info_t* info = pars_info_create();

	pars_info_add_int4_literal(info, "prtype", prtype);
	pars_info_add_ull_literal(info,"tableid", tableid);
	pars_info_add_int4_literal(info, "pos", pos);

	dberr_t error = que_eval_sql(info,
				     "PROCEDURE CHANGE_COLUMN_MTYPE () IS\n"
				     "BEGIN\n"
				     "UPDATE SYS_COLUMNS SET PRTYPE=:prtype\n"
				     "WHERE TABLE_ID=:tableid AND POS=:pos;\n"
				     "END;\n",
				     false, trx);

	if (error != DB_SUCCESS) {
		my_error_innodb(error, table_name, 0);
		trx->error_state = DB_SUCCESS;
		trx->op_info = "";
		DBUG_RETURN(true);
	}

	DBUG_RETURN(false);
}

/** Changes fields WITH/WITHOUT SYSTEM VERSIONING property in SYS_COLUMNS.
@param[in]	ha_alter_info	alter info
@param[in]	ctx	alter inplace context
@param[in]	trx	transaction
@param[in]	table	old table
@return		boolean flag
@retval	true	on failure
@retval false	on success */
static
bool
vers_change_fields_try(
	const Alter_inplace_info* ha_alter_info,
	const ha_innobase_inplace_ctx* ctx,
	trx_t* trx,
	const TABLE* table)
{
	DBUG_ENTER("vers_change_fields_try");

	DBUG_ASSERT(ha_alter_info);
	DBUG_ASSERT(ctx);

	List_iterator_fast<Create_field> it(
	    ha_alter_info->alter_info->create_list);

	while (const Create_field* create_field = it++) {
		if (!create_field->field) {
			continue;
		}
		if (create_field->versioning
		    == Column_definition::VERSIONING_NOT_SET) {
			continue;
		}

		const dict_table_t* new_table = ctx->new_table;
		const uint pos = innodb_col_no(create_field->field);
		const dict_col_t* col = dict_table_get_nth_col(new_table, pos);

		DBUG_ASSERT(!col->vers_sys_start());
		DBUG_ASSERT(!col->vers_sys_end());

		ulint new_prtype
		    = create_field->versioning
			      == Column_definition::WITHOUT_VERSIONING
			  ? col->prtype & ~DATA_VERSIONED
			  : col->prtype | DATA_VERSIONED;

		if (vers_change_field_try(trx, table->s->table_name.str,
					  new_table->id, pos,
					  new_prtype)) {
			DBUG_RETURN(true);
		}
	}

	DBUG_RETURN(false);
}

/** Changes WITH/WITHOUT SYSTEM VERSIONING for fields
in the data dictionary cache.
@param ha_alter_info Data used during in-place alter
@param ctx In-place ALTER TABLE context
@param table MySQL table as it is before the ALTER operation */
static
void
vers_change_fields_cache(
	Alter_inplace_info*		ha_alter_info,
	const ha_innobase_inplace_ctx*	ctx,
	const TABLE*			table)
{
	DBUG_ENTER("vers_change_fields_cache");

	DBUG_ASSERT(ha_alter_info);
	DBUG_ASSERT(ctx);
	DBUG_ASSERT(ha_alter_info->handler_flags & ALTER_COLUMN_UNVERSIONED);

	List_iterator_fast<Create_field> it(
	    ha_alter_info->alter_info->create_list);

	while (const Create_field* create_field = it++) {
		if (!create_field->field || create_field->field->vcol_info) {
			continue;
		}
		dict_col_t* col = dict_table_get_nth_col(
		    ctx->new_table, innodb_col_no(create_field->field));

		if (create_field->versioning
		    == Column_definition::WITHOUT_VERSIONING) {

			DBUG_ASSERT(!col->vers_sys_start());
			DBUG_ASSERT(!col->vers_sys_end());
			col->prtype &= ~DATA_VERSIONED;
		} else if (create_field->versioning
			   == Column_definition::WITH_VERSIONING) {

			DBUG_ASSERT(!col->vers_sys_start());
			DBUG_ASSERT(!col->vers_sys_end());
			col->prtype |= DATA_VERSIONED;
		}
	}

	DBUG_VOID_RETURN;
}

/** Commit the changes made during prepare_inplace_alter_table()
and inplace_alter_table() inside the data dictionary tables,
when rebuilding the table.
@param ha_alter_info Data used during in-place alter
@param ctx In-place ALTER TABLE context
@param altered_table MySQL table that is being altered
@param old_table MySQL table as it is before the ALTER operation
@param trx Data dictionary transaction
@param table_name Table name in MySQL
@retval true Failure
@retval false Success
*/
inline MY_ATTRIBUTE((nonnull, warn_unused_result))
bool
commit_try_rebuild(
/*===============*/
	Alter_inplace_info*	ha_alter_info,
	ha_innobase_inplace_ctx*ctx,
	TABLE*			altered_table,
	const TABLE*		old_table,
	trx_t*			trx,
	const char*		table_name)
{
	dict_table_t*	rebuilt_table	= ctx->new_table;
	dict_table_t*	user_table	= ctx->old_table;

	DBUG_ENTER("commit_try_rebuild");
	DBUG_ASSERT(ctx->need_rebuild());
	DBUG_ASSERT(trx->dict_operation_lock_mode == RW_X_LATCH);
	DBUG_ASSERT(!(ha_alter_info->handler_flags
		      & ALTER_DROP_FOREIGN_KEY)
		    || ctx->num_to_drop_fk > 0);
	DBUG_ASSERT(ctx->num_to_drop_fk
		    <= ha_alter_info->alter_info->drop_list.elements);

	for (dict_index_t* index = dict_table_get_first_index(rebuilt_table);
	     index;
	     index = dict_table_get_next_index(index)) {
		DBUG_ASSERT(dict_index_get_online_status(index)
			    == ONLINE_INDEX_COMPLETE);
		DBUG_ASSERT(index->is_committed());
		if (index->is_corrupted()) {
			my_error(ER_INDEX_CORRUPT, MYF(0), index->name());
			DBUG_RETURN(true);
		}
	}

	if (innobase_update_foreign_try(ctx, trx, table_name)) {
		DBUG_RETURN(true);
	}

	dberr_t	error;

	/* Clear the to_be_dropped flag in the data dictionary cache
	of user_table. */
	for (ulint i = 0; i < ctx->num_to_drop_index; i++) {
		dict_index_t*	index = ctx->drop_index[i];
		DBUG_ASSERT(index->table == user_table);
		DBUG_ASSERT(index->is_committed());
		DBUG_ASSERT(index->to_be_dropped);
		index->to_be_dropped = 0;
	}

	if ((ha_alter_info->handler_flags
	     & ALTER_COLUMN_NAME)
	    && innobase_rename_columns_try(ha_alter_info, ctx, old_table,
					   trx, table_name)) {
		DBUG_RETURN(true);
	}

	DBUG_EXECUTE_IF("ib_ddl_crash_before_rename", DBUG_SUICIDE(););

	/* The new table must inherit the flag from the
	"parent" table. */
	if (!user_table->space) {
		rebuilt_table->file_unreadable = true;
		rebuilt_table->flags2 |= DICT_TF2_DISCARDED;
	}

	/* We can now rename the old table as a temporary table,
	rename the new temporary table as the old table and drop the
	old table. First, we only do this in the data dictionary
	tables. The actual renaming will be performed in
	commit_cache_rebuild(), once the data dictionary transaction
	has been successfully committed. */

	error = row_merge_rename_tables_dict(
		user_table, rebuilt_table, ctx->tmp_name, trx);

	/* We must be still holding a table handle. */
	DBUG_ASSERT(user_table->get_ref_count() == 1);

	DBUG_EXECUTE_IF("ib_ddl_crash_after_rename", DBUG_SUICIDE(););
	DBUG_EXECUTE_IF("ib_rebuild_cannot_rename", error = DB_ERROR;);

	switch (error) {
	case DB_SUCCESS:
		DBUG_RETURN(false);
	case DB_TABLESPACE_EXISTS:
		ut_a(rebuilt_table->get_ref_count() == 1);
		my_error(ER_TABLESPACE_EXISTS, MYF(0), ctx->tmp_name);
		DBUG_RETURN(true);
	case DB_DUPLICATE_KEY:
		ut_a(rebuilt_table->get_ref_count() == 1);
		my_error(ER_TABLE_EXISTS_ERROR, MYF(0), ctx->tmp_name);
		DBUG_RETURN(true);
	default:
		my_error_innodb(error, table_name, user_table->flags);
		DBUG_RETURN(true);
	}
}

/** Rename indexes in dictionary.
@param[in]	ctx		alter info context
@param[in]	ha_alter_info	Operation used during inplace alter
@param[out]	trx		transaction to change the index name
				in dictionary
@return true if it failed to rename
@return false if it is success. */
static
bool
rename_indexes_try(
	const ha_innobase_inplace_ctx*	ctx,
	const Alter_inplace_info*	ha_alter_info,
	trx_t*				trx)
{
	DBUG_ASSERT(ha_alter_info->handler_flags & ALTER_RENAME_INDEX);

	for (const Alter_inplace_info::Rename_key_pair& pair :
	     ha_alter_info->rename_keys) {
		dict_index_t* index = dict_table_get_index_on_name(
		    ctx->old_table, pair.old_key->name.str);
		// This was checked previously in
		// ha_innobase::prepare_inplace_alter_table()
		ut_ad(index);

		if (rename_index_try(index, pair.new_key->name.str, trx)) {
			return true;
		}
	}

	return false;
}

/** Apply the changes made during commit_try_rebuild(),
to the data dictionary cache and the file system.
@param ctx In-place ALTER TABLE context */
inline MY_ATTRIBUTE((nonnull))
void
commit_cache_rebuild(
/*=================*/
	ha_innobase_inplace_ctx*	ctx)
{
	dberr_t		error;

	DBUG_ENTER("commit_cache_rebuild");
	DEBUG_SYNC_C("commit_cache_rebuild");
	DBUG_ASSERT(ctx->need_rebuild());
	DBUG_ASSERT(!ctx->old_table->space == !ctx->new_table->space);

	const char* old_name = mem_heap_strdup(
		ctx->heap, ctx->old_table->name.m_name);

	/* We already committed and redo logged the renames,
	so this must succeed. */
	error = dict_table_rename_in_cache(
		ctx->old_table, ctx->tmp_name, false);
	ut_a(error == DB_SUCCESS);

	error = dict_table_rename_in_cache(
		ctx->new_table, old_name, false);
	ut_a(error == DB_SUCCESS);

	DBUG_VOID_RETURN;
}

/** Set of column numbers */
typedef std::set<ulint, std::less<ulint>, ut_allocator<ulint> >	col_set;

/** Store the column number of the columns in a list belonging
to indexes which are not being dropped.
@param[in]	ctx		In-place ALTER TABLE context
@param[in, out]	drop_col_list	list which will be set, containing columns
				which is part of index being dropped
@param[in, out]	drop_v_col_list	list which will be set, containing
				virtual columns which is part of index
				being dropped */
static
void
get_col_list_to_be_dropped(
	const ha_innobase_inplace_ctx*	ctx,
	col_set&			drop_col_list,
	col_set&			drop_v_col_list)
{
	for (ulint index_count = 0; index_count < ctx->num_to_drop_index;
	     index_count++) {
		const dict_index_t*	index = ctx->drop_index[index_count];

		for (ulint col = 0; col < index->n_user_defined_cols; col++) {
			const dict_col_t*	idx_col
				= dict_index_get_nth_col(index, col);

			if (idx_col->is_virtual()) {
				const dict_v_col_t*	v_col
					= reinterpret_cast<
						const dict_v_col_t*>(idx_col);
				drop_v_col_list.insert(v_col->v_pos);

			} else {
				ulint	col_no = dict_col_get_no(idx_col);
				drop_col_list.insert(col_no);
			}
		}
	}
}

/** Change PAGE_COMPRESSED to ON or change the PAGE_COMPRESSION_LEVEL.
@param[in]	level		PAGE_COMPRESSION_LEVEL
@param[in]	table		table before the change
@param[in,out]	trx		data dictionary transaction
@param[in]	table_name	table name in MariaDB
@return	whether the operation succeeded */
MY_ATTRIBUTE((nonnull, warn_unused_result))
static
bool
innobase_page_compression_try(
	uint			level,
	const dict_table_t*	table,
	trx_t*			trx,
	const char*		table_name)
{
	DBUG_ENTER("innobase_page_compression_try");
	DBUG_ASSERT(level >= 1);
	DBUG_ASSERT(level <= 9);

	unsigned flags = table->flags
		& ~(0xFU << DICT_TF_POS_PAGE_COMPRESSION_LEVEL);
	flags |= 1U << DICT_TF_POS_PAGE_COMPRESSION
		| level << DICT_TF_POS_PAGE_COMPRESSION_LEVEL;

	if (table->flags == flags) {
		DBUG_RETURN(false);
	}

	pars_info_t* info = pars_info_create();

	pars_info_add_ull_literal(info, "id", table->id);
	pars_info_add_int4_literal(info, "type",
				   dict_tf_to_sys_tables_type(flags));

	dberr_t error = que_eval_sql(info,
				     "PROCEDURE CHANGE_COMPRESSION () IS\n"
				     "BEGIN\n"
				     "UPDATE SYS_TABLES SET TYPE=:type\n"
				     "WHERE ID=:id;\n"
				     "END;\n",
				     false, trx);

	if (error != DB_SUCCESS) {
		my_error_innodb(error, table_name, 0);
		trx->error_state = DB_SUCCESS;
		trx->op_info = "";
		DBUG_RETURN(true);
	}

	DBUG_RETURN(false);
}

/** Commit the changes made during prepare_inplace_alter_table()
and inplace_alter_table() inside the data dictionary tables,
when not rebuilding the table.
@param ha_alter_info Data used during in-place alter
@param ctx In-place ALTER TABLE context
@param old_table MySQL table as it is before the ALTER operation
@param trx Data dictionary transaction
@param table_name Table name in MySQL
@retval true Failure
@retval false Success
*/
inline MY_ATTRIBUTE((nonnull, warn_unused_result))
bool
commit_try_norebuild(
/*=================*/
	Alter_inplace_info*	ha_alter_info,
	ha_innobase_inplace_ctx*ctx,
	TABLE*			altered_table,
	const TABLE*		old_table,
	trx_t*			trx,
	const char*		table_name)
{
	DBUG_ENTER("commit_try_norebuild");
	DBUG_ASSERT(!ctx->need_rebuild());
	DBUG_ASSERT(trx->dict_operation_lock_mode == RW_X_LATCH);
	DBUG_ASSERT(!(ha_alter_info->handler_flags
		      & ALTER_DROP_FOREIGN_KEY)
		    || ctx->num_to_drop_fk > 0);
	DBUG_ASSERT(ctx->num_to_drop_fk
		    <= ha_alter_info->alter_info->drop_list.elements
		    || ctx->num_to_drop_vcol
		       == ha_alter_info->alter_info->drop_list.elements);

	if (ctx->page_compression_level
	    && innobase_page_compression_try(ctx->page_compression_level,
					     ctx->new_table, trx,
					     table_name)) {
		DBUG_RETURN(true);
	}

	for (ulint i = 0; i < ctx->num_to_add_index; i++) {
		dict_index_t*	index = ctx->add_index[i];
		DBUG_ASSERT(dict_index_get_online_status(index)
			    == ONLINE_INDEX_COMPLETE);
		DBUG_ASSERT(!index->is_committed());
		if (index->is_corrupted()) {
			/* Report a duplicate key
			error for the index that was
			flagged corrupted, most likely
			because a duplicate value was
			inserted (directly or by
			rollback) after
			ha_innobase::inplace_alter_table()
			completed.
			TODO: report this as a corruption
			with a detailed reason once
			WL#6379 has been implemented. */
			my_error(ER_DUP_UNKNOWN_IN_INDEX,
				 MYF(0), index->name());
			DBUG_RETURN(true);
		}
	}

	if (innobase_update_foreign_try(ctx, trx, table_name)) {
		DBUG_RETURN(true);
	}

	if ((ha_alter_info->handler_flags & ALTER_COLUMN_UNVERSIONED)
	    && vers_change_fields_try(ha_alter_info, ctx, trx, old_table)) {
		DBUG_RETURN(true);
	}

	dberr_t	error;

	/* We altered the table in place. Mark the indexes as committed. */
	for (ulint i = 0; i < ctx->num_to_add_index; i++) {
		dict_index_t*	index = ctx->add_index[i];
		DBUG_ASSERT(dict_index_get_online_status(index)
			    == ONLINE_INDEX_COMPLETE);
		DBUG_ASSERT(!index->is_committed());
		error = row_merge_rename_index_to_add(
			trx, ctx->new_table->id, index->id);
		switch (error) {
		case DB_SUCCESS:
			break;
		case DB_TOO_MANY_CONCURRENT_TRXS:
			/* If we wrote some undo log here, then the
			persistent data dictionary for this table may
			probably be corrupted. This is because a
			'trigger' on SYS_INDEXES could already have invoked
			btr_free_if_exists(), which cannot be rolled back. */
			DBUG_ASSERT(trx->undo_no == 0);
			my_error(ER_TOO_MANY_CONCURRENT_TRXS, MYF(0));
			DBUG_RETURN(true);
		default:
			sql_print_error(
				"InnoDB: rename index to add: %lu\n",
				(ulong) error);
			DBUG_ASSERT(0);
			my_error(ER_INTERNAL_ERROR, MYF(0),
				 "rename index to add");
			DBUG_RETURN(true);
		}
	}

	/* Drop any indexes that were requested to be dropped.
	Flag them in the data dictionary first. */

	for (ulint i = 0; i < ctx->num_to_drop_index; i++) {
		dict_index_t*	index = ctx->drop_index[i];
		DBUG_ASSERT(index->is_committed());
		DBUG_ASSERT(index->table == ctx->new_table);
		DBUG_ASSERT(index->to_be_dropped);

		error = row_merge_rename_index_to_drop(
			trx, index->table->id, index->id);
		if (error != DB_SUCCESS) {
			sql_print_error(
				"InnoDB: rename index to drop: %lu\n",
				(ulong) error);
			DBUG_ASSERT(0);
			my_error(ER_INTERNAL_ERROR, MYF(0),
				 "rename index to drop");
			DBUG_RETURN(true);
		}
	}

	if (innobase_rename_or_enlarge_columns_try(ha_alter_info, ctx,
						   altered_table, old_table,
						   trx, table_name)) {
		DBUG_RETURN(true);
	}

	if ((ha_alter_info->handler_flags & ALTER_RENAME_INDEX)
	    && rename_indexes_try(ctx, ha_alter_info, trx)) {
		DBUG_RETURN(true);
	}

	if (ctx->is_instant()) {
		DBUG_RETURN(innobase_instant_try(ha_alter_info, ctx,
						 altered_table, old_table,
						 trx));
	}

	if (ha_alter_info->handler_flags
	    & (ALTER_DROP_VIRTUAL_COLUMN | ALTER_ADD_VIRTUAL_COLUMN)) {
		if ((ha_alter_info->handler_flags & ALTER_DROP_VIRTUAL_COLUMN)
		    && innobase_drop_virtual_try(ha_alter_info, ctx->old_table,
						 trx)) {
			DBUG_RETURN(true);
		}

		if ((ha_alter_info->handler_flags & ALTER_ADD_VIRTUAL_COLUMN)
		    && innobase_add_virtual_try(ha_alter_info, ctx->old_table,
						trx)) {
			DBUG_RETURN(true);
		}

		ulint	n_col = unsigned(ctx->old_table->n_cols)
			- DATA_N_SYS_COLS;
		ulint	n_v_col = unsigned(ctx->old_table->n_v_cols)
			+ ctx->num_to_add_vcol - ctx->num_to_drop_vcol;

		if (innodb_update_cols(
			    ctx->old_table,
			    dict_table_encode_n_col(n_col, n_v_col)
			    | unsigned(ctx->old_table->flags & DICT_TF_COMPACT)
			    << 31, trx)) {
			DBUG_RETURN(true);
		}
	}

	DBUG_RETURN(false);
}

/** Commit the changes to the data dictionary cache
after a successful commit_try_norebuild() call.
@param ha_alter_info algorithm=inplace context
@param ctx In-place ALTER TABLE context for the current partition
@param altered_table the TABLE after the ALTER
@param table the TABLE before the ALTER
@param trx Data dictionary transaction
(will be started and committed, for DROP INDEX)
@return whether all replacements were found for dropped indexes */
inline MY_ATTRIBUTE((nonnull))
bool
commit_cache_norebuild(
/*===================*/
	Alter_inplace_info*	ha_alter_info,
	ha_innobase_inplace_ctx*ctx,
	const TABLE*		altered_table,
	const TABLE*		table,
	trx_t*			trx)
{
	DBUG_ENTER("commit_cache_norebuild");
	DBUG_ASSERT(!ctx->need_rebuild());
	DBUG_ASSERT(ctx->new_table->space != fil_system.temp_space);
	DBUG_ASSERT(!ctx->new_table->is_temporary());

	bool found = true;

	if (ctx->page_compression_level) {
		DBUG_ASSERT(ctx->new_table->space != fil_system.sys_space);
		ctx->new_table->flags &=
			~(0xFU << DICT_TF_POS_PAGE_COMPRESSION_LEVEL);
		ctx->new_table->flags |= 1 << DICT_TF_POS_PAGE_COMPRESSION
			| (ctx->page_compression_level
			   << DICT_TF_POS_PAGE_COMPRESSION_LEVEL);

		if (fil_space_t* space = ctx->new_table->space) {
			bool update = !(space->flags
					& FSP_FLAGS_MASK_PAGE_COMPRESSION);
			mutex_enter(&fil_system.mutex);
			space->flags &= ~FSP_FLAGS_MASK_MEM_COMPRESSION_LEVEL;
			space->flags |= ctx->page_compression_level
				<< FSP_FLAGS_MEM_COMPRESSION_LEVEL;
			if (!space->full_crc32()) {
				space->flags
					|= FSP_FLAGS_MASK_PAGE_COMPRESSION;
			} else if (!space->is_compressed()) {
				space->flags
					|= innodb_compression_algorithm
					<< FSP_FLAGS_FCRC32_POS_COMPRESSED_ALGO;
			}
			mutex_exit(&fil_system.mutex);

			if (update) {
				/* Maybe we should introduce an undo
				log record for updating tablespace
				flags, and perform the update already
				in innobase_page_compression_try().

				If the server is killed before the
				following mini-transaction commit
				becomes durable, fsp_flags_try_adjust()
				will perform the equivalent adjustment
				and warn "adjusting FSP_SPACE_FLAGS". */
				mtr_t	mtr;
				mtr.start();
				if (buf_block_t* b = buf_page_get(
					    page_id_t(space->id, 0),
					    space->zip_size(),
					    RW_X_LATCH, &mtr)) {
					mtr.set_named_space(space);
					mlog_write_ulint(
						FSP_HEADER_OFFSET
						+ FSP_SPACE_FLAGS + b->frame,
						space->flags
						& ~FSP_FLAGS_MEM_MASK,
						MLOG_4BYTES, &mtr);
				}
				mtr.commit();
			}
		}
	}

	col_set			drop_list;
	col_set			v_drop_list;
	col_set::const_iterator col_it;

	/* Check if the column, part of an index to be dropped is part of any
	other index which is not being dropped. If it so, then set the ord_part
	of the column to 0. */
	get_col_list_to_be_dropped(ctx, drop_list, v_drop_list);

	for (col_it = drop_list.begin(); col_it != drop_list.end(); ++col_it) {
		if (!check_col_exists_in_indexes(ctx->new_table,
						 *col_it, false)) {
			ctx->new_table->cols[*col_it].ord_part = 0;
		}
	}

	for (col_it = v_drop_list.begin();
	     col_it != v_drop_list.end(); ++col_it) {
		if (!check_col_exists_in_indexes(ctx->new_table,
						 *col_it, true)) {
			ctx->new_table->v_cols[*col_it].m_col.ord_part = 0;
		}
	}

	for (ulint i = 0; i < ctx->num_to_add_index; i++) {
		dict_index_t*	index = ctx->add_index[i];
		DBUG_ASSERT(dict_index_get_online_status(index)
			    == ONLINE_INDEX_COMPLETE);
		DBUG_ASSERT(!index->is_committed());
		index->set_committed(true);
	}

	if (ctx->num_to_drop_index) {
		/* Really drop the indexes that were dropped.
		The transaction had to be committed first
		(after renaming the indexes), so that in the
		event of a crash, crash recovery will drop the
		indexes, because it drops all indexes whose
		names start with TEMP_INDEX_PREFIX_STR. Once we
		have started dropping an index tree, there is
		no way to roll it back. */

		for (ulint i = 0; i < ctx->num_to_drop_index; i++) {
			dict_index_t*	index = ctx->drop_index[i];
			DBUG_ASSERT(index->is_committed());
			DBUG_ASSERT(index->table == ctx->new_table);
			DBUG_ASSERT(index->to_be_dropped);

			/* Replace the indexes in foreign key
			constraints if needed. */

			if (!dict_foreign_replace_index(
				    index->table, ctx->col_names, index)) {
				found = false;
			}

			/* Mark the index dropped
			in the data dictionary cache. */
			rw_lock_x_lock(dict_index_get_lock(index));
			index->page = FIL_NULL;
			rw_lock_x_unlock(dict_index_get_lock(index));
		}

		trx_start_for_ddl(trx, TRX_DICT_OP_INDEX);
		row_merge_drop_indexes_dict(trx, ctx->new_table->id);

		for (ulint i = 0; i < ctx->num_to_drop_index; i++) {
			dict_index_t*	index = ctx->drop_index[i];
			DBUG_ASSERT(index->is_committed());
			DBUG_ASSERT(index->table == ctx->new_table);

			if (index->type & DICT_FTS) {
				DBUG_ASSERT(index->type == DICT_FTS
					    || (index->type
						& DICT_CORRUPT));
				DBUG_ASSERT(index->table->fts);
				fts_drop_index(index->table, index, trx);
			}

			dict_index_remove_from_cache(index->table, index);
		}

		trx_commit_for_mysql(trx);
	}

	if (!ctx->is_instant()) {
		innobase_rename_or_enlarge_columns_cache(
			ha_alter_info, altered_table, table, ctx->new_table);
	} else {
		ut_ad(ctx->col_map);

		if (fts_t* fts = ctx->new_table->fts) {
			ut_ad(fts->doc_col != ULINT_UNDEFINED);
			ut_ad(ctx->new_table->n_cols > DATA_N_SYS_COLS);
			const ulint c = ctx->col_map[fts->doc_col];
			ut_ad(c < ulint(ctx->new_table->n_cols)
			      - DATA_N_SYS_COLS);
			ut_d(const dict_col_t& col = ctx->new_table->cols[c]);
			ut_ad(!col.is_nullable());
			ut_ad(!col.is_virtual());
			ut_ad(!col.is_added());
			ut_ad(col.prtype & DATA_UNSIGNED);
			ut_ad(col.mtype == DATA_INT);
			ut_ad(col.len == 8);
			ut_ad(col.ord_part);
			fts->doc_col = c;
		}

		if (ha_alter_info->handler_flags & ALTER_DROP_STORED_COLUMN) {
			const dict_index_t* index = ctx->new_table->indexes.start;

			for (const dict_field_t* f = index->fields,
				     * const end = f + index->n_fields;
			     f != end; f++) {
				dict_col_t& c = *f->col;
				if (c.is_dropped()) {
					c.set_dropped(!c.is_nullable(),
						      DATA_LARGE_MTYPE(c.mtype)
						      || (!f->fixed_len
							  && c.len > 255),
						      f->fixed_len);
				}
			}
		}

		if (!ctx->instant_table->persistent_autoinc) {
			ctx->new_table->persistent_autoinc = 0;
		}
	}

	if (ha_alter_info->handler_flags & ALTER_COLUMN_UNVERSIONED) {
		vers_change_fields_cache(ha_alter_info, ctx, table);
	}

	if (ha_alter_info->handler_flags & ALTER_RENAME_INDEX) {
		innobase_rename_indexes_cache(ctx, ha_alter_info);
	}

	ctx->new_table->fts_doc_id_index
		= ctx->new_table->fts
		? dict_table_get_index_on_name(
			ctx->new_table, FTS_DOC_ID_INDEX_NAME)
		: NULL;
	DBUG_ASSERT((ctx->new_table->fts == NULL)
		    == (ctx->new_table->fts_doc_id_index == NULL));
	DBUG_RETURN(found);
}

/** Adjust the persistent statistics after non-rebuilding ALTER TABLE.
Remove statistics for dropped indexes, add statistics for created indexes
and rename statistics for renamed indexes.
@param ha_alter_info Data used during in-place alter
@param ctx In-place ALTER TABLE context
@param thd MySQL connection
*/
static
void
alter_stats_norebuild(
/*==================*/
	Alter_inplace_info*		ha_alter_info,
	ha_innobase_inplace_ctx*	ctx,
	THD*				thd)
{
	ulint	i;

	DBUG_ENTER("alter_stats_norebuild");
	DBUG_ASSERT(!ctx->need_rebuild());

	if (!dict_stats_is_persistent_enabled(ctx->new_table)) {
		DBUG_VOID_RETURN;
	}

	/* Delete corresponding rows from the stats table. We do this
	in a separate transaction from trx, because lock waits are not
	allowed in a data dictionary transaction. (Lock waits are possible
	on the statistics table, because it is directly accessible by users,
	not covered by the dict_sys.latch.)

	Because the data dictionary changes were already committed, orphaned
	rows may be left in the statistics table if the system crashes.

	FIXME: each change to the statistics tables is being committed in a
	separate transaction, meaning that the operation is not atomic

	FIXME: This will not drop the (unused) statistics for
	FTS_DOC_ID_INDEX if it was a hidden index, dropped together
	with the last renamining FULLTEXT index. */
	for (i = 0; i < ha_alter_info->index_drop_count; i++) {
		const KEY* key = ha_alter_info->index_drop_buffer[i];

		if (key->flags & HA_FULLTEXT) {
			/* There are no index cardinality
			statistics for FULLTEXT indexes. */
			continue;
		}

		char	errstr[1024];

		if (dict_stats_drop_index(
			    ctx->new_table->name.m_name, key->name.str,
			    errstr, sizeof errstr) != DB_SUCCESS) {
			push_warning(thd,
				     Sql_condition::WARN_LEVEL_WARN,
				     ER_LOCK_WAIT_TIMEOUT, errstr);
		}
	}

	for (const Alter_inplace_info::Rename_key_pair& pair :
	     ha_alter_info->rename_keys) {
		dberr_t err = dict_stats_rename_index(ctx->new_table,
						      pair.old_key->name.str,
						      pair.new_key->name.str);

		if (err != DB_SUCCESS) {
			push_warning_printf(
				thd,
				Sql_condition::WARN_LEVEL_WARN,
				ER_ERROR_ON_RENAME,
				"Error renaming an index of table '%s'"
				" from '%s' to '%s' in InnoDB persistent"
				" statistics storage: %s",
				ctx->new_table->name.m_name,
				pair.old_key->name.str,
				pair.new_key->name.str,
				ut_strerr(err));
		}
	}

	for (i = 0; i < ctx->num_to_add_index; i++) {
		dict_index_t*	index = ctx->add_index[i];
		DBUG_ASSERT(index->table == ctx->new_table);

		if (!(index->type & DICT_FTS)) {
			dict_stats_init(ctx->new_table);
			dict_stats_update_for_index(index);
		}
	}

	DBUG_VOID_RETURN;
}

/** Adjust the persistent statistics after rebuilding ALTER TABLE.
Remove statistics for dropped indexes, add statistics for created indexes
and rename statistics for renamed indexes.
@param table InnoDB table that was rebuilt by ALTER TABLE
@param table_name Table name in MySQL
@param thd MySQL connection
*/
static
void
alter_stats_rebuild(
/*================*/
	dict_table_t*	table,
	const char*	table_name,
	THD*		thd)
{
	DBUG_ENTER("alter_stats_rebuild");

	if (!table->space
	    || !dict_stats_is_persistent_enabled(table)) {
		DBUG_VOID_RETURN;
	}

	dberr_t	ret = dict_stats_update(table, DICT_STATS_RECALC_PERSISTENT);

	if (ret != DB_SUCCESS) {
		push_warning_printf(
			thd,
			Sql_condition::WARN_LEVEL_WARN,
			ER_ALTER_INFO,
			"Error updating stats for table '%s'"
			" after table rebuild: %s",
			table_name, ut_strerr(ret));
	}

	DBUG_VOID_RETURN;
}

#ifndef DBUG_OFF
# define DBUG_INJECT_CRASH(prefix, count)			\
do {								\
	char buf[32];						\
	snprintf(buf, sizeof buf, prefix "_%u", count);	\
	DBUG_EXECUTE_IF(buf, DBUG_SUICIDE(););			\
} while (0)
#else
# define DBUG_INJECT_CRASH(prefix, count)
#endif

/** Apply the log for the table rebuild operation.
@param[in]	ctx		Inplace Alter table context
@param[in]	altered_table	MySQL table that is being altered
@return true Failure, else false. */
static bool alter_rebuild_apply_log(
	ha_innobase_inplace_ctx*	ctx,
	Alter_inplace_info*		ha_alter_info,
	TABLE*				altered_table)
{
	DBUG_ENTER("alter_rebuild_apply_log");

	if (!ctx->online) {
		DBUG_RETURN(false);
	}

	/* We copied the table. Any indexes that were requested to be
	dropped were not created in the copy of the table. Apply any
	last bit of the rebuild log and then rename the tables. */
	dict_table_t*	user_table = ctx->old_table;
	dict_table_t*	rebuilt_table = ctx->new_table;

	DEBUG_SYNC_C("row_log_table_apply2_before");

	dict_vcol_templ_t* s_templ  = NULL;

	if (ctx->new_table->n_v_cols > 0) {
		s_templ = UT_NEW_NOKEY(
				dict_vcol_templ_t());
		s_templ->vtempl = NULL;

		innobase_build_v_templ(altered_table, ctx->new_table, s_templ,
				       NULL, true);
		ctx->new_table->vc_templ = s_templ;
	}

	dberr_t error = row_log_table_apply(
		ctx->thr, user_table, altered_table,
		static_cast<ha_innobase_inplace_ctx*>(
			ha_alter_info->handler_ctx)->m_stage,
		ctx->new_table);

	if (s_templ) {
		ut_ad(ctx->need_rebuild());
		dict_free_vc_templ(s_templ);
		UT_DELETE(s_templ);
		ctx->new_table->vc_templ = NULL;
	}

	ulint	err_key = thr_get_trx(ctx->thr)->error_key_num;

	switch (error) {
		KEY*	dup_key;
	case DB_SUCCESS:
		break;
	case DB_DUPLICATE_KEY:
		if (err_key == ULINT_UNDEFINED) {
			/* This should be the hidden index on
			   FTS_DOC_ID. */
			dup_key = NULL;
		} else {
			DBUG_ASSERT(err_key < ha_alter_info->key_count);
			dup_key = &ha_alter_info->key_info_buffer[err_key];
		}

		print_keydup_error(altered_table, dup_key, MYF(0));
		DBUG_RETURN(true);
	case DB_ONLINE_LOG_TOO_BIG:
		my_error(ER_INNODB_ONLINE_LOG_TOO_BIG, MYF(0),
			 get_error_key_name(err_key, ha_alter_info,
					    rebuilt_table));
		DBUG_RETURN(true);
	case DB_INDEX_CORRUPT:
		my_error(ER_INDEX_CORRUPT, MYF(0),
			 get_error_key_name(err_key, ha_alter_info,
					    rebuilt_table));
		DBUG_RETURN(true);
	default:
		my_error_innodb(error, ctx->old_table->name.m_name,
				user_table->flags);
		DBUG_RETURN(true);
	}

	DBUG_RETURN(false);
}

/** Commit or rollback the changes made during
prepare_inplace_alter_table() and inplace_alter_table() inside
the storage engine. Note that the allowed level of concurrency
during this operation will be the same as for
inplace_alter_table() and thus might be higher than during
prepare_inplace_alter_table(). (E.g concurrent writes were
blocked during prepare, but might not be during commit).
@param altered_table TABLE object for new version of table.
@param ha_alter_info Structure describing changes to be done
by ALTER TABLE and holding data used during in-place alter.
@param commit true => Commit, false => Rollback.
@retval true Failure
@retval false Success
*/

bool
ha_innobase::commit_inplace_alter_table(
/*====================================*/
	TABLE*			altered_table,
	Alter_inplace_info*	ha_alter_info,
	bool			commit)
{
	ha_innobase_inplace_ctx*ctx0;
	struct mtr_buf_copy_t	logs;

	ctx0 = static_cast<ha_innobase_inplace_ctx*>
		(ha_alter_info->handler_ctx);

#ifndef DBUG_OFF
	uint	crash_inject_count	= 1;
	uint	crash_fail_inject_count	= 1;
	uint	failure_inject_count	= 1;
#endif /* DBUG_OFF */

	DBUG_ENTER("commit_inplace_alter_table");
	DBUG_ASSERT(!srv_read_only_mode);
	DBUG_ASSERT(!ctx0 || ctx0->prebuilt == m_prebuilt);
	DBUG_ASSERT(!ctx0 || ctx0->old_table == m_prebuilt->table);

	DEBUG_SYNC_C("innodb_commit_inplace_alter_table_enter");

	DEBUG_SYNC_C("innodb_commit_inplace_alter_table_wait");

	if (ctx0 != NULL && ctx0->m_stage != NULL) {
		ctx0->m_stage->begin_phase_end();
	}

	if (!commit) {
		/* A rollback is being requested. So far we may at
		most have created some indexes. If any indexes were to
		be dropped, they would actually be dropped in this
		method if commit=true. */
		const bool	ret = rollback_inplace_alter_table(
			ha_alter_info, table, m_prebuilt);
		DBUG_RETURN(ret);
	}

	if (!(ha_alter_info->handler_flags & ~INNOBASE_INPLACE_IGNORE)) {
		DBUG_ASSERT(!ctx0);
		MONITOR_ATOMIC_DEC(MONITOR_PENDING_ALTER_TABLE);
		ha_alter_info->group_commit_ctx = NULL;
		DBUG_RETURN(false);
	}

	DBUG_ASSERT(ctx0);

	inplace_alter_handler_ctx**	ctx_array;
	inplace_alter_handler_ctx*	ctx_single[2];

	if (ha_alter_info->group_commit_ctx) {
		ctx_array = ha_alter_info->group_commit_ctx;
	} else {
		ctx_single[0] = ctx0;
		ctx_single[1] = NULL;
		ctx_array = ctx_single;
	}

	DBUG_ASSERT(ctx0 == ctx_array[0]);
	ut_ad(m_prebuilt->table == ctx0->old_table);
	ha_alter_info->group_commit_ctx = NULL;

	trx_start_if_not_started_xa(m_prebuilt->trx, true);

	for (inplace_alter_handler_ctx** pctx = ctx_array; *pctx; pctx++) {
		ha_innobase_inplace_ctx*	ctx
			= static_cast<ha_innobase_inplace_ctx*>(*pctx);
		DBUG_ASSERT(ctx->prebuilt->trx == m_prebuilt->trx);

		/* If decryption failed for old table or new table
		fail here. */
		if ((!ctx->old_table->is_readable()
		     && ctx->old_table->space)
		    || (!ctx->new_table->is_readable()
			&& ctx->new_table->space)) {
			String str;
			const char* engine= table_type();
			get_error_message(HA_ERR_DECRYPTION_FAILED, &str);
			my_error(ER_GET_ERRMSG, MYF(0), HA_ERR_DECRYPTION_FAILED, str.c_ptr(), engine);
			DBUG_RETURN(true);
		}

		/* Exclusively lock the table, to ensure that no other
		transaction is holding locks on the table while we
		change the table definition. The MySQL meta-data lock
		should normally guarantee that no conflicting locks
		exist. However, FOREIGN KEY constraints checks and any
		transactions collected during crash recovery could be
		holding InnoDB locks only, not MySQL locks. */

		dberr_t error = row_merge_lock_table(
			m_prebuilt->trx, ctx->old_table, LOCK_X);

		if (error != DB_SUCCESS) {
			my_error_innodb(
				error, table_share->table_name.str, 0);
			DBUG_RETURN(true);
		}
	}

	DEBUG_SYNC(m_user_thd, "innodb_alter_commit_after_lock_table");

	const bool	new_clustered	= ctx0->need_rebuild();
	trx_t*		trx		= ctx0->trx;
	bool		fail		= false;

	/* Stop background FTS operations. */
	for (inplace_alter_handler_ctx** pctx = ctx_array;
			 *pctx; pctx++) {
		ha_innobase_inplace_ctx*	ctx
			= static_cast<ha_innobase_inplace_ctx*>(*pctx);

		DBUG_ASSERT(new_clustered == ctx->need_rebuild());

		if (new_clustered) {
			if (ctx->old_table->fts) {
				ut_ad(!ctx->old_table->fts->add_wq);
				fts_optimize_remove_table(ctx->old_table);
			}
		}

		if (ctx->new_table->fts) {
			ut_ad(!ctx->new_table->fts->add_wq);
			fts_optimize_remove_table(ctx->new_table);
		}

		/* Apply the online log of the table before acquiring
		data dictionary latches. Here alter thread already acquired
		MDL_EXCLUSIVE on the table. So there can't be anymore DDLs, DMLs
		for the altered table. By applying the log here, InnoDB
		makes sure that concurrent DDLs, purge thread or any other
		background thread doesn't wait for the dict_operation_lock
		for longer time. */
		if (new_clustered && commit
		    && alter_rebuild_apply_log(
				ctx, ha_alter_info, altered_table)) {
			DBUG_RETURN(true);
		}
	}

	if (!trx) {
		DBUG_ASSERT(!new_clustered);
		trx = innobase_trx_allocate(m_user_thd);
	}

	trx_start_for_ddl(trx, TRX_DICT_OP_INDEX);
	/* Latch the InnoDB data dictionary exclusively so that no deadlocks
	or lock waits can happen in it during the data dictionary operation. */
	row_mysql_lock_data_dictionary(trx);

	ut_ad(log_append_on_checkpoint(NULL) == NULL);

	/* Prevent the background statistics collection from accessing
	the tables. */
	for (;;) {
		bool	retry = false;

		for (inplace_alter_handler_ctx** pctx = ctx_array;
		     *pctx; pctx++) {
			ha_innobase_inplace_ctx*	ctx
				= static_cast<ha_innobase_inplace_ctx*>(*pctx);

			DBUG_ASSERT(new_clustered == ctx->need_rebuild());

			if (new_clustered
			    && !dict_stats_stop_bg(ctx->old_table)) {
				retry = true;
			}

			if (!dict_stats_stop_bg(ctx->new_table)) {
				retry = true;
			}
		}

		if (!retry) {
			break;
		}

		DICT_BG_YIELD(trx);
	}

	/* Make a concurrent Drop fts Index to wait until sync of that
	fts index is happening in the background */
	for (int retry_count = 0;;) {
		bool    retry = false;

		for (inplace_alter_handler_ctx** pctx = ctx_array;
		    *pctx; pctx++) {
			ha_innobase_inplace_ctx*        ctx
				= static_cast<ha_innobase_inplace_ctx*>(*pctx);
			DBUG_ASSERT(new_clustered == ctx->need_rebuild());

			if (dict_fts_index_syncing(ctx->old_table)) {
				retry = true;
				break;
			}

			if (new_clustered && dict_fts_index_syncing(ctx->new_table)) {
				retry = true;
				break;
			}
		}

		if (!retry) {
			 break;
		}

		/* Print a message if waiting for a long time. */
		if (retry_count < 100) {
			retry_count++;
		} else {
			ib::info() << "Drop index waiting for background sync"
				" to finish";
			retry_count = 0;
		}

		DICT_BG_YIELD(trx);
	}

	/* Apply the changes to the data dictionary tables, for all
	partitions. */

	for (inplace_alter_handler_ctx** pctx = ctx_array;
	     *pctx && !fail; pctx++) {
		ha_innobase_inplace_ctx*	ctx
			= static_cast<ha_innobase_inplace_ctx*>(*pctx);

		DBUG_ASSERT(new_clustered == ctx->need_rebuild());

		fail = commit_set_autoinc(ha_alter_info, ctx, altered_table,
					  table);

		if (fail) {
		} else if (ctx->need_rebuild()) {
			ctx->tmp_name = dict_mem_create_temporary_tablename(
				ctx->heap, ctx->new_table->name.m_name,
				ctx->new_table->id);

			fail = commit_try_rebuild(
				ha_alter_info, ctx, altered_table, table,
				trx, table_share->table_name.str);
		} else {
			fail = commit_try_norebuild(
				ha_alter_info, ctx, altered_table, table, trx,
				table_share->table_name.str);
		}
		DBUG_INJECT_CRASH("ib_commit_inplace_crash",
				  crash_inject_count++);
#ifndef DBUG_OFF
		{
			/* Generate a dynamic dbug text. */
			char buf[32];

			snprintf(buf, sizeof buf,
				    "ib_commit_inplace_fail_%u",
				    failure_inject_count++);

			DBUG_EXECUTE_IF(buf,
					my_error(ER_INTERNAL_ERROR, MYF(0),
						 "Injected error!");
					fail = true;
			);
		}
#endif
	}

	/* Commit or roll back the changes to the data dictionary. */
	DEBUG_SYNC(m_user_thd, "innodb_alter_inplace_before_commit");

	if (fail) {
		trx_rollback_for_mysql(trx);
		for (inplace_alter_handler_ctx** pctx = ctx_array;
		     *pctx; pctx++) {
			ha_innobase_inplace_ctx*	ctx
				= static_cast<ha_innobase_inplace_ctx*>(*pctx);
			ctx->rollback_instant();
		}
	} else if (!new_clustered) {
		trx_commit_for_mysql(trx);
	} else {
		mtr_t	mtr;
		mtr_start(&mtr);

		for (inplace_alter_handler_ctx** pctx = ctx_array;
		     *pctx; pctx++) {
			ha_innobase_inplace_ctx*	ctx
				= static_cast<ha_innobase_inplace_ctx*>(*pctx);

			DBUG_ASSERT(ctx->need_rebuild());
			/* Check for any possible problems for any
			file operations that will be performed in
			commit_cache_rebuild(), and if none, generate
			the redo log for these operations. */
			dberr_t error = fil_mtr_rename_log(
				ctx->old_table, ctx->new_table, ctx->tmp_name,
				&mtr);
			if (error != DB_SUCCESS) {
				/* Out of memory or a problem will occur
				when renaming files. */
				fail = true;
				my_error_innodb(error, ctx->old_table->name.m_name,
						ctx->old_table->flags);
			}
			DBUG_INJECT_CRASH("ib_commit_inplace_crash",
					  crash_inject_count++);
		}

		/* Test what happens on crash if the redo logs
		are flushed to disk here. The log records
		about the rename should not be committed, and
		the data dictionary transaction should be
		rolled back, restoring the old table. */
		DBUG_EXECUTE_IF("innodb_alter_commit_crash_before_commit",
				log_buffer_flush_to_disk();
				DBUG_SUICIDE(););
		ut_ad(!trx->fts_trx);

		if (fail) {
			mtr.set_log_mode(MTR_LOG_NO_REDO);
			mtr_commit(&mtr);
			trx_rollback_for_mysql(trx);
		} else {
			ut_ad(trx_state_eq(trx, TRX_STATE_ACTIVE));
			ut_ad(trx->has_logged());

			if (mtr.get_log()->size() > 0) {
				ut_ad(*mtr.get_log()->front()->begin()
				      == MLOG_FILE_RENAME2);

				/* Append the MLOG_FILE_RENAME2
				records on checkpoint, as a separate
				mini-transaction before the one that
				contains the MLOG_CHECKPOINT marker. */
				static const byte	multi
					= MLOG_MULTI_REC_END;

				mtr.get_log()->for_each_block(logs);
				logs.m_buf.push(&multi, sizeof multi);

				log_append_on_checkpoint(&logs.m_buf);
			}

			/* The following call commits the
			mini-transaction, making the data dictionary
			transaction committed at mtr.end_lsn. The
			transaction becomes 'durable' by the time when
			log_buffer_flush_to_disk() returns. In the
			logical sense the commit in the file-based
			data structures happens here. */

			trx_commit_low(trx, &mtr);
		}

		/* If server crashes here, the dictionary in
		InnoDB and MySQL will differ.  The .ibd files
		and the .frm files must be swapped manually by
		the administrator. No loss of data. */
		DBUG_EXECUTE_IF("innodb_alter_commit_crash_after_commit",
				log_buffer_flush_to_disk();
				DBUG_SUICIDE(););
	}

	/* Flush the log to reduce probability that the .frm files and
	the InnoDB data dictionary get out-of-sync if the user runs
	with innodb_flush_log_at_trx_commit = 0 */

	log_buffer_flush_to_disk();

	/* At this point, the changes to the persistent storage have
	been committed or rolled back. What remains to be done is to
	update the in-memory structures, close some handles, release
	temporary files, and (unless we rolled back) update persistent
	statistics. */
	for (inplace_alter_handler_ctx** pctx = ctx_array;
	     *pctx; pctx++) {
		ha_innobase_inplace_ctx*	ctx
			= static_cast<ha_innobase_inplace_ctx*>(*pctx);

		DBUG_ASSERT(ctx->need_rebuild() == new_clustered);

		if (new_clustered) {
			innobase_online_rebuild_log_free(ctx->old_table);
		}

		if (fail) {
			if (new_clustered) {
				trx_start_for_ddl(trx, TRX_DICT_OP_TABLE);

				dict_table_close_and_drop(trx, ctx->new_table);

				trx_commit_for_mysql(trx);
				ctx->new_table = NULL;
			} else {
				/* We failed, but did not rebuild the table.
				Roll back any ADD INDEX, or get rid of garbage
				ADD INDEX that was left over from a previous
				ALTER TABLE statement. */
				trx_start_for_ddl(trx, TRX_DICT_OP_INDEX);
				innobase_rollback_sec_index(
					ctx->new_table, table, TRUE, trx);
				trx_commit_for_mysql(trx);
			}
			DBUG_INJECT_CRASH("ib_commit_inplace_crash_fail",
					  crash_fail_inject_count++);

			continue;
		}

		innobase_copy_frm_flags_from_table_share(
			ctx->new_table, altered_table->s);

		if (new_clustered) {
			/* We will reload and refresh the
			in-memory foreign key constraint
			metadata. This is a rename operation
			in preparing for dropping the old
			table. Set the table to_be_dropped bit
			here, so to make sure DML foreign key
			constraint check does not use the
			stale dict_foreign_t. This is done
			because WL#6049 (FK MDL) has not been
			implemented yet. */
			ctx->old_table->to_be_dropped = true;

			DBUG_PRINT("to_be_dropped",
				   ("table: %s", ctx->old_table->name.m_name));

			/* Rename the tablespace files. */
			commit_cache_rebuild(ctx);

			if (innobase_update_foreign_cache(ctx, m_user_thd)
			    != DB_SUCCESS
			    && m_prebuilt->trx->check_foreigns) {
foreign_fail:
				push_warning_printf(
					m_user_thd,
					Sql_condition::WARN_LEVEL_WARN,
					ER_ALTER_INFO,
					"failed to load FOREIGN KEY"
					" constraints");
			}
		} else {
			bool fk_fail = innobase_update_foreign_cache(
				ctx, m_user_thd) != DB_SUCCESS;

			if (!commit_cache_norebuild(ha_alter_info, ctx,
						    altered_table, table,
						    trx)) {
				fk_fail = true;
			}

			if (fk_fail && m_prebuilt->trx->check_foreigns) {
				goto foreign_fail;
			}
		}

		dict_mem_table_free_foreign_vcol_set(ctx->new_table);
		dict_mem_table_fill_foreign_vcol_set(ctx->new_table);

		DBUG_INJECT_CRASH("ib_commit_inplace_crash",
				  crash_inject_count++);
	}

	log_append_on_checkpoint(NULL);

	/* Tell the InnoDB server that there might be work for
	utility threads: */

	srv_active_wake_master_thread();

	if (fail) {
		for (inplace_alter_handler_ctx** pctx = ctx_array;
		     *pctx; pctx++) {
			ha_innobase_inplace_ctx*	ctx
				= static_cast<ha_innobase_inplace_ctx*>
				(*pctx);
			DBUG_ASSERT(ctx->need_rebuild() == new_clustered);

			ut_d(dict_table_check_for_dup_indexes(
				     ctx->old_table,
				     CHECK_ABORTED_OK));
			ut_a(fts_check_cached_index(ctx->old_table));
			DBUG_INJECT_CRASH("ib_commit_inplace_crash_fail",
					  crash_fail_inject_count++);

			/* Restart the FTS background operations. */
			if (ctx->old_table->fts) {
				fts_optimize_add_table(ctx->old_table);
			}
		}

		row_mysql_unlock_data_dictionary(trx);
		if (trx != ctx0->trx) {
			trx_free(trx);
		}
		DBUG_RETURN(true);
	}

	if (trx == ctx0->trx) {
		ctx0->trx = NULL;
	}

	/* Free the ctx->trx of other partitions, if any. We will only
	use the ctx0->trx here. Others may have been allocated in
	the prepare stage. */

	for (inplace_alter_handler_ctx** pctx = &ctx_array[1]; *pctx;
	     pctx++) {
		ha_innobase_inplace_ctx*	ctx
			= static_cast<ha_innobase_inplace_ctx*>(*pctx);

		if (ctx->trx) {
			trx_free(ctx->trx);
		}
	}

	/* MDEV-17468: Avoid this at least when ctx->is_instant().
	Currently dict_load_column_low() is the only place where
	num_base for virtual columns is assigned to nonzero. */
	if (ctx0->num_to_drop_vcol || ctx0->num_to_add_vcol) {
		DBUG_ASSERT(ctx0->old_table->get_ref_count() == 1);

		trx_commit_for_mysql(m_prebuilt->trx);
#ifdef BTR_CUR_HASH_ADAPT
		if (btr_search_enabled) {
			btr_search_disable(false);
			btr_search_enable();
		}
#endif /* BTR_CUR_HASH_ADAPT */

		char	tb_name[FN_REFLEN];
		ut_strcpy(tb_name, m_prebuilt->table->name.m_name);

		tb_name[strlen(m_prebuilt->table->name.m_name)] = 0;

		dict_table_close(m_prebuilt->table, true, false);
		if (ctx0->is_instant()) {
			for (unsigned i = ctx0->old_n_v_cols; i--; ) {
				ctx0->old_v_cols[i].~dict_v_col_t();
			}
			const_cast<unsigned&>(ctx0->old_n_v_cols) = 0;
		}
		dict_sys.remove(m_prebuilt->table);
		m_prebuilt->table = dict_table_open_on_name(
			tb_name, TRUE, TRUE, DICT_ERR_IGNORE_NONE);

		/* Drop outdated table stats. */
		char	errstr[1024];
		if (dict_stats_drop_table(
			    m_prebuilt->table->name.m_name,
			    errstr, sizeof(errstr))
		    != DB_SUCCESS) {
			push_warning_printf(
				m_user_thd,
				Sql_condition::WARN_LEVEL_WARN,
				ER_ALTER_INFO,
				"Deleting persistent statistics"
				" for table '%s' in"
				" InnoDB failed: %s",
				table->s->table_name.str,
				errstr);
		}

		row_mysql_unlock_data_dictionary(trx);
		trx_free(trx);
		MONITOR_ATOMIC_DEC(MONITOR_PENDING_ALTER_TABLE);
		DBUG_RETURN(false);
	}

	/* Release the table locks. */
	trx_commit_for_mysql(m_prebuilt->trx);

	DBUG_EXECUTE_IF("ib_ddl_crash_after_user_trx_commit", DBUG_SUICIDE(););

	for (inplace_alter_handler_ctx** pctx = ctx_array;
	     *pctx; pctx++) {
		ha_innobase_inplace_ctx*	ctx
			= static_cast<ha_innobase_inplace_ctx*>
			(*pctx);
		DBUG_ASSERT(ctx->need_rebuild() == new_clustered);

		/* Publish the created fulltext index, if any.
		Note that a fulltext index can be created without
		creating the clustered index, if there already exists
		a suitable FTS_DOC_ID column. If not, one will be
		created, implying new_clustered */
		for (ulint i = 0; i < ctx->num_to_add_index; i++) {
			dict_index_t*	index = ctx->add_index[i];

			if (index->type & DICT_FTS) {
				DBUG_ASSERT(index->type == DICT_FTS);
				/* We reset DICT_TF2_FTS here because the bit
				is left unset when a drop proceeds the add. */
				DICT_TF2_FLAG_SET(ctx->new_table, DICT_TF2_FTS);
				fts_add_index(index, ctx->new_table);
			}
		}

		ut_d(dict_table_check_for_dup_indexes(
			     ctx->new_table, CHECK_ALL_COMPLETE));

		/* Start/Restart the FTS background operations. */
		if (ctx->new_table->fts) {
			fts_optimize_add_table(ctx->new_table);
		}

		ut_d(dict_table_check_for_dup_indexes(
			     ctx->new_table, CHECK_ABORTED_OK));

#ifdef UNIV_DEBUG
		if (!(ctx->new_table->fts != NULL
			&& ctx->new_table->fts->cache->sync->in_progress)) {
			ut_a(fts_check_cached_index(ctx->new_table));
		}
#endif
		if (new_clustered) {
			/* Since the table has been rebuilt, we remove
			all persistent statistics corresponding to the
			old copy of the table (which was renamed to
			ctx->tmp_name). */

			char	errstr[1024];

			DBUG_ASSERT(0 == strcmp(ctx->old_table->name.m_name,
						ctx->tmp_name));

			if (dict_stats_drop_table(
				    ctx->new_table->name.m_name,
				    errstr, sizeof(errstr))
			    != DB_SUCCESS) {
				push_warning_printf(
					m_user_thd,
					Sql_condition::WARN_LEVEL_WARN,
					ER_ALTER_INFO,
					"Deleting persistent statistics"
					" for rebuilt table '%s' in"
					" InnoDB failed: %s",
					table->s->table_name.str,
					errstr);
			}

			DBUG_EXECUTE_IF("ib_ddl_crash_before_commit",
					DBUG_SUICIDE(););

			ut_ad(m_prebuilt != ctx->prebuilt
			      || ctx == ctx0);
			bool update_own_prebuilt =
				(m_prebuilt == ctx->prebuilt);
			trx_t* const	user_trx = m_prebuilt->trx;

			row_prebuilt_free(ctx->prebuilt, TRUE);

			/* Drop the copy of the old table, which was
			renamed to ctx->tmp_name at the atomic DDL
			transaction commit.  If the system crashes
			before this is completed, some orphan tables
			with ctx->tmp_name may be recovered. */
			trx_start_for_ddl(trx, TRX_DICT_OP_TABLE);
			dberr_t error = row_merge_drop_table(trx, ctx->old_table);

			if (error != DB_SUCCESS) {
				ib::error() << "Inplace alter table " << ctx->old_table->name
					    << " dropping copy of the old table failed error "
					    << error
					    << ". tmp_name " << (ctx->tmp_name ? ctx->tmp_name : "N/A")
					    << " new_table " << ctx->new_table->name;
			}

			trx_commit_for_mysql(trx);

			/* Rebuild the prebuilt object. */
			ctx->prebuilt = row_create_prebuilt(
				ctx->new_table, altered_table->s->reclength);
			if (update_own_prebuilt) {
				m_prebuilt = ctx->prebuilt;
			}
			trx_start_if_not_started(user_trx, true);
			user_trx->will_lock++;
			m_prebuilt->trx = user_trx;
		}
		DBUG_INJECT_CRASH("ib_commit_inplace_crash",
				  crash_inject_count++);
	}

	row_mysql_unlock_data_dictionary(trx);
	trx_free(trx);

	/* TODO: The following code could be executed
	while allowing concurrent access to the table
	(MDL downgrade). */

	if (new_clustered) {
		for (inplace_alter_handler_ctx** pctx = ctx_array;
		     *pctx; pctx++) {
			ha_innobase_inplace_ctx*	ctx
				= static_cast<ha_innobase_inplace_ctx*>
				(*pctx);
			DBUG_ASSERT(ctx->need_rebuild());

			alter_stats_rebuild(
				ctx->new_table, table->s->table_name.str,
				m_user_thd);
			DBUG_INJECT_CRASH("ib_commit_inplace_crash",
					  crash_inject_count++);
		}
	} else {
		for (inplace_alter_handler_ctx** pctx = ctx_array;
		     *pctx; pctx++) {
			ha_innobase_inplace_ctx*	ctx
				= static_cast<ha_innobase_inplace_ctx*>
				(*pctx);
			DBUG_ASSERT(!ctx->need_rebuild());

			alter_stats_norebuild(ha_alter_info, ctx, m_user_thd);
			DBUG_INJECT_CRASH("ib_commit_inplace_crash",
					  crash_inject_count++);
		}
	}

	innobase_parse_hint_from_comment(
		m_user_thd, m_prebuilt->table, altered_table->s);

	/* TODO: Also perform DROP TABLE and DROP INDEX after
	the MDL downgrade. */

#ifndef DBUG_OFF
	dict_index_t* clust_index = dict_table_get_first_index(
		ctx0->prebuilt->table);
	DBUG_ASSERT(!clust_index->online_log);
	DBUG_ASSERT(dict_index_get_online_status(clust_index)
		    == ONLINE_INDEX_COMPLETE);

	for (dict_index_t* index = clust_index;
	     index;
	     index = dict_table_get_next_index(index)) {
		DBUG_ASSERT(!index->to_be_dropped);
	}
#endif /* DBUG_OFF */
	MONITOR_ATOMIC_DEC(MONITOR_PENDING_ALTER_TABLE);
	DBUG_RETURN(false);
}

/**
@param thd the session
@param start_value the lower bound
@param max_value the upper bound (inclusive) */

ib_sequence_t::ib_sequence_t(
	THD*		thd,
	ulonglong	start_value,
	ulonglong	max_value)
	:
	m_max_value(max_value),
	m_increment(0),
	m_offset(0),
	m_next_value(start_value),
	m_eof(false)
{
	if (thd != 0 && m_max_value > 0) {

		thd_get_autoinc(thd, &m_offset, &m_increment);

		if (m_increment > 1 || m_offset > 1) {

			/* If there is an offset or increment specified
			then we need to work out the exact next value. */

			m_next_value = innobase_next_autoinc(
				start_value, 1,
				m_increment, m_offset, m_max_value);

		} else if (start_value == 0) {
			/* The next value can never be 0. */
			m_next_value = 1;
		}
	} else {
		m_eof = true;
	}
}

/**
Postfix increment
@return the next value to insert */

ulonglong
ib_sequence_t::operator++(int) UNIV_NOTHROW
{
	ulonglong	current = m_next_value;

	ut_ad(!m_eof);
	ut_ad(m_max_value > 0);

	m_next_value = innobase_next_autoinc(
		current, 1, m_increment, m_offset, m_max_value);

	if (m_next_value == m_max_value && current == m_next_value) {
		m_eof = true;
	}

	return(current);
}<|MERGE_RESOLUTION|>--- conflicted
+++ resolved
@@ -8792,24 +8792,13 @@
 }
 
 /** Rename a column in the data dictionary tables.
-<<<<<<< HEAD
-@param[in] user_table	InnoDB table that was being altered
-@param[in] trx		data dictionary transaction
-@param[in] table_name	Table name in MySQL
-@param[in] from		old column name
-@param[in] to		new column name
-@param[in] new_clustered whether the table has been rebuilt
-@param[in] is_virtual	whether it is a virtual column
-=======
 @param[in] user_table		InnoDB table that was being altered
 @param[in] trx			Data dictionary transaction
 @param[in] table_name		Table name in MySQL
-@param[in] nth_col		0-based index of the column
 @param[in] from			old column name
 @param[in] to			new column name
 @param[in] new_clustered	whether the table has been rebuilt
 @param[in] evict_fk_cache	Evict the fk info from cache
->>>>>>> f3eb82f0
 @retval true Failure
 @retval false Success */
 static MY_ATTRIBUTE((nonnull, warn_unused_result))
@@ -9033,13 +9022,9 @@
 				if (innobase_rename_column_try(
 					    ctx->old_table, trx, table_name,
 					    cf->field->field_name.str,
-<<<<<<< HEAD
-					    cf->field_name.str, true)) {
-=======
 					    cf->field_name.str,
 					    ctx->need_rebuild(),
 					    ctx->is_instant())) {
->>>>>>> f3eb82f0
 					return(true);
 				}
 				goto processed_field;
@@ -9088,7 +9073,7 @@
 }
 
 /** Enlarge a column in the data dictionary tables.
-@param user_table InnoDB table that was being altered
+@param ctx In-place ALTER TABLE context
 @param trx data dictionary transaction
 @param table_name Table name in MySQL
 @param pos 0-based index to user_table->cols[] or user_table->v_cols[]
@@ -9099,7 +9084,7 @@
 static MY_ATTRIBUTE((nonnull, warn_unused_result))
 bool
 innobase_rename_or_enlarge_column_try(
-	const dict_table_t*	user_table,
+	ha_innobase_inplace_ctx*ctx,
 	trx_t*			trx,
 	const char*		table_name,
 	ulint			pos,
@@ -9107,8 +9092,10 @@
 	bool			is_v)
 {
 	dict_col_t*	col;
+	dict_table_t* user_table = ctx->old_table;
 
 	DBUG_ENTER("innobase_rename_or_enlarge_column_try");
+	DBUG_ASSERT(!ctx->need_rebuild());
 
 	DBUG_ASSERT(trx_get_dict_operation(trx) == TRX_DICT_OP_INDEX);
 	ut_ad(trx->dict_operation_lock_mode == RW_X_LATCH);
@@ -9168,7 +9155,7 @@
 	if (!same_name
 	    && innobase_rename_column_try(user_table, trx, table_name,
 					  col_name, f.field_name.str,
-					  false)) {
+					  false, ctx->is_instant())) {
 		DBUG_RETURN(true);
 	}
 
@@ -9226,7 +9213,7 @@
 		while (Create_field* cf = cf_it++) {
 			if (cf->field == *fp) {
 				if (innobase_rename_or_enlarge_column_try(
-					    ctx->old_table, trx, table_name,
+					    ctx, trx, table_name,
 					    idx, **af, is_v)) {
 					DBUG_RETURN(true);
 				}
