/*****************************************************************************

Copyright (c) 2005, 2019, Oracle and/or its affiliates. All Rights Reserved.
Copyright (c) 2013, 2019, MariaDB Corporation.

This program is free software; you can redistribute it and/or modify it under
the terms of the GNU General Public License as published by the Free Software
Foundation; version 2 of the License.

This program is distributed in the hope that it will be useful, but WITHOUT
ANY WARRANTY; without even the implied warranty of MERCHANTABILITY or FITNESS
FOR A PARTICULAR PURPOSE. See the GNU General Public License for more details.

You should have received a copy of the GNU General Public License along with
this program; if not, write to the Free Software Foundation, Inc.,
51 Franklin Street, Fifth Floor, Boston, MA 02110-1335 USA

*****************************************************************************/

/**************************************************//**
@file handler/handler0alter.cc
Smart ALTER TABLE
*******************************************************/

/* Include necessary SQL headers */
#include "univ.i"
#include <debug_sync.h>
#include <log.h>
#include <sql_lex.h>
#include <sql_class.h>
#include <sql_table.h>
#include <mysql/plugin.h>

/* Include necessary InnoDB headers */
#include "btr0sea.h"
#include "dict0crea.h"
#include "dict0dict.h"
#include "dict0priv.h"
#include "dict0stats.h"
#include "dict0stats_bg.h"
#include "log0log.h"
#include "rem0types.h"
#include "row0log.h"
#include "row0merge.h"
#include "row0ins.h"
#include "row0row.h"
#include "row0upd.h"
#include "trx0trx.h"
#include "trx0roll.h"
#include "handler0alter.h"
#include "srv0mon.h"
#include "srv0srv.h"
#include "fts0priv.h"
#include "fts0plugin.h"
#include "pars0pars.h"
#include "row0sel.h"
#include "ha_innodb.h"
#include "ut0stage.h"
#include "span.h"

using st_::span;

static const char *MSG_UNSUPPORTED_ALTER_ONLINE_ON_VIRTUAL_COLUMN=
			"INPLACE ADD or DROP of virtual columns cannot be "
			"combined with other ALTER TABLE actions";

/** Operations for creating secondary indexes (no rebuild needed) */
static const alter_table_operations INNOBASE_ONLINE_CREATE
	= ALTER_ADD_NON_UNIQUE_NON_PRIM_INDEX
	| ALTER_ADD_UNIQUE_INDEX;

/** Operations that require filling in default values for columns */
static const alter_table_operations INNOBASE_DEFAULTS
	= ALTER_COLUMN_NOT_NULLABLE
	| ALTER_ADD_STORED_BASE_COLUMN;


/** Operations that require knowledge about row_start, row_end values */
static const alter_table_operations INNOBASE_ALTER_VERSIONED_REBUILD
	= ALTER_ADD_SYSTEM_VERSIONING
	| ALTER_DROP_SYSTEM_VERSIONING;

/** Operations for rebuilding a table in place */
static const alter_table_operations INNOBASE_ALTER_REBUILD
	= ALTER_ADD_PK_INDEX
	| ALTER_DROP_PK_INDEX
	| ALTER_OPTIONS
	/* ALTER_OPTIONS needs to check alter_options_need_rebuild() */
	| ALTER_COLUMN_NULLABLE
	| INNOBASE_DEFAULTS
	| ALTER_STORED_COLUMN_ORDER
	| ALTER_DROP_STORED_COLUMN
	| ALTER_RECREATE_TABLE
	/*
	| ALTER_STORED_COLUMN_TYPE
	*/
	| INNOBASE_ALTER_VERSIONED_REBUILD
	| ALTER_PERSISTENT_COUNT_ONOFF;
	;

/** Operations that require changes to data */
static const alter_table_operations INNOBASE_ALTER_DATA
	= INNOBASE_ONLINE_CREATE | INNOBASE_ALTER_REBUILD;

/** Operations for altering a table that InnoDB does not care about */
static const alter_table_operations INNOBASE_INPLACE_IGNORE
	= ALTER_COLUMN_DEFAULT
	| ALTER_PARTITIONED
	| ALTER_COLUMN_COLUMN_FORMAT
	| ALTER_COLUMN_STORAGE_TYPE
	| ALTER_CONVERT_TO
	| ALTER_VIRTUAL_GCOL_EXPR
	| ALTER_DROP_CHECK_CONSTRAINT
	| ALTER_RENAME
	| ALTER_COLUMN_INDEX_LENGTH
	| ALTER_CHANGE_INDEX_COMMENT;

/** Operations on foreign key definitions (changing the schema only) */
static const alter_table_operations INNOBASE_FOREIGN_OPERATIONS
	= ALTER_DROP_FOREIGN_KEY
	| ALTER_ADD_FOREIGN_KEY;

/** Operations that InnoDB cares about and can perform without creating data */
static const alter_table_operations INNOBASE_ALTER_NOCREATE
	= ALTER_DROP_NON_UNIQUE_NON_PRIM_INDEX
	| ALTER_DROP_UNIQUE_INDEX;

/** Operations that InnoDB cares about and can perform without rebuild */
static const alter_table_operations INNOBASE_ALTER_NOREBUILD
	= INNOBASE_ONLINE_CREATE
	| INNOBASE_ALTER_NOCREATE;

/** Operations that can be performed instantly, without inplace_alter_table() */
static const alter_table_operations INNOBASE_ALTER_INSTANT
	= ALTER_VIRTUAL_COLUMN_ORDER
	| ALTER_COLUMN_NAME
	| ALTER_ADD_VIRTUAL_COLUMN
	| INNOBASE_FOREIGN_OPERATIONS
	| ALTER_COLUMN_TYPE_CHANGE_BY_ENGINE
	| ALTER_COLUMN_UNVERSIONED
	| ALTER_RENAME_INDEX
	| ALTER_DROP_VIRTUAL_COLUMN;

/** Acquire a page latch on the possible metadata record,
to prevent concurrent invocation of dict_index_t::clear_instant_alter()
by purge when the table turns out to be empty.
@param[in,out]	index	clustered index
@param[in,out]	mtr	mini-transaction */
static void instant_metadata_lock(dict_index_t& index, mtr_t& mtr)
{
	DBUG_ASSERT(index.is_primary());

	if (!index.is_instant()) {
		/* dict_index_t::clear_instant_alter() cannot be called.
		No need for a latch. */
		return;
	}

	btr_cur_t btr_cur;
	btr_cur_open_at_index_side(true, &index, BTR_SEARCH_LEAF,
				   &btr_cur, 0, &mtr);
	ut_ad(page_cur_is_before_first(btr_cur_get_page_cur(&btr_cur)));
	ut_ad(page_is_leaf(btr_cur_get_page(&btr_cur)));
	ut_ad(!page_has_prev(btr_cur_get_page(&btr_cur)));
	ut_ad(!buf_block_get_page_zip(btr_cur_get_block(&btr_cur)));
}

/** Initialize instant->field_map.
@tparam	replace_dropped	whether to point clustered index fields
to instant->dropped[]
@param[in]	table	table definition to copy from */
template<bool replace_dropped>
inline void dict_table_t::init_instant(const dict_table_t& table)
{
	const dict_index_t& oindex __attribute__((unused))= *table.indexes.start;
	dict_index_t& index = *indexes.start;
	const unsigned u = index.first_user_field();
	DBUG_ASSERT(u == oindex.first_user_field());
	DBUG_ASSERT(index.n_fields >= oindex.n_fields);

	field_map_element_t* field_map_it = static_cast<field_map_element_t*>(
		mem_heap_zalloc(heap, (index.n_fields - u)
				* sizeof *field_map_it));
	instant->field_map = field_map_it;

	ut_d(unsigned n_drop = 0);
	ut_d(unsigned n_nullable = 0);
	for (unsigned i = u; i < index.n_fields; i++) {
		auto& f = index.fields[i];
		DBUG_ASSERT(dict_col_get_fixed_size(f.col, not_redundant())
			    <= DICT_MAX_FIXED_COL_LEN);
		ut_d(n_nullable += f.col->is_nullable());

		if (!f.col->is_dropped()) {
			(*field_map_it++).set_ind(f.col->ind);
			continue;
		}

		auto fixed_len = dict_col_get_fixed_size(
			f.col, not_redundant());
		field_map_it->set_dropped();
		if (!f.col->is_nullable()) {
			field_map_it->set_not_null();
		}
		field_map_it->set_ind(fixed_len
				      ? uint16_t(fixed_len + 1)
				      : DATA_BIG_COL(f.col));
		field_map_it++;
		ut_ad(f.col >= table.instant->dropped);
		ut_ad(f.col < table.instant->dropped
		      + table.instant->n_dropped);
		ut_d(n_drop++);
		if (replace_dropped) {
			size_t d = f.col - table.instant->dropped;
			ut_ad(f.col == &table.instant->dropped[d]);
			ut_ad(d <= instant->n_dropped);
			f.col = &instant->dropped[d];
		}
	}
	ut_ad(n_drop == n_dropped());
	ut_ad(field_map_it == &instant->field_map[index.n_fields - u]);
	ut_ad(index.n_nullable == n_nullable);
}

/** Set is_instant() before instant_column().
@param[in]	old		previous table definition
@param[in]	col_map		map from old.cols[] and old.v_cols[] to this
@param[out]	first_alter_pos	0, or 1 + first changed column position */
inline void dict_table_t::prepare_instant(const dict_table_t& old,
					  const ulint* col_map,
					  unsigned& first_alter_pos,
					  bool alter_persistent_count)
{
	DBUG_ASSERT(!is_instant());
	DBUG_ASSERT(n_dropped() == 0);
	DBUG_ASSERT(old.n_cols == old.n_def);
	DBUG_ASSERT(n_cols == n_def);
	DBUG_ASSERT(old.supports_instant());
	DBUG_ASSERT(!persistent_autoinc
		    || persistent_autoinc == old.persistent_autoinc);
	/* supports_instant() does not necessarily hold here,
	in case ROW_FORMAT=COMPRESSED according to the
	MariaDB data dictionary, and ALTER_OPTIONS was not set.
	If that is the case, the instant ALTER TABLE would keep
	the InnoDB table in its current format. */

	dict_index_t& oindex = *old.indexes.start;
	dict_index_t& index = *indexes.start;
	first_alter_pos = 0;

	mtr_t mtr;
	mtr.start();
	/* Protect oindex.n_core_fields and others, so that
	purge cannot invoke dict_index_t::clear_instant_alter(). */
	instant_metadata_lock(oindex, mtr);

	if (alter_persistent_count) {
		goto add_metadata;
	}

	for (unsigned i = 0; i + DATA_N_SYS_COLS < old.n_cols; i++) {
		if (col_map[i] != i) {
			first_alter_pos = 1 + i;
			goto add_metadata;
		}
	}

	if (!old.instant) {
		/* Columns were not dropped or reordered.
		Therefore columns must have been added at the end,
		or modified instantly in place. */
		DBUG_ASSERT(index.n_fields >= oindex.n_fields);
		DBUG_ASSERT(index.n_fields > oindex.n_fields
			    || !not_redundant());
#ifdef UNIV_DEBUG
		if (index.n_fields == oindex.n_fields) {
			ut_ad(!not_redundant());
			for (unsigned i = index.n_fields; i--; ) {
				ut_ad(index.fields[i].col->same_format(
					      *oindex.fields[i].col));
			}
		}
#endif
set_core_fields:
		index.n_core_fields = oindex.n_core_fields;
		index.n_core_null_bytes = oindex.n_core_null_bytes;
	} else {
add_metadata:
		const unsigned n_old_drop = old.n_dropped();
		unsigned n_drop = n_old_drop;
		for (unsigned i = old.n_cols; i--; ) {
			if (col_map[i] == ULINT_UNDEFINED) {
				DBUG_ASSERT(i + DATA_N_SYS_COLS
					    < uint(old.n_cols));
				n_drop++;
			}
		}

		instant = new (mem_heap_alloc(heap, sizeof(dict_instant_t)))
			dict_instant_t();
		instant->n_dropped = n_drop;
		if (n_drop) {
			instant->dropped
				= static_cast<dict_col_t*>(
					mem_heap_alloc(heap, n_drop
						       * sizeof(dict_col_t)));
			if (n_old_drop) {
				memcpy(instant->dropped, old.instant->dropped,
				       n_old_drop * sizeof(dict_col_t));
			}
		} else {
			instant->dropped = NULL;
		}

		for (unsigned i = 0, d = n_old_drop; i < old.n_cols; i++) {
			if (col_map[i] == ULINT_UNDEFINED) {
				(new (&instant->dropped[d++])
				 dict_col_t(old.cols[i]))->set_dropped();
			}
		}
#ifndef DBUG_OFF
		for (unsigned i = 0; i < n_drop; i++) {
			DBUG_ASSERT(instant->dropped[i].is_dropped());
		}
#endif
		const uint n_fields = index.n_fields + n_dropped();

		DBUG_ASSERT(n_fields >= oindex.n_fields);
		dict_field_t* fields = static_cast<dict_field_t*>(
			mem_heap_zalloc(heap, n_fields * sizeof *fields));
		uint i = 0, j = 0, n_nullable = 0;
		ut_d(uint core_null = 0);
		for (; i < oindex.n_fields; i++) {
			DBUG_ASSERT(j <= i);
			dict_field_t&f = fields[i] = oindex.fields[i];
			if (f.col->is_dropped()) {
				/* The column has been instantly
				dropped earlier. */
				DBUG_ASSERT(f.col >= old.instant->dropped);
				{
					size_t d = f.col
						- old.instant->dropped;
					DBUG_ASSERT(d < n_old_drop);
					DBUG_ASSERT(&old.instant->dropped[d]
						    == f.col);
					DBUG_ASSERT(!f.name);
					f.col = instant->dropped + d;
				}
				if (f.col->is_nullable()) {
found_nullable:
					n_nullable++;
					ut_d(core_null
					     += i < oindex.n_core_fields);
				}
				continue;
			}

			const ulint col_ind = col_map[f.col->ind];
			if (col_ind != ULINT_UNDEFINED) {
				if (index.fields[j].col->ind != col_ind) {
					/* The fields for instantly
					added columns must be placed
					last in the clustered index.
					Keep pre-existing fields in
					the same position. */
					uint k;
					for (k = j + 1; k < index.n_fields;
					     k++) {
						if (index.fields[k].col->ind
						    == col_ind) {
							goto found_j;
						}
					}
					DBUG_ASSERT(!"no such col");
found_j:
					std::swap(index.fields[j],
						  index.fields[k]);
				}
				DBUG_ASSERT(index.fields[j].col->ind
					    == col_ind);
				fields[i] = index.fields[j++];
				DBUG_ASSERT(!fields[i].col->is_dropped());
				DBUG_ASSERT(fields[i].name
					    == fields[i].col->name(*this));
				if (fields[i].col->is_nullable()) {
					goto found_nullable;
				}
				continue;
			}

			/* This column is being dropped. */
			unsigned d = n_old_drop;
			for (unsigned c = 0; c < f.col->ind; c++) {
				d += col_map[c] == ULINT_UNDEFINED;
			}
			DBUG_ASSERT(d < n_drop);
			f.col = &instant->dropped[d];
			f.name = NULL;
			if (f.col->is_nullable()) {
				goto found_nullable;
			}
		}
		/* The n_core_null_bytes only matters for
		ROW_FORMAT=COMPACT and ROW_FORMAT=DYNAMIC tables. */
		ut_ad(UT_BITS_IN_BYTES(core_null) == oindex.n_core_null_bytes
		      || !not_redundant());
		DBUG_ASSERT(i >= oindex.n_core_fields);
		DBUG_ASSERT(j <= i);
		DBUG_ASSERT(n_fields - (i - j) == index.n_fields);
		std::sort(index.fields + j, index.fields + index.n_fields,
			  [](const dict_field_t& a, const dict_field_t& b)
			  { return a.col->ind < b.col->ind; });
		for (; i < n_fields; i++) {
			fields[i] = index.fields[j++];
			n_nullable += fields[i].col->is_nullable();
			DBUG_ASSERT(!fields[i].col->is_dropped());
			DBUG_ASSERT(fields[i].name
				    == fields[i].col->name(*this));
		}
		DBUG_ASSERT(j == index.n_fields);
		index.n_fields = index.n_def = n_fields;
		index.fields = fields;
		DBUG_ASSERT(n_nullable >= index.n_nullable);
		DBUG_ASSERT(n_nullable >= oindex.n_nullable);
		index.n_nullable = n_nullable;
		goto set_core_fields;
	}

	DBUG_ASSERT(n_cols + n_dropped() >= old.n_cols + old.n_dropped());
	DBUG_ASSERT(n_dropped() >= old.n_dropped());
	DBUG_ASSERT(index.n_core_fields == oindex.n_core_fields);
	DBUG_ASSERT(index.n_core_null_bytes == oindex.n_core_null_bytes);
	mtr.commit();
}

/** Adjust index metadata for instant ADD/DROP/reorder COLUMN.
@param[in]	clustered index definition after instant ALTER TABLE */
inline void dict_index_t::instant_add_field(const dict_index_t& instant)
{
	DBUG_ASSERT(is_primary());
	DBUG_ASSERT(instant.is_primary());
	DBUG_ASSERT(!has_virtual());
	DBUG_ASSERT(!instant.has_virtual());
	DBUG_ASSERT(instant.n_core_fields <= instant.n_fields);
	DBUG_ASSERT(n_def == n_fields);
	DBUG_ASSERT(instant.n_def == instant.n_fields);
	DBUG_ASSERT(type == instant.type);
	DBUG_ASSERT(trx_id_offset == instant.trx_id_offset);
	DBUG_ASSERT(n_user_defined_cols == instant.n_user_defined_cols);
	DBUG_ASSERT(n_uniq == instant.n_uniq);
	DBUG_ASSERT(instant.n_fields >= n_fields);
	DBUG_ASSERT(instant.n_nullable >= n_nullable);
	/* dict_table_t::prepare_instant() initialized n_core_fields
	to be equal. However, after that purge could have emptied the
	table and invoked dict_index_t::clear_instant_alter(). */
	DBUG_ASSERT(instant.n_core_fields <= n_core_fields);
	DBUG_ASSERT(instant.n_core_null_bytes <= n_core_null_bytes);
	DBUG_ASSERT(instant.n_core_fields == n_core_fields
		    || (!is_instant() && instant.is_instant()));
	DBUG_ASSERT(instant.n_core_null_bytes == n_core_null_bytes
		    || (!is_instant() && instant.is_instant()));

	/* instant will have all fields (including ones for columns
	that have been or are being instantly dropped) in the same position
	as this index. Fields for any added columns are appended at the end. */
#ifndef DBUG_OFF
	for (unsigned i = 0; i < n_fields; i++) {
		DBUG_ASSERT(fields[i].same(instant.fields[i]));
		DBUG_ASSERT(instant.fields[i].col->same_format(*fields[i]
							       .col));
		/* Instant conversion from NULL to NOT NULL is not allowed. */
		DBUG_ASSERT(!fields[i].col->is_nullable()
			    || instant.fields[i].col->is_nullable());
		DBUG_ASSERT(fields[i].col->is_nullable()
			    == instant.fields[i].col->is_nullable()
			    || !table->not_redundant());
	}
#endif
	n_fields = instant.n_fields;
	n_def = instant.n_def;
	n_nullable = instant.n_nullable;
	fields = static_cast<dict_field_t*>(
		mem_heap_dup(heap, instant.fields, n_fields * sizeof *fields));

	ut_d(unsigned n_null = 0);
	ut_d(unsigned n_dropped = 0);

	for (unsigned i = 0; i < n_fields; i++) {
		const dict_col_t* icol = instant.fields[i].col;
		dict_field_t& f = fields[i];
		ut_d(n_null += icol->is_nullable());
		DBUG_ASSERT(!icol->is_virtual());
		if (icol->is_dropped()) {
			ut_d(n_dropped++);
			f.col->set_dropped();
			f.name = NULL;
		} else {
			f.col = &table->cols[icol - instant.table->cols];
			f.name = f.col->name(*table);
		}
	}

	ut_ad(n_null == n_nullable);
	ut_ad(n_dropped == instant.table->n_dropped());
}

/** Adjust table metadata for instant ADD/DROP/reorder COLUMN.
@param[in]	table	altered table (with dropped columns)
@param[in]	col_map	mapping from cols[] and v_cols[] to table
@return		whether the metadata record must be updated */
inline bool dict_table_t::instant_column(const dict_table_t& table,
					 const ulint* col_map)
{
	DBUG_ASSERT(!table.cached);
	DBUG_ASSERT(table.n_def == table.n_cols);
	DBUG_ASSERT(table.n_t_def == table.n_t_cols);
	DBUG_ASSERT(n_def == n_cols);
	DBUG_ASSERT(n_t_def == n_t_cols);
	DBUG_ASSERT(n_v_def == n_v_cols);
	DBUG_ASSERT(table.n_v_def == table.n_v_cols);
	DBUG_ASSERT(table.n_cols + table.n_dropped() >= n_cols + n_dropped());
	DBUG_ASSERT(!table.persistent_autoinc
		    || persistent_autoinc == table.persistent_autoinc);
	ut_ad(mutex_own(&dict_sys.mutex));

	{
		const char* end = table.col_names;
		for (unsigned i = table.n_cols; i--; ) end += strlen(end) + 1;

		col_names = static_cast<char*>(
			mem_heap_dup(heap, table.col_names,
				     ulint(end - table.col_names)));
	}
	const dict_col_t* const old_cols = cols;
	cols = static_cast<dict_col_t*>(mem_heap_dup(heap, table.cols,
						     table.n_cols
						     * sizeof *cols));

	/* Preserve the default values of previously instantly added
	columns, or copy the new default values to this->heap. */
	for (ulint i = 0; i < ulint(table.n_cols); i++) {
		dict_col_t& c = cols[i];

		if (const dict_col_t* o = find(old_cols, col_map, n_cols, i)) {
			c.def_val = o->def_val;
			DBUG_ASSERT(!((c.prtype ^ o->prtype)
				      & ~(DATA_NOT_NULL | DATA_VERSIONED
					  | DATA_LONG_TRUE_VARCHAR)));
			DBUG_ASSERT(c.mtype == o->mtype);
			DBUG_ASSERT(c.len >= o->len);

			if (o->vers_sys_start()) {
				ut_ad(o->ind == vers_start);
				vers_start = i;
			} else if (o->vers_sys_end()) {
				ut_ad(o->ind == vers_end);
				vers_end = i;
			}
			continue;
		}

		DBUG_ASSERT(c.is_added());
		if (c.def_val.len <= sizeof field_ref_zero
		    && !memcmp(c.def_val.data, field_ref_zero,
			       c.def_val.len)) {
			c.def_val.data = field_ref_zero;
		} else if (const void*& d = c.def_val.data) {
			d = mem_heap_dup(heap, d, c.def_val.len);
		} else {
			DBUG_ASSERT(c.def_val.len == UNIV_SQL_NULL);
		}
	}

	n_t_def += table.n_cols - n_cols;
	n_t_cols += table.n_cols - n_cols;
	n_def = table.n_cols;

	const dict_v_col_t* const old_v_cols = v_cols;

	if (const char* end = table.v_col_names) {
		for (unsigned i = table.n_v_cols; i--; ) {
			end += strlen(end) + 1;
		}

		v_col_names = static_cast<char*>(
			mem_heap_dup(heap, table.v_col_names,
				     ulint(end - table.v_col_names)));
		v_cols = static_cast<dict_v_col_t*>(
			mem_heap_dup(heap, table.v_cols,
				     table.n_v_cols * sizeof *v_cols));
	} else {
		ut_ad(table.n_v_cols == 0);
		v_col_names = NULL;
		v_cols = NULL;
	}

	n_t_def += table.n_v_cols - n_v_cols;
	n_t_cols += table.n_v_cols - n_v_cols;
	n_v_def = table.n_v_cols;

	for (unsigned i = 0; i < n_v_def; i++) {
		dict_v_col_t& v = v_cols[i];
		DBUG_ASSERT(v.v_indexes.empty());
		v.n_v_indexes = 0;
		v.base_col = static_cast<dict_col_t**>(
			mem_heap_dup(heap, v.base_col,
				     v.num_base * sizeof *v.base_col));

		for (ulint n = v.num_base; n--; ) {
			dict_col_t*& base = v.base_col[n];
			if (base->is_virtual()) {
			} else if (base >= table.cols
				   && base < table.cols + table.n_cols) {
				/* The base column was instantly added. */
				size_t c = base - table.cols;
				DBUG_ASSERT(base == &table.cols[c]);
				base = &cols[c];
			} else {
				DBUG_ASSERT(base >= old_cols);
				size_t c = base - old_cols;
				DBUG_ASSERT(c + DATA_N_SYS_COLS < n_cols);
				DBUG_ASSERT(base == &old_cols[c]);
				DBUG_ASSERT(col_map[c] + DATA_N_SYS_COLS
					    < n_cols);
				base = &cols[col_map[c]];
			}
		}
	}

	dict_index_t* index = dict_table_get_first_index(this);
	bool metadata_changed;
	{
		const dict_index_t& i = *dict_table_get_first_index(&table);
		metadata_changed = i.n_fields > index->n_fields;
		ut_ad(i.n_fields >= index->n_fields);
		index->instant_add_field(i);
	}

	if (instant || table.instant) {
		const auto old_instant = instant;
		/* FIXME: add instant->heap, and transfer ownership here */
		if (!instant) {
			instant = new (mem_heap_zalloc(heap, sizeof *instant))
				dict_instant_t();
			goto dup_dropped;
		} else if (n_dropped() < table.n_dropped()) {
dup_dropped:
			instant->dropped = static_cast<dict_col_t*>(
				mem_heap_dup(heap, table.instant->dropped,
					     table.instant->n_dropped
					     * sizeof *instant->dropped));
			instant->n_dropped = table.instant->n_dropped;
		} else if (table.instant->n_dropped) {
			memcpy(instant->dropped, table.instant->dropped,
			       table.instant->n_dropped
			       * sizeof *instant->dropped);
		}

		const field_map_element_t* field_map = old_instant
			? old_instant->field_map : NULL;

		init_instant<true>(table);

		if (!metadata_changed) {
			metadata_changed = !field_map
				|| memcmp(field_map,
					  instant->field_map,
					  (index->n_fields
					   - index->first_user_field())
					  * sizeof *field_map);
		}
	}

	while ((index = dict_table_get_next_index(index)) != NULL) {
		if (index->to_be_dropped) {
			continue;
		}
		for (unsigned i = 0; i < index->n_fields; i++) {
			dict_field_t& f = index->fields[i];
			if (f.col >= table.cols
			    && f.col < table.cols + table.n_cols) {
				/* This is an instantly added column
				in a newly added index. */
				DBUG_ASSERT(!f.col->is_virtual());
				size_t c = f.col - table.cols;
				DBUG_ASSERT(f.col == &table.cols[c]);
				f.col = &cols[c];
			} else if (f.col >= &table.v_cols->m_col
				   && f.col < &table.v_cols[n_v_cols].m_col) {
				/* This is an instantly added virtual column
				in a newly added index. */
				DBUG_ASSERT(f.col->is_virtual());
				size_t c = reinterpret_cast<dict_v_col_t*>(
					f.col) - table.v_cols;
				DBUG_ASSERT(f.col == &table.v_cols[c].m_col);
				f.col = &v_cols[c].m_col;
			} else if (f.col < old_cols
				   || f.col >= old_cols + n_cols) {
				DBUG_ASSERT(f.col->is_virtual());
				f.col = &v_cols[col_map[
						reinterpret_cast<dict_v_col_t*>(
							f.col)
						- old_v_cols + n_cols]].m_col;
			} else {
				f.col = &cols[col_map[f.col - old_cols]];
				DBUG_ASSERT(!f.col->is_virtual());
			}
			f.name = f.col->name(*this);
			if (f.col->is_virtual()) {
				dict_v_col_t* v_col = reinterpret_cast
					<dict_v_col_t*>(f.col);
				v_col->v_indexes.push_front(
					dict_v_idx_t(index, i));
				v_col->n_v_indexes++;
			}
		}
	}

	n_cols = table.n_cols;
	n_v_cols = table.n_v_cols;
	return metadata_changed;
}

/** Find the old column number for the given new column position.
@param[in]	col_map	column map from old column to new column
@param[in]	pos	new column position
@param[in]	n	number of columns present in the column map
@return old column position for the given new column position. */
static ulint find_old_col_no(const ulint* col_map, ulint pos, ulint n)
{
	do {
		ut_ad(n);
	} while (col_map[--n] != pos);
	return n;
}

/** Roll back instant_column().
@param[in]	old_n_cols		original n_cols
@param[in]	old_cols		original cols
@param[in]	old_col_names		original col_names
@param[in]	old_instant		original instant structure
@param[in]	old_fields		original fields
@param[in]	old_n_fields		original number of fields
@param[in]	old_n_core_fields	original number of core fields
@param[in]	old_n_v_cols		original n_v_cols
@param[in]	old_v_cols		original v_cols
@param[in]	old_v_col_names		original v_col_names
@param[in]	col_map			column map */
inline void dict_table_t::rollback_instant(
	unsigned	old_n_cols,
	dict_col_t*	old_cols,
	const char*	old_col_names,
	dict_instant_t*	old_instant,
	dict_field_t*	old_fields,
	unsigned	old_n_fields,
	unsigned	old_n_core_fields,
	unsigned	old_n_v_cols,
	dict_v_col_t*	old_v_cols,
	const char*	old_v_col_names,
	const ulint*	col_map)
{
	ut_d(dict_sys.assert_locked());
	dict_index_t* index = indexes.start;
	mtr_t mtr;
	mtr.start();
	/* Prevent concurrent execution of dict_index_t::clear_instant_alter()
	by acquiring a latch on the leftmost leaf page. */
	instant_metadata_lock(*index, mtr);
	/* index->is_instant() does not necessarily hold here, because
	the table may have been emptied */
	DBUG_ASSERT(old_n_cols >= DATA_N_SYS_COLS);
	DBUG_ASSERT(n_cols == n_def);
	DBUG_ASSERT(index->n_def == index->n_fields);
	DBUG_ASSERT(index->n_core_fields <= index->n_fields);
	DBUG_ASSERT(old_n_core_fields <= old_n_fields);
	DBUG_ASSERT(instant || !old_instant);

	instant = old_instant;

	index->n_nullable = 0;

	for (unsigned i = old_n_fields; i--; ) {
		if (old_fields[i].col->is_nullable()) {
			index->n_nullable++;
		}
	}

	for (unsigned i = n_v_cols; i--; ) {
		v_cols[i].~dict_v_col_t();
	}

	index->n_core_fields = (index->n_fields == index->n_core_fields)
		? old_n_fields
		: old_n_core_fields;
	index->n_def = index->n_fields = old_n_fields;
	index->n_core_null_bytes = UT_BITS_IN_BYTES(
		index->get_n_nullable(index->n_core_fields));

	const dict_col_t* const new_cols = cols;
	const dict_col_t* const new_cols_end __attribute__((unused)) = cols + n_cols;
	const dict_v_col_t* const new_v_cols = v_cols;
	const dict_v_col_t* const new_v_cols_end __attribute__((unused))= v_cols + n_v_cols;

	cols = old_cols;
	col_names = old_col_names;
	v_cols = old_v_cols;
	v_col_names = old_v_col_names;
	n_def = n_cols = old_n_cols;
	n_v_def = n_v_cols = old_n_v_cols;
	n_t_def = n_t_cols = n_cols + n_v_cols;

	if (versioned()) {
		for (unsigned i = 0; i < n_cols; ++i) {
			if (cols[i].vers_sys_start()) {
				vers_start = i;
			} else if (cols[i].vers_sys_end()) {
				vers_end = i;
			}
		}
	}

	index->fields = old_fields;
	mtr.commit();

	while ((index = dict_table_get_next_index(index)) != NULL) {
		if (index->to_be_dropped) {
			/* instant_column() did not adjust these indexes. */
			continue;
		}

		for (unsigned i = 0; i < index->n_fields; i++) {
			dict_field_t& f = index->fields[i];
			if (f.col->is_virtual()) {
				DBUG_ASSERT(f.col >= &new_v_cols->m_col);
				DBUG_ASSERT(f.col < &new_v_cols_end->m_col);
				size_t n = size_t(
					reinterpret_cast<dict_v_col_t*>(f.col)
					- new_v_cols);
				DBUG_ASSERT(n <= n_v_cols);

				ulint old_col_no = find_old_col_no(
					col_map + n_cols, n, n_v_cols);
				DBUG_ASSERT(old_col_no <= n_v_cols);
				f.col = &v_cols[old_col_no].m_col;
				DBUG_ASSERT(f.col->is_virtual());
			} else {
				DBUG_ASSERT(f.col >= new_cols);
				DBUG_ASSERT(f.col < new_cols_end);
				size_t n = size_t(f.col - new_cols);
				DBUG_ASSERT(n <= n_cols);

				ulint old_col_no = find_old_col_no(col_map,
								   n, n_cols);
				DBUG_ASSERT(old_col_no < n_cols);
				f.col = &cols[old_col_no];
				DBUG_ASSERT(!f.col->is_virtual());
			}
			f.name = f.col->name(*this);
		}
	}
}

struct ha_innobase_inplace_ctx : public inplace_alter_handler_ctx
{
	/** Dummy query graph */
	que_thr_t*	thr;
	/** The prebuilt struct of the creating instance */
	row_prebuilt_t*&	prebuilt;
	/** InnoDB indexes being created */
	dict_index_t**	add_index;
	/** MySQL key numbers for the InnoDB indexes that are being created */
	const ulint*	add_key_numbers;
	/** number of InnoDB indexes being created */
	ulint		num_to_add_index;
	/** InnoDB indexes being dropped */
	dict_index_t**	drop_index;
	/** number of InnoDB indexes being dropped */
	const ulint	num_to_drop_index;
	/** InnoDB foreign key constraints being dropped */
	dict_foreign_t** drop_fk;
	/** number of InnoDB foreign key constraints being dropped */
	const ulint	num_to_drop_fk;
	/** InnoDB foreign key constraints being added */
	dict_foreign_t** add_fk;
	/** number of InnoDB foreign key constraints being dropped */
	const ulint	num_to_add_fk;
	/** whether to create the indexes online */
	bool		online;
	/** memory heap */
	mem_heap_t*	heap;
	/** dictionary transaction */
	trx_t*		trx;
	/** original table (if rebuilt, differs from indexed_table) */
	dict_table_t*	old_table;
	/** table where the indexes are being created or dropped */
	dict_table_t*	new_table;
	/** table definition for instant ADD/DROP/reorder COLUMN */
	dict_table_t*	instant_table;
	/** mapping of old column numbers to new ones, or NULL */
	const ulint*	col_map;
	/** new column names, or NULL if nothing was renamed */
	const char**	col_names;
	/** added AUTO_INCREMENT column position, or ULINT_UNDEFINED */
	const ulint	add_autoinc;
	/** default values of ADD and CHANGE COLUMN, or NULL */
	const dtuple_t*	defaults;
	/** autoinc sequence to use */
	ib_sequence_t	sequence;
	/** temporary table name to use for old table when renaming tables */
	const char*	tmp_name;
	/** whether the order of the clustered index is unchanged */
	bool		skip_pk_sort;
	/** number of virtual columns to be added */
	ulint		num_to_add_vcol;
	/** virtual columns to be added */
	dict_v_col_t*	add_vcol;
	const char**	add_vcol_name;
	/** number of virtual columns to be dropped */
	ulint		num_to_drop_vcol;
	/** virtual columns to be dropped */
	dict_v_col_t*	drop_vcol;
	const char**	drop_vcol_name;
	/** ALTER TABLE stage progress recorder */
	ut_stage_alter_t* m_stage;
	/** original number of user columns in the table */
	const unsigned	old_n_cols;
	/** original columns of the table */
	dict_col_t* const old_cols;
	/** original column names of the table */
	const char* const old_col_names;
	/** original instantly dropped or reordered columns */
	dict_instant_t*	const	old_instant;
	/** original index fields */
	dict_field_t* const	old_fields;
	/** size of old_fields */
	const unsigned		old_n_fields;
	/** original old_table->n_core_fields */
	const unsigned		old_n_core_fields;
	/** original number of virtual columns in the table */
	const unsigned		old_n_v_cols;
	/** original virtual columns of the table */
	dict_v_col_t* const old_v_cols;
	/** original virtual column names of the table */
	const char* const old_v_col_names;
	/** 0, or 1 + first column whose position changes in instant ALTER */
	unsigned	first_alter_pos;
	/** Allow non-null conversion.
	(1) Alter ignore should allow the conversion
	irrespective of sql mode.
	(2) Don't allow the conversion in strict mode
	(3) Allow the conversion only in non-strict mode. */
	const bool	allow_not_null;

	/** The page_compression_level attribute, or 0 */
	const uint	page_compression_level;

	ha_innobase_inplace_ctx(row_prebuilt_t*& prebuilt_arg,
				dict_index_t** drop_arg,
				ulint num_to_drop_arg,
				dict_foreign_t** drop_fk_arg,
				ulint num_to_drop_fk_arg,
				dict_foreign_t** add_fk_arg,
				ulint num_to_add_fk_arg,
				bool online_arg,
				mem_heap_t* heap_arg,
				dict_table_t* new_table_arg,
				const char** col_names_arg,
				ulint add_autoinc_arg,
				ulonglong autoinc_col_min_value_arg,
				ulonglong autoinc_col_max_value_arg,
				bool allow_not_null_flag,
				bool page_compressed,
				ulonglong page_compression_level_arg) :
		inplace_alter_handler_ctx(),
		prebuilt (prebuilt_arg),
		add_index (0), add_key_numbers (0), num_to_add_index (0),
		drop_index (drop_arg), num_to_drop_index (num_to_drop_arg),
		drop_fk (drop_fk_arg), num_to_drop_fk (num_to_drop_fk_arg),
		add_fk (add_fk_arg), num_to_add_fk (num_to_add_fk_arg),
		online (online_arg), heap (heap_arg), trx (0),
		old_table (prebuilt_arg->table),
		new_table (new_table_arg), instant_table (0),
		col_map (0), col_names (col_names_arg),
		add_autoinc (add_autoinc_arg),
		defaults (0),
		sequence(prebuilt->trx->mysql_thd,
			 autoinc_col_min_value_arg, autoinc_col_max_value_arg),
		tmp_name (0),
		skip_pk_sort(false),
		num_to_add_vcol(0),
		add_vcol(0),
		add_vcol_name(0),
		num_to_drop_vcol(0),
		drop_vcol(0),
		drop_vcol_name(0),
		m_stage(NULL),
		old_n_cols(prebuilt_arg->table->n_cols),
		old_cols(prebuilt_arg->table->cols),
		old_col_names(prebuilt_arg->table->col_names),
		old_instant(prebuilt_arg->table->instant),
		old_fields(prebuilt_arg->table->indexes.start->fields),
		old_n_fields(prebuilt_arg->table->indexes.start->n_fields),
		old_n_core_fields(prebuilt_arg->table->indexes.start
				  ->n_core_fields),
		old_n_v_cols(prebuilt_arg->table->n_v_cols),
		old_v_cols(prebuilt_arg->table->v_cols),
		old_v_col_names(prebuilt_arg->table->v_col_names),
		first_alter_pos(0),
		allow_not_null(allow_not_null_flag),
		page_compression_level(page_compressed
				       ? (page_compression_level_arg
					  ? uint(page_compression_level_arg)
					  : page_zip_level)
				       : 0)
	{
		ut_ad(old_n_cols >= DATA_N_SYS_COLS);
		ut_ad(page_compression_level <= 9);
#ifdef UNIV_DEBUG
		for (ulint i = 0; i < num_to_add_index; i++) {
			ut_ad(!add_index[i]->to_be_dropped);
		}
		for (ulint i = 0; i < num_to_drop_index; i++) {
			ut_ad(drop_index[i]->to_be_dropped);
		}
#endif /* UNIV_DEBUG */

		thr = pars_complete_graph_for_exec(NULL, prebuilt->trx, heap,
			prebuilt);
	}

	~ha_innobase_inplace_ctx()
	{
		UT_DELETE(m_stage);
		if (instant_table) {
			ut_ad(!instant_table->id);
			while (dict_index_t* index
			       = UT_LIST_GET_LAST(instant_table->indexes)) {
				UT_LIST_REMOVE(instant_table->indexes, index);
				rw_lock_free(&index->lock);
				dict_mem_index_free(index);
			}
			for (unsigned i = old_n_v_cols; i--; ) {
				old_v_cols[i].~dict_v_col_t();
			}
			if (instant_table->fts) {
				fts_free(instant_table);
			}
			dict_mem_table_free(instant_table);
		}
		mem_heap_free(heap);
	}

	/** Determine if the table will be rebuilt.
	@return whether the table will be rebuilt */
	bool need_rebuild () const { return(old_table != new_table); }

	/** Clear uncommmitted added indexes after a failed operation. */
	void clear_added_indexes()
	{
		for (ulint i = 0; i < num_to_add_index; i++) {
			if (!add_index[i]->is_committed()) {
				add_index[i]->detach_columns();
			}
		}
	}

	/** Convert table-rebuilding ALTER to instant ALTER. */
	void prepare_instant(bool alter_persistent_count)
	{
		DBUG_ASSERT(need_rebuild());
		DBUG_ASSERT(!is_instant());
		DBUG_ASSERT(old_table->n_cols == old_n_cols);

		instant_table = new_table;
		new_table = old_table;

		if  (!alter_persistent_count) {
			export_vars.innodb_instant_alter_column++;
		}

		instant_table->prepare_instant(*old_table, col_map,
					       first_alter_pos,
					       alter_persistent_count);
	}

	/** Adjust table metadata for instant ADD/DROP/reorder COLUMN.
	@return whether the metadata record must be updated */
	bool instant_column()
	{
		DBUG_ASSERT(is_instant());
		DBUG_ASSERT(old_n_fields
			    == old_table->indexes.start->n_fields);
		return old_table->instant_column(*instant_table, col_map);
	}

	/** Revert prepare_instant() if the transaction is rolled back. */
	void rollback_instant()
	{
		if (!is_instant()) return;
		old_table->rollback_instant(old_n_cols,
					    old_cols, old_col_names,
					    old_instant,
					    old_fields, old_n_fields,
					    old_n_core_fields,
					    old_n_v_cols, old_v_cols,
					    old_v_col_names,
					    col_map);
	}

	/** @return whether this is instant ALTER TABLE */
	bool is_instant() const
	{
		DBUG_ASSERT(!instant_table || !instant_table->can_be_evicted);
		return instant_table;
	}

	/** Create an index table where indexes are ordered as follows:

	IF a new primary key is defined for the table THEN

		1) New primary key
		2) The remaining keys in key_info

	ELSE

		1) All new indexes in the order they arrive from MySQL

	ENDIF

	@return key definitions */
	MY_ATTRIBUTE((nonnull, warn_unused_result, malloc))
	inline index_def_t*
	create_key_defs(
		const Alter_inplace_info*	ha_alter_info,
				/*!< in: alter operation */
		const TABLE*			altered_table,
				/*!< in: MySQL table that is being altered */
		ulint&				n_fts_add,
				/*!< out: number of FTS indexes to be created */
		ulint&				fts_doc_id_col,
				/*!< in: The column number for Doc ID */
		bool&				add_fts_doc_id,
				/*!< in: whether we need to add new DOC ID
				column for FTS index */
		bool&				add_fts_doc_idx,
				/*!< in: whether we need to add new DOC ID
				index for FTS index */
		const TABLE*			table);
				/*!< in: MySQL table that is being altered */

	/** Share context between partitions.
	@param[in] ctx	context from another partition of the table */
	void set_shared_data(const inplace_alter_handler_ctx& ctx)
	{
		if (add_autoinc != ULINT_UNDEFINED) {
			const ha_innobase_inplace_ctx& ha_ctx =
				static_cast<const ha_innobase_inplace_ctx&>
				(ctx);
			/* When adding an AUTO_INCREMENT column to a
			partitioned InnoDB table, we must share the
			sequence for all partitions. */
			ut_ad(ha_ctx.add_autoinc == add_autoinc);
			ut_ad(ha_ctx.sequence.last());
			sequence = ha_ctx.sequence;
		}
	}

private:
	// Disable copying
	ha_innobase_inplace_ctx(const ha_innobase_inplace_ctx&);
	ha_innobase_inplace_ctx& operator=(const ha_innobase_inplace_ctx&);
};

/********************************************************************//**
Get the upper limit of the MySQL integral and floating-point type.
@return maximum allowed value for the field */
UNIV_INTERN
ulonglong
innobase_get_int_col_max_value(
/*===========================*/
	const Field*	field);	/*!< in: MySQL field */

/* Report an InnoDB error to the client by invoking my_error(). */
static ATTRIBUTE_COLD __attribute__((nonnull))
void
my_error_innodb(
/*============*/
	dberr_t		error,	/*!< in: InnoDB error code */
	const char*	table,	/*!< in: table name */
	ulint		flags)	/*!< in: table flags */
{
	switch (error) {
	case DB_MISSING_HISTORY:
		my_error(ER_TABLE_DEF_CHANGED, MYF(0));
		break;
	case DB_RECORD_NOT_FOUND:
		my_error(ER_KEY_NOT_FOUND, MYF(0), table);
		break;
	case DB_DEADLOCK:
		my_error(ER_LOCK_DEADLOCK, MYF(0));
		break;
	case DB_LOCK_WAIT_TIMEOUT:
		my_error(ER_LOCK_WAIT_TIMEOUT, MYF(0));
		break;
	case DB_INTERRUPTED:
		my_error(ER_QUERY_INTERRUPTED, MYF(0));
		break;
	case DB_OUT_OF_MEMORY:
		my_error(ER_OUT_OF_RESOURCES, MYF(0));
		break;
	case DB_OUT_OF_FILE_SPACE:
		my_error(ER_RECORD_FILE_FULL, MYF(0), table);
		break;
	case DB_TEMP_FILE_WRITE_FAIL:
		my_error(ER_TEMP_FILE_WRITE_FAILURE, MYF(0));
		break;
	case DB_TOO_BIG_INDEX_COL:
		my_error(ER_INDEX_COLUMN_TOO_LONG, MYF(0),
			 (ulong) DICT_MAX_FIELD_LEN_BY_FORMAT_FLAG(flags));
		break;
	case DB_TOO_MANY_CONCURRENT_TRXS:
		my_error(ER_TOO_MANY_CONCURRENT_TRXS, MYF(0));
		break;
	case DB_LOCK_TABLE_FULL:
		my_error(ER_LOCK_TABLE_FULL, MYF(0));
		break;
	case DB_UNDO_RECORD_TOO_BIG:
		my_error(ER_UNDO_RECORD_TOO_BIG, MYF(0));
		break;
	case DB_CORRUPTION:
		my_error(ER_NOT_KEYFILE, MYF(0), table);
		break;
	case DB_TOO_BIG_RECORD: {
		/* Note that in page0zip.ic page_zip_rec_needs_ext() rec_size
		is limited to COMPRESSED_REC_MAX_DATA_SIZE (16K) or
		REDUNDANT_REC_MAX_DATA_SIZE (16K-1). */
		bool comp = !!(flags & DICT_TF_COMPACT);
		ulint free_space = page_get_free_space_of_empty(comp) / 2;

		if (free_space >= ulint(comp ? COMPRESSED_REC_MAX_DATA_SIZE :
					  REDUNDANT_REC_MAX_DATA_SIZE)) {
			free_space = (comp ? COMPRESSED_REC_MAX_DATA_SIZE :
				REDUNDANT_REC_MAX_DATA_SIZE) - 1;
		}

		my_error(ER_TOO_BIG_ROWSIZE, MYF(0), free_space);
		break;
	}
	case DB_INVALID_NULL:
		/* TODO: report the row, as we do for DB_DUPLICATE_KEY */
		my_error(ER_INVALID_USE_OF_NULL, MYF(0));
		break;
	case DB_CANT_CREATE_GEOMETRY_OBJECT:
		my_error(ER_CANT_CREATE_GEOMETRY_OBJECT, MYF(0));
		break;
	case DB_TABLESPACE_EXISTS:
		my_error(ER_TABLESPACE_EXISTS, MYF(0), table);
		break;

#ifdef UNIV_DEBUG
	case DB_SUCCESS:
	case DB_DUPLICATE_KEY:
	case DB_ONLINE_LOG_TOO_BIG:
		/* These codes should not be passed here. */
		ut_error;
#endif /* UNIV_DEBUG */
	default:
		my_error(ER_GET_ERRNO, MYF(0), error, "InnoDB");
		break;
	}
}

/** Determine if fulltext indexes exist in a given table.
@param table MySQL table
@return number of fulltext indexes */
static uint innobase_fulltext_exist(const TABLE* table)
{
	uint count = 0;

	for (uint i = 0; i < table->s->keys; i++) {
		if (table->key_info[i].flags & HA_FULLTEXT) {
			count++;
		}
	}

	return count;
}

/** Determine whether indexed virtual columns exist in a table.
@param[in]	table	table definition
@return	whether indexes exist on virtual columns */
static bool innobase_indexed_virtual_exist(const TABLE* table)
{
	const KEY* const end = &table->key_info[table->s->keys];

	for (const KEY* key = table->key_info; key < end; key++) {
		const KEY_PART_INFO* const key_part_end = key->key_part
			+ key->user_defined_key_parts;
		for (const KEY_PART_INFO* key_part = key->key_part;
		     key_part < key_part_end; key_part++) {
			if (!key_part->field->stored_in_db())
				return true;
		}
	}

	return false;
}

/** Determine if spatial indexes exist in a given table.
@param table MySQL table
@return whether spatial indexes exist on the table */
static
bool
innobase_spatial_exist(
/*===================*/
	const   TABLE*  table)
{
	for (uint i = 0; i < table->s->keys; i++) {
	       if (table->key_info[i].flags & HA_SPATIAL) {
		       return(true);
	       }
	}

	return(false);
}

/** Determine if ALTER_OPTIONS requires rebuilding the table.
@param[in] ha_alter_info	the ALTER TABLE operation
@param[in] table		metadata before ALTER TABLE
@return whether it is mandatory to rebuild the table */
static bool alter_options_need_rebuild(
	const Alter_inplace_info*	ha_alter_info,
	const TABLE*			table)
{
	DBUG_ASSERT(ha_alter_info->handler_flags & ALTER_OPTIONS);

	if (ha_alter_info->create_info->used_fields
	    & (HA_CREATE_USED_ROW_FORMAT
	       | HA_CREATE_USED_KEY_BLOCK_SIZE)) {
		/* Specifying ROW_FORMAT or KEY_BLOCK_SIZE requires
		rebuilding the table. (These attributes in the .frm
		file may disagree with the InnoDB data dictionary, and
		the interpretation of thse attributes depends on
		InnoDB parameters. That is why we for now always
		require a rebuild when these attributes are specified.) */
		return true;
	}

	const ha_table_option_struct& alt_opt=
			*ha_alter_info->create_info->option_struct;
	const ha_table_option_struct& opt= *table->s->option_struct;

	/* Allow an instant change to enable page_compressed,
	and any change of page_compression_level. */
	if ((!alt_opt.page_compressed && opt.page_compressed)
	    || alt_opt.encryption != opt.encryption
	    || alt_opt.encryption_key_id != opt.encryption_key_id) {
		return(true);
	}

	return false;
}

/** Determine if ALTER TABLE needs to rebuild the table
(or perform instant operation).
@param[in] ha_alter_info	the ALTER TABLE operation
@param[in] table		metadata before ALTER TABLE
@return whether it is necessary to rebuild the table or to alter columns */
static MY_ATTRIBUTE((nonnull, warn_unused_result))
bool
innobase_need_rebuild(
	const Alter_inplace_info*	ha_alter_info,
	const TABLE*			table)
{
	if ((ha_alter_info->handler_flags & ~(INNOBASE_INPLACE_IGNORE
					      | INNOBASE_ALTER_NOREBUILD
					      | INNOBASE_ALTER_INSTANT))
	    == ALTER_OPTIONS) {
		return alter_options_need_rebuild(ha_alter_info, table);
	}

	return !!(ha_alter_info->handler_flags & INNOBASE_ALTER_REBUILD);
}

/** Check if virtual column in old and new table are in order, excluding
those dropped column. This is needed because when we drop a virtual column,
ALTER_VIRTUAL_COLUMN_ORDER is also turned on, so we can't decide if this
is a real ORDER change or just DROP COLUMN
@param[in]	table		old TABLE
@param[in]	altered_table	new TABLE
@param[in]	ha_alter_info	Structure describing changes to be done
by ALTER TABLE and holding data used during in-place alter.
@return	true is all columns in order, false otherwise. */
static
bool
check_v_col_in_order(
	const TABLE*		table,
	const TABLE*		altered_table,
	Alter_inplace_info*	ha_alter_info)
{
	ulint	j = 0;

	/* We don't support any adding new virtual column before
	existed virtual column. */
	if (ha_alter_info->handler_flags
              & ALTER_ADD_VIRTUAL_COLUMN) {
		bool			has_new = false;

		List_iterator_fast<Create_field> cf_it(
			ha_alter_info->alter_info->create_list);

		cf_it.rewind();

		while (const Create_field* new_field = cf_it++) {
			if (new_field->stored_in_db()) {
				continue;
			}

			/* Found a new added virtual column. */
			if (!new_field->field) {
				has_new = true;
				continue;
			}

			/* If there's any old virtual column
			after the new added virtual column,
			order must be changed. */
			if (has_new) {
				return(false);
			}
		}
	}

	/* directly return true if ALTER_VIRTUAL_COLUMN_ORDER is not on */
	if (!(ha_alter_info->handler_flags
              & ALTER_VIRTUAL_COLUMN_ORDER)) {
		return(true);
	}

	for (ulint i = 0; i < table->s->fields; i++) {
		Field*		field = table->field[i];

		if (field->stored_in_db()) {
			continue;
		}

		if (field->flags & FIELD_IS_DROPPED) {
			continue;
		}

		/* Now check if the next virtual column in altered table
		matches this column */
		while (j < altered_table->s->fields) {
			 Field*  new_field = altered_table->s->field[j];

			if (new_field->stored_in_db()) {
				j++;
				continue;
			}

			if (my_strcasecmp(system_charset_info,
					  field->field_name.str,
					  new_field->field_name.str) != 0) {
				/* different column */
				return(false);
			} else {
				j++;
				break;
			}
		}

		if (j > altered_table->s->fields) {
			/* there should not be less column in new table
			without them being in drop list */
			ut_ad(0);
			return(false);
		}
	}

	return(true);
}

/** Determine if an instant operation is possible for an ALTER.
@param[in]	ib_table	InnoDB table definition
@param[in]	ha_alter_info	the ALTER TABLE operation
@param[in]	table		table definition before ALTER TABLE
@param[in]	altered_table	table definition after ALTER TABLE
@param[in]	strict		whether to ensure that user records fit */
static
bool
instant_alter_possible(
	const dict_table_t&		ib_table,
	const Alter_inplace_info*	ha_alter_info,
	const TABLE*			table,
	const TABLE*			altered_table,
	bool				strict)
{
	const dict_index_t* const pk = ib_table.indexes.start;
	ut_ad(pk->is_primary());
	ut_ad(!pk->has_virtual());

	if (ha_alter_info->handler_flags & ALTER_PERSISTENT_COUNT_ONOFF) {
		return true;
	}

	if (ha_alter_info->handler_flags
	    & (ALTER_STORED_COLUMN_ORDER | ALTER_DROP_STORED_COLUMN
	       | ALTER_ADD_STORED_BASE_COLUMN)) {
#if 1 // MDEV-17459: adjust fts_fetch_doc_from_rec() and friends; remove this
		if (ib_table.fts || innobase_fulltext_exist(altered_table))
			return false;
#endif
#if 1 // MDEV-17468: fix bugs with indexed virtual columns & remove this
		for (const dict_index_t* index = ib_table.indexes.start;
		     index; index = index->indexes.next) {
			if (index->has_virtual()) {
				ut_ad(ib_table.n_v_cols);
				return false;
			}
		}
#endif
		uint n_add = 0, n_nullable = 0, lenlen = 0;
		const uint blob_prefix = dict_table_has_atomic_blobs(&ib_table)
			? 0
			: REC_ANTELOPE_MAX_INDEX_COL_LEN;
		const uint min_local_len = blob_prefix
			? blob_prefix + FIELD_REF_SIZE
			: 2 * FIELD_REF_SIZE;
		size_t min_size = 0, max_size = 0;
		Field** af = altered_table->field;
		Field** const end = altered_table->field
			+ altered_table->s->fields;
		List_iterator_fast<Create_field> cf_it(
			ha_alter_info->alter_info->create_list);

		for (; af < end; af++) {
			const Create_field* cf = cf_it++;
			if (!(*af)->stored_in_db() || cf->field) {
				/* Virtual or pre-existing column */
				continue;
			}
			const bool nullable = (*af)->real_maybe_null();
			const bool is_null = (*af)->is_real_null();
			ut_ad(!is_null || nullable);
			n_nullable += nullable;
			n_add++;
			uint l;
			switch ((*af)->type()) {
			case MYSQL_TYPE_VARCHAR:
				l = reinterpret_cast<const Field_varstring*>
					(*af)->get_length();
			variable_length:
				if (l >= min_local_len) {
					max_size += blob_prefix
						+ FIELD_REF_SIZE;
					if (!is_null) {
						min_size += blob_prefix
							+ FIELD_REF_SIZE;
					}
					lenlen += 2;
				} else {
					if (!is_null) {
						min_size += l;
					}
					l = (*af)->pack_length();
					max_size += l;
					lenlen += l > 255 ? 2 : 1;
				}
				break;
			case MYSQL_TYPE_GEOMETRY:
			case MYSQL_TYPE_TINY_BLOB:
			case MYSQL_TYPE_MEDIUM_BLOB:
			case MYSQL_TYPE_BLOB:
			case MYSQL_TYPE_LONG_BLOB:
				l = reinterpret_cast<const Field_blob*>
					((*af))->get_length();
				goto variable_length;
			default:
				l = (*af)->pack_length();
				if (l > 255 && ib_table.not_redundant()) {
					goto variable_length;
				}
				max_size += l;
				if (!is_null) {
					min_size += l;
				}
			}
		}

		ulint n_fields = pk->n_fields + n_add;

		if (n_fields >= REC_MAX_N_USER_FIELDS + DATA_N_SYS_COLS) {
			return false;
		}

		if (pk->is_gen_clust()) {
			min_size += DATA_TRX_ID_LEN + DATA_ROLL_PTR_LEN
				+ DATA_ROW_ID_LEN;
			max_size += DATA_TRX_ID_LEN + DATA_ROLL_PTR_LEN
				+ DATA_ROW_ID_LEN;
		} else {
			min_size += DATA_TRX_ID_LEN + DATA_ROLL_PTR_LEN;
			max_size += DATA_TRX_ID_LEN + DATA_ROLL_PTR_LEN;
		}

		uint i = pk->n_fields;
		while (i-- > pk->n_core_fields) {
			const dict_field_t& f = pk->fields[i];
			if (f.col->is_nullable()) {
				n_nullable++;
				if (!f.col->is_dropped()
				    && f.col->def_val.data) {
					goto instantly_added_column;
				}
			} else if (f.fixed_len
				   && (f.fixed_len <= 255
				       || !ib_table.not_redundant())) {
				if (ib_table.not_redundant()
				    || !f.col->is_dropped()) {
					min_size += f.fixed_len;
					max_size += f.fixed_len;
				}
			} else if (f.col->is_dropped() || !f.col->is_added()) {
				lenlen++;
				goto set_max_size;
			} else {
instantly_added_column:
				ut_ad(f.col->is_added());
				if (f.col->def_val.len >= min_local_len) {
					min_size += blob_prefix
						+ FIELD_REF_SIZE;
					lenlen += 2;
				} else {
					min_size += f.col->def_val.len;
					lenlen += f.col->def_val.len
						> 255 ? 2 : 1;
				}
set_max_size:
				if (f.fixed_len
				    && (f.fixed_len <= 255
					|| !ib_table.not_redundant())) {
					max_size += f.fixed_len;
				} else if (f.col->len >= min_local_len) {
					max_size += blob_prefix
						+ FIELD_REF_SIZE;
				} else {
					max_size += f.col->len;
				}
			}
		}

		do {
			const dict_field_t& f = pk->fields[i];
			if (f.col->is_nullable()) {
				n_nullable++;
			} else if (f.fixed_len) {
				min_size += f.fixed_len;
			} else {
				lenlen++;
			}
		} while (i--);

		if (ib_table.instant
		    || (ha_alter_info->handler_flags
			& (ALTER_STORED_COLUMN_ORDER
			   | ALTER_DROP_STORED_COLUMN))) {
			n_fields++;
			lenlen += 2;
			min_size += FIELD_REF_SIZE;
		}

		if (ib_table.not_redundant()) {
			min_size += REC_N_NEW_EXTRA_BYTES
				+ UT_BITS_IN_BYTES(n_nullable)
				+ lenlen;
		} else {
			min_size += (n_fields > 255 || min_size > 255)
				? n_fields * 2 : n_fields;
			min_size += REC_N_OLD_EXTRA_BYTES;
		}

		if (page_zip_rec_needs_ext(min_size, ib_table.not_redundant(),
					   0, 0)) {
			return false;
		}

		if (strict && page_zip_rec_needs_ext(max_size,
						     ib_table.not_redundant(),
						     0, 0)) {
			return false;
		}
	}
	// Making table system-versioned instantly is not implemented yet.
	if (ha_alter_info->handler_flags & ALTER_ADD_SYSTEM_VERSIONING) {
		return false;
	}

	static constexpr alter_table_operations avoid_rebuild
		= ALTER_ADD_STORED_BASE_COLUMN
		| ALTER_DROP_STORED_COLUMN
		| ALTER_STORED_COLUMN_ORDER
		| ALTER_COLUMN_NULLABLE;

	if (!(ha_alter_info->handler_flags & avoid_rebuild)) {
		alter_table_operations flags = ha_alter_info->handler_flags
			& ~avoid_rebuild;
		/* None of the flags are set that we can handle
		specially to avoid rebuild. In this case, we can
		allow ALGORITHM=INSTANT, except if some requested
		operation requires that the table be rebuilt. */
		if (flags & INNOBASE_ALTER_REBUILD) {
			return false;
		}
		if ((flags & ALTER_OPTIONS)
		    && alter_options_need_rebuild(ha_alter_info, table)) {
			return false;
		}
	} else if (!ib_table.supports_instant()) {
		return false;
	}

	/* At the moment, we disallow ADD [UNIQUE] INDEX together with
	instant ADD COLUMN.

	The main reason is that the work of instant ADD must be done
	in commit_inplace_alter_table().  For the rollback_instant()
	to work, we must add the columns to dict_table_t beforehand,
	and roll back those changes in case the transaction is rolled
	back.

	If we added the columns to the dictionary cache already in the
	prepare_inplace_alter_table(), we would have to deal with
	column number mismatch in ha_innobase::open(), write_row() and
	other functions. */

	/* FIXME: allow instant ADD COLUMN together with
	INNOBASE_ONLINE_CREATE (ADD [UNIQUE] INDEX) on pre-existing
	columns. */
	if (ha_alter_info->handler_flags
	    & ((INNOBASE_ALTER_REBUILD | INNOBASE_ONLINE_CREATE)
	       & ~ALTER_DROP_STORED_COLUMN
	       & ~ALTER_STORED_COLUMN_ORDER
	       & ~ALTER_ADD_STORED_BASE_COLUMN
	       & ~ALTER_COLUMN_NULLABLE
	       & ~ALTER_OPTIONS)) {
		return false;
	}

	if ((ha_alter_info->handler_flags & ALTER_OPTIONS)
	    && alter_options_need_rebuild(ha_alter_info, table)) {
		return false;
	}

	if (ha_alter_info->handler_flags & ALTER_COLUMN_NULLABLE) {
		if (ib_table.not_redundant()) {
			/* Instantaneous removal of NOT NULL is
			only supported for ROW_FORMAT=REDUNDANT. */
			return false;
		}
		if (ib_table.fts_doc_id_index
		    && !innobase_fulltext_exist(altered_table)) {
			/* Removing hidden FTS_DOC_ID_INDEX(FTS_DOC_ID)
			requires that the table be rebuilt. */
			return false;
		}

		Field** af = altered_table->field;
		Field** const end = altered_table->field
			+ altered_table->s->fields;
		for (unsigned c = 0; af < end; af++) {
			if (!(*af)->stored_in_db()) {
				continue;
			}

			const dict_col_t* col = dict_table_get_nth_col(
				&ib_table, c++);

			if (!col->ord_part || col->is_nullable()
			    || !(*af)->real_maybe_null()) {
				continue;
			}

			/* The column would be changed from NOT NULL.
			Ensure that it is not a clustered index key. */
			for (auto i = pk->n_uniq; i--; ) {
				if (pk->fields[i].col == col) {
					return false;
				}
			}
		}
	}

	return true;
}

/** Check whether the non-const default value for the field
@param[in]	field	field which could be added or changed
@return true if the non-const default is present. */
static bool is_non_const_value(Field* field)
{
	return field->default_value
		&& field->default_value->flags
		& uint(~(VCOL_SESSION_FUNC | VCOL_TIME_FUNC));
}

/** Set default value for the field.
@param[in]	field	field which could be added or changed
@return true if the default value is set. */
static bool set_default_value(Field* field)
{
	/* The added/changed NOT NULL column lacks a DEFAULT value,
	   or the DEFAULT is the same for all rows.
	   (Time functions, such as CURRENT_TIMESTAMP(),
	   are evaluated from a timestamp that is assigned
	   at the start of the statement. Session
	   functions, such as USER(), always evaluate the
	   same within a statement.) */

	ut_ad(!is_non_const_value(field));

	/* Compute the DEFAULT values of non-constant columns
	   (VCOL_SESSION_FUNC | VCOL_TIME_FUNC). */
	switch (field->set_default()) {
	case 0: /* OK */
	case 3: /* DATETIME to TIME or DATE conversion */
		return true;
	case -1: /* OOM, or GEOMETRY type mismatch */
	case 1:  /* A number adjusted to the min/max value */
	case 2:  /* String truncation, or conversion problem */
		break;
	}

	return false;
}

/** Check whether the table has the FTS_DOC_ID column
@param[in]	table		InnoDB table with fulltext index
@param[in]	altered_table	MySQL table with fulltext index
@param[out]	fts_doc_col_no	The column number for Doc ID,
				or ULINT_UNDEFINED if it is of wrong type
@param[out]	num_v		Number of virtual column
@param[in]	check_only	check only whether fts doc id exist.
@return whether there exists an FTS_DOC_ID column */
static
bool
innobase_fts_check_doc_id_col(
	const dict_table_t*	table,
	const TABLE*		altered_table,
	ulint*			fts_doc_col_no,
	ulint*			num_v,
	bool			check_only=false)
{
	*fts_doc_col_no = ULINT_UNDEFINED;

	const uint n_cols = altered_table->s->fields;
	ulint	i;
	int	err = 0;
	*num_v = 0;

	for (i = 0; i < n_cols; i++) {
		const Field*	field = altered_table->field[i];

		if (!field->stored_in_db()) {
			(*num_v)++;
		}

		if (my_strcasecmp(system_charset_info,
				  field->field_name.str, FTS_DOC_ID_COL_NAME)) {
			continue;
		}

		if (strcmp(field->field_name.str, FTS_DOC_ID_COL_NAME)) {
			err = ER_WRONG_COLUMN_NAME;
		} else if (field->type() != MYSQL_TYPE_LONGLONG
			   || field->pack_length() != 8
			   || field->real_maybe_null()
			   || !(field->flags & UNSIGNED_FLAG)
			   || !field->stored_in_db()) {
			err = ER_INNODB_FT_WRONG_DOCID_COLUMN;
		} else {
			*fts_doc_col_no = i - *num_v;
		}

		if (err && !check_only) {
			my_error(err, MYF(0), field->field_name.str);
		}

		return(true);
	}

	if (!table) {
		return(false);
	}

	/* Not to count the virtual columns */
	i -= *num_v;

	for (; i + DATA_N_SYS_COLS < (uint) table->n_cols; i++) {
		const char*     name = dict_table_get_col_name(table, i);

		if (strcmp(name, FTS_DOC_ID_COL_NAME) == 0) {
#ifdef UNIV_DEBUG
			const dict_col_t*       col;

			col = dict_table_get_nth_col(table, i);

			/* Because the FTS_DOC_ID does not exist in
			the MySQL data dictionary, this must be the
			internally created FTS_DOC_ID column. */
			ut_ad(col->mtype == DATA_INT);
			ut_ad(col->len == 8);
			ut_ad(col->prtype & DATA_NOT_NULL);
			ut_ad(col->prtype & DATA_UNSIGNED);
#endif /* UNIV_DEBUG */
			*fts_doc_col_no = i;
			return(true);
		}
	}

	return(false);
}

/** Check if InnoDB supports a particular alter table in-place
@param altered_table TABLE object for new version of table.
@param ha_alter_info Structure describing changes to be done
by ALTER TABLE and holding data used during in-place alter.

@retval HA_ALTER_INPLACE_NOT_SUPPORTED Not supported
@retval HA_ALTER_INPLACE_INSTANT
MDL_EXCLUSIVE is needed for executing prepare_inplace_alter_table()
and commit_inplace_alter_table(). inplace_alter_table() will not be called.
@retval HA_ALTER_INPLACE_COPY_NO_LOCK
MDL_EXCLUSIVE in prepare_inplace_alter_table(), which can be downgraded to
LOCK=NONE for rebuilding the table in inplace_alter_table()
@retval HA_ALTER_INPLACE_COPY_LOCK
MDL_EXCLUSIVE in prepare_inplace_alter_table(), which can be downgraded to
LOCK=SHARED for rebuilding the table in inplace_alter_table()
@retval HA_ALTER_INPLACE_NOCOPY_NO_LOCK
MDL_EXCLUSIVE in prepare_inplace_alter_table(), which can be downgraded to
LOCK=NONE for inplace_alter_table() which will not rebuild the table
@retval HA_ALTER_INPLACE_NOCOPY_LOCK
MDL_EXCLUSIVE in prepare_inplace_alter_table(), which can be downgraded to
LOCK=SHARED for inplace_alter_table() which will not rebuild the table
*/

enum_alter_inplace_result
ha_innobase::check_if_supported_inplace_alter(
	TABLE*			altered_table,
	Alter_inplace_info*	ha_alter_info)
{
	DBUG_ENTER("check_if_supported_inplace_alter");

	if ((ha_alter_info->handler_flags
	     & INNOBASE_ALTER_VERSIONED_REBUILD)
	    && altered_table->versioned(VERS_TIMESTAMP)) {
		ha_alter_info->unsupported_reason =
			"Not implemented for system-versioned timestamp tables";
		DBUG_RETURN(HA_ALTER_INPLACE_NOT_SUPPORTED);
	}

	/* Before 10.2.2 information about virtual columns was not stored in
	system tables. We need to do a full alter to rebuild proper 10.2.2+
	metadata with the information about virtual columns */
	if (omits_virtual_cols(*table_share)) {
		DBUG_RETURN(HA_ALTER_INPLACE_NOT_SUPPORTED);
	}

	if (high_level_read_only) {
		ha_alter_info->unsupported_reason =
			my_get_err_msg(ER_READ_ONLY_MODE);

		DBUG_RETURN(HA_ALTER_INPLACE_NOT_SUPPORTED);
	}

	if (altered_table->s->fields > REC_MAX_N_USER_FIELDS) {
		/* Deny the inplace ALTER TABLE. MySQL will try to
		re-create the table and ha_innobase::create() will
		return an error too. This is how we effectively
		deny adding too many columns to a table. */
		ha_alter_info->unsupported_reason =
			my_get_err_msg(ER_TOO_MANY_FIELDS);
		DBUG_RETURN(HA_ALTER_INPLACE_NOT_SUPPORTED);
	}

	update_thd();

	if (ha_alter_info->handler_flags
	    & ~(INNOBASE_INPLACE_IGNORE
		| INNOBASE_ALTER_INSTANT
		| INNOBASE_ALTER_NOREBUILD
		| INNOBASE_ALTER_REBUILD)) {

		if (ha_alter_info->handler_flags
		    & ALTER_STORED_COLUMN_TYPE) {
			ha_alter_info->unsupported_reason = my_get_err_msg(
				ER_ALTER_OPERATION_NOT_SUPPORTED_REASON_COLUMN_TYPE);
		}

		DBUG_RETURN(HA_ALTER_INPLACE_NOT_SUPPORTED);
	}

	/* Only support online add foreign key constraint when
	check_foreigns is turned off */
	if ((ha_alter_info->handler_flags & ALTER_ADD_FOREIGN_KEY)
	    && m_prebuilt->trx->check_foreigns) {
		ha_alter_info->unsupported_reason = my_get_err_msg(
			ER_ALTER_OPERATION_NOT_SUPPORTED_REASON_FK_CHECK);
		DBUG_RETURN(HA_ALTER_INPLACE_NOT_SUPPORTED);
	}

	const char* reason_rebuild = NULL;

	switch (ha_alter_info->handler_flags & ~INNOBASE_INPLACE_IGNORE) {
	case ALTER_OPTIONS:
		if (alter_options_need_rebuild(ha_alter_info, table)) {
			reason_rebuild = my_get_err_msg(
				ER_ALTER_OPERATION_TABLE_OPTIONS_NEED_REBUILD);
			ha_alter_info->unsupported_reason = reason_rebuild;
			break;
		}
		/* fall through */
	case 0:
		DBUG_RETURN(HA_ALTER_INPLACE_INSTANT);
	}

	/* InnoDB cannot IGNORE when creating unique indexes. IGNORE
	should silently delete some duplicate rows. Our inplace_alter
	code will not delete anything from existing indexes. */
	if (ha_alter_info->ignore
	    && (ha_alter_info->handler_flags
		& (ALTER_ADD_PK_INDEX | ALTER_ADD_UNIQUE_INDEX))) {
		ha_alter_info->unsupported_reason = my_get_err_msg(
			ER_ALTER_OPERATION_NOT_SUPPORTED_REASON_IGNORE);
		DBUG_RETURN(HA_ALTER_INPLACE_NOT_SUPPORTED);
	}

	/* DROP PRIMARY KEY is only allowed in combination with ADD
	PRIMARY KEY. */
	if ((ha_alter_info->handler_flags
	     & (ALTER_ADD_PK_INDEX | ALTER_DROP_PK_INDEX))
	    == ALTER_DROP_PK_INDEX) {
		ha_alter_info->unsupported_reason = my_get_err_msg(
			ER_ALTER_OPERATION_NOT_SUPPORTED_REASON_NOPK);
		DBUG_RETURN(HA_ALTER_INPLACE_NOT_SUPPORTED);
	}

	if (ha_alter_info->handler_flags & ALTER_COLUMN_NULLABLE) {
		/* If a NOT NULL attribute is going to be removed and
		a UNIQUE INDEX on the column had been promoted to an
		implicit PRIMARY KEY, the table should be rebuilt by
		ALGORITHM=COPY. (Theoretically, we could support
		rebuilding by ALGORITHM=INPLACE if a PRIMARY KEY is
		going to be added, either explicitly or by promoting
		another UNIQUE KEY.) */
		const uint my_primary_key = altered_table->s->primary_key;

		if (UNIV_UNLIKELY(my_primary_key >= MAX_KEY)
		    && !dict_index_is_auto_gen_clust(
			    dict_table_get_first_index(m_prebuilt->table))) {
			ha_alter_info->unsupported_reason = my_get_err_msg(
				ER_PRIMARY_CANT_HAVE_NULL);
			DBUG_RETURN(HA_ALTER_INPLACE_NOT_SUPPORTED);
		}
	}

	/*
	  InnoDB in different MariaDB versions was generating different mtype
	  codes for certain types. In some cases the signed/unsigned bit was
	  generated differently too.

	  Inplace ALTER would change the mtype/unsigned_flag (to what the
	  current code generates) without changing the underlying data
	  represenation, and it might result in data corruption.

	  Don't do inplace ALTER if mtype/unsigned_flag are wrong.
	*/
	for (ulint i = 0, icol= 0; i < table->s->fields; i++) {
		const Field*		field = table->field[i];
		const dict_col_t*	col = dict_table_get_nth_col(
			m_prebuilt->table, icol);
		ulint			unsigned_flag;

		if (!field->stored_in_db()) {
			continue;
		}

		icol++;

		if (col->mtype != get_innobase_type_from_mysql_type(
			    &unsigned_flag, field)) {

			DBUG_RETURN(HA_ALTER_INPLACE_NOT_SUPPORTED);
		}

		if ((col->prtype & DATA_UNSIGNED) != unsigned_flag) {

			DBUG_RETURN(HA_ALTER_INPLACE_NOT_SUPPORTED);
		}
	}

	ulint n_indexes = UT_LIST_GET_LEN((m_prebuilt->table)->indexes);

	/* If InnoDB dictionary and MySQL frm file are not consistent
	use "Copy" method. */
	if (m_prebuilt->table->dict_frm_mismatch) {

		ha_alter_info->unsupported_reason = my_get_err_msg(
			ER_NO_SUCH_INDEX);
		ib_push_frm_error(m_user_thd, m_prebuilt->table, altered_table,
			n_indexes, true);

		DBUG_RETURN(HA_ALTER_INPLACE_NOT_SUPPORTED);
	}

	const bool add_drop_v_cols = !!(ha_alter_info->handler_flags
					& (ALTER_ADD_VIRTUAL_COLUMN
					   | ALTER_DROP_VIRTUAL_COLUMN
					   | ALTER_VIRTUAL_COLUMN_ORDER));

	/* We should be able to do the operation in-place.
	See if we can do it online (LOCK=NONE) or without rebuild. */
	bool online = true, need_rebuild = false;
	const uint fulltext_indexes = innobase_fulltext_exist(altered_table);

	List_iterator_fast<Create_field> cf_it(
		ha_alter_info->alter_info->create_list);

	/* Fix the key parts. */
	for (KEY* new_key = ha_alter_info->key_info_buffer;
	     new_key < ha_alter_info->key_info_buffer
		     + ha_alter_info->key_count;
	     new_key++) {

		/* Do not support adding/droping a virtual column, while
		there is a table rebuild caused by adding a new FTS_DOC_ID */
		if ((new_key->flags & HA_FULLTEXT) && add_drop_v_cols
		    && !DICT_TF2_FLAG_IS_SET(m_prebuilt->table,
					     DICT_TF2_FTS_HAS_DOC_ID)) {
			ha_alter_info->unsupported_reason =
				MSG_UNSUPPORTED_ALTER_ONLINE_ON_VIRTUAL_COLUMN;
			DBUG_RETURN(HA_ALTER_INPLACE_NOT_SUPPORTED);
		}

		for (KEY_PART_INFO* key_part = new_key->key_part;
		     key_part < (new_key->key_part
				 + new_key->user_defined_key_parts);
		     key_part++) {
			const Create_field*	new_field;

			DBUG_ASSERT(key_part->fieldnr
				    < altered_table->s->fields);

			cf_it.rewind();
			for (uint fieldnr = 0; (new_field = cf_it++);
			     fieldnr++) {
				if (fieldnr == key_part->fieldnr) {
					break;
				}
			}

			DBUG_ASSERT(new_field);

			key_part->field = altered_table->field[
				key_part->fieldnr];

			/* In some special cases InnoDB emits "false"
			duplicate key errors with NULL key values. Let
			us play safe and ensure that we can correctly
			print key values even in such cases. */
			key_part->null_offset = key_part->field->null_offset();
			key_part->null_bit = key_part->field->null_bit;

			if (new_field->field) {
				/* This is an existing column. */
				continue;
			}

			/* This is an added column. */
			DBUG_ASSERT(ha_alter_info->handler_flags
				    & ALTER_ADD_COLUMN);

			/* We cannot replace a hidden FTS_DOC_ID
			with a user-visible FTS_DOC_ID. */
			if (fulltext_indexes && m_prebuilt->table->fts
			    && !my_strcasecmp(
				    system_charset_info,
				    key_part->field->field_name.str,
				    FTS_DOC_ID_COL_NAME)) {
				ha_alter_info->unsupported_reason = my_get_err_msg(
					ER_ALTER_OPERATION_NOT_SUPPORTED_REASON_HIDDEN_FTS);
				DBUG_RETURN(HA_ALTER_INPLACE_NOT_SUPPORTED);
			}

			DBUG_ASSERT((MTYP_TYPENR(key_part->field->unireg_check)
				     == Field::NEXT_NUMBER)
				    == !!(key_part->field->flags
					  & AUTO_INCREMENT_FLAG));

			if (key_part->field->flags & AUTO_INCREMENT_FLAG) {
				/* We cannot assign AUTO_INCREMENT values
				during online or instant ALTER. */
				DBUG_ASSERT(key_part->field == altered_table
					    -> found_next_number_field);

				if (ha_alter_info->online) {
					ha_alter_info->unsupported_reason = my_get_err_msg(
						ER_ALTER_OPERATION_NOT_SUPPORTED_REASON_AUTOINC);
				}

				online = false;
				need_rebuild = true;
			}

			if (!key_part->field->stored_in_db()) {
				/* Do not support adding index on newly added
				virtual column, while there is also a drop
				virtual column in the same clause */
				if (ha_alter_info->handler_flags
				    & ALTER_DROP_VIRTUAL_COLUMN) {
					ha_alter_info->unsupported_reason =
						MSG_UNSUPPORTED_ALTER_ONLINE_ON_VIRTUAL_COLUMN;

					DBUG_RETURN(HA_ALTER_INPLACE_NOT_SUPPORTED);
				}

				if (ha_alter_info->online
				    && !ha_alter_info->unsupported_reason) {
					ha_alter_info->unsupported_reason =
						MSG_UNSUPPORTED_ALTER_ONLINE_ON_VIRTUAL_COLUMN;
				}

				online = false;
			}
		}
	}

	DBUG_ASSERT(!m_prebuilt->table->fts
		    || (m_prebuilt->table->fts->doc_col <= table->s->fields));

	DBUG_ASSERT(!m_prebuilt->table->fts
		    || (m_prebuilt->table->fts->doc_col
		        < dict_table_get_n_user_cols(m_prebuilt->table)));

	if (fulltext_indexes && m_prebuilt->table->fts) {
		/* FULLTEXT indexes are supposed to remain. */
		/* Disallow DROP INDEX FTS_DOC_ID_INDEX */

		for (uint i = 0; i < ha_alter_info->index_drop_count; i++) {
			if (!my_strcasecmp(
				    system_charset_info,
				    ha_alter_info->index_drop_buffer[i]->name.str,
				    FTS_DOC_ID_INDEX_NAME)) {
				ha_alter_info->unsupported_reason = my_get_err_msg(
					ER_ALTER_OPERATION_NOT_SUPPORTED_REASON_CHANGE_FTS);
				DBUG_RETURN(HA_ALTER_INPLACE_NOT_SUPPORTED);
			}
		}

		/* InnoDB can have a hidden FTS_DOC_ID_INDEX on a
		visible FTS_DOC_ID column as well. Prevent dropping or
		renaming the FTS_DOC_ID. */

		for (Field** fp = table->field; *fp; fp++) {
			if (!((*fp)->flags
			      & (FIELD_IS_RENAMED | FIELD_IS_DROPPED))) {
				continue;
			}

			if (!my_strcasecmp(
				    system_charset_info,
				    (*fp)->field_name.str,
				    FTS_DOC_ID_COL_NAME)) {
				ha_alter_info->unsupported_reason = my_get_err_msg(
					ER_ALTER_OPERATION_NOT_SUPPORTED_REASON_CHANGE_FTS);
				DBUG_RETURN(HA_ALTER_INPLACE_NOT_SUPPORTED);
			}
		}
	}

	m_prebuilt->trx->will_lock++;

	/* When changing a NULL column to NOT NULL and specifying a
	DEFAULT value, ensure that the DEFAULT expression is a constant.
	Also, in ADD COLUMN, for now we only support a
	constant DEFAULT expression. */
	cf_it.rewind();
	Field **af = altered_table->field;
	bool fts_need_rebuild = false;
	need_rebuild = need_rebuild
		|| innobase_need_rebuild(ha_alter_info, table);

	while (Create_field* cf = cf_it++) {
		DBUG_ASSERT(cf->field
			    || (ha_alter_info->handler_flags
				& ALTER_ADD_COLUMN));

		if (const Field* f = cf->field) {
			if (!f->real_maybe_null() || (*af)->real_maybe_null())
				goto next_column;
			/* We are changing an existing column
			from NULL to NOT NULL. */
			DBUG_ASSERT(ha_alter_info->handler_flags
				    & ALTER_COLUMN_NOT_NULLABLE);
			/* Virtual columns are never NOT NULL. */
			DBUG_ASSERT(f->stored_in_db());

			switch ((*af)->type()) {
			case MYSQL_TYPE_TIMESTAMP:
			case MYSQL_TYPE_TIMESTAMP2:
				/* Inserting NULL into a TIMESTAMP column
				would cause the DEFAULT value to be
				replaced. Ensure that the DEFAULT
				expression is not changing during
				ALTER TABLE. */
				if (!(*af)->default_value
				    && (*af)->is_real_null()) {
					/* No DEFAULT value is
					specified. We can report
					errors for any NULL values for
					the TIMESTAMP. */
					goto next_column;
				}
				break;
			default:
				/* For any other data type, NULL
				values are not converted.
				(An AUTO_INCREMENT attribute cannot
				be introduced to a column with
				ALGORITHM=INPLACE.) */
				ut_ad((MTYP_TYPENR((*af)->unireg_check)
				       == Field::NEXT_NUMBER)
				      == (MTYP_TYPENR(f->unireg_check)
					  == Field::NEXT_NUMBER));
				goto next_column;
			}

			ha_alter_info->unsupported_reason = my_get_err_msg(
				ER_ALTER_OPERATION_NOT_SUPPORTED_REASON_NOT_NULL);
		} else if (!is_non_const_value(*af)
			   && set_default_value(*af)) {
			if (fulltext_indexes > 1
			    && !my_strcasecmp(system_charset_info,
					      (*af)->field_name.str,
					      FTS_DOC_ID_COL_NAME)) {
				/* If a hidden FTS_DOC_ID column exists
				(because of FULLTEXT INDEX), it cannot
				be replaced with a user-created one
				except when using ALGORITHM=COPY. */
				ha_alter_info->unsupported_reason =
					my_get_err_msg(ER_INNODB_FT_LIMIT);
				DBUG_RETURN(HA_ALTER_INPLACE_NOT_SUPPORTED);
			}
			goto next_column;
		}

		DBUG_RETURN(HA_ALTER_INPLACE_NOT_SUPPORTED);

next_column:
		af++;
	}

	const bool supports_instant = instant_alter_possible(
		*m_prebuilt->table, ha_alter_info, table, altered_table,
		trx_is_strict(m_prebuilt->trx));
	if (add_drop_v_cols) {
		ulonglong flags = ha_alter_info->handler_flags;

		/* TODO: uncomment the flags below, once we start to
		support them */

		flags &= ~(ALTER_ADD_VIRTUAL_COLUMN
			   | ALTER_DROP_VIRTUAL_COLUMN
			   | ALTER_VIRTUAL_COLUMN_ORDER
		           | ALTER_VIRTUAL_GCOL_EXPR
		           | ALTER_COLUMN_VCOL
		/*
			   | ALTER_ADD_STORED_BASE_COLUMN
			   | ALTER_DROP_STORED_COLUMN
			   | ALTER_STORED_COLUMN_ORDER
			   | ALTER_ADD_UNIQUE_INDEX
		*/
			   | ALTER_ADD_NON_UNIQUE_NON_PRIM_INDEX
			   | ALTER_DROP_NON_UNIQUE_NON_PRIM_INDEX);
		if (supports_instant) {
			flags &= ~(ALTER_DROP_STORED_COLUMN
#if 0 /* MDEV-17468: remove check_v_col_in_order() and fix the code */
				   | ALTER_ADD_STORED_BASE_COLUMN
#endif
				   | ALTER_STORED_COLUMN_ORDER);
		}
		if (flags != 0
		    || IF_PARTITIONING((altered_table->s->partition_info_str
			&& altered_table->s->partition_info_str_len), 0)
		    || (!check_v_col_in_order(
			this->table, altered_table, ha_alter_info))) {
			ha_alter_info->unsupported_reason =
				MSG_UNSUPPORTED_ALTER_ONLINE_ON_VIRTUAL_COLUMN;
			DBUG_RETURN(HA_ALTER_INPLACE_NOT_SUPPORTED);
		}
	}

	if (supports_instant) {
		DBUG_RETURN(HA_ALTER_INPLACE_INSTANT);
	}

	if (need_rebuild
	    && (fulltext_indexes
		|| innobase_spatial_exist(altered_table)
		|| innobase_indexed_virtual_exist(altered_table))) {
		/* If the table already contains fulltext indexes,
		refuse to rebuild the table natively altogether. */
		if (fulltext_indexes > 1) {
cannot_create_many_fulltext_index:
			ha_alter_info->unsupported_reason =
				my_get_err_msg(ER_INNODB_FT_LIMIT);
			DBUG_RETURN(HA_ALTER_INPLACE_NOT_SUPPORTED);
		}

		if (!online || !ha_alter_info->online
		    || ha_alter_info->unsupported_reason != reason_rebuild) {
			/* Either LOCK=NONE was not requested, or we already
			gave specific reason to refuse it. */
		} else if (fulltext_indexes) {
			ha_alter_info->unsupported_reason = my_get_err_msg(
				ER_ALTER_OPERATION_NOT_SUPPORTED_REASON_FTS);
		} else if (innobase_spatial_exist(altered_table)) {
			ha_alter_info->unsupported_reason = my_get_err_msg(
				ER_ALTER_OPERATION_NOT_SUPPORTED_REASON_GIS);
		} else {
			/* MDEV-14341 FIXME: Remove this limitation. */
			ha_alter_info->unsupported_reason =
				"online rebuild with indexed virtual columns";
		}

		online = false;
	}

	if (ha_alter_info->handler_flags
		& ALTER_ADD_NON_UNIQUE_NON_PRIM_INDEX) {
		/* ADD FULLTEXT|SPATIAL INDEX requires a lock.

		We could do ADD FULLTEXT INDEX without a lock if the
		table already contains an FTS_DOC_ID column, but in
		that case we would have to apply the modification log
		to the full-text indexes.

		We could also do ADD SPATIAL INDEX by implementing
		row_log_apply() for it. */
		bool add_fulltext = false;

		for (uint i = 0; i < ha_alter_info->index_add_count; i++) {
			const KEY* key =
				&ha_alter_info->key_info_buffer[
					ha_alter_info->index_add_buffer[i]];
			if (key->flags & HA_FULLTEXT) {
				DBUG_ASSERT(!(key->flags & HA_KEYFLAG_MASK
					      & ~(HA_FULLTEXT
						  | HA_PACK_KEY
						  | HA_GENERATED_KEY
						  | HA_BINARY_PACK_KEY)));
				if (add_fulltext) {
					goto cannot_create_many_fulltext_index;
				}

				add_fulltext = true;
				if (ha_alter_info->online
				    && !ha_alter_info->unsupported_reason) {
					ha_alter_info->unsupported_reason = my_get_err_msg(
						ER_ALTER_OPERATION_NOT_SUPPORTED_REASON_FTS);
				}

				online = false;

				/* Full text search index exists, check
				whether the table already has DOC ID column.
				If not, InnoDB have to rebuild the table to
				add a Doc ID hidden column and change
				primary index. */
				ulint	fts_doc_col_no;
				ulint	num_v = 0;

				fts_need_rebuild =
					!innobase_fts_check_doc_id_col(
						m_prebuilt->table,
						altered_table,
						&fts_doc_col_no, &num_v, true);
			}

			if (online && (key->flags & HA_SPATIAL)) {

				if (ha_alter_info->online) {
					ha_alter_info->unsupported_reason = my_get_err_msg(
						ER_ALTER_OPERATION_NOT_SUPPORTED_REASON_GIS);
				}

				online = false;
			}
		}
	}

	// FIXME: implement Online DDL for system-versioned operations
	if (ha_alter_info->handler_flags & INNOBASE_ALTER_VERSIONED_REBUILD) {

		if (ha_alter_info->online) {
			ha_alter_info->unsupported_reason =
				"Not implemented for system-versioned operations";
		}

		online = false;
	}

	if (need_rebuild || fts_need_rebuild) {
		DBUG_RETURN(online
			    ? HA_ALTER_INPLACE_COPY_NO_LOCK
			    : HA_ALTER_INPLACE_COPY_LOCK);
	}

	if (ha_alter_info->unsupported_reason) {
	} else if (ha_alter_info->handler_flags & INNOBASE_ONLINE_CREATE) {
		ha_alter_info->unsupported_reason = "ADD INDEX";
	} else {
		ha_alter_info->unsupported_reason = "DROP INDEX";
	}

	DBUG_RETURN(online
		    ? HA_ALTER_INPLACE_NOCOPY_NO_LOCK
		    : HA_ALTER_INPLACE_NOCOPY_LOCK);
}

/*************************************************************//**
Initialize the dict_foreign_t structure with supplied info
@return true if added, false if duplicate foreign->id */
static MY_ATTRIBUTE((nonnull(1,3,5,7)))
bool
innobase_init_foreign(
/*==================*/
	dict_foreign_t*	foreign,		/*!< in/out: structure to
						initialize */
	const char*	constraint_name,	/*!< in/out: constraint name if
						exists */
	dict_table_t*	table,			/*!< in: foreign table */
	dict_index_t*	index,			/*!< in: foreign key index */
	const char**	column_names,		/*!< in: foreign key column
						names */
	ulint		num_field,		/*!< in: number of columns */
	const char*	referenced_table_name,	/*!< in: referenced table
						name */
	dict_table_t*	referenced_table,	/*!< in: referenced table */
	dict_index_t*	referenced_index,	/*!< in: referenced index */
	const char**	referenced_column_names,/*!< in: referenced column
						names */
	ulint		referenced_num_field)	/*!< in: number of referenced
						columns */
{
	ut_ad(mutex_own(&dict_sys.mutex));

        if (constraint_name) {
                ulint   db_len;

                /* Catenate 'databasename/' to the constraint name specified
                by the user: we conceive the constraint as belonging to the
                same MySQL 'database' as the table itself. We store the name
                to foreign->id. */

                db_len = dict_get_db_name_len(table->name.m_name);

                foreign->id = static_cast<char*>(mem_heap_alloc(
                        foreign->heap, db_len + strlen(constraint_name) + 2));

                ut_memcpy(foreign->id, table->name.m_name, db_len);
                foreign->id[db_len] = '/';
                strcpy(foreign->id + db_len + 1, constraint_name);

		/* Check if any existing foreign key has the same id,
		this is needed only if user supplies the constraint name */

		if (table->foreign_set.find(foreign)
		    != table->foreign_set.end()) {
			return(false);
		}
        }

        foreign->foreign_table = table;
        foreign->foreign_table_name = mem_heap_strdup(
                foreign->heap, table->name.m_name);
        dict_mem_foreign_table_name_lookup_set(foreign, TRUE);

        foreign->foreign_index = index;
        foreign->n_fields = (unsigned int) num_field;

        foreign->foreign_col_names = static_cast<const char**>(
                mem_heap_alloc(foreign->heap, num_field * sizeof(void*)));

        for (ulint i = 0; i < foreign->n_fields; i++) {
                foreign->foreign_col_names[i] = mem_heap_strdup(
                        foreign->heap, column_names[i]);
        }

	foreign->referenced_index = referenced_index;
	foreign->referenced_table = referenced_table;

	foreign->referenced_table_name = mem_heap_strdup(
		foreign->heap, referenced_table_name);
        dict_mem_referenced_table_name_lookup_set(foreign, TRUE);

        foreign->referenced_col_names = static_cast<const char**>(
                mem_heap_alloc(foreign->heap,
			       referenced_num_field * sizeof(void*)));

        for (ulint i = 0; i < foreign->n_fields; i++) {
                foreign->referenced_col_names[i]
                        = mem_heap_strdup(foreign->heap,
					  referenced_column_names[i]);
        }

	return(true);
}

/*************************************************************//**
Check whether the foreign key options is legit
@return true if it is */
static MY_ATTRIBUTE((nonnull, warn_unused_result))
bool
innobase_check_fk_option(
/*=====================*/
	const dict_foreign_t*	foreign)	/*!< in: foreign key */
{
	if (!foreign->foreign_index) {
		return(true);
	}

	if (foreign->type & (DICT_FOREIGN_ON_UPDATE_SET_NULL
			     | DICT_FOREIGN_ON_DELETE_SET_NULL)) {

		for (ulint j = 0; j < foreign->n_fields; j++) {
			if ((dict_index_get_nth_col(
				     foreign->foreign_index, j)->prtype)
			    & DATA_NOT_NULL) {

				/* It is not sensible to define
				SET NULL if the column is not
				allowed to be NULL! */
				return(false);
			}
		}
	}

	return(true);
}

/*************************************************************//**
Set foreign key options
@return true if successfully set */
static MY_ATTRIBUTE((nonnull, warn_unused_result))
bool
innobase_set_foreign_key_option(
/*============================*/
	dict_foreign_t*	foreign,	/*!< in:InnoDB Foreign key */
	Foreign_key*	fk_key)		/*!< in: Foreign key info from
					MySQL */
{
	ut_ad(!foreign->type);

	switch (fk_key->delete_opt) {
	case FK_OPTION_NO_ACTION:
	case FK_OPTION_RESTRICT:
	case FK_OPTION_SET_DEFAULT:
		foreign->type = DICT_FOREIGN_ON_DELETE_NO_ACTION;
		break;
	case FK_OPTION_CASCADE:
		foreign->type = DICT_FOREIGN_ON_DELETE_CASCADE;
		break;
	case FK_OPTION_SET_NULL:
		foreign->type = DICT_FOREIGN_ON_DELETE_SET_NULL;
		break;
	case FK_OPTION_UNDEF:
		break;
	}

	switch (fk_key->update_opt) {
	case FK_OPTION_NO_ACTION:
	case FK_OPTION_RESTRICT:
	case FK_OPTION_SET_DEFAULT:
		foreign->type |= DICT_FOREIGN_ON_UPDATE_NO_ACTION;
		break;
	case FK_OPTION_CASCADE:
		foreign->type |= DICT_FOREIGN_ON_UPDATE_CASCADE;
		break;
	case FK_OPTION_SET_NULL:
		foreign->type |= DICT_FOREIGN_ON_UPDATE_SET_NULL;
		break;
	case FK_OPTION_UNDEF:
		break;
	}

	return(innobase_check_fk_option(foreign));
}

/*******************************************************************//**
Check if a foreign key constraint can make use of an index
that is being created.
@param[in]	col_names	column names
@param[in]	n_cols		number of columns
@param[in]	keys		index information
@param[in]	add		indexes being created
@return useable index, or NULL if none found */
static MY_ATTRIBUTE((nonnull, warn_unused_result))
const KEY*
innobase_find_equiv_index(
	const char*const*	col_names,
	uint			n_cols,
	const KEY*		keys,
	span<uint>		add)
{
	for (span<uint>::iterator it = add.begin(), end = add.end(); it != end;
	     ++it) {
		const KEY*	key = &keys[*it];

		if (key->user_defined_key_parts < n_cols
		    || key->flags & HA_SPATIAL) {
no_match:
			continue;
		}

		for (uint j = 0; j < n_cols; j++) {
			const KEY_PART_INFO&	key_part = key->key_part[j];
			uint32			col_len
				= key_part.field->pack_length();

			/* Any index on virtual columns cannot be used
			for reference constaint */
			if (!key_part.field->stored_in_db()) {
				goto no_match;
			}

			/* The MySQL pack length contains 1 or 2 bytes
			length field for a true VARCHAR. */

			if (key_part.field->type() == MYSQL_TYPE_VARCHAR) {
				col_len -= static_cast<const Field_varstring*>(
					key_part.field)->length_bytes;
			}

			if (key_part.length < col_len) {

				/* Column prefix indexes cannot be
				used for FOREIGN KEY constraints. */
				goto no_match;
			}

			if (innobase_strcasecmp(col_names[j],
						key_part.field->field_name.str)) {
				/* Name mismatch */
				goto no_match;
			}
		}

		return(key);
	}

	return(NULL);
}

/*************************************************************//**
Find an index whose first fields are the columns in the array
in the same order and is not marked for deletion
@return matching index, NULL if not found */
static MY_ATTRIBUTE((nonnull(1,4), warn_unused_result))
dict_index_t*
innobase_find_fk_index(
/*===================*/
	dict_table_t*		table,	/*!< in: table */
	const char**		col_names,
					/*!< in: column names, or NULL
					to use table->col_names */
	span<dict_index_t*>	drop_index,
					/*!< in: indexes to be dropped */
	const char**		columns,/*!< in: array of column names */
	ulint			n_cols) /*!< in: number of columns */
{
	dict_index_t*	index;

	index = dict_table_get_first_index(table);

	while (index != NULL) {
		if (dict_foreign_qualify_index(table, col_names, columns,
					       n_cols, index, NULL, true, 0,
					       NULL, NULL, NULL)
		    && std::find(drop_index.begin(), drop_index.end(), index)
			   == drop_index.end()) {
			return index;
		}

		index = dict_table_get_next_index(index);
	}

	return(NULL);
}

/** Check whether given column is a base of stored column.
@param[in]	col_name	column name
@param[in]	table		table
@param[in]	s_cols		list of stored columns
@return true if the given column is a base of stored column,else false. */
static
bool
innobase_col_check_fk(
	const char*		col_name,
	const dict_table_t*	table,
	dict_s_col_list*	s_cols)
{
	dict_s_col_list::const_iterator	it;

	for (it = s_cols->begin(); it != s_cols->end(); ++it) {
		for (ulint j = it->num_base; j--; ) {
			if (!strcmp(col_name, dict_table_get_col_name(
					    table, it->base_col[j]->ind))) {
				return(true);
			}
		}
	}

	return(false);
}

/** Check whether the foreign key constraint is on base of any stored columns.
@param[in]	foreign	Foriegn key constraing information
@param[in]	table	table to which the foreign key objects
to be added
@param[in]	s_cols	list of stored column information in the table.
@return true if yes, otherwise false. */
static
bool
innobase_check_fk_stored(
	const dict_foreign_t*	foreign,
	const dict_table_t*	table,
	dict_s_col_list*	s_cols)
{
	ulint	type = foreign->type;

	type &= ~(DICT_FOREIGN_ON_DELETE_NO_ACTION
		  | DICT_FOREIGN_ON_UPDATE_NO_ACTION);

	if (type == 0 || s_cols == NULL) {
		return(false);
	}

	for (ulint i = 0; i < foreign->n_fields; i++) {
		if (innobase_col_check_fk(
			foreign->foreign_col_names[i], table, s_cols)) {
			return(true);
		}
	}

	return(false);
}

/** Create InnoDB foreign key structure from MySQL alter_info
@param[in]	ha_alter_info	alter table info
@param[in]	table_share	TABLE_SHARE
@param[in]	table		table object
@param[in]	col_names	column names, or NULL to use
table->col_names
@param[in]	drop_index	indexes to be dropped
@param[in]	n_drop_index	size of drop_index
@param[out]	add_fk		foreign constraint added
@param[out]	n_add_fk	number of foreign constraints
added
@param[in]	trx		user transaction
@param[in]	s_cols		list of stored column information
@retval true if successful
@retval false on error (will call my_error()) */
static MY_ATTRIBUTE((nonnull(1,2,3,7,8), warn_unused_result))
bool
innobase_get_foreign_key_info(
	Alter_inplace_info*
			ha_alter_info,
	const TABLE_SHARE*
			table_share,
	dict_table_t*	table,
	const char**	col_names,
	dict_index_t**	drop_index,
	ulint		n_drop_index,
	dict_foreign_t**add_fk,
	ulint*		n_add_fk,
	const trx_t*	trx,
	dict_s_col_list*s_cols)
{
	Key*		key;
	Foreign_key*	fk_key;
	dict_table_t*	referenced_table = NULL;
	char*		referenced_table_name = NULL;
	ulint		num_fk = 0;
	Alter_info*	alter_info = ha_alter_info->alter_info;

	DBUG_ENTER("innobase_get_foreign_key_info");

	*n_add_fk = 0;

	List_iterator<Key> key_iterator(alter_info->key_list);

	while ((key=key_iterator++)) {
		if (key->type != Key::FOREIGN_KEY) {
			continue;
		}

		const char*	column_names[MAX_NUM_FK_COLUMNS];
		dict_index_t*	index = NULL;
		const char*	referenced_column_names[MAX_NUM_FK_COLUMNS];
		dict_index_t*	referenced_index = NULL;
		ulint		num_col = 0;
		ulint		referenced_num_col = 0;
		bool		correct_option;
		char*		db_namep = NULL;
		char*		tbl_namep = NULL;
		ulint		db_name_len = 0;
		ulint		tbl_name_len = 0;
		char		db_name[MAX_DATABASE_NAME_LEN];
		char		tbl_name[MAX_TABLE_NAME_LEN];

		fk_key = static_cast<Foreign_key*>(key);

		if (fk_key->columns.elements > 0) {
			ulint	i = 0;
			Key_part_spec* column;
			List_iterator<Key_part_spec> key_part_iterator(
				fk_key->columns);

			/* Get all the foreign key column info for the
			current table */
			while ((column = key_part_iterator++)) {
				column_names[i] = column->field_name.str;
				ut_ad(i < MAX_NUM_FK_COLUMNS);
				i++;
			}

			index = innobase_find_fk_index(
				table, col_names,
				span<dict_index_t*>(drop_index, n_drop_index),
				column_names, i);

			/* MySQL would add a index in the creation
			list if no such index for foreign table,
			so we have to use DBUG_EXECUTE_IF to simulate
			the scenario */
			DBUG_EXECUTE_IF("innodb_test_no_foreign_idx",
					index = NULL;);

			/* Check whether there exist such
			index in the the index create clause */
			if (!index && !innobase_find_equiv_index(
				    column_names, static_cast<uint>(i),
				    ha_alter_info->key_info_buffer,
				    span<uint>(ha_alter_info->index_add_buffer,
					       ha_alter_info->index_add_count))) {
				my_error(
					ER_FK_NO_INDEX_CHILD,
					MYF(0),
					fk_key->name.str
					? fk_key->name.str : "",
					table_share->table_name.str);
				goto err_exit;
			}

			num_col = i;
		}

		add_fk[num_fk] = dict_mem_foreign_create();

#ifndef _WIN32
		if (fk_key->ref_db.str) {
			tablename_to_filename(fk_key->ref_db.str, db_name,
					      MAX_DATABASE_NAME_LEN);
			db_namep = db_name;
			db_name_len = strlen(db_name);
		}
		if (fk_key->ref_table.str) {
			tablename_to_filename(fk_key->ref_table.str, tbl_name,
					      MAX_TABLE_NAME_LEN);
			tbl_namep = tbl_name;
			tbl_name_len = strlen(tbl_name);
		}
#else
		ut_ad(fk_key->ref_table.str);
		tablename_to_filename(fk_key->ref_table.str, tbl_name,
				      MAX_TABLE_NAME_LEN);
		innobase_casedn_str(tbl_name);
		tbl_name_len = strlen(tbl_name);
		tbl_namep = &tbl_name[0];

		if (fk_key->ref_db.str != NULL) {
			tablename_to_filename(fk_key->ref_db.str, db_name,
					      MAX_DATABASE_NAME_LEN);
			innobase_casedn_str(db_name);
			db_name_len = strlen(db_name);
			db_namep = &db_name[0];
		}
#endif
		mutex_enter(&dict_sys.mutex);

		referenced_table_name = dict_get_referenced_table(
			table->name.m_name,
			db_namep,
			db_name_len,
			tbl_namep,
			tbl_name_len,
			&referenced_table,
			add_fk[num_fk]->heap);

		/* Test the case when referenced_table failed to
		open, if trx->check_foreigns is not set, we should
		still be able to add the foreign key */
		DBUG_EXECUTE_IF("innodb_test_open_ref_fail",
				referenced_table = NULL;);

		if (!referenced_table && trx->check_foreigns) {
			mutex_exit(&dict_sys.mutex);
			my_error(ER_FK_CANNOT_OPEN_PARENT,
				 MYF(0), tbl_namep);

			goto err_exit;
		}

		if (fk_key->ref_columns.elements > 0) {
			ulint	i = 0;
			Key_part_spec* column;
			List_iterator<Key_part_spec> key_part_iterator(
				fk_key->ref_columns);

			while ((column = key_part_iterator++)) {
				referenced_column_names[i] =
					column->field_name.str;
				ut_ad(i < MAX_NUM_FK_COLUMNS);
				i++;
			}

			if (referenced_table) {
				referenced_index =
					dict_foreign_find_index(
						referenced_table, 0,
						referenced_column_names,
						i, index,
						TRUE, FALSE,
						NULL, NULL, NULL);

				DBUG_EXECUTE_IF(
					"innodb_test_no_reference_idx",
					referenced_index = NULL;);

				/* Check whether there exist such
				index in the the index create clause */
				if (!referenced_index) {
					mutex_exit(&dict_sys.mutex);
					my_error(ER_FK_NO_INDEX_PARENT, MYF(0),
						 fk_key->name.str
						 ? fk_key->name.str : "",
						 tbl_namep);
					goto err_exit;
				}
			} else {
				ut_a(!trx->check_foreigns);
			}

			referenced_num_col = i;
		} else {
			/* Not possible to add a foreign key without a
			referenced column */
			mutex_exit(&dict_sys.mutex);
			my_error(ER_CANNOT_ADD_FOREIGN, MYF(0), tbl_namep);
			goto err_exit;
		}

		if (!innobase_init_foreign(
			    add_fk[num_fk], fk_key->name.str,
			    table, index, column_names,
			    num_col, referenced_table_name,
			    referenced_table, referenced_index,
			    referenced_column_names, referenced_num_col)) {
			mutex_exit(&dict_sys.mutex);
			my_error(
				ER_DUP_CONSTRAINT_NAME,
				MYF(0),
                                "FOREIGN KEY", add_fk[num_fk]->id);
			goto err_exit;
		}

		mutex_exit(&dict_sys.mutex);

		correct_option = innobase_set_foreign_key_option(
			add_fk[num_fk], fk_key);

		DBUG_EXECUTE_IF("innodb_test_wrong_fk_option",
				correct_option = false;);

		if (!correct_option) {
			my_error(ER_FK_INCORRECT_OPTION,
				 MYF(0),
				 table_share->table_name.str,
				 add_fk[num_fk]->id);
			goto err_exit;
		}

		if (innobase_check_fk_stored(
			add_fk[num_fk], table, s_cols)) {
			my_printf_error(
				HA_ERR_UNSUPPORTED,
				"Cannot add foreign key on the base column "
				"of stored column", MYF(0));
			goto err_exit;
		}

		num_fk++;
	}

	*n_add_fk = num_fk;

	DBUG_RETURN(true);
err_exit:
	for (ulint i = 0; i <= num_fk; i++) {
		if (add_fk[i]) {
			dict_foreign_free(add_fk[i]);
		}
	}

	DBUG_RETURN(false);
}

/*************************************************************//**
Copies an InnoDB column to a MySQL field.  This function is
adapted from row_sel_field_store_in_mysql_format(). */
static
void
innobase_col_to_mysql(
/*==================*/
	const dict_col_t*	col,	/*!< in: InnoDB column */
	const uchar*		data,	/*!< in: InnoDB column data */
	ulint			len,	/*!< in: length of data, in bytes */
	Field*			field)	/*!< in/out: MySQL field */
{
	uchar*	ptr;
	uchar*	dest	= field->ptr;
	ulint	flen	= field->pack_length();

	switch (col->mtype) {
	case DATA_INT:
		ut_ad(len == flen);

		/* Convert integer data from Innobase to little-endian
		format, sign bit restored to normal */

		for (ptr = dest + len; ptr != dest; ) {
			*--ptr = *data++;
		}

		if (!(col->prtype & DATA_UNSIGNED)) {
			((byte*) dest)[len - 1] ^= 0x80;
		}

		break;

	case DATA_VARCHAR:
	case DATA_VARMYSQL:
	case DATA_BINARY:
		field->reset();

		if (field->type() == MYSQL_TYPE_VARCHAR) {
			/* This is a >= 5.0.3 type true VARCHAR. Store the
			length of the data to the first byte or the first
			two bytes of dest. */

			dest = row_mysql_store_true_var_len(
				dest, len, flen - field->key_length());
		}

		/* Copy the actual data */
		memcpy(dest, data, len);
		break;

	case DATA_GEOMETRY:
	case DATA_BLOB:
		/* Skip MySQL BLOBs when reporting an erroneous row
		during index creation or table rebuild. */
		field->set_null();
		break;

#ifdef UNIV_DEBUG
	case DATA_MYSQL:
		ut_ad(flen >= len);
		ut_ad(col->mbmaxlen >= col->mbminlen);
		memcpy(dest, data, len);
		break;

	default:
	case DATA_SYS_CHILD:
	case DATA_SYS:
		/* These column types should never be shipped to MySQL. */
		ut_ad(0);
		/* fall through */
	case DATA_FLOAT:
	case DATA_DOUBLE:
	case DATA_DECIMAL:
		/* Above are the valid column types for MySQL data. */
		ut_ad(flen == len);
		/* fall through */
	case DATA_FIXBINARY:
	case DATA_CHAR:
		/* We may have flen > len when there is a shorter
		prefix on the CHAR and BINARY column. */
		ut_ad(flen >= len);
#else /* UNIV_DEBUG */
	default:
#endif /* UNIV_DEBUG */
		memcpy(dest, data, len);
	}
}

/*************************************************************//**
Copies an InnoDB record to table->record[0]. */
void
innobase_rec_to_mysql(
/*==================*/
	struct TABLE*		table,	/*!< in/out: MySQL table */
	const rec_t*		rec,	/*!< in: record */
	const dict_index_t*	index,	/*!< in: index */
	const ulint*		offsets)/*!< in: rec_get_offsets(
					rec, index, ...) */
{
	uint	n_fields	= table->s->fields;

	ut_ad(n_fields == dict_table_get_n_user_cols(index->table)
	      - !!(DICT_TF2_FLAG_IS_SET(index->table,
					DICT_TF2_FTS_HAS_DOC_ID)));

	for (uint i = 0; i < n_fields; i++) {
		Field*		field	= table->field[i];
		ulint		ipos;
		ulint		ilen;
		const uchar*	ifield;
		ulint prefix_col;

		field->reset();

		ipos = dict_index_get_nth_col_or_prefix_pos(
			index, i, true, false, &prefix_col);

		if (ipos == ULINT_UNDEFINED
		    || rec_offs_nth_extern(offsets, ipos)) {
null_field:
			field->set_null();
			continue;
		}

		ifield = rec_get_nth_cfield(rec, index, offsets, ipos, &ilen);

		/* Assign the NULL flag */
		if (ilen == UNIV_SQL_NULL) {
			ut_ad(field->real_maybe_null());
			goto null_field;
		}

		field->set_notnull();

		innobase_col_to_mysql(
			dict_field_get_col(
				dict_index_get_nth_field(index, ipos)),
			ifield, ilen, field);
	}
}

/*************************************************************//**
Copies an InnoDB index entry to table->record[0].
This is used in preparation for print_keydup_error() from
inline add index */
void
innobase_fields_to_mysql(
/*=====================*/
	struct TABLE*		table,	/*!< in/out: MySQL table */
	const dict_index_t*	index,	/*!< in: InnoDB index */
	const dfield_t*		fields)	/*!< in: InnoDB index fields */
{
	uint	n_fields	= table->s->fields;
	ulint	num_v 		= 0;

	ut_ad(n_fields == dict_table_get_n_user_cols(index->table)
	      + dict_table_get_n_v_cols(index->table)
	      - !!(DICT_TF2_FLAG_IS_SET(index->table,
					DICT_TF2_FTS_HAS_DOC_ID)));

	for (uint i = 0; i < n_fields; i++) {
		Field*		field	= table->field[i];
		ulint		ipos;
		ulint		prefix_col;

		field->reset();

		const bool is_v = !field->stored_in_db();
		const ulint col_n = is_v ? num_v++ : i - num_v;

		ipos = dict_index_get_nth_col_or_prefix_pos(
			index, col_n, true, is_v, &prefix_col);

		if (ipos == ULINT_UNDEFINED
		    || dfield_is_ext(&fields[ipos])
		    || dfield_is_null(&fields[ipos])) {

			field->set_null();
		} else {
			field->set_notnull();

			const dfield_t*	df	= &fields[ipos];

			innobase_col_to_mysql(
				dict_field_get_col(
					dict_index_get_nth_field(index, ipos)),
				static_cast<const uchar*>(dfield_get_data(df)),
				dfield_get_len(df), field);
		}
	}
}

/*************************************************************//**
Copies an InnoDB row to table->record[0].
This is used in preparation for print_keydup_error() from
row_log_table_apply() */
void
innobase_row_to_mysql(
/*==================*/
	struct TABLE*		table,	/*!< in/out: MySQL table */
	const dict_table_t*	itab,	/*!< in: InnoDB table */
	const dtuple_t*		row)	/*!< in: InnoDB row */
{
	uint	n_fields = table->s->fields;
	ulint	num_v = 0;

	/* The InnoDB row may contain an extra FTS_DOC_ID column at the end. */
	ut_ad(row->n_fields == dict_table_get_n_cols(itab));
	ut_ad(n_fields == row->n_fields - DATA_N_SYS_COLS
	      + dict_table_get_n_v_cols(itab)
	      - !!(DICT_TF2_FLAG_IS_SET(itab, DICT_TF2_FTS_HAS_DOC_ID)));

	for (uint i = 0; i < n_fields; i++) {
		Field*		field	= table->field[i];

		field->reset();

		if (!field->stored_in_db()) {
			/* Virtual column are not stored in InnoDB table, so
			skip it */
			num_v++;
			continue;
		}

		const dfield_t*	df	= dtuple_get_nth_field(row, i - num_v);

		if (dfield_is_ext(df) || dfield_is_null(df)) {
			field->set_null();
		} else {
			field->set_notnull();

			innobase_col_to_mysql(
				dict_table_get_nth_col(itab, i - num_v),
				static_cast<const uchar*>(dfield_get_data(df)),
				dfield_get_len(df), field);
		}
	}
	if (table->vfield) {
		my_bitmap_map*	old_read_set = tmp_use_all_columns(table, table->read_set);
		table->update_virtual_fields(table->file, VCOL_UPDATE_FOR_READ);
		tmp_restore_column_map(table->read_set, old_read_set);
	}
}

/*******************************************************************//**
This function checks that index keys are sensible.
@return 0 or error number */
static MY_ATTRIBUTE((nonnull, warn_unused_result))
int
innobase_check_index_keys(
/*======================*/
	const Alter_inplace_info*	info,
				/*!< in: indexes to be created or dropped */
	const dict_table_t*		innodb_table)
				/*!< in: Existing indexes */
{
	for (uint key_num = 0; key_num < info->index_add_count;
	     key_num++) {
		const KEY&	key = info->key_info_buffer[
			info->index_add_buffer[key_num]];

		/* Check that the same index name does not appear
		twice in indexes to be created. */

		for (ulint i = 0; i < key_num; i++) {
			const KEY&	key2 = info->key_info_buffer[
				info->index_add_buffer[i]];

			if (0 == strcmp(key.name.str, key2.name.str)) {
				my_error(ER_WRONG_NAME_FOR_INDEX, MYF(0),
					 key.name.str);

				return(ER_WRONG_NAME_FOR_INDEX);
			}
		}

		/* Check that the same index name does not already exist. */

		const dict_index_t* index;

		for (index = dict_table_get_first_index(innodb_table);
		     index; index = dict_table_get_next_index(index)) {

			if (index->is_committed()
			    && !strcmp(key.name.str, index->name)) {
				break;
			}
		}

		/* Now we are in a situation where we have "ADD INDEX x"
		and an index by the same name already exists. We have 4
		possible cases:
		1. No further clauses for an index x are given. Should reject
		the operation.
		2. "DROP INDEX x" is given. Should allow the operation.
		3. "RENAME INDEX x TO y" is given. Should allow the operation.
		4. "DROP INDEX x, RENAME INDEX x TO y" is given. Should allow
		the operation, since no name clash occurs. In this particular
		case MySQL cancels the operation without calling InnoDB
		methods. */

		if (index) {
			/* If a key by the same name is being created and
			dropped, the name clash is OK. */
			for (uint i = 0; i < info->index_drop_count;
			     i++) {
				const KEY*	drop_key
					= info->index_drop_buffer[i];

				if (0 == strcmp(key.name.str,
                                                drop_key->name.str)) {
					goto name_ok;
				}
			}

			my_error(ER_WRONG_NAME_FOR_INDEX, MYF(0),
                                 key.name.str);
			return(ER_WRONG_NAME_FOR_INDEX);
		}

name_ok:
		for (ulint i = 0; i < key.user_defined_key_parts; i++) {
			const KEY_PART_INFO&	key_part1
				= key.key_part[i];
			const Field*		field
				= key_part1.field;
			ibool			is_unsigned;

			switch (get_innobase_type_from_mysql_type(
					&is_unsigned, field)) {
			default:
				break;
			case DATA_INT:
			case DATA_FLOAT:
			case DATA_DOUBLE:
			case DATA_DECIMAL:
				/* Check that MySQL does not try to
				create a column prefix index field on
				an inappropriate data type. */

				if (field->type() == MYSQL_TYPE_VARCHAR) {
					if (key_part1.length
					    >= field->pack_length()
					    - ((Field_varstring*) field)
					    ->length_bytes) {
						break;
					}
				} else {
					if (key_part1.length
					    >= field->pack_length()) {
						break;
					}
				}

				my_error(ER_WRONG_KEY_COLUMN, MYF(0), "InnoDB",
					 field->field_name.str);
				return(ER_WRONG_KEY_COLUMN);
			}

			/* Check that the same column does not appear
			twice in the index. */

			for (ulint j = 0; j < i; j++) {
				const KEY_PART_INFO&	key_part2
					= key.key_part[j];

				if (key_part1.fieldnr != key_part2.fieldnr) {
					continue;
				}

				my_error(ER_WRONG_KEY_COLUMN, MYF(0), "InnoDB",
					 field->field_name.str);
				return(ER_WRONG_KEY_COLUMN);
			}
		}
	}

	return(0);
}

/** Create index field definition for key part
@param[in]	new_clustered	true if alter is generating a new clustered
index
@param[in]	altered_table	MySQL table that is being altered
@param[in]	key_part	MySQL key definition
@param[out]	index_field	index field definition for key_part */
static MY_ATTRIBUTE((nonnull))
void
innobase_create_index_field_def(
	bool			new_clustered,
	const TABLE*		altered_table,
	const KEY_PART_INFO*	key_part,
	index_field_t*		index_field)
{
	const Field*	field;
	ibool		is_unsigned;
	ulint		col_type;
	ulint		num_v = 0;

	DBUG_ENTER("innobase_create_index_field_def");

	field = new_clustered
		? altered_table->field[key_part->fieldnr]
		: key_part->field;

	for (ulint i = 0; i < key_part->fieldnr; i++) {
		if (!altered_table->field[i]->stored_in_db()) {
			num_v++;
		}
	}

	col_type = get_innobase_type_from_mysql_type(
		&is_unsigned, field);

	if ((index_field->is_v_col = !field->stored_in_db())) {
		index_field->col_no = num_v;
	} else {
		index_field->col_no = key_part->fieldnr - num_v;
	}

	if (DATA_LARGE_MTYPE(col_type)
	    || (key_part->length < field->pack_length()
		&& field->type() != MYSQL_TYPE_VARCHAR)
	    || (field->type() == MYSQL_TYPE_VARCHAR
		&& key_part->length < field->pack_length()
			- ((Field_varstring*) field)->length_bytes)) {

		index_field->prefix_len = key_part->length;
	} else {
		index_field->prefix_len = 0;
	}

	DBUG_VOID_RETURN;
}

/** Create index definition for key
@param[in]	altered_table		MySQL table that is being altered
@param[in]	keys			key definitions
@param[in]	key_number		MySQL key number
@param[in]	new_clustered		true if generating a new clustered
index on the table
@param[in]	key_clustered		true if this is the new clustered index
@param[out]	index			index definition
@param[in]	heap			heap where memory is allocated */
static MY_ATTRIBUTE((nonnull))
void
innobase_create_index_def(
	const TABLE*		altered_table,
	const KEY*		keys,
	ulint			key_number,
	bool			new_clustered,
	bool			key_clustered,
	index_def_t*		index,
	mem_heap_t*		heap)
{
	const KEY*	key = &keys[key_number];
	ulint		i;
	ulint		n_fields = key->user_defined_key_parts;

	DBUG_ENTER("innobase_create_index_def");
	DBUG_ASSERT(!key_clustered || new_clustered);

	index->fields = static_cast<index_field_t*>(
		mem_heap_alloc(heap, n_fields * sizeof *index->fields));

	index->parser = NULL;
	index->key_number = key_number;
	index->n_fields = n_fields;
	index->name = mem_heap_strdup(heap, key->name.str);
	index->rebuild = new_clustered;

	if (key_clustered) {
		DBUG_ASSERT(!(key->flags & (HA_FULLTEXT | HA_SPATIAL)));
		DBUG_ASSERT(key->flags & HA_NOSAME);
		index->ind_type = DICT_CLUSTERED | DICT_UNIQUE;
	} else if (key->flags & HA_FULLTEXT) {
		DBUG_ASSERT(!(key->flags & (HA_SPATIAL | HA_NOSAME)));
		DBUG_ASSERT(!(key->flags & HA_KEYFLAG_MASK
			      & ~(HA_FULLTEXT
				  | HA_PACK_KEY
				  | HA_BINARY_PACK_KEY)));
		index->ind_type = DICT_FTS;

		/* Note: key->parser is only parser name,
			 we need to get parser from altered_table instead */

		if (key->flags & HA_USES_PARSER) {
			for (ulint j = 0; j < altered_table->s->keys; j++) {
				if (ut_strcmp(altered_table->key_info[j].name.str,
					      key->name.str) == 0) {
					ut_ad(altered_table->key_info[j].flags
					      & HA_USES_PARSER);

					plugin_ref	parser =
						altered_table->key_info[j].parser;
					index->parser =
						static_cast<st_mysql_ftparser*>(
						plugin_decl(parser)->info);

					break;
				}
			}

			DBUG_EXECUTE_IF("fts_instrument_use_default_parser",
				index->parser = &fts_default_parser;);
			ut_ad(index->parser);
		}
	} else if (key->flags & HA_SPATIAL) {
		DBUG_ASSERT(!(key->flags & HA_NOSAME));
		index->ind_type = DICT_SPATIAL;
		ut_ad(n_fields == 1);
		ulint	num_v = 0;

		/* Need to count the virtual fields before this spatial
		indexed field */
		for (ulint i = 0; i < key->key_part->fieldnr; i++) {
			num_v += !altered_table->field[i]->stored_in_db();
		}
		index->fields[0].col_no = key->key_part[0].fieldnr - num_v;
		index->fields[0].prefix_len = 0;
		index->fields[0].is_v_col = false;

		/* Currently, the spatial index cannot be created
		on virtual columns. It is blocked in the SQL layer. */
		DBUG_ASSERT(key->key_part[0].field->stored_in_db());
	} else {
		index->ind_type = (key->flags & HA_NOSAME) ? DICT_UNIQUE : 0;
	}

	if (!(key->flags & HA_SPATIAL)) {
		for (i = 0; i < n_fields; i++) {
			innobase_create_index_field_def(
				new_clustered, altered_table,
				&key->key_part[i], &index->fields[i]);

			if (index->fields[i].is_v_col) {
				index->ind_type |= DICT_VIRTUAL;
			}
		}
	}

	DBUG_VOID_RETURN;
}

/*******************************************************************//**
Check whether the table has a unique index with FTS_DOC_ID_INDEX_NAME
on the Doc ID column.
@return the status of the FTS_DOC_ID index */
enum fts_doc_id_index_enum
innobase_fts_check_doc_id_index(
/*============================*/
	const dict_table_t*	table,		/*!< in: table definition */
	const TABLE*		altered_table,	/*!< in: MySQL table
						that is being altered */
	ulint*			fts_doc_col_no)	/*!< out: The column number for
						Doc ID, or ULINT_UNDEFINED
						if it is being created in
						ha_alter_info */
{
	const dict_index_t*	index;
	const dict_field_t*	field;

	if (altered_table) {
		/* Check if a unique index with the name of
		FTS_DOC_ID_INDEX_NAME is being created. */

		for (uint i = 0; i < altered_table->s->keys; i++) {
			const KEY& key = altered_table->key_info[i];

			if (innobase_strcasecmp(
				    key.name.str, FTS_DOC_ID_INDEX_NAME)) {
				continue;
			}

			if ((key.flags & HA_NOSAME)
			    && key.user_defined_key_parts == 1
			    && !strcmp(key.name.str, FTS_DOC_ID_INDEX_NAME)
			    && !strcmp(key.key_part[0].field->field_name.str,
				       FTS_DOC_ID_COL_NAME)) {
				if (fts_doc_col_no) {
					*fts_doc_col_no = ULINT_UNDEFINED;
				}
				return(FTS_EXIST_DOC_ID_INDEX);
			} else {
				return(FTS_INCORRECT_DOC_ID_INDEX);
			}
		}
	}

	if (!table) {
		return(FTS_NOT_EXIST_DOC_ID_INDEX);
	}

	for (index = dict_table_get_first_index(table);
	     index; index = dict_table_get_next_index(index)) {

		/* Check if there exists a unique index with the name of
		FTS_DOC_ID_INDEX_NAME */
		if (innobase_strcasecmp(index->name, FTS_DOC_ID_INDEX_NAME)) {
			continue;
		}

		if (!dict_index_is_unique(index)
		    || dict_index_get_n_unique(index) > 1
		    || strcmp(index->name, FTS_DOC_ID_INDEX_NAME)) {
			return(FTS_INCORRECT_DOC_ID_INDEX);
		}

		/* Check whether the index has FTS_DOC_ID as its
		first column */
		field = dict_index_get_nth_field(index, 0);

		/* The column would be of a BIGINT data type */
		if (strcmp(field->name, FTS_DOC_ID_COL_NAME) == 0
		    && field->col->mtype == DATA_INT
		    && field->col->len == 8
		    && field->col->prtype & DATA_NOT_NULL
		    && !field->col->is_virtual()) {
			if (fts_doc_col_no) {
				*fts_doc_col_no = dict_col_get_no(field->col);
			}
			return(FTS_EXIST_DOC_ID_INDEX);
		} else {
			return(FTS_INCORRECT_DOC_ID_INDEX);
		}
	}


	/* Not found */
	return(FTS_NOT_EXIST_DOC_ID_INDEX);
}
/*******************************************************************//**
Check whether the table has a unique index with FTS_DOC_ID_INDEX_NAME
on the Doc ID column in MySQL create index definition.
@return FTS_EXIST_DOC_ID_INDEX if there exists the FTS_DOC_ID index,
FTS_INCORRECT_DOC_ID_INDEX if the FTS_DOC_ID index is of wrong format */
enum fts_doc_id_index_enum
innobase_fts_check_doc_id_index_in_def(
/*===================================*/
	ulint		n_key,		/*!< in: Number of keys */
	const KEY*	key_info)	/*!< in: Key definition */
{
	/* Check whether there is a "FTS_DOC_ID_INDEX" in the to be built index
	list */
	for (ulint j = 0; j < n_key; j++) {
		const KEY*	key = &key_info[j];

		if (innobase_strcasecmp(key->name.str, FTS_DOC_ID_INDEX_NAME)) {
			continue;
		}

		/* Do a check on FTS DOC ID_INDEX, it must be unique,
		named as "FTS_DOC_ID_INDEX" and on column "FTS_DOC_ID" */
		if (!(key->flags & HA_NOSAME)
		    || key->user_defined_key_parts != 1
		    || strcmp(key->name.str, FTS_DOC_ID_INDEX_NAME)
		    || strcmp(key->key_part[0].field->field_name.str,
			      FTS_DOC_ID_COL_NAME)) {
			return(FTS_INCORRECT_DOC_ID_INDEX);
		}

		return(FTS_EXIST_DOC_ID_INDEX);
	}

	return(FTS_NOT_EXIST_DOC_ID_INDEX);
}

/** Create an index table where indexes are ordered as follows:

IF a new primary key is defined for the table THEN

	1) New primary key
	2) The remaining keys in key_info

ELSE

	1) All new indexes in the order they arrive from MySQL

ENDIF

@return key definitions */
MY_ATTRIBUTE((nonnull, warn_unused_result, malloc))
inline index_def_t*
ha_innobase_inplace_ctx::create_key_defs(
	const Alter_inplace_info*	ha_alter_info,
			/*!< in: alter operation */
	const TABLE*			altered_table,
			/*!< in: MySQL table that is being altered */
	ulint&				n_fts_add,
			/*!< out: number of FTS indexes to be created */
	ulint&				fts_doc_id_col,
			/*!< in: The column number for Doc ID */
	bool&				add_fts_doc_id,
			/*!< in: whether we need to add new DOC ID
			column for FTS index */
	bool&				add_fts_doc_idx,
			/*!< in: whether we need to add new DOC ID
			index for FTS index */
	const TABLE*			table)
			/*!< in: MySQL table that is being altered */
{
	ulint&			n_add = num_to_add_index;
	const bool got_default_clust = new_table->indexes.start->is_gen_clust();

	index_def_t*		indexdef;
	index_def_t*		indexdefs;
	bool			new_primary;
	const uint*const	add
		= ha_alter_info->index_add_buffer;
	const KEY*const		key_info
		= ha_alter_info->key_info_buffer;

	DBUG_ENTER("ha_innobase_inplace_ctx::create_key_defs");
	DBUG_ASSERT(!add_fts_doc_id || add_fts_doc_idx);
	DBUG_ASSERT(ha_alter_info->index_add_count == n_add);

	/* If there is a primary key, it is always the first index
	defined for the innodb_table. */

	new_primary = n_add > 0
		&& !my_strcasecmp(system_charset_info,
				  key_info[*add].name.str, "PRIMARY");
	n_fts_add = 0;

	/* If there is a UNIQUE INDEX consisting entirely of NOT NULL
	columns and if the index does not contain column prefix(es)
	(only prefix/part of the column is indexed), MySQL will treat the
	index as a PRIMARY KEY unless the table already has one. */

	ut_ad(altered_table->s->primary_key == 0
	      || altered_table->s->primary_key == MAX_KEY);

	if (got_default_clust && !new_primary) {
		new_primary = (altered_table->s->primary_key != MAX_KEY);
	}

	const bool rebuild = new_primary || add_fts_doc_id
		|| innobase_need_rebuild(ha_alter_info, table);

	/* Reserve one more space if new_primary is true, and we might
	need to add the FTS_DOC_ID_INDEX */
	indexdef = indexdefs = static_cast<index_def_t*>(
		mem_heap_alloc(
			heap, sizeof *indexdef
			* (ha_alter_info->key_count
			   + rebuild
			   + got_default_clust)));

	if (rebuild) {
		ulint	primary_key_number;

		if (new_primary) {
			DBUG_ASSERT(n_add || got_default_clust);
			DBUG_ASSERT(n_add || !altered_table->s->primary_key);
			primary_key_number = altered_table->s->primary_key;
		} else if (got_default_clust) {
			/* Create the GEN_CLUST_INDEX */
			index_def_t*	index = indexdef++;

			index->fields = NULL;
			index->n_fields = 0;
			index->ind_type = DICT_CLUSTERED;
			index->name = innobase_index_reserve_name;
			index->rebuild = true;
			index->key_number = ~0U;
			primary_key_number = ULINT_UNDEFINED;
			goto created_clustered;
		} else {
			primary_key_number = 0;
		}

		/* Create the PRIMARY key index definition */
		innobase_create_index_def(
			altered_table, key_info, primary_key_number,
			true, true, indexdef++, heap);

created_clustered:
		n_add = 1;

		for (ulint i = 0; i < ha_alter_info->key_count; i++) {
			if (i == primary_key_number) {
				continue;
			}
			/* Copy the index definitions. */
			innobase_create_index_def(
				altered_table, key_info, i, true,
				false, indexdef, heap);

			if (indexdef->ind_type & DICT_FTS) {
				n_fts_add++;
			}

			indexdef++;
			n_add++;
		}

		if (n_fts_add > 0) {
			ulint	num_v = 0;

			if (!add_fts_doc_id
			    && !innobase_fts_check_doc_id_col(
				    NULL, altered_table,
				    &fts_doc_id_col, &num_v)) {
				fts_doc_id_col = altered_table->s->fields - num_v;
				add_fts_doc_id = true;
			}

			if (!add_fts_doc_idx) {
				fts_doc_id_index_enum	ret;
				ulint			doc_col_no;

				ret = innobase_fts_check_doc_id_index(
					NULL, altered_table, &doc_col_no);

				/* This should have been checked before */
				ut_ad(ret != FTS_INCORRECT_DOC_ID_INDEX);

				if (ret == FTS_NOT_EXIST_DOC_ID_INDEX) {
					add_fts_doc_idx = true;
				} else {
					ut_ad(ret == FTS_EXIST_DOC_ID_INDEX);
					ut_ad(doc_col_no == ULINT_UNDEFINED
					      || doc_col_no == fts_doc_id_col);
				}
			}
		}
	} else {
		/* Create definitions for added secondary indexes. */

		for (ulint i = 0; i < n_add; i++) {
			innobase_create_index_def(
				altered_table, key_info, add[i],
				false, false, indexdef, heap);

			if (indexdef->ind_type & DICT_FTS) {
				n_fts_add++;
			}

			indexdef++;
		}
	}

	DBUG_ASSERT(indexdefs + n_add == indexdef);

	if (add_fts_doc_idx) {
		index_def_t*	index = indexdef++;

		index->fields = static_cast<index_field_t*>(
			mem_heap_alloc(heap, sizeof *index->fields));
		index->n_fields = 1;
		index->fields->col_no = fts_doc_id_col;
		index->fields->prefix_len = 0;
		index->fields->is_v_col = false;
		index->ind_type = DICT_UNIQUE;
		ut_ad(!rebuild
		      || !add_fts_doc_id
		      || fts_doc_id_col <= altered_table->s->fields);

		index->name = FTS_DOC_ID_INDEX_NAME;
		index->rebuild = rebuild;

		/* TODO: assign a real MySQL key number for this */
		index->key_number = ULINT_UNDEFINED;
		n_add++;
	}

	DBUG_ASSERT(indexdef > indexdefs);
	DBUG_ASSERT((ulint) (indexdef - indexdefs)
		    <= ha_alter_info->key_count
		    + add_fts_doc_idx + got_default_clust);
	DBUG_ASSERT(ha_alter_info->index_add_count <= n_add);
	DBUG_RETURN(indexdefs);
}

MY_ATTRIBUTE((warn_unused_result))
bool too_big_key_part_length(size_t max_field_len, const KEY& key)
{
	for (ulint i = 0; i < key.user_defined_key_parts; i++) {
		if (key.key_part[i].length > max_field_len) {
			return true;
		}
	}
	return false;
}

/********************************************************************//**
Drop any indexes that we were not able to free previously due to
open table handles. */
static
void
online_retry_drop_indexes_low(
/*==========================*/
	dict_table_t*	table,	/*!< in/out: table */
	trx_t*		trx)	/*!< in/out: transaction */
{
	ut_ad(mutex_own(&dict_sys.mutex));
	ut_ad(trx->dict_operation_lock_mode == RW_X_LATCH);
	ut_ad(trx_get_dict_operation(trx) == TRX_DICT_OP_INDEX);

	/* We can have table->n_ref_count > 1, because other threads
	may have prebuilt->table pointing to the table. However, these
	other threads should be between statements, waiting for the
	next statement to execute, or for a meta-data lock. */
	ut_ad(table->get_ref_count() >= 1);

	if (table->drop_aborted) {
		row_merge_drop_indexes(trx, table, TRUE);
	}
}

/********************************************************************//**
Drop any indexes that we were not able to free previously due to
open table handles. */
static MY_ATTRIBUTE((nonnull))
void
online_retry_drop_indexes(
/*======================*/
	dict_table_t*	table,		/*!< in/out: table */
	THD*		user_thd)	/*!< in/out: MySQL connection */
{
	if (table->drop_aborted) {
		trx_t*	trx = innobase_trx_allocate(user_thd);

		trx_start_for_ddl(trx, TRX_DICT_OP_INDEX);

		row_mysql_lock_data_dictionary(trx);
		online_retry_drop_indexes_low(table, trx);
		trx_commit_for_mysql(trx);
		row_mysql_unlock_data_dictionary(trx);
		trx_free(trx);
	}

	ut_d(mutex_enter(&dict_sys.mutex));
	ut_d(dict_table_check_for_dup_indexes(table, CHECK_ALL_COMPLETE));
	ut_d(mutex_exit(&dict_sys.mutex));
	ut_ad(!table->drop_aborted);
}

/********************************************************************//**
Commit a dictionary transaction and drop any indexes that we were not
able to free previously due to open table handles. */
static MY_ATTRIBUTE((nonnull))
void
online_retry_drop_indexes_with_trx(
/*===============================*/
	dict_table_t*	table,	/*!< in/out: table */
	trx_t*		trx)	/*!< in/out: transaction */
{
	ut_ad(trx_state_eq(trx, TRX_STATE_NOT_STARTED));

	ut_ad(trx->dict_operation_lock_mode == RW_X_LATCH);

	/* Now that the dictionary is being locked, check if we can
	drop any incompletely created indexes that may have been left
	behind in rollback_inplace_alter_table() earlier. */
	if (table->drop_aborted) {

		trx->table_id = 0;

		trx_start_for_ddl(trx, TRX_DICT_OP_INDEX);

		online_retry_drop_indexes_low(table, trx);
		trx_commit_for_mysql(trx);
	}
}

/** Determines if InnoDB is dropping a foreign key constraint.
@param foreign the constraint
@param drop_fk constraints being dropped
@param n_drop_fk number of constraints that are being dropped
@return whether the constraint is being dropped */
MY_ATTRIBUTE((pure, nonnull(1), warn_unused_result))
inline
bool
innobase_dropping_foreign(
	const dict_foreign_t*	foreign,
	dict_foreign_t**	drop_fk,
	ulint			n_drop_fk)
{
	while (n_drop_fk--) {
		if (*drop_fk++ == foreign) {
			return(true);
		}
	}

	return(false);
}

/** Determines if an InnoDB FOREIGN KEY constraint depends on a
column that is being dropped or modified to NOT NULL.
@param user_table InnoDB table as it is before the ALTER operation
@param col_name Name of the column being altered
@param drop_fk constraints being dropped
@param n_drop_fk number of constraints that are being dropped
@param drop true=drop column, false=set NOT NULL
@retval true Not allowed (will call my_error())
@retval false Allowed
*/
MY_ATTRIBUTE((pure, nonnull(1,4), warn_unused_result))
static
bool
innobase_check_foreigns_low(
	const dict_table_t*	user_table,
	dict_foreign_t**	drop_fk,
	ulint			n_drop_fk,
	const char*		col_name,
	bool			drop)
{
	dict_foreign_t*	foreign;
	ut_ad(mutex_own(&dict_sys.mutex));

	/* Check if any FOREIGN KEY constraints are defined on this
	column. */

	for (dict_foreign_set::const_iterator it = user_table->foreign_set.begin();
	     it != user_table->foreign_set.end();
	     ++it) {

		foreign = *it;

		if (!drop && !(foreign->type
			       & (DICT_FOREIGN_ON_DELETE_SET_NULL
				  | DICT_FOREIGN_ON_UPDATE_SET_NULL))) {
			continue;
		}

		if (innobase_dropping_foreign(foreign, drop_fk, n_drop_fk)) {
			continue;
		}

		for (unsigned f = 0; f < foreign->n_fields; f++) {
			if (!strcmp(foreign->foreign_col_names[f],
				    col_name)) {
				my_error(drop
					 ? ER_FK_COLUMN_CANNOT_DROP
					 : ER_FK_COLUMN_NOT_NULL, MYF(0),
					 col_name, foreign->id);
				return(true);
			}
		}
	}

	if (!drop) {
		/* SET NULL clauses on foreign key constraints of
		child tables affect the child tables, not the parent table.
		The column can be NOT NULL in the parent table. */
		return(false);
	}

	/* Check if any FOREIGN KEY constraints in other tables are
	referring to the column that is being dropped. */
	for (dict_foreign_set::const_iterator it
		= user_table->referenced_set.begin();
	     it != user_table->referenced_set.end();
	     ++it) {

		foreign = *it;

		if (innobase_dropping_foreign(foreign, drop_fk, n_drop_fk)) {
			continue;
		}

		for (unsigned f = 0; f < foreign->n_fields; f++) {
			char display_name[FN_REFLEN];

			if (strcmp(foreign->referenced_col_names[f],
				   col_name)) {
				continue;
			}

			char* buf_end = innobase_convert_name(
				display_name, (sizeof display_name) - 1,
				foreign->foreign_table_name,
				strlen(foreign->foreign_table_name),
				NULL);
			*buf_end = '\0';
			my_error(ER_FK_COLUMN_CANNOT_DROP_CHILD,
				 MYF(0), col_name, foreign->id,
				 display_name);

			return(true);
		}
	}

	return(false);
}

/** Determines if an InnoDB FOREIGN KEY constraint depends on a
column that is being dropped or modified to NOT NULL.
@param ha_alter_info Data used during in-place alter
@param altered_table MySQL table that is being altered
@param old_table MySQL table as it is before the ALTER operation
@param user_table InnoDB table as it is before the ALTER operation
@param drop_fk constraints being dropped
@param n_drop_fk number of constraints that are being dropped
@retval true Not allowed (will call my_error())
@retval false Allowed
*/
MY_ATTRIBUTE((pure, nonnull(1,2,3), warn_unused_result))
static
bool
innobase_check_foreigns(
	Alter_inplace_info*	ha_alter_info,
	const TABLE*		old_table,
	const dict_table_t*	user_table,
	dict_foreign_t**	drop_fk,
	ulint			n_drop_fk)
{
	List_iterator_fast<Create_field> cf_it(
		ha_alter_info->alter_info->create_list);

	for (Field** fp = old_table->field; *fp; fp++) {
		cf_it.rewind();
		const Create_field* new_field;

		ut_ad(!(*fp)->real_maybe_null()
		      == !!((*fp)->flags & NOT_NULL_FLAG));

		while ((new_field = cf_it++)) {
			if (new_field->field == *fp) {
				break;
			}
		}

		if (!new_field || (new_field->flags & NOT_NULL_FLAG)) {
			if (innobase_check_foreigns_low(
				    user_table, drop_fk, n_drop_fk,
				    (*fp)->field_name.str, !new_field)) {
				return(true);
			}
		}
	}

	return(false);
}

/** Convert a default value for ADD COLUMN.
@param[in,out]	heap		Memory heap where allocated
@param[out]	dfield		InnoDB data field to copy to
@param[in]	field		MySQL value for the column
@param[in]	old_field	Old column if altering; NULL for ADD COLUMN
@param[in]	comp		nonzero if in compact format. */
static void innobase_build_col_map_add(
	mem_heap_t*	heap,
	dfield_t*	dfield,
	const Field*	field,
	const Field*	old_field,
	ulint		comp)
{
	if (old_field && old_field->real_maybe_null()
	    && field->real_maybe_null()) {
		return;
	}

	if (field->is_real_null()) {
		dfield_set_null(dfield);
		return;
	}

	const Field& from = old_field ? *old_field : *field;
	ulint	size	= from.pack_length();

	byte*	buf	= static_cast<byte*>(mem_heap_alloc(heap, size));

	row_mysql_store_col_in_innobase_format(
		dfield, buf, true, from.ptr, size, comp);
}

/** Construct the translation table for reordering, dropping or
adding columns.

@param ha_alter_info Data used during in-place alter
@param altered_table MySQL table that is being altered
@param table MySQL table as it is before the ALTER operation
@param new_table InnoDB table corresponding to MySQL altered_table
@param old_table InnoDB table corresponding to MYSQL table
@param defaults Default values for ADD COLUMN, or NULL if no ADD COLUMN
@param heap Memory heap where allocated
@return array of integers, mapping column numbers in the table
to column numbers in altered_table */
static MY_ATTRIBUTE((nonnull(1,2,3,4,5,7), warn_unused_result))
const ulint*
innobase_build_col_map(
/*===================*/
	Alter_inplace_info*	ha_alter_info,
	const TABLE*		altered_table,
	const TABLE*		table,
	dict_table_t*		new_table,
	const dict_table_t*	old_table,
	dtuple_t*		defaults,
	mem_heap_t*		heap)
{
	DBUG_ENTER("innobase_build_col_map");
	DBUG_ASSERT(altered_table != table);
	DBUG_ASSERT(new_table != old_table);
	DBUG_ASSERT(dict_table_get_n_cols(new_table)
		    + dict_table_get_n_v_cols(new_table)
		    >= altered_table->s->fields + DATA_N_SYS_COLS);
	DBUG_ASSERT(dict_table_get_n_cols(old_table)
		    + dict_table_get_n_v_cols(old_table)
		    >= table->s->fields + DATA_N_SYS_COLS
		    || ha_innobase::omits_virtual_cols(*table->s));
	DBUG_ASSERT(!!defaults == !!(ha_alter_info->handler_flags
				     & INNOBASE_DEFAULTS));
	DBUG_ASSERT(!defaults || dtuple_get_n_fields(defaults)
		    == dict_table_get_n_cols(new_table));

	const uint old_n_v_cols = uint(table->s->fields
				       - table->s->stored_fields);
	DBUG_ASSERT(old_n_v_cols == old_table->n_v_cols
		    || table->s->frm_version < FRM_VER_EXPRESSSIONS);
	DBUG_ASSERT(!old_n_v_cols || table->s->virtual_fields);

	ulint*	col_map = static_cast<ulint*>(
		mem_heap_alloc(
			heap, (size_t(old_table->n_cols) + old_n_v_cols)
			* sizeof *col_map));

	List_iterator_fast<Create_field> cf_it(
		ha_alter_info->alter_info->create_list);
	uint	i = 0;
	uint	num_v = 0;

	/* Any dropped columns will map to ULINT_UNDEFINED. */
	for (uint old_i = 0; old_i + DATA_N_SYS_COLS < old_table->n_cols;
	     old_i++) {
		col_map[old_i] = ULINT_UNDEFINED;
	}

	for (uint old_i = 0; old_i < old_n_v_cols; old_i++) {
		col_map[old_i + old_table->n_cols] = ULINT_UNDEFINED;
	}

	const bool omits_virtual = ha_innobase::omits_virtual_cols(*table->s);

	while (const Create_field* new_field = cf_it++) {
		bool	is_v = !new_field->stored_in_db();
		ulint	num_old_v = 0;

		for (uint old_i = 0; table->field[old_i]; old_i++) {
			const Field* field = table->field[old_i];
			if (!field->stored_in_db()) {
				if (is_v && new_field->field == field) {
					if (!omits_virtual) {
						col_map[old_table->n_cols
							+ num_v]
							= num_old_v;
					}
					num_old_v++;
					goto found_col;
				}
				num_old_v++;
				continue;
			}

			if (new_field->field == field) {

				const Field* altered_field =
					altered_table->field[i + num_v];

				if (defaults) {
					innobase_build_col_map_add(
						heap,
						dtuple_get_nth_field(
							defaults, i),
						altered_field,
						field,
						dict_table_is_comp(
							new_table));
				}

				col_map[old_i - num_old_v] = i;
				if (old_table->versioned()
				    && altered_table->versioned()) {
					if (old_i == old_table->vers_start) {
						new_table->vers_start = i + num_v;
					} else if (old_i == old_table->vers_end) {
						new_table->vers_end = i + num_v;
					}
				}
				goto found_col;
			}
		}

		if (!is_v) {
			innobase_build_col_map_add(
				heap, dtuple_get_nth_field(defaults, i),
				altered_table->field[i + num_v],
				NULL,
				dict_table_is_comp(new_table));
		}
found_col:
		if (is_v) {
			num_v++;
		} else {
			i++;
		}
	}

	DBUG_ASSERT(i == altered_table->s->fields - num_v);

	i = table->s->fields - old_n_v_cols;

	/* Add the InnoDB hidden FTS_DOC_ID column, if any. */
	if (i + DATA_N_SYS_COLS < old_table->n_cols) {
		/* There should be exactly one extra field,
		the FTS_DOC_ID. */
		DBUG_ASSERT(DICT_TF2_FLAG_IS_SET(old_table,
						 DICT_TF2_FTS_HAS_DOC_ID));
		DBUG_ASSERT(i + DATA_N_SYS_COLS + 1 == old_table->n_cols);
		DBUG_ASSERT(!strcmp(dict_table_get_col_name(
					    old_table, i),
				    FTS_DOC_ID_COL_NAME));
		if (altered_table->s->fields + DATA_N_SYS_COLS
		    - new_table->n_v_cols
		    < new_table->n_cols) {
			DBUG_ASSERT(DICT_TF2_FLAG_IS_SET(
					    new_table,
					    DICT_TF2_FTS_HAS_DOC_ID));
			DBUG_ASSERT(altered_table->s->fields
				    + DATA_N_SYS_COLS + 1
				    == static_cast<ulint>(
					new_table->n_cols
					+ new_table->n_v_cols));
			col_map[i] = altered_table->s->fields
				     - new_table->n_v_cols;
		} else {
			DBUG_ASSERT(!DICT_TF2_FLAG_IS_SET(
					    new_table,
					    DICT_TF2_FTS_HAS_DOC_ID));
			col_map[i] = ULINT_UNDEFINED;
		}

		i++;
	} else {
		DBUG_ASSERT(!DICT_TF2_FLAG_IS_SET(
				    old_table,
				    DICT_TF2_FTS_HAS_DOC_ID));
	}

	for (; i < old_table->n_cols; i++) {
		col_map[i] = i + new_table->n_cols - old_table->n_cols;
	}

	DBUG_RETURN(col_map);
}

/** Drop newly create FTS index related auxiliary table during
FIC create index process, before fts_add_index is called
@param table table that was being rebuilt online
@param trx transaction
@return DB_SUCCESS if successful, otherwise last error code
*/
static
dberr_t
innobase_drop_fts_index_table(
/*==========================*/
        dict_table_t*   table,
	trx_t*		trx)
{
	dberr_t		ret_err = DB_SUCCESS;

	for (dict_index_t* index = dict_table_get_first_index(table);
	     index != NULL;
	     index = dict_table_get_next_index(index)) {
		if (index->type & DICT_FTS) {
			dberr_t	err;

			err = fts_drop_index_tables(trx, index);

			if (err != DB_SUCCESS) {
				ret_err = err;
			}
		}
	}

	return(ret_err);
}

/** Get the new non-virtual column names if any columns were renamed
@param ha_alter_info	Data used during in-place alter
@param altered_table	MySQL table that is being altered
@param table		MySQL table as it is before the ALTER operation
@param user_table	InnoDB table as it is before the ALTER operation
@param heap		Memory heap for the allocation
@return array of new column names in rebuilt_table, or NULL if not renamed */
static MY_ATTRIBUTE((nonnull, warn_unused_result))
const char**
innobase_get_col_names(
	Alter_inplace_info*	ha_alter_info,
	const TABLE*		altered_table,
	const TABLE*		table,
	const dict_table_t*	user_table,
	mem_heap_t*		heap)
{
	const char**		cols;
	uint			i;

	DBUG_ENTER("innobase_get_col_names");
	DBUG_ASSERT(user_table->n_t_def > table->s->fields);
	DBUG_ASSERT(ha_alter_info->handler_flags
		    & ALTER_COLUMN_NAME);

	cols = static_cast<const char**>(
		mem_heap_zalloc(heap, user_table->n_def * sizeof *cols));

	i = 0;
	List_iterator_fast<Create_field> cf_it(
		ha_alter_info->alter_info->create_list);
	while (const Create_field* new_field = cf_it++) {
		ulint	num_v = 0;
		DBUG_ASSERT(i < altered_table->s->fields);

		if (!new_field->stored_in_db()) {
			continue;
		}

		for (uint old_i = 0; table->field[old_i]; old_i++) {
			num_v += !table->field[old_i]->stored_in_db();

			if (new_field->field == table->field[old_i]) {
				cols[old_i - num_v] = new_field->field_name.str;
				break;
			}
		}

		i++;
	}

	/* Copy the internal column names. */
	i = table->s->fields - user_table->n_v_def;
	cols[i] = dict_table_get_col_name(user_table, i);

	while (++i < user_table->n_def) {
		cols[i] = cols[i - 1] + strlen(cols[i - 1]) + 1;
	}

	DBUG_RETURN(cols);
}

/** Check whether the column prefix is increased, decreased, or unchanged.
@param[in]	new_prefix_len	new prefix length
@param[in]	old_prefix_len	new prefix length
@retval	1	prefix is increased
@retval	0	prefix is unchanged
@retval	-1	prefix is decreased */
static inline
lint
innobase_pk_col_prefix_compare(
	ulint	new_prefix_len,
	ulint	old_prefix_len)
{
	ut_ad(new_prefix_len < COMPRESSED_REC_MAX_DATA_SIZE);
	ut_ad(old_prefix_len < COMPRESSED_REC_MAX_DATA_SIZE);

	if (new_prefix_len == old_prefix_len) {
		return(0);
	}

	if (new_prefix_len == 0) {
		new_prefix_len = ULINT_MAX;
	}

	if (old_prefix_len == 0) {
		old_prefix_len = ULINT_MAX;
	}

	if (new_prefix_len > old_prefix_len) {
		return(1);
	} else {
		return(-1);
	}
}

/** Check whether the column is existing in old table.
@param[in]	new_col_no	new column no
@param[in]	col_map		mapping of old column numbers to new ones
@param[in]	col_map_size	the column map size
@return true if the column is existing, otherwise false. */
static inline
bool
innobase_pk_col_is_existing(
	const ulint	new_col_no,
	const ulint*	col_map,
	const ulint	col_map_size)
{
	for (ulint i = 0; i < col_map_size; i++) {
		if (col_map[i] == new_col_no) {
			return(true);
		}
	}

	return(false);
}

/** Determine whether both the indexes have same set of primary key
fields arranged in the same order.

Rules when we cannot skip sorting:
(1) Removing existing PK columns somewhere else than at the end of the PK;
(2) Adding existing columns to the PK, except at the end of the PK when no
columns are removed from the PK;
(3) Changing the order of existing PK columns;
(4) Decreasing the prefix length just like removing existing PK columns
follows rule(1), Increasing the prefix length just like adding existing
PK columns follows rule(2).
@param[in]	col_map		mapping of old column numbers to new ones
@param[in]	ha_alter_info	Data used during in-place alter
@param[in]	old_clust_index	index to be compared
@param[in]	new_clust_index index to be compared
@retval true if both indexes have same order.
@retval false. */
static MY_ATTRIBUTE((warn_unused_result))
bool
innobase_pk_order_preserved(
	const ulint*		col_map,
	const dict_index_t*	old_clust_index,
	const dict_index_t*	new_clust_index)
{
	ulint	old_n_uniq
		= dict_index_get_n_ordering_defined_by_user(
			old_clust_index);
	ulint	new_n_uniq
		= dict_index_get_n_ordering_defined_by_user(
			new_clust_index);

	ut_ad(dict_index_is_clust(old_clust_index));
	ut_ad(dict_index_is_clust(new_clust_index));
	ut_ad(old_clust_index->table != new_clust_index->table);
	ut_ad(col_map != NULL);

	if (old_n_uniq == 0) {
		/* There was no PRIMARY KEY in the table.
		If there is no PRIMARY KEY after the ALTER either,
		no sorting is needed. */
		return(new_n_uniq == old_n_uniq);
	}

	/* DROP PRIMARY KEY is only allowed in combination with
	ADD PRIMARY KEY. */
	ut_ad(new_n_uniq > 0);

	/* The order of the last processed new_clust_index key field,
	not counting ADD COLUMN, which are constant. */
	lint	last_field_order = -1;
	ulint	existing_field_count = 0;
	ulint	old_n_cols = dict_table_get_n_cols(old_clust_index->table);
	for (ulint new_field = 0; new_field < new_n_uniq; new_field++) {
		ulint	new_col_no =
			new_clust_index->fields[new_field].col->ind;

		/* Check if there is a match in old primary key. */
		ulint	old_field = 0;
		while (old_field < old_n_uniq) {
			ulint	old_col_no =
				old_clust_index->fields[old_field].col->ind;

			if (col_map[old_col_no] == new_col_no) {
				break;
			}

			old_field++;
		}

		/* The order of key field in the new primary key.
		1. old PK column:      idx in old primary key
		2. existing column:    old_n_uniq + sequence no
		3. newly added column: no order */
		lint		new_field_order;
		const bool	old_pk_column = old_field < old_n_uniq;

		if (old_pk_column) {
			new_field_order = lint(old_field);
		} else if (innobase_pk_col_is_existing(new_col_no, col_map,
						       old_n_cols)) {
			new_field_order = lint(old_n_uniq
					       + existing_field_count++);
		} else {
			/* Skip newly added column. */
			continue;
		}

		if (last_field_order + 1 != new_field_order) {
			/* Old PK order is not kept, or existing column
			is not added at the end of old PK. */
			return(false);
		}

		last_field_order = new_field_order;

		if (!old_pk_column) {
			continue;
		}

		/* Check prefix length change. */
		const lint	prefix_change = innobase_pk_col_prefix_compare(
			new_clust_index->fields[new_field].prefix_len,
			old_clust_index->fields[old_field].prefix_len);

		if (prefix_change < 0) {
			/* If a column's prefix length is decreased, it should
			be the last old PK column in new PK.
			Note: we set last_field_order to -2, so that if	there
			are any old PK colmns or existing columns after it in
			new PK, the comparison to new_field_order will fail in
			the next round.*/
			last_field_order = -2;
		} else if (prefix_change > 0) {
			/* If a column's prefix length is increased, it	should
			be the last PK column in old PK. */
			if (old_field != old_n_uniq - 1) {
				return(false);
			}
		}
	}

	return(true);
}

/** Update the mtype from DATA_BLOB to DATA_GEOMETRY for a specified
GIS column of a table. This is used when we want to create spatial index
on legacy GIS columns coming from 5.6, where we store GIS data as DATA_BLOB
in innodb layer.
@param[in]	table_id	table id
@param[in]	col_name	column name
@param[in]	trx		data dictionary transaction
@retval true Failure
@retval false Success */
static
bool
innobase_update_gis_column_type(
	table_id_t	table_id,
	const char*	col_name,
	trx_t*		trx)
{
	pars_info_t*	info;
	dberr_t		error;

	DBUG_ENTER("innobase_update_gis_column_type");

	DBUG_ASSERT(trx_get_dict_operation(trx) == TRX_DICT_OP_INDEX);
	ut_ad(trx->dict_operation_lock_mode == RW_X_LATCH);
	ut_d(dict_sys.assert_locked());

	info = pars_info_create();

	pars_info_add_ull_literal(info, "tableid", table_id);
	pars_info_add_str_literal(info, "name", col_name);
	pars_info_add_int4_literal(info, "mtype", DATA_GEOMETRY);

	trx->op_info = "update column type to DATA_GEOMETRY";

	error = que_eval_sql(
		info,
		"PROCEDURE UPDATE_SYS_COLUMNS_PROC () IS\n"
		"BEGIN\n"
		"UPDATE SYS_COLUMNS SET MTYPE=:mtype\n"
		"WHERE TABLE_ID=:tableid AND NAME=:name;\n"
		"END;\n",
		false, trx);

	trx->error_state = DB_SUCCESS;
	trx->op_info = "";

	DBUG_RETURN(error != DB_SUCCESS);
}

/** Check if we are creating spatial indexes on GIS columns, which are
legacy columns from earlier MySQL, such as 5.6. If so, we have to update
the mtypes of the old GIS columns to DATA_GEOMETRY.
In 5.6, we store GIS columns as DATA_BLOB in InnoDB layer, it will introduce
confusion when we run latest server on older data. That's why we need to
do the upgrade.
@param[in] ha_alter_info	Data used during in-place alter
@param[in] table		Table on which we want to add indexes
@param[in] trx			Transaction
@return DB_SUCCESS if update successfully or no columns need to be updated,
otherwise DB_ERROR, which means we can't update the mtype for some
column, and creating spatial index on it should be dangerous */
static
dberr_t
innobase_check_gis_columns(
	Alter_inplace_info*	ha_alter_info,
	dict_table_t*		table,
	trx_t*			trx)
{
	DBUG_ENTER("innobase_check_gis_columns");

	for (uint key_num = 0;
	     key_num < ha_alter_info->index_add_count;
	     key_num++) {

		const KEY&	key = ha_alter_info->key_info_buffer[
			ha_alter_info->index_add_buffer[key_num]];

		if (!(key.flags & HA_SPATIAL)) {
			continue;
		}

		ut_ad(key.user_defined_key_parts == 1);
		const KEY_PART_INFO&    key_part = key.key_part[0];

		/* Does not support spatial index on virtual columns */
		if (!key_part.field->stored_in_db()) {
			DBUG_RETURN(DB_UNSUPPORTED);
		}

		ulint col_nr = dict_table_has_column(
			table,
			key_part.field->field_name.str,
			key_part.fieldnr);
		ut_ad(col_nr != table->n_def);
		dict_col_t*	col = &table->cols[col_nr];

		if (col->mtype != DATA_BLOB) {
			ut_ad(DATA_GEOMETRY_MTYPE(col->mtype));
			continue;
		}

		const char* col_name = dict_table_get_col_name(
			table, col_nr);

		if (innobase_update_gis_column_type(
			table->id, col_name, trx)) {

			DBUG_RETURN(DB_ERROR);
		} else {
			col->mtype = DATA_GEOMETRY;

			ib::info() << "Updated mtype of column" << col_name
				<< " in table " << table->name
				<< ", whose id is " << table->id
				<< " to DATA_GEOMETRY";
		}
	}

	DBUG_RETURN(DB_SUCCESS);
}

/** Collect virtual column info for its addition
@param[in] ha_alter_info	Data used during in-place alter
@param[in] altered_table	MySQL table that is being altered to
@param[in] table		MySQL table as it is before the ALTER operation
@retval true Failure
@retval false Success */
static
bool
prepare_inplace_add_virtual(
	Alter_inplace_info*	ha_alter_info,
	const TABLE*		altered_table,
	const TABLE*		table)
{
	ha_innobase_inplace_ctx*	ctx;
	ulint				i = 0;
	ulint				j = 0;

	ctx = static_cast<ha_innobase_inplace_ctx*>
		(ha_alter_info->handler_ctx);

	ctx->num_to_add_vcol = altered_table->s->virtual_fields
		+ ctx->num_to_drop_vcol - table->s->virtual_fields;

	ctx->add_vcol = static_cast<dict_v_col_t*>(
		 mem_heap_zalloc(ctx->heap, ctx->num_to_add_vcol
				 * sizeof *ctx->add_vcol));
	ctx->add_vcol_name = static_cast<const char**>(
		 mem_heap_alloc(ctx->heap, ctx->num_to_add_vcol
				* sizeof *ctx->add_vcol_name));

	List_iterator_fast<Create_field> cf_it(
		ha_alter_info->alter_info->create_list);

	while (const Create_field* new_field = cf_it++) {
		const Field* field = altered_table->field[i++];

		if (new_field->field || field->stored_in_db()) {
			continue;
		}

		ulint	is_unsigned;
		ulint	charset_no;
		ulint	col_type
				= get_innobase_type_from_mysql_type(
					&is_unsigned, field);

		ulint col_len = field->pack_length();
		ulint field_type = (ulint) field->type();

		if (!field->real_maybe_null()) {
			field_type |= DATA_NOT_NULL;
		}

		if (field->binary()) {
			field_type |= DATA_BINARY_TYPE;
		}

		if (is_unsigned) {
			field_type |= DATA_UNSIGNED;
		}

		if (dtype_is_string_type(col_type)) {
			charset_no = (ulint) field->charset()->number;

			DBUG_EXECUTE_IF(
				"ib_alter_add_virtual_fail",
				charset_no += MAX_CHAR_COLL_NUM;);

			if (charset_no > MAX_CHAR_COLL_NUM) {
				my_error(ER_WRONG_KEY_COLUMN, MYF(0), "InnoDB",
					 field->field_name.str);
				return(true);
			}
		} else {
			charset_no = 0;
		}

		if (field->type() == MYSQL_TYPE_VARCHAR) {
			uint32  length_bytes
				= static_cast<const Field_varstring*>(
					field)->length_bytes;

			col_len -= length_bytes;

			if (length_bytes == 2) {
				field_type |= DATA_LONG_TRUE_VARCHAR;
			}
		}

		new (&ctx->add_vcol[j]) dict_v_col_t();
		ctx->add_vcol[j].m_col.prtype = dtype_form_prtype(
						field_type, charset_no);

		ctx->add_vcol[j].m_col.prtype |= DATA_VIRTUAL;

		ctx->add_vcol[j].m_col.mtype = col_type;

		ctx->add_vcol[j].m_col.len = col_len;

		ctx->add_vcol[j].m_col.ind = i - 1;
		ctx->add_vcol[j].num_base = 0;
		ctx->add_vcol_name[j] = field->field_name.str;
		ctx->add_vcol[j].base_col = NULL;
		ctx->add_vcol[j].v_pos = ctx->old_table->n_v_cols
					 - ctx->num_to_drop_vcol + j;

		ctx->add_vcol[j].n_v_indexes = 0;
		/* MDEV-17468: Do this on ctx->instant_table later */
		innodb_base_col_setup(ctx->old_table, field, &ctx->add_vcol[j]);
		j++;
	}

	return(false);
}

/** Collect virtual column info for its addition
@param[in] ha_alter_info	Data used during in-place alter
@param[in] table		MySQL table as it is before the ALTER operation
@retval true Failure
@retval false Success */
static
bool
prepare_inplace_drop_virtual(
	Alter_inplace_info*	ha_alter_info,
	const TABLE*		table)
{
	ha_innobase_inplace_ctx*	ctx;
	ulint				i = 0;
	ulint				j = 0;

	ctx = static_cast<ha_innobase_inplace_ctx*>
		(ha_alter_info->handler_ctx);

	ctx->num_to_drop_vcol = 0;
	for (i = 0; table->field[i]; i++) {
		const Field* field = table->field[i];
		if (field->flags & FIELD_IS_DROPPED && !field->stored_in_db()) {
			ctx->num_to_drop_vcol++;
		}
	}

	ctx->drop_vcol = static_cast<dict_v_col_t*>(
		 mem_heap_alloc(ctx->heap, ctx->num_to_drop_vcol
				* sizeof *ctx->drop_vcol));
	ctx->drop_vcol_name = static_cast<const char**>(
		 mem_heap_alloc(ctx->heap, ctx->num_to_drop_vcol
				* sizeof *ctx->drop_vcol_name));

	for (i = 0; table->field[i]; i++) {
		Field *field =  table->field[i];
		if (!(field->flags & FIELD_IS_DROPPED) || field->stored_in_db()) {
			continue;
		}

		ulint	col_len;
		ulint	is_unsigned;
		ulint	field_type;
		ulint	charset_no;

		ulint           col_type
                                = get_innobase_type_from_mysql_type(
                                        &is_unsigned, field);

		col_len = field->pack_length();
		field_type = (ulint) field->type();

		if (!field->real_maybe_null()) {
			field_type |= DATA_NOT_NULL;
		}

		if (field->binary()) {
			field_type |= DATA_BINARY_TYPE;
		}

		if (is_unsigned) {
			field_type |= DATA_UNSIGNED;
		}

		if (dtype_is_string_type(col_type)) {
			charset_no = (ulint) field->charset()->number;

			DBUG_EXECUTE_IF(
				"ib_alter_add_virtual_fail",
				charset_no += MAX_CHAR_COLL_NUM;);

			if (charset_no > MAX_CHAR_COLL_NUM) {
				my_error(ER_WRONG_KEY_COLUMN, MYF(0), "InnoDB",
					 field->field_name.str);
				return(true);
			}
		} else {
			charset_no = 0;
		}

		if (field->type() == MYSQL_TYPE_VARCHAR) {
			uint32  length_bytes
				= static_cast<const Field_varstring*>(
					field)->length_bytes;

			col_len -= length_bytes;

			if (length_bytes == 2) {
				field_type |= DATA_LONG_TRUE_VARCHAR;
			}
		}


		ctx->drop_vcol[j].m_col.prtype = dtype_form_prtype(
						field_type, charset_no);

		ctx->drop_vcol[j].m_col.prtype |= DATA_VIRTUAL;

		ctx->drop_vcol[j].m_col.mtype = col_type;

		ctx->drop_vcol[j].m_col.len = col_len;

		ctx->drop_vcol[j].m_col.ind = i;

		ctx->drop_vcol_name[j] = field->field_name.str;

		dict_v_col_t*	v_col = dict_table_get_nth_v_col_mysql(
					ctx->old_table, i);
		ctx->drop_vcol[j].v_pos = v_col->v_pos;
		j++;
	}

	return(false);
}

/** Insert a new record to INNODB SYS_VIRTUAL
@param[in] table	InnoDB table
@param[in] pos		virtual column column no
@param[in] base_pos	base column pos
@param[in] trx		transaction
@retval	false	on success
@retval	true	on failure (my_error() will have been called) */
static bool innobase_insert_sys_virtual(
	const dict_table_t*	table,
	ulint			pos,
	ulint			base_pos,
	trx_t*			trx)
{
	pars_info_t*    info = pars_info_create();
	pars_info_add_ull_literal(info, "id", table->id);
	pars_info_add_int4_literal(info, "pos", pos);
	pars_info_add_int4_literal(info, "base_pos", base_pos);

	if (DB_SUCCESS != que_eval_sql(
		    info,
		    "PROCEDURE P () IS\n"
		    "BEGIN\n"
		    "INSERT INTO SYS_VIRTUAL VALUES (:id, :pos, :base_pos);\n"
		    "END;\n",
		    FALSE, trx)) {
		my_error(ER_INTERNAL_ERROR, MYF(0),
			 "InnoDB: ADD COLUMN...VIRTUAL");
		return true;
	}

	return false;
}

/** Insert a record to the SYS_COLUMNS dictionary table.
@param[in]	table_id	table id
@param[in]	pos		position of the column
@param[in]	field_name	field name
@param[in]	mtype		main type
@param[in]	prtype		precise type
@param[in]	len		fixed length in bytes, or 0
@param[in]	n_base		number of base columns of virtual columns, or 0
@param[in]	update		whether to update instead of inserting
@retval	false	on success
@retval	true	on failure (my_error() will have been called) */
static bool innodb_insert_sys_columns(
	table_id_t	table_id,
	ulint		pos,
	const char*	field_name,
	ulint		mtype,
	ulint		prtype,
	ulint		len,
	ulint		n_base,
	trx_t*		trx,
	bool		update = false)
{
	pars_info_t*	info = pars_info_create();
	pars_info_add_ull_literal(info, "id", table_id);
	pars_info_add_int4_literal(info, "pos", pos);
	pars_info_add_str_literal(info, "name", field_name);
	pars_info_add_int4_literal(info, "mtype", mtype);
	pars_info_add_int4_literal(info, "prtype", prtype);
	pars_info_add_int4_literal(info, "len", len);
	pars_info_add_int4_literal(info, "base", n_base);

	if (update) {
		if (DB_SUCCESS != que_eval_sql(
			    info,
			    "PROCEDURE UPD_COL () IS\n"
			    "BEGIN\n"
			    "UPDATE SYS_COLUMNS SET\n"
			    "NAME=:name, MTYPE=:mtype, PRTYPE=:prtype, "
			    "LEN=:len, PREC=:base\n"
			    "WHERE TABLE_ID=:id AND POS=:pos;\n"
			    "END;\n", FALSE, trx)) {
			my_error(ER_INTERNAL_ERROR, MYF(0),
				 "InnoDB: Updating SYS_COLUMNS failed");
			return true;
		}

		return false;
	}

	if (DB_SUCCESS != que_eval_sql(
		    info,
		    "PROCEDURE ADD_COL () IS\n"
		    "BEGIN\n"
		    "INSERT INTO SYS_COLUMNS VALUES"
		    "(:id,:pos,:name,:mtype,:prtype,:len,:base);\n"
		    "END;\n", FALSE, trx)) {
		my_error(ER_INTERNAL_ERROR, MYF(0),
			 "InnoDB: Insert into SYS_COLUMNS failed");
		return true;
	}

	return false;
}

/** Update INNODB SYS_COLUMNS on new virtual columns
@param[in] table	InnoDB table
@param[in] col_name	column name
@param[in] vcol		virtual column
@param[in] trx		transaction
@retval	false	on success
@retval	true	on failure (my_error() will have been called) */
static bool innobase_add_one_virtual(
	const dict_table_t*	table,
	const char*		col_name,
	dict_v_col_t*		vcol,
	trx_t*			trx)
{
	ulint		pos = dict_create_v_col_pos(vcol->v_pos,
						    vcol->m_col.ind);

	if (innodb_insert_sys_columns(table->id, pos, col_name,
				      vcol->m_col.mtype, vcol->m_col.prtype,
				      vcol->m_col.len, vcol->num_base, trx)) {
		return true;
	}

	for (ulint i = 0; i < unsigned{vcol->num_base}; i++) {
		if (innobase_insert_sys_virtual(
			    table, pos, vcol->base_col[i]->ind, trx)) {
			return true;
		}
	}

	return false;
}

/** Update SYS_TABLES.N_COLS in the data dictionary.
@param[in] user_table	InnoDB table
@param[in] n		the new value of SYS_TABLES.N_COLS
@param[in] trx		transaction
@return whether the operation failed */
static bool innodb_update_cols(const dict_table_t* table, ulint n, trx_t* trx)
{
	pars_info_t*    info = pars_info_create();

	pars_info_add_int4_literal(info, "n", n);
	pars_info_add_ull_literal(info, "id", table->id);

	if (DB_SUCCESS != que_eval_sql(info,
				       "PROCEDURE UPDATE_N_COLS () IS\n"
				       "BEGIN\n"
				       "UPDATE SYS_TABLES SET N_COLS = :n"
				       " WHERE ID = :id;\n"
				       "END;\n", FALSE, trx)) {
		my_error(ER_INTERNAL_ERROR, MYF(0),
			 "InnoDB: Updating SYS_TABLES.N_COLS failed");
		return true;
	}

	return false;
}

/** Update system table for adding virtual column(s)
@param[in]	ha_alter_info	Data used during in-place alter
@param[in]	user_table	InnoDB table
@param[in]	trx		transaction
@retval true Failure
@retval false Success */
static
bool
innobase_add_virtual_try(
	const Alter_inplace_info*	ha_alter_info,
	const dict_table_t*		user_table,
	trx_t*				trx)
{
	ha_innobase_inplace_ctx* ctx = static_cast<ha_innobase_inplace_ctx*>(
		ha_alter_info->handler_ctx);

	for (ulint i = 0; i < ctx->num_to_add_vcol; i++) {
		if (innobase_add_one_virtual(
			    user_table, ctx->add_vcol_name[i],
			    &ctx->add_vcol[i], trx)) {
			return true;
		}
	}

	return false;
}

/** Delete metadata from SYS_COLUMNS and SYS_VIRTUAL.
@param[in]	id	table id
@param[in]	pos	first SYS_COLUMNS.POS
@param[in,out]	trx	data dictionary transaction
@retval true Failure
@retval false Success. */
static bool innobase_instant_drop_cols(table_id_t id, ulint pos, trx_t* trx)
{
	pars_info_t*	info = pars_info_create();
	pars_info_add_ull_literal(info, "id", id);
	pars_info_add_int4_literal(info, "pos", pos);

	dberr_t err = que_eval_sql(
			info,
			"PROCEDURE DELETE_COL () IS\n"
			"BEGIN\n"
			"DELETE FROM SYS_COLUMNS WHERE\n"
			"TABLE_ID = :id AND POS >= :pos;\n"
			"DELETE FROM SYS_VIRTUAL WHERE TABLE_ID = :id;\n"
			"END;\n", FALSE, trx);
	if (err != DB_SUCCESS) {
		my_error(ER_INTERNAL_ERROR, MYF(0),
			 "InnoDB: DELETE from SYS_COLUMNS/SYS_VIRTUAL failed");
		return true;
	}

	return false;
}

/** Update INNODB SYS_COLUMNS on new virtual column's position
@param[in]	table	InnoDB table
@param[in]	old_pos	old position
@param[in]	new_pos	new position
@param[in]	trx	transaction
@return DB_SUCCESS if successful, otherwise error code */
static
dberr_t
innobase_update_v_pos_sys_columns(
	const dict_table_t*	table,
	ulint			old_pos,
	ulint			new_pos,
	trx_t*			trx)
{
	pars_info_t*    info = pars_info_create();

	pars_info_add_int4_literal(info, "pos", old_pos);
	pars_info_add_int4_literal(info, "val", new_pos);
	pars_info_add_ull_literal(info, "id", table->id);

	dberr_t error = que_eval_sql(
			info,
			"PROCEDURE P () IS\n"
			"BEGIN\n"
			"UPDATE SYS_COLUMNS\n"
			"SET POS = :val\n"
			"WHERE POS = :pos\n"
			"AND TABLE_ID = :id;\n"
			"END;\n",
			FALSE, trx);

	return(error);
}

/** Update INNODB SYS_VIRTUAL table with new virtual column position
@param[in]	table		InnoDB table
@param[in]	old_pos		old position
@param[in]	new_pos		new position
@param[in]	trx		transaction
@return DB_SUCCESS if successful, otherwise error code */
static
dberr_t
innobase_update_v_pos_sys_virtual(
	const dict_table_t*	table,
	ulint			old_pos,
	ulint			new_pos,
	trx_t*			trx)
{
	pars_info_t*    info = pars_info_create();

	pars_info_add_int4_literal(info, "pos", old_pos);
	pars_info_add_int4_literal(info, "val", new_pos);
	pars_info_add_ull_literal(info, "id", table->id);

	dberr_t error = que_eval_sql(
			info,
			"PROCEDURE P () IS\n"
			"BEGIN\n"
			"UPDATE SYS_VIRTUAL\n"
			"SET POS = :val\n"
			"WHERE POS = :pos\n"
			"AND TABLE_ID = :id;\n"
			"END;\n",
			FALSE, trx);

	return(error);
}

/** Update InnoDB system tables on dropping a virtual column
@param[in]	table		InnoDB table
@param[in]	col_name	column name of the dropping column
@param[in]	drop_col	col information for the dropping column
@param[in]	n_prev_dropped	number of previously dropped columns in the
				same alter clause
@param[in]	trx		transaction
@return DB_SUCCESS if successful, otherwise error code */
static
dberr_t
innobase_drop_one_virtual_sys_columns(
	const dict_table_t*	table,
	const char*		col_name,
	dict_col_t*		drop_col,
	ulint			n_prev_dropped,
	trx_t*			trx)
{
	pars_info_t*    info = pars_info_create();
	pars_info_add_ull_literal(info, "id", table->id);

	pars_info_add_str_literal(info, "name", col_name);

	dberr_t error = que_eval_sql(
			info,
			"PROCEDURE P () IS\n"
			"BEGIN\n"
			"DELETE FROM SYS_COLUMNS\n"
			"WHERE TABLE_ID = :id\n"
			"AND NAME = :name;\n"
			"END;\n",
			FALSE, trx);

	if (error != DB_SUCCESS) {
		return(error);
	}

	dict_v_col_t*	v_col = dict_table_get_nth_v_col_mysql(
				table, drop_col->ind);

	/* Adjust column positions for all subsequent columns */
	for (ulint i = v_col->v_pos + 1; i < table->n_v_cols; i++) {
		dict_v_col_t*   t_col = dict_table_get_nth_v_col(table, i);
		ulint		old_p = dict_create_v_col_pos(
			t_col->v_pos - n_prev_dropped,
			t_col->m_col.ind - n_prev_dropped);
		ulint		new_p = dict_create_v_col_pos(
			t_col->v_pos - 1 - n_prev_dropped,
			ulint(t_col->m_col.ind) - 1 - n_prev_dropped);

		error = innobase_update_v_pos_sys_columns(
			table, old_p, new_p, trx);
		if (error != DB_SUCCESS) {
			return(error);
		}
		error = innobase_update_v_pos_sys_virtual(
			table, old_p, new_p, trx);
		if (error != DB_SUCCESS) {
			return(error);
		}
	}

	return(error);
}

/** Delete virtual column's info from INNODB SYS_VIRTUAL
@param[in]	table	InnoDB table
@param[in]	pos	position of the virtual column to be deleted
@param[in]	trx	transaction
@return DB_SUCCESS if successful, otherwise error code */
static
dberr_t
innobase_drop_one_virtual_sys_virtual(
	const dict_table_t*	table,
	ulint			pos,
	trx_t*			trx)
{
	pars_info_t*    info = pars_info_create();
	pars_info_add_ull_literal(info, "id", table->id);

	pars_info_add_int4_literal(info, "pos", pos);

	dberr_t error = que_eval_sql(
			info,
			"PROCEDURE P () IS\n"
			"BEGIN\n"
			"DELETE FROM SYS_VIRTUAL\n"
			"WHERE TABLE_ID = :id\n"
			"AND POS = :pos;\n"
			"END;\n",
			FALSE, trx);

	return(error);
}

/** Update system table for dropping virtual column(s)
@param[in]	ha_alter_info	Data used during in-place alter
@param[in]	user_table	InnoDB table
@param[in]	trx		transaction
@retval true Failure
@retval false Success */
static
bool
innobase_drop_virtual_try(
	const Alter_inplace_info*	ha_alter_info,
	const dict_table_t*	     user_table,
	trx_t*				trx)
{
	ha_innobase_inplace_ctx*	ctx;
	dberr_t				err = DB_SUCCESS;

	ctx = static_cast<ha_innobase_inplace_ctx*>
		(ha_alter_info->handler_ctx);

	for (ulint i = 0; i < ctx->num_to_drop_vcol; i++) {

		ulint	pos = dict_create_v_col_pos(
			ctx->drop_vcol[i].v_pos - i,
			ctx->drop_vcol[i].m_col.ind - i);
		err = innobase_drop_one_virtual_sys_virtual(
			user_table, pos, trx);

		if (err != DB_SUCCESS) {
			my_error(ER_INTERNAL_ERROR, MYF(0),
				 "InnoDB: DROP COLUMN...VIRTUAL");
			return(true);
		}

		err = innobase_drop_one_virtual_sys_columns(
			user_table, ctx->drop_vcol_name[i],
			&(ctx->drop_vcol[i].m_col), i, trx);

		if (err != DB_SUCCESS) {
			my_error(ER_INTERNAL_ERROR, MYF(0),
				 "InnoDB: DROP COLUMN...VIRTUAL");
			return(true);
		}
	}

	return false;
}

/** Serialise metadata BLOB, consisting of dropped or reordered columns,
committed count.
@param[in,out]	heap	memory heap for allocation
@param[out]	field	data field with the metadata */
inline
void dict_table_t::serialise_mblob(mem_heap_t* heap, dfield_t* field)
{
	DBUG_ASSERT(instant);
	const dict_index_t& index = *UT_LIST_GET_FIRST(indexes);
	unsigned n_fixed = index.first_user_field();
	unsigned num_non_pk_fields = index.n_fields - n_fixed;

	mutex_enter(&committed_count_mutex);

	ulint len = committed_count_inited ? 12 + num_non_pk_fields * 2 :
		4 + num_non_pk_fields * 2;

	byte* data = static_cast<byte*>(mem_heap_alloc(heap, len));

	dfield_set_data(field, data, len);

	mach_write_to_4(data, num_non_pk_fields);

	data += 4;

	for (ulint i = n_fixed; i < index.n_fields; i++) {
		mach_write_to_2(data, instant->field_map[i - n_fixed]);
		data += 2;
	}

	if (committed_count_inited) {
		mach_write_to_8(data, index.table->committed_count);
		data += 8;
	}

	mutex_exit(&committed_count_mutex);
}

/** Construct the metadata record for instant ALTER TABLE.
@param[in]	row	dummy or default values for existing columns
@param[in,out]	heap	memory heap for allocations
@return	metadata record */
inline
dtuple_t*
dict_index_t::instant_metadata(const dtuple_t& row, mem_heap_t* heap) const
{
	ut_ad(is_primary());
	dtuple_t* entry;

	if (!table->instant) {
		entry = row_build_index_entry(&row, NULL, this, heap);
		entry->info_bits = REC_INFO_METADATA_ADD;
		return entry;
	}

	entry = dtuple_create(heap, n_fields + 1);
	entry->n_fields_cmp = n_uniq;
	entry->info_bits = REC_INFO_METADATA_ALTER;

	const dict_field_t* field = fields;

	for (uint i = 0; i <= n_fields; i++, field++) {
		dfield_t* dfield = dtuple_get_nth_field(entry, i);

		if (i == first_user_field()) {
			table->serialise_mblob(heap, dfield);
			dfield->type.metadata_blob_init();
			field--;
			continue;
		}

		ut_ad(!field->col->is_virtual());

		if (field->col->is_dropped()) {
			dict_col_copy_type(field->col, &dfield->type);
			if (field->col->is_nullable()) {
				dfield_set_null(dfield);
			} else {
				dfield_set_data(dfield, field_ref_zero,
						field->fixed_len);
			}
			continue;
		}

		const dfield_t* s = dtuple_get_nth_field(&row, field->col->ind);
		ut_ad(dict_col_type_assert_equal(field->col, &s->type));
		*dfield = *s;

		if (dfield_is_null(dfield)) {
			continue;
		}

		if (dfield_is_ext(dfield)) {
			ut_ad(i > first_user_field());
			ut_ad(!field->prefix_len);
			ut_ad(dfield->len >= FIELD_REF_SIZE);
			dfield_set_len(dfield, dfield->len - FIELD_REF_SIZE);
		}

		if (!field->prefix_len) {
			continue;
		}

		ut_ad(field->col->ord_part);
		ut_ad(i < n_uniq);

		ulint len = dtype_get_at_most_n_mbchars(
			field->col->prtype,
			field->col->mbminlen, field->col->mbmaxlen,
			field->prefix_len, dfield->len,
			static_cast<char*>(dfield_get_data(dfield)));
		dfield_set_len(dfield, len);
	}

	return entry;
}

/** Insert or update SYS_COLUMNS and the hidden metadata record
for instant ALTER TABLE.
@param[in]	ha_alter_info	ALTER TABLE context
@param[in,out]	ctx		ALTER TABLE context for the current partition
@param[in]	altered_table	MySQL table that is being altered
@param[in]	table		MySQL table as it is before the ALTER operation
@param[in,out]	trx		dictionary transaction
@retval	true	failure
@retval	false	success */
static bool innobase_instant_try(
	const Alter_inplace_info*	ha_alter_info,
	ha_innobase_inplace_ctx*	ctx,
	const TABLE*			altered_table,
	const TABLE*			table,
	trx_t*				trx)
{
	DBUG_ASSERT(!ctx->need_rebuild());
	DBUG_ASSERT(ctx->is_instant());

	dict_table_t* user_table = ctx->old_table;

	dict_index_t* index = dict_table_get_first_index(user_table);
	mtr_t mtr;
	mtr.start();
	/* Prevent purge from calling dict_index_t::clear_instant_add(),
	to protect index->n_core_fields, index->table->instant and others
	from changing during ctx->instant_column(). */
	instant_metadata_lock(*index, mtr);
	const unsigned n_old_fields = index->n_fields;
	const dict_col_t* old_cols = user_table->cols;
	DBUG_ASSERT(user_table->n_cols == ctx->old_n_cols);

	const bool metadata_changed = ctx->instant_column();

	DBUG_ASSERT(index->n_fields >= n_old_fields);
	/* Release the page latch. Between this and the next
	btr_pcur_open_at_index_side(), data fields such as
	index->n_core_fields and index->table->instant could change,
	but we would handle that in empty_table: below. */
	mtr.commit();
	/* The table may have been emptied and may have lost its
	'instantness' during this ALTER TABLE. */

	/* Construct a table row of default values for the stored columns. */
	dtuple_t* row = dtuple_create(ctx->heap, user_table->n_cols);
	dict_table_copy_types(row, user_table);
	Field** af = altered_table->field;
	Field** const end = altered_table->field + altered_table->s->fields;
	ut_d(List_iterator_fast<Create_field> cf_it(
		     ha_alter_info->alter_info->create_list));
	if (ctx->first_alter_pos
	    && innobase_instant_drop_cols(user_table->id,
					  ctx->first_alter_pos - 1, trx)) {
		return true;
	}
	for (uint i = 0; af < end; af++) {
		if (!(*af)->stored_in_db()) {
			ut_d(cf_it++);
			continue;
		}

		const dict_col_t* old = dict_table_t::find(old_cols,
							   ctx->col_map,
							   ctx->old_n_cols, i);
		DBUG_ASSERT(!old || i >= ctx->old_n_cols - DATA_N_SYS_COLS
			    || old->ind == i
			    || (ctx->first_alter_pos
				&& old->ind >= ctx->first_alter_pos - 1));

		dfield_t* d = dtuple_get_nth_field(row, i);
		const dict_col_t* col = dict_table_get_nth_col(user_table, i);
		DBUG_ASSERT(!col->is_virtual());
		DBUG_ASSERT(!col->is_dropped());
		DBUG_ASSERT(col->mtype != DATA_SYS);
		DBUG_ASSERT(!strcmp((*af)->field_name.str,
				    dict_table_get_col_name(user_table, i)));
		DBUG_ASSERT(old || col->is_added());

		ut_d(const Create_field* new_field = cf_it++);
		/* new_field->field would point to an existing column.
		If it is NULL, the column was added by this ALTER TABLE. */
		ut_ad(!new_field->field == !old);

		if (col->is_added()) {
			dfield_set_data(d, col->def_val.data,
					col->def_val.len);
		} else if ((*af)->real_maybe_null()) {
			/* Store NULL for nullable 'core' columns. */
			dfield_set_null(d);
		} else {
			switch ((*af)->type()) {
			case MYSQL_TYPE_VARCHAR:
			case MYSQL_TYPE_GEOMETRY:
			case MYSQL_TYPE_TINY_BLOB:
			case MYSQL_TYPE_MEDIUM_BLOB:
			case MYSQL_TYPE_BLOB:
			case MYSQL_TYPE_LONG_BLOB:
				/* Store the empty string for 'core'
				variable-length NOT NULL columns. */
				dfield_set_data(d, field_ref_zero, 0);
				break;
			default:
				/* For fixed-length NOT NULL 'core' columns,
				get a dummy default value from SQL. Note that
				we will preserve the old values of these
				columns when updating the metadata
				record, to avoid unnecessary updates. */
				ulint len = (*af)->pack_length();
				DBUG_ASSERT(d->type.mtype != DATA_INT
					    || len <= 8);
				row_mysql_store_col_in_innobase_format(
					d, d->type.mtype == DATA_INT
					? static_cast<byte*>(
						mem_heap_alloc(ctx->heap, len))
					: NULL, true, (*af)->ptr, len,
					dict_table_is_comp(user_table));
				ut_ad(new_field->field->pack_length() == len);

			}
		}

		bool update = old && (!ctx->first_alter_pos
				      || i < ctx->first_alter_pos - 1);
		DBUG_ASSERT(!old || col->same_format(*old));
		if (update
		    && old->prtype == d->type.prtype) {
			/* The record is already present in SYS_COLUMNS. */
		} else if (innodb_insert_sys_columns(user_table->id, i,
						     (*af)->field_name.str,
						     d->type.mtype,
						     d->type.prtype,
						     d->type.len, 0, trx,
						     update)) {
			return true;
		}

		i++;
	}

	if (innodb_update_cols(user_table, dict_table_encode_n_col(
				       unsigned(user_table->n_cols)
				       - DATA_N_SYS_COLS,
				       user_table->n_v_cols)
			       | (user_table->flags & DICT_TF_COMPACT) << 31,
			       trx)) {
		return true;
	}

	if (ctx->first_alter_pos) {
add_all_virtual:
		for (uint i = 0; i < user_table->n_v_cols; i++) {
			if (innobase_add_one_virtual(
				    user_table,
				    dict_table_get_v_col_name(user_table, i),
				    &user_table->v_cols[i], trx)) {
				return true;
			}
		}
	} else if (ha_alter_info->handler_flags & ALTER_DROP_VIRTUAL_COLUMN) {
		if (innobase_instant_drop_cols(user_table->id, 65536, trx)) {
			return true;
		}
		goto add_all_virtual;
	} else if ((ha_alter_info->handler_flags & ALTER_ADD_VIRTUAL_COLUMN)
		   && innobase_add_virtual_try(ha_alter_info, user_table,
					       trx)) {
		return true;
    }

	unsigned i = unsigned(user_table->n_cols) - DATA_N_SYS_COLS;
	DBUG_ASSERT(i >= altered_table->s->stored_fields);
	DBUG_ASSERT(i <= altered_table->s->stored_fields + 1);
	if (i > altered_table->s->fields) {
		const dict_col_t& fts_doc_id = user_table->cols[i - 1];
		DBUG_ASSERT(!strcmp(fts_doc_id.name(*user_table),
				    FTS_DOC_ID_COL_NAME));
		DBUG_ASSERT(!fts_doc_id.is_nullable());
		DBUG_ASSERT(fts_doc_id.len == 8);
		dfield_set_data(dtuple_get_nth_field(row, i - 1),
				field_ref_zero, fts_doc_id.len);
	}
	byte trx_id[DATA_TRX_ID_LEN], roll_ptr[DATA_ROLL_PTR_LEN];
	dfield_set_data(dtuple_get_nth_field(row, i++), field_ref_zero,
			DATA_ROW_ID_LEN);
	dfield_set_data(dtuple_get_nth_field(row, i++), trx_id, sizeof trx_id);
	dfield_set_data(dtuple_get_nth_field(row, i),roll_ptr,sizeof roll_ptr);
	DBUG_ASSERT(i + 1 == user_table->n_cols);

	trx_write_trx_id(trx_id, trx->id);
	/* The DB_ROLL_PTR will be assigned later, when allocating undo log.
	Silence a Valgrind warning in dtuple_validate() when
	row_ins_clust_index_entry_low() searches for the insert position. */
	memset(roll_ptr, 0, sizeof roll_ptr);

	dtuple_t* entry = index->instant_metadata(*row, ctx->heap);
	mtr.start();
	index->set_modified(mtr);
	btr_pcur_t pcur;
	btr_pcur_open_at_index_side(true, index, BTR_MODIFY_TREE, &pcur, true,
				    0, &mtr);
	ut_ad(btr_pcur_is_before_first_on_page(&pcur));
	btr_pcur_move_to_next_on_page(&pcur);

	buf_block_t* block = btr_pcur_get_block(&pcur);
	ut_ad(page_is_leaf(block->frame));
	ut_ad(!page_has_prev(block->frame));
	ut_ad(!buf_block_get_page_zip(block));
	const rec_t* rec = btr_pcur_get_rec(&pcur);
	que_thr_t* thr = pars_complete_graph_for_exec(
		NULL, trx, ctx->heap, NULL);

	dberr_t err = DB_SUCCESS;
	if (rec_is_metadata(rec, *index)) {
		ut_ad(page_rec_is_user_rec(rec));
		if (!rec_is_alter_metadata(rec, *index)
		    && !index->table->instant
		    && !page_has_next(block->frame)
		    && page_rec_is_last(rec, block->frame)) {
			goto empty_table;
		}

		if (!metadata_changed) {
			goto func_exit;
		}

		/* Ensure that the root page is in the correct format. */
		buf_block_t* root = btr_root_block_get(index, RW_X_LATCH,
						       &mtr);
		DBUG_ASSERT(root);
		if (fil_page_get_type(root->frame) != FIL_PAGE_TYPE_INSTANT) {
			DBUG_ASSERT(!"wrong page type");
			err = DB_CORRUPTION;
			goto func_exit;
		}

		btr_set_instant(root, *index, &mtr);

		/* Extend the record with any added columns. */
		uint n = uint(index->n_fields) - n_old_fields;
		/* Reserve room for DB_TRX_ID,DB_ROLL_PTR and any
		non-updated off-page columns in case they are moved off
		page as a result of the update. */
		const unsigned f = user_table->instant != NULL;
		upd_t* update = upd_create(index->n_fields + f, ctx->heap);
		update->n_fields = n + f;
		update->info_bits = f
			? REC_INFO_METADATA_ALTER
			: REC_INFO_METADATA_ADD;
		if (f) {
			upd_field_t* uf = upd_get_nth_field(update, 0);
			uf->field_no = index->first_user_field();
			uf->new_val = entry->fields[uf->field_no];
			DBUG_ASSERT(!dfield_is_ext(&uf->new_val));
			DBUG_ASSERT(!dfield_is_null(&uf->new_val));
		}

		/* Add the default values for instantly added columns */
		unsigned j = f;

		for (unsigned k = n_old_fields; k < index->n_fields; k++) {
			upd_field_t* uf = upd_get_nth_field(update, j++);
			uf->field_no = k + f;
			uf->new_val = entry->fields[k + f];

			ut_ad(j <= n + f);
		}

		ut_ad(j == n + f);

		ulint* offsets = NULL;
		mem_heap_t* offsets_heap = NULL;
		big_rec_t* big_rec;
		err = btr_cur_pessimistic_update(
			BTR_NO_LOCKING_FLAG | BTR_KEEP_POS_FLAG,
			btr_pcur_get_btr_cur(&pcur),
			&offsets, &offsets_heap, ctx->heap,
			&big_rec, update, UPD_NODE_NO_ORD_CHANGE,
			thr, trx->id, &mtr);

		offsets = rec_get_offsets(
			btr_pcur_get_rec(&pcur), index, offsets,
			true, ULINT_UNDEFINED, &offsets_heap);
		if (big_rec) {
			if (err == DB_SUCCESS) {
				err = btr_store_big_rec_extern_fields(
					&pcur, offsets, big_rec, &mtr,
					BTR_STORE_UPDATE);
			}

			dtuple_big_rec_free(big_rec);
		}
		if (offsets_heap) {
			mem_heap_free(offsets_heap);
		}
		btr_pcur_close(&pcur);
		goto func_exit;
<<<<<<< HEAD
	} else if (page_rec_is_supremum(rec)
	    && !(ha_alter_info->handler_flags & ALTER_PERSISTENT_COUNT_ONOFF)) {
=======
	} else if (page_rec_is_supremum(rec) && !index->table->instant) {
>>>>>>> 88cdfc5c
empty_table:
		/* The table is empty. */
		ut_ad(fil_page_index_page_check(block->frame));
		ut_ad(!page_has_siblings(block->frame));
		ut_ad(block->page.id.page_no() == index->page);
		/* MDEV-17383: free metadata BLOBs! */
		btr_page_empty(block, NULL, index, 0, &mtr);
		if (index->is_instant()) {
			index->clear_instant_add();
		}
		goto func_exit;
	} else if (!user_table->is_instant()) {
		ut_ad(!user_table->not_redundant());
		goto func_exit;
	}

	/* Convert the table to the instant ALTER TABLE format. */
	mtr.commit();
	mtr.start();
	index->set_modified(mtr);
	if (buf_block_t* root = btr_root_block_get(index, RW_SX_LATCH, &mtr)) {
		if (fil_page_get_type(root->frame) != FIL_PAGE_INDEX) {
			DBUG_ASSERT(!"wrong page type");
			goto err_exit;
		}

		btr_set_instant(root, *index, &mtr);
		mtr.commit();
		mtr.start();
		index->set_modified(mtr);
		err = row_ins_clust_index_entry_low(
			BTR_NO_LOCKING_FLAG, BTR_MODIFY_TREE, index,
			index->n_uniq, entry, 0, thr);
	} else {
err_exit:
		err = DB_CORRUPTION;
	}

func_exit:
	mtr.commit();

	if (err != DB_SUCCESS) {
		my_error_innodb(err, table->s->table_name.str,
				user_table->flags);
		return true;
	}

	return false;
}

/** Update metadata BLOB to reflect updated persistent count.
@param[in]  user_table  InnoDB table
@param[in]	table		MySQL table
@param[in,out]	trx		dictionary transaction
@retval	true	failure
@retval	false	success */
bool innobase_update_persistent_count(
	dict_table_t* user_table,
	const TABLE*  table,
	trx_t*		  trx)
{
	if (user_table->alter_persistent_count) {
		/* ALTER TABLE {tbl} ENABLE|DISABLE PERSISTENT_COUNT is underway */
		return true;
	}
    
	mem_heap_t* heap = mem_heap_create(1024);
	dict_index_t* index = dict_table_get_first_index(user_table);
	mtr_t mtr;
	mtr.start();
	/* Prevent purge from calling dict_index_t::clear_instant_alter(),
	to protect index->n_core_fields, index->table->instant and others
	from changing during instant_column(). */
	instant_metadata_lock(*index, mtr);
	const unsigned n_old_fields = index->n_fields;

	mutex_enter(&dict_sys.mutex);

	/* Release the page latch. Between this and the next
	btr_pcur_open_at_index_side(), data fields such as
	index->n_core_fields and index->table->instant could change,
	but we would handle that in empty_table: below. */
	mtr.commit();
	/* The table may have been emptied and may have lost its
	'instantness' during this ALTER TABLE. */

	/* Construct a table row of default values for the stored columns. */
	dtuple_t* row = dtuple_create(heap, user_table->n_cols);
	dict_table_copy_types(row, user_table);
	Field** af = table->field;
	Field** const end = table->field + table->s->fields;

	for (uint i = 0; af < end; af++) {
		dfield_t* d = dtuple_get_nth_field(row, i);
		const dict_col_t* col = dict_table_get_nth_col(user_table, i);
		DBUG_ASSERT(!col->is_virtual());
		DBUG_ASSERT(!col->is_dropped());
		DBUG_ASSERT(col->mtype != DATA_SYS);
		DBUG_ASSERT(!strcmp((*af)->field_name.str,
				    dict_table_get_col_name(user_table, i)));

		if (col->is_added()) {
			dfield_set_data(d, col->def_val.data,
					col->def_val.len);
		} else if ((*af)->real_maybe_null()) {
			/* Store NULL for nullable 'core' columns. */
			dfield_set_null(d);
		} else {
			switch ((*af)->type()) {
			case MYSQL_TYPE_VARCHAR:
			case MYSQL_TYPE_GEOMETRY:
			case MYSQL_TYPE_TINY_BLOB:
			case MYSQL_TYPE_MEDIUM_BLOB:
			case MYSQL_TYPE_BLOB:
			case MYSQL_TYPE_LONG_BLOB:
				/* Store the empty string for 'core'
				variable-length NOT NULL columns. */
				dfield_set_data(d, field_ref_zero, 0);
				break;
			default:
				/* For fixed-length NOT NULL 'core' columns,
				get a dummy default value from SQL. Note that
				we will preserve the old values of these
				columns when updating the metadata
				record, to avoid unnecessary updates. */
				ulint len = (*af)->pack_length();
				DBUG_ASSERT(d->type.mtype != DATA_INT
					    || len <= 8);
				row_mysql_store_col_in_innobase_format(
					d, d->type.mtype == DATA_INT
					? static_cast<byte*>(
						mem_heap_alloc(heap, len))
					: NULL, true, (*af)->ptr, len,
					dict_table_is_comp(user_table));
			}
		}

		i++;
	}

	unsigned i = unsigned(user_table->n_cols) - DATA_N_SYS_COLS;
	DBUG_ASSERT(i >= table->s->stored_fields);
	DBUG_ASSERT(i <= table->s->stored_fields + 1);
	if (i > table->s->fields) {
		const dict_col_t& fts_doc_id = user_table->cols[i - 1];
		DBUG_ASSERT(!strcmp(fts_doc_id.name(*user_table),
				    FTS_DOC_ID_COL_NAME));
		DBUG_ASSERT(!fts_doc_id.is_nullable());
		DBUG_ASSERT(fts_doc_id.len == 8);
		dfield_set_data(dtuple_get_nth_field(row, i - 1),
				field_ref_zero, fts_doc_id.len);
	}
	byte trx_id[DATA_TRX_ID_LEN], roll_ptr[DATA_ROLL_PTR_LEN];
	dfield_set_data(dtuple_get_nth_field(row, i++), field_ref_zero,
			DATA_ROW_ID_LEN);
	dfield_set_data(dtuple_get_nth_field(row, i++), trx_id, sizeof trx_id);
	dfield_set_data(dtuple_get_nth_field(row, i),roll_ptr,sizeof roll_ptr);
	DBUG_ASSERT(i + 1 == user_table->n_cols);

	trx_write_trx_id(trx_id, trx->id);
	/* The DB_ROLL_PTR will be assigned later, when allocating undo log.
	Silence a Valgrind warning in dtuple_validate() when
	row_ins_clust_index_entry_low() searches for the insert position. */
	memset(roll_ptr, 0, sizeof roll_ptr);

	dtuple_t* entry = index->instant_metadata(*row, heap);
	mtr.start();
	index->set_modified(mtr);
	btr_pcur_t pcur;
	btr_pcur_open_at_index_side(true, index, BTR_MODIFY_TREE, &pcur, true,
				    0, &mtr);
	ut_ad(btr_pcur_is_before_first_on_page(&pcur));
	btr_pcur_move_to_next_on_page(&pcur);

	buf_block_t* block = btr_pcur_get_block(&pcur);
	ut_ad(page_is_leaf(block->frame));
	ut_ad(!page_has_prev(block->frame));
	ut_ad(!buf_block_get_page_zip(block));
	const rec_t* rec = btr_pcur_get_rec(&pcur);
	que_thr_t* thr = pars_complete_graph_for_exec(NULL, trx, heap, NULL);

	dberr_t err = DB_SUCCESS;
	if (rec_is_metadata(rec, *index)) {
		ut_ad(page_rec_is_user_rec(rec));
		if (!page_has_next(block->frame)
		    && page_rec_is_last(rec, block->frame)) {
			goto empty_table;
		}

		/* Ensure that the root page is in the correct format. */
		buf_block_t* root = btr_root_block_get(index, RW_X_LATCH,
						       &mtr);
		DBUG_ASSERT(root);
		DBUG_ASSERT(!root->page.encrypted);
		if (fil_page_get_type(root->frame) != FIL_PAGE_TYPE_INSTANT) {
			DBUG_ASSERT(!"wrong page type");
			err = DB_CORRUPTION;
			goto func_exit;
		}

		btr_set_instant(root, *index, &mtr);

		/* Extend the record with any added columns. */
		uint n = uint(index->n_fields) - n_old_fields;
		/* Reserve room for DB_TRX_ID,DB_ROLL_PTR and any
		non-updated off-page columns in case they are moved off
		page as a result of the update. */
		const unsigned f = user_table->instant != NULL;
		upd_t* update = upd_create(index->n_fields + f, heap);
		update->n_fields = n + f;
		update->info_bits = f
			? REC_INFO_METADATA_ALTER
			: REC_INFO_METADATA_ADD;
		if (f) {
			upd_field_t* uf = upd_get_nth_field(update, 0);
			uf->field_no = index->first_user_field();
			uf->new_val = entry->fields[uf->field_no];
			DBUG_ASSERT(!dfield_is_ext(&uf->new_val));
			DBUG_ASSERT(!dfield_is_null(&uf->new_val));
		}

		/* Add the default values for instantly added columns */
		unsigned j = f;

		for (unsigned k = n_old_fields; k < index->n_fields; k++) {
			upd_field_t* uf = upd_get_nth_field(update, j++);
			uf->field_no = k + f;
			uf->new_val = entry->fields[k + f];

			ut_ad(j <= n + f);
		}

		ut_ad(j == n + f);

		ulint* offsets = NULL;
		mem_heap_t* offsets_heap = NULL;
		big_rec_t* big_rec;
		err = btr_cur_pessimistic_update(
			BTR_NO_LOCKING_FLAG | BTR_KEEP_POS_FLAG,
			btr_pcur_get_btr_cur(&pcur),
			&offsets, &offsets_heap, heap,
			&big_rec, update, UPD_NODE_NO_ORD_CHANGE,
			thr, trx->id, &mtr);

		offsets = rec_get_offsets(
			btr_pcur_get_rec(&pcur), index, offsets,
			true, ULINT_UNDEFINED, &offsets_heap);
		if (big_rec) {
			if (err == DB_SUCCESS) {
				err = btr_store_big_rec_extern_fields(
					&pcur, offsets, big_rec, &mtr,
					BTR_STORE_UPDATE);
			}

			dtuple_big_rec_free(big_rec);
		}
		if (offsets_heap) {
			mem_heap_free(offsets_heap);
		}
		btr_pcur_close(&pcur);
	} else if (page_rec_is_supremum(rec)) {
empty_table:
		/* The table is empty. */
		ut_ad(fil_page_index_page_check(block->frame));
		ut_ad(!page_has_siblings(block->frame));
		ut_ad(block->page.id.page_no() == index->page);
		/* MDEV-17383: free metadata BLOBs! */
		btr_page_empty(block, NULL, index, 0, &mtr);
		index->clear_instant_alter();
	} else if (!user_table->is_instant()) {
		ut_ad(!user_table->not_redundant());
	}

func_exit:
	mutex_exit(&dict_sys.mutex);
	mtr.commit();
	mem_heap_free(heap);

	if (err != DB_SUCCESS) {
		my_error_innodb(err, table->s->table_name.str,
				user_table->flags);
		return true;
	}

	return false;
}

/** Adjust the create index column number from "New table" to
"old InnoDB table" while we are doing dropping virtual column. Since we do
not create separate new table for the dropping/adding virtual columns.
To correctly find the indexed column, we will need to find its col_no
in the "Old Table", not the "New table".
@param[in]	ha_alter_info	Data used during in-place alter
@param[in]	old_table	MySQL table as it is before the ALTER operation
@param[in]	num_v_dropped	number of virtual column dropped
@param[in,out]	index_def	index definition */
static
void
innodb_v_adjust_idx_col(
	const Alter_inplace_info*	ha_alter_info,
	const TABLE*			old_table,
	ulint				num_v_dropped,
	index_def_t*			index_def)
{
	List_iterator_fast<Create_field> cf_it(
		ha_alter_info->alter_info->create_list);
	for (ulint i = 0; i < index_def->n_fields; i++) {
#ifdef UNIV_DEBUG
		bool	col_found = false;
#endif /* UNIV_DEBUG */
		ulint	num_v = 0;

		index_field_t*	index_field = &index_def->fields[i];

		/* Only adjust virtual column col_no, since non-virtual
		column position (in non-vcol list) won't change unless
		table rebuild */
		if (!index_field->is_v_col) {
			continue;
		}

		const Field*	field = NULL;

		cf_it.rewind();

		/* Found the field in the new table */
		while (const Create_field* new_field = cf_it++) {
			if (new_field->stored_in_db()) {
				continue;
			}

			field = new_field->field;

			if (num_v == index_field->col_no) {
				break;
			}
			num_v++;
		}

		if (!field) {
			/* this means the field is a newly added field, this
			should have been blocked when we drop virtual column
			at the same time */
			ut_ad(num_v_dropped > 0);
			ut_a(0);
		}

		ut_ad(!field->stored_in_db());

		num_v = 0;

		/* Look for its position in old table */
		for (uint old_i = 0; old_table->field[old_i]; old_i++) {
			if (old_table->field[old_i] == field) {
				/* Found it, adjust its col_no to its position
				in old table */
				index_def->fields[i].col_no = num_v;
				ut_d(col_found = true);
				break;
			}

			num_v += !old_table->field[old_i]->stored_in_db();
		}

		ut_ad(col_found);
	}
}

/** Create index metadata in the data dictionary.
@param[in,out]	trx	dictionary transaction
@param[in,out]	index	index being created
@param[in]	add_v	virtual columns that are being added, or NULL
@return the created index */
MY_ATTRIBUTE((nonnull(1,2), warn_unused_result))
static
dict_index_t*
create_index_dict(
	trx_t*			trx,
	dict_index_t*		index,
	const dict_add_v_col_t* add_v)
{
	DBUG_ENTER("create_index_dict");

	mem_heap_t* heap = mem_heap_create(512);
	ind_node_t* node = ind_create_graph_create(
		index, index->table->name.m_name, heap, add_v);
	que_thr_t* thr = pars_complete_graph_for_exec(node, trx, heap, NULL);

	que_fork_start_command(
		static_cast<que_fork_t*>(que_node_get_parent(thr)));

	que_run_threads(thr);

	DBUG_ASSERT(trx->error_state != DB_SUCCESS || index != node->index);
	DBUG_ASSERT(trx->error_state != DB_SUCCESS || node->index);
	index = node->index;

	que_graph_free((que_t*) que_node_get_parent(thr));

	DBUG_RETURN(index);
}

/** Update internal structures with concurrent writes blocked,
while preparing ALTER TABLE.

@param ha_alter_info Data used during in-place alter
@param altered_table MySQL table that is being altered
@param old_table MySQL table as it is before the ALTER operation
@param table_name Table name in MySQL
@param flags Table and tablespace flags
@param flags2 Additional table flags
@param fts_doc_id_col The column number of FTS_DOC_ID
@param add_fts_doc_id Flag: add column FTS_DOC_ID?
@param add_fts_doc_id_idx Flag: add index FTS_DOC_ID_INDEX (FTS_DOC_ID)?

@retval true Failure
@retval false Success
*/
static MY_ATTRIBUTE((warn_unused_result, nonnull(1,2,3,4)))
bool
prepare_inplace_alter_table_dict(
/*=============================*/
	Alter_inplace_info*	ha_alter_info,
	const TABLE*		altered_table,
	const TABLE*		old_table,
	const char*		table_name,
	ulint			flags,
	ulint			flags2,
	ulint			fts_doc_id_col,
	bool			add_fts_doc_id,
	bool			add_fts_doc_id_idx)
{
	bool			dict_locked	= false;
	ulint*			add_key_nums;	/* MySQL key numbers */
	index_def_t*		index_defs;	/* index definitions */
	dict_table_t*		user_table;
	dict_index_t*		fts_index	= NULL;
	bool			new_clustered	= false;
	dberr_t			error;
	ulint			num_fts_index;
	dict_add_v_col_t*	add_v = NULL;
	ha_innobase_inplace_ctx*ctx;

	DBUG_ENTER("prepare_inplace_alter_table_dict");

	ctx = static_cast<ha_innobase_inplace_ctx*>
		(ha_alter_info->handler_ctx);

	DBUG_ASSERT((ctx->add_autoinc != ULINT_UNDEFINED)
		    == (ctx->sequence.max_value() > 0));
	DBUG_ASSERT(!ctx->num_to_drop_index == !ctx->drop_index);
	DBUG_ASSERT(!ctx->num_to_drop_fk == !ctx->drop_fk);
	DBUG_ASSERT(!add_fts_doc_id || add_fts_doc_id_idx);
	DBUG_ASSERT(!add_fts_doc_id_idx
		    || innobase_fulltext_exist(altered_table));
	DBUG_ASSERT(!ctx->defaults);
	DBUG_ASSERT(!ctx->add_index);
	DBUG_ASSERT(!ctx->add_key_numbers);
	DBUG_ASSERT(!ctx->num_to_add_index);

	user_table = ctx->new_table;

	trx_start_if_not_started_xa(ctx->prebuilt->trx, true);

	if (ha_alter_info->handler_flags
	    & ALTER_DROP_VIRTUAL_COLUMN) {
		if (prepare_inplace_drop_virtual(ha_alter_info, old_table)) {
			DBUG_RETURN(true);
		}
	}

	if (ha_alter_info->handler_flags
	    & ALTER_ADD_VIRTUAL_COLUMN) {
		if (prepare_inplace_add_virtual(
			    ha_alter_info, altered_table, old_table)) {
			DBUG_RETURN(true);
		}

		/* Need information for newly added virtual columns
		for create index */

		if (ha_alter_info->handler_flags
		    & ALTER_ADD_NON_UNIQUE_NON_PRIM_INDEX) {
			for (ulint i = 0; i < ctx->num_to_add_vcol; i++) {
				/* Set mbminmax for newly added column */
				dict_col_t& col = ctx->add_vcol[i].m_col;
				ulint mbminlen, mbmaxlen;
				dtype_get_mblen(col.mtype, col.prtype,
						&mbminlen, &mbmaxlen);
				col.mbminlen = mbminlen;
				col.mbmaxlen = mbmaxlen;
			}
			add_v = static_cast<dict_add_v_col_t*>(
				mem_heap_alloc(ctx->heap, sizeof *add_v));
			add_v->n_v_col = ctx->num_to_add_vcol;
			add_v->v_col = ctx->add_vcol;
			add_v->v_col_name = ctx->add_vcol_name;
		}
	}

	/* There should be no order change for virtual columns coming in
	here */
	ut_ad(check_v_col_in_order(old_table, altered_table, ha_alter_info));

	/* Create table containing all indexes to be built in this
	ALTER TABLE ADD INDEX so that they are in the correct order
	in the table. */

	ctx->num_to_add_index = ha_alter_info->index_add_count;

	ut_ad(ctx->prebuilt->trx->mysql_thd != NULL);
	const char*	path = thd_innodb_tmpdir(
		ctx->prebuilt->trx->mysql_thd);

	index_defs = ctx->create_key_defs(
		ha_alter_info, altered_table,
		num_fts_index,
		fts_doc_id_col, add_fts_doc_id, add_fts_doc_id_idx,
		old_table);

	new_clustered = (DICT_CLUSTERED & index_defs[0].ind_type) != 0;

	/* The primary index would be rebuilt if a FTS Doc ID
	column is to be added, and the primary index definition
	is just copied from old table and stored in indexdefs[0] */
	DBUG_ASSERT(!add_fts_doc_id || new_clustered);
	DBUG_ASSERT(!!new_clustered ==
		    (innobase_need_rebuild(ha_alter_info, old_table)
		     || add_fts_doc_id));

	/* Allocate memory for dictionary index definitions */

	ctx->add_index = static_cast<dict_index_t**>(
		mem_heap_zalloc(ctx->heap, ctx->num_to_add_index
			       * sizeof *ctx->add_index));
	ctx->add_key_numbers = add_key_nums = static_cast<ulint*>(
		mem_heap_alloc(ctx->heap, ctx->num_to_add_index
			       * sizeof *ctx->add_key_numbers));

	/* Acquire a lock on the table before creating any indexes. */

	if (ctx->online) {
		error = DB_SUCCESS;
	} else {
		error = row_merge_lock_table(
			ctx->prebuilt->trx, ctx->new_table, LOCK_S);

		if (error != DB_SUCCESS) {

			goto error_handling;
		}
	}

	/* Create a background transaction for the operations on
	the data dictionary tables. */
	ctx->trx = innobase_trx_allocate(ctx->prebuilt->trx->mysql_thd);

	trx_start_for_ddl(ctx->trx, TRX_DICT_OP_INDEX);

	/* Latch the InnoDB data dictionary exclusively so that no deadlocks
	or lock waits can happen in it during an index create operation. */

	row_mysql_lock_data_dictionary(ctx->trx);
	dict_locked = true;

	/* Wait for background stats processing to stop using the table that
	we are going to alter. We know bg stats will not start using it again
	until we are holding the data dict locked and we are holding it here
	at least until checking ut_ad(user_table->n_ref_count == 1) below.
	XXX what may happen if bg stats opens the table after we
	have unlocked data dictionary below? */
	dict_stats_wait_bg_to_stop_using_table(user_table, ctx->trx);

	online_retry_drop_indexes_low(ctx->new_table, ctx->trx);

	ut_d(dict_table_check_for_dup_indexes(
		     ctx->new_table, CHECK_ABORTED_OK));

	DBUG_EXECUTE_IF("innodb_OOM_prepare_inplace_alter",
			error = DB_OUT_OF_MEMORY;
			goto error_handling;);

	/* If a new clustered index is defined for the table we need
	to rebuild the table with a temporary name. */

	if (new_clustered) {
		if (innobase_check_foreigns(
			    ha_alter_info, old_table,
			    user_table, ctx->drop_fk, ctx->num_to_drop_fk)) {
new_clustered_failed:
			DBUG_ASSERT(ctx->trx != ctx->prebuilt->trx);
			trx_rollback_to_savepoint(ctx->trx, NULL);

			ut_ad(user_table->get_ref_count() == 1);

			online_retry_drop_indexes_with_trx(
				user_table, ctx->trx);

			if (ctx->need_rebuild()) {
				if (ctx->new_table) {
					ut_ad(!ctx->new_table->cached);
					dict_mem_table_free(ctx->new_table);
				}
				ctx->new_table = ctx->old_table;
			}

			while (ctx->num_to_add_index--) {
				if (dict_index_t*& i = ctx->add_index[
					    ctx->num_to_add_index]) {
					dict_mem_index_free(i);
					i = NULL;
				}
			}

			goto err_exit;
		}

		size_t	prefixlen= strlen(mysql_data_home);
                if (mysql_data_home[prefixlen-1] != FN_LIBCHAR)
                  prefixlen++;
		size_t	tablen = altered_table->s->path.length - prefixlen;
		const char* part = ctx->old_table->name.part();
		size_t	partlen = part ? strlen(part) : 0;
		char*	new_table_name = static_cast<char*>(
			mem_heap_alloc(ctx->heap, tablen + partlen + 1));
		memcpy(new_table_name,
		       altered_table->s->path.str + prefixlen, tablen);
#ifdef _WIN32
                {
                  char *sep= strchr(new_table_name, FN_LIBCHAR);
                  sep[0]= '/';
                }
#endif
		memcpy(new_table_name + tablen, part ? part : "", partlen + 1);
		ulint		n_cols = 0;
		ulint		n_v_cols = 0;
		dtuple_t*	defaults;
		ulint		z = 0;

		for (uint i = 0; i < altered_table->s->fields; i++) {
			const Field*	field = altered_table->field[i];

			if (!field->stored_in_db()) {
				n_v_cols++;
			} else {
				n_cols++;
			}
		}

		ut_ad(n_cols + n_v_cols == altered_table->s->fields);

		if (add_fts_doc_id) {
			n_cols++;
			DBUG_ASSERT(flags2 & DICT_TF2_FTS);
			DBUG_ASSERT(add_fts_doc_id_idx);
			flags2 |= DICT_TF2_FTS_ADD_DOC_ID
				| DICT_TF2_FTS_HAS_DOC_ID
				| DICT_TF2_FTS;
		}

		DBUG_ASSERT(!add_fts_doc_id_idx || (flags2 & DICT_TF2_FTS));

		ctx->new_table = dict_mem_table_create(
			new_table_name, NULL, n_cols + n_v_cols, n_v_cols,
			flags, flags2);

		/* The rebuilt indexed_table will use the renamed
		column names. */
		ctx->col_names = NULL;

		if (DICT_TF_HAS_DATA_DIR(flags)) {
			ctx->new_table->data_dir_path =
				mem_heap_strdup(ctx->new_table->heap,
				user_table->data_dir_path);
		}

		for (uint i = 0; i < altered_table->s->fields; i++) {
			const Field*	field = altered_table->field[i];
			ulint		is_unsigned;
			ulint		field_type
				= (ulint) field->type();
			ulint		col_type
				= get_innobase_type_from_mysql_type(
					&is_unsigned, field);
			ulint		charset_no;
			ulint		col_len;
			const bool	is_virtual = !field->stored_in_db();

			/* we assume in dtype_form_prtype() that this
			fits in two bytes */
			ut_a(field_type <= MAX_CHAR_COLL_NUM);

			if (!field->real_maybe_null()) {
				field_type |= DATA_NOT_NULL;
			}

			if (field->binary()) {
				field_type |= DATA_BINARY_TYPE;
			}

			if (is_unsigned) {
				field_type |= DATA_UNSIGNED;
			}

			if (altered_table->versioned()) {
				if (i == altered_table->s->vers.start_fieldno) {
					field_type |= DATA_VERS_START;
				} else if (i ==
					   altered_table->s->vers.end_fieldno) {
					field_type |= DATA_VERS_END;
				} else if (!(field->flags
					     & VERS_UPDATE_UNVERSIONED_FLAG)) {
					field_type |= DATA_VERSIONED;
				}
			}

			if (dtype_is_string_type(col_type)) {
				charset_no = (ulint) field->charset()->number;

				if (charset_no > MAX_CHAR_COLL_NUM) {
					my_error(ER_WRONG_KEY_COLUMN, MYF(0), "InnoDB",
						 field->field_name.str);
					goto new_clustered_failed;
				}
			} else {
				charset_no = 0;
			}

			col_len = field->pack_length();

			/* The MySQL pack length contains 1 or 2 bytes
			length field for a true VARCHAR. Let us
			subtract that, so that the InnoDB column
			length in the InnoDB data dictionary is the
			real maximum byte length of the actual data. */

			if (field->type() == MYSQL_TYPE_VARCHAR) {
				uint32	length_bytes
					= static_cast<const Field_varstring*>(
						field)->length_bytes;

				col_len -= length_bytes;

				if (length_bytes == 2) {
					field_type |= DATA_LONG_TRUE_VARCHAR;
				}

			}

			if (dict_col_name_is_reserved(field->field_name.str)) {
				dict_mem_table_free(ctx->new_table);
				ctx->new_table = ctx->old_table;
				my_error(ER_WRONG_COLUMN_NAME, MYF(0),
					 field->field_name.str);
				goto new_clustered_failed;
			}

			if (is_virtual) {
				dict_mem_table_add_v_col(
					ctx->new_table, ctx->heap,
					field->field_name.str,
					col_type,
					dtype_form_prtype(
						field_type, charset_no)
					| DATA_VIRTUAL,
					col_len, i, 0);
			} else {
				dict_mem_table_add_col(
					ctx->new_table, ctx->heap,
					field->field_name.str,
					col_type,
					dtype_form_prtype(
						field_type, charset_no),
					col_len);
			}
		}

		if (n_v_cols) {
			for (uint i = 0; i < altered_table->s->fields; i++) {
				dict_v_col_t*	v_col;
				const Field*	field = altered_table->field[i];

				if (!!field->stored_in_db()) {
					continue;
				}
				v_col = dict_table_get_nth_v_col(
					ctx->new_table, z);
				z++;
				innodb_base_col_setup(
					ctx->new_table, field, v_col);
			}
		}

		if (add_fts_doc_id) {
			fts_add_doc_id_column(ctx->new_table, ctx->heap);
			ctx->new_table->fts->doc_col = fts_doc_id_col;
			ut_ad(fts_doc_id_col
			      == altered_table->s->fields - n_v_cols);
		} else if (ctx->new_table->fts) {
			ctx->new_table->fts->doc_col = fts_doc_id_col;
		}

		dict_table_add_system_columns(ctx->new_table, ctx->heap);

		if (ha_alter_info->handler_flags & INNOBASE_DEFAULTS) {
			defaults = dtuple_create_with_vcol(
				ctx->heap,
				dict_table_get_n_cols(ctx->new_table),
				dict_table_get_n_v_cols(ctx->new_table));

			dict_table_copy_types(defaults, ctx->new_table);
		} else {
			defaults = NULL;
		}

		ctx->col_map = innobase_build_col_map(
			ha_alter_info, altered_table, old_table,
			ctx->new_table, user_table, defaults, ctx->heap);
		ctx->defaults = defaults;
	} else {
		DBUG_ASSERT(!innobase_need_rebuild(ha_alter_info, old_table));
		DBUG_ASSERT(old_table->s->primary_key
			    == altered_table->s->primary_key);

		for (dict_index_t* index
			     = dict_table_get_first_index(user_table);
		     index != NULL;
		     index = dict_table_get_next_index(index)) {
			if (!index->to_be_dropped && index->is_corrupted()) {
				my_error(ER_CHECK_NO_SUCH_TABLE, MYF(0));
				goto error_handled;
			}
		}

		for (dict_index_t* index
			     = dict_table_get_first_index(user_table);
		     index != NULL;
		     index = dict_table_get_next_index(index)) {
			if (!index->to_be_dropped && index->is_corrupted()) {
				my_error(ER_CHECK_NO_SUCH_TABLE, MYF(0));
				goto error_handled;
			}
		}

		if (!ctx->new_table->fts
		    && innobase_fulltext_exist(altered_table)) {
			ctx->new_table->fts = fts_create(
				ctx->new_table);
			ctx->new_table->fts->doc_col = fts_doc_id_col;
		}

		/* Check if we need to update mtypes of legacy GIS columns.
		This check is only needed when we don't have to rebuild
		the table, since rebuild would update all mtypes for GIS
		columns */
		error = innobase_check_gis_columns(
			ha_alter_info, ctx->new_table, ctx->trx);
		if (error != DB_SUCCESS) {
			ut_ad(error == DB_ERROR);
			error = DB_UNSUPPORTED;
			goto error_handling;
		}
	}

	ut_ad(new_clustered == ctx->need_rebuild());

	/* Create the index metadata. */
	for (ulint a = 0; a < ctx->num_to_add_index; a++) {
		if (index_defs[a].ind_type & DICT_VIRTUAL
		    && ctx->num_to_drop_vcol > 0 && !new_clustered) {
			innodb_v_adjust_idx_col(ha_alter_info, old_table,
						ctx->num_to_drop_vcol,
						&index_defs[a]);
		}

		ctx->add_index[a] = row_merge_create_index(
			ctx->new_table, &index_defs[a], add_v);

		add_key_nums[a] = index_defs[a].key_number;

		DBUG_ASSERT(ctx->add_index[a]->is_committed()
			    == !!new_clustered);
	}

	DBUG_ASSERT(!ctx->need_rebuild()
		    || !ctx->new_table->persistent_autoinc);

	if (ctx->need_rebuild() && instant_alter_possible(
		    *user_table, ha_alter_info, old_table, altered_table,
		    trx_is_strict(ctx->trx))) {
		for (uint a = 0; a < ctx->num_to_add_index; a++) {
			ctx->add_index[a]->table = ctx->new_table;
			ctx->add_index[a] = dict_index_add_to_cache(
				ctx->add_index[a], FIL_NULL, false,
				&error, add_v);
			ut_a(error == DB_SUCCESS);
		}

		DBUG_ASSERT(ha_alter_info->key_count
			    /* hidden GEN_CLUST_INDEX in InnoDB */
			    + dict_index_is_auto_gen_clust(
				    dict_table_get_first_index(ctx->new_table))
			    /* hidden FTS_DOC_ID_INDEX in InnoDB */
			    + (ctx->old_table->fts_doc_id_index
			       && innobase_fts_check_doc_id_index_in_def(
				       altered_table->s->keys,
				       altered_table->key_info)
			       != FTS_EXIST_DOC_ID_INDEX)
			    == ctx->num_to_add_index);

		ctx->num_to_add_index = 0;
		ctx->add_index = NULL;

		uint i = 0; // index of stored columns ctx->new_table->cols[]
		Field **af = altered_table->field;

		List_iterator_fast<Create_field> cf_it(
			ha_alter_info->alter_info->create_list);

		while (const Create_field* new_field = cf_it++) {
			DBUG_ASSERT(!new_field->field
				    || std::find(old_table->field,
						 old_table->field
						 + old_table->s->fields,
						 new_field->field) !=
				    old_table->field + old_table->s->fields);
			DBUG_ASSERT(new_field->field
				    || !strcmp(new_field->field_name.str,
					       (*af)->field_name.str));

			if (!(*af)->stored_in_db()) {
				af++;
				continue;
			}

			dict_col_t* col = dict_table_get_nth_col(
				ctx->new_table, i);
			DBUG_ASSERT(!strcmp((*af)->field_name.str,
				    dict_table_get_col_name(ctx->new_table,
							    i)));
			DBUG_ASSERT(!col->is_added());

			if (new_field->field) {
				/* This is a pre-existing column,
				possibly at a different position. */
			} else if ((*af)->is_real_null()) {
				/* DEFAULT NULL */
				col->def_val.len = UNIV_SQL_NULL;
			} else {
				switch ((*af)->type()) {
				case MYSQL_TYPE_VARCHAR:
					col->def_val.len = reinterpret_cast
						<const Field_varstring*>
						((*af))->get_length();
					col->def_val.data = reinterpret_cast
						<const Field_varstring*>
						((*af))->get_data();
					break;
				case MYSQL_TYPE_GEOMETRY:
				case MYSQL_TYPE_TINY_BLOB:
				case MYSQL_TYPE_MEDIUM_BLOB:
				case MYSQL_TYPE_BLOB:
				case MYSQL_TYPE_LONG_BLOB:
					col->def_val.len = reinterpret_cast
						<const Field_blob*>
						((*af))->get_length();
					col->def_val.data = reinterpret_cast
						<const Field_blob*>
						((*af))->get_ptr();
					break;
				default:
					dfield_t d;
					dict_col_copy_type(col, &d.type);
					ulint len = (*af)->pack_length();
					DBUG_ASSERT(len <= 8
						    || d.type.mtype
						    != DATA_INT);
					row_mysql_store_col_in_innobase_format(
						&d,
						d.type.mtype == DATA_INT
						? static_cast<byte*>(
							mem_heap_alloc(
								ctx->heap,
								len))
						: NULL,
						true, (*af)->ptr, len,
						dict_table_is_comp(
							user_table));
					col->def_val.len = d.len;
					col->def_val.data = d.data;
				}
			}

			i++;
			af++;
		}

		DBUG_ASSERT(af == altered_table->field
			    + altered_table->s->fields);
		/* There might exist a hidden FTS_DOC_ID column for
		FULLTEXT INDEX. If it exists, the columns should have
		been implicitly added by ADD FULLTEXT INDEX together
		with instant ADD COLUMN. (If a hidden FTS_DOC_ID pre-existed,
		then the ctx->col_map[] check should have prevented
		adding visible user columns after that.) */
		DBUG_ASSERT(DATA_N_SYS_COLS + i == ctx->new_table->n_cols
			    || (1 + DATA_N_SYS_COLS + i
				== ctx->new_table->n_cols
				&& !strcmp(dict_table_get_col_name(
						   ctx->new_table, i),
				   FTS_DOC_ID_COL_NAME)));

		if (altered_table->found_next_number_field) {
			ctx->new_table->persistent_autoinc
				= ctx->old_table->persistent_autoinc;
		}

		ctx->prepare_instant(!!(ha_alter_info->handler_flags
                                & ALTER_PERSISTENT_COUNT_ONOFF));
	}

	if (ctx->need_rebuild()) {
		DBUG_ASSERT(ctx->need_rebuild());
		DBUG_ASSERT(!ctx->is_instant());
		DBUG_ASSERT(num_fts_index <= 1);
		DBUG_ASSERT(!ctx->online || num_fts_index == 0);
		DBUG_ASSERT(!ctx->online
			    || ctx->add_autoinc == ULINT_UNDEFINED);
		DBUG_ASSERT(!ctx->online
			    || !innobase_need_rebuild(ha_alter_info, old_table)
			    || !innobase_fulltext_exist(altered_table));

		uint32_t		key_id	= FIL_DEFAULT_ENCRYPTION_KEY;
		fil_encryption_t	mode	= FIL_ENCRYPTION_DEFAULT;

		if (fil_space_t* s = user_table->space) {
			if (const fil_space_crypt_t* c = s->crypt_data) {
				key_id = c->key_id;
				mode = c->encryption;
			}
		}

		if (ha_alter_info->handler_flags & ALTER_OPTIONS) {
			const ha_table_option_struct& alt_opt=
				*ha_alter_info->create_info->option_struct;
			const ha_table_option_struct& opt=
				*old_table->s->option_struct;
			if (alt_opt.encryption != opt.encryption
			    || alt_opt.encryption_key_id
			    != opt.encryption_key_id) {
				key_id = uint32_t(alt_opt.encryption_key_id);
				mode = fil_encryption_t(alt_opt.encryption);
			}
		}

		if (dict_table_get_low(ctx->new_table->name.m_name)) {
			my_error(ER_TABLE_EXISTS_ERROR, MYF(0),
				 ctx->new_table->name.m_name);
			goto new_clustered_failed;
		}

		/* Create the table. */
		trx_set_dict_operation(ctx->trx, TRX_DICT_OP_TABLE);

		error = row_create_table_for_mysql(
			ctx->new_table, ctx->trx, mode, key_id);

		switch (error) {
			dict_table_t*	temp_table;
		case DB_SUCCESS:
			/* We need to bump up the table ref count and
			before we can use it we need to open the
			table. The new_table must be in the data
			dictionary cache, because we are still holding
			the dict_sys.mutex. */
			ut_ad(mutex_own(&dict_sys.mutex));
			temp_table = dict_table_open_on_name(
				ctx->new_table->name.m_name, TRUE, FALSE,
				DICT_ERR_IGNORE_NONE);
			ut_a(ctx->new_table == temp_table);
			/* n_ref_count must be 1, because purge cannot
			be executing on this very table as we are
			holding dict_sys.latch X-latch. */
			DBUG_ASSERT(ctx->new_table->get_ref_count() == 1);
			DBUG_ASSERT(ctx->new_table->id != 0);
			DBUG_ASSERT(ctx->new_table->id == ctx->trx->table_id);
			break;
		case DB_TABLESPACE_EXISTS:
			my_error(ER_TABLESPACE_EXISTS, MYF(0),
				 altered_table->s->table_name.str);
			goto new_table_failed;
		case DB_DUPLICATE_KEY:
			my_error(HA_ERR_TABLE_EXIST, MYF(0),
				 altered_table->s->table_name.str);
			goto new_table_failed;
		case DB_UNSUPPORTED:
			my_error(ER_UNSUPPORTED_EXTENSION, MYF(0),
				 altered_table->s->table_name.str);
			goto new_table_failed;
		default:
			my_error_innodb(error, table_name, flags);
new_table_failed:
			DBUG_ASSERT(ctx->trx != ctx->prebuilt->trx);
			ctx->new_table = NULL;
			goto new_clustered_failed;
		}

		for (ulint a = 0; a < ctx->num_to_add_index; a++) {
			dict_index_t* index = ctx->add_index[a];
			const bool has_new_v_col = index->has_new_v_col;
			index = create_index_dict(ctx->trx, index, add_v);
			error = ctx->trx->error_state;
			if (error != DB_SUCCESS) {
				if (index) {
					dict_mem_index_free(index);
				}
				while (++a < ctx->num_to_add_index) {
					dict_mem_index_free(ctx->add_index[a]);
				}
				goto error_handling;
			} else {
				DBUG_ASSERT(index != ctx->add_index[a]);
			}

			ctx->add_index[a] = index;
			index->parser = index_defs[a].parser;
			index->has_new_v_col = has_new_v_col;
			/* Note the id of the transaction that created this
			index, we use it to restrict readers from accessing
			this index, to ensure read consistency. */
			ut_ad(index->trx_id == ctx->trx->id);

			if (index->type & DICT_FTS) {
				DBUG_ASSERT(num_fts_index == 1);
				DBUG_ASSERT(!fts_index);
				DBUG_ASSERT(index->type == DICT_FTS);
				fts_index = ctx->add_index[a];
			}
		}

		dict_index_t*	clust_index = dict_table_get_first_index(
			user_table);
		dict_index_t*	new_clust_index = dict_table_get_first_index(
			ctx->new_table);
		ctx->skip_pk_sort = innobase_pk_order_preserved(
			ctx->col_map, clust_index, new_clust_index);

		DBUG_EXECUTE_IF("innodb_alter_table_pk_assert_no_sort",
			DBUG_ASSERT(ctx->skip_pk_sort););

		ut_ad(!new_clust_index->is_instant());
		/* row_merge_build_index() depends on the correct value */
		ut_ad(new_clust_index->n_core_null_bytes
		      == UT_BITS_IN_BYTES(new_clust_index->n_nullable));

		if (const Field* ai = altered_table->found_next_number_field) {
			const unsigned	col_no = innodb_col_no(ai);

			ctx->new_table->persistent_autoinc = 1
				+ dict_table_get_nth_col_pos(
					ctx->new_table, col_no, NULL);

			/* Initialize the AUTO_INCREMENT sequence
			to the rebuilt table from the old one. */
			if (!old_table->found_next_number_field
			    || !user_table->space) {
			} else if (ib_uint64_t autoinc
				   = btr_read_autoinc(clust_index)) {
				btr_write_autoinc(new_clust_index, autoinc);
			}
		}

		if (ctx->online) {
			/* Allocate a log for online table rebuild. */
			rw_lock_x_lock(&clust_index->lock);
			bool ok = row_log_allocate(
				ctx->prebuilt->trx,
				clust_index, ctx->new_table,
				!(ha_alter_info->handler_flags
				  & ALTER_ADD_PK_INDEX),
				ctx->defaults, ctx->col_map, path,
				old_table,
				ctx->allow_not_null);
			rw_lock_x_unlock(&clust_index->lock);

			if (!ok) {
				error = DB_OUT_OF_MEMORY;
				goto error_handling;
			}
		}
	} else if (ctx->num_to_add_index) {
		ut_ad(!ctx->is_instant());
		ctx->trx->table_id = user_table->id;

		for (ulint a = 0; a < ctx->num_to_add_index; a++) {
			dict_index_t* index = ctx->add_index[a];
			const bool has_new_v_col = index->has_new_v_col;
			DBUG_EXECUTE_IF(
				"create_index_metadata_fail",
				if (a + 1 == ctx->num_to_add_index) {
					ctx->trx->error_state =
						DB_OUT_OF_FILE_SPACE;
					goto index_created;
				});
			index = create_index_dict(ctx->trx, index, add_v);
#ifndef DBUG_OFF
index_created:
#endif
			error = ctx->trx->error_state;
			if (error != DB_SUCCESS) {
				if (index) {
					dict_mem_index_free(index);
				}
error_handling_drop_uncached:
				while (++a < ctx->num_to_add_index) {
					dict_mem_index_free(ctx->add_index[a]);
				}
				goto error_handling;
			} else {
				DBUG_ASSERT(index != ctx->add_index[a]);
			}
			ctx->add_index[a]= index;

			index->parser = index_defs[a].parser;
			index->has_new_v_col = has_new_v_col;
			/* Note the id of the transaction that created this
			index, we use it to restrict readers from accessing
			this index, to ensure read consistency. */
			ut_ad(index->trx_id == ctx->trx->id);

			/* If ADD INDEX with LOCK=NONE has been
			requested, allocate a modification log. */
			if (index->type & DICT_FTS) {
				DBUG_ASSERT(num_fts_index == 1);
				DBUG_ASSERT(!fts_index);
				DBUG_ASSERT(index->type == DICT_FTS);
				fts_index = ctx->add_index[a];
				/* Fulltext indexes are not covered
				by a modification log. */
			} else if (!ctx->online
				   || !user_table->is_readable()
				   || !user_table->space) {
				/* No need to allocate a modification log. */
				DBUG_ASSERT(!index->online_log);
			} else {
				rw_lock_x_lock(&ctx->add_index[a]->lock);

				bool ok = row_log_allocate(
					ctx->prebuilt->trx,
					index,
					NULL, true, NULL, NULL,
					path, old_table,
					ctx->allow_not_null);

				rw_lock_x_unlock(&index->lock);

				DBUG_EXECUTE_IF(
					"innodb_OOM_prepare_add_index",
					if (ok && a == 1) {
						row_log_free(
							index->online_log);
						ok = false;
					});

				if (!ok) {
					error = DB_OUT_OF_MEMORY;
					goto error_handling_drop_uncached;
				}
			}
		}
	}

	if (ctx->online && ctx->num_to_add_index) {
		/* Assign a consistent read view for
		row_merge_read_clustered_index(). */
		ctx->prebuilt->trx->read_view.open(ctx->prebuilt->trx);
	}

	if (fts_index) {
		/* Ensure that the dictionary operation mode will
		not change while creating the auxiliary tables. */
		trx_dict_op_t	op = trx_get_dict_operation(ctx->trx);

#ifdef UNIV_DEBUG
		switch (op) {
		case TRX_DICT_OP_NONE:
			break;
		case TRX_DICT_OP_TABLE:
		case TRX_DICT_OP_INDEX:
			goto op_ok;
		}
		ut_error;
op_ok:
#endif /* UNIV_DEBUG */
		ut_ad(ctx->trx->dict_operation_lock_mode == RW_X_LATCH);
		ut_d(dict_sys.assert_locked());

		DICT_TF2_FLAG_SET(ctx->new_table, DICT_TF2_FTS);
		if (ctx->need_rebuild()) {
			/* For !ctx->need_rebuild(), this will be set at
			commit_cache_norebuild(). */
			ctx->new_table->fts_doc_id_index
				= dict_table_get_index_on_name(
					ctx->new_table, FTS_DOC_ID_INDEX_NAME);
			DBUG_ASSERT(ctx->new_table->fts_doc_id_index != NULL);
		}

		error = fts_create_index_tables(ctx->trx, fts_index,
						ctx->new_table->id);

		DBUG_EXECUTE_IF("innodb_test_fail_after_fts_index_table",
				error = DB_LOCK_WAIT_TIMEOUT;
				goto error_handling;);

		if (error != DB_SUCCESS) {
			goto error_handling;
		}

		trx_commit(ctx->trx);
		trx_start_for_ddl(ctx->trx, op);

		if (!ctx->new_table->fts
		    || ib_vector_size(ctx->new_table->fts->indexes) == 0) {
			error = fts_create_common_tables(
				ctx->trx, ctx->new_table, true);

			DBUG_EXECUTE_IF(
				"innodb_test_fail_after_fts_common_table",
				error = DB_LOCK_WAIT_TIMEOUT;);

			if (error != DB_SUCCESS) {
				goto error_handling;
			}

			ctx->new_table->fts->dict_locked = true;

			error = innobase_fts_load_stopword(
				ctx->new_table, ctx->trx,
				ctx->prebuilt->trx->mysql_thd)
				? DB_SUCCESS : DB_ERROR;
			ctx->new_table->fts->dict_locked = false;

			if (error != DB_SUCCESS) {
				goto error_handling;
			}
		}

		ut_ad(trx_get_dict_operation(ctx->trx) == op);
	}

	DBUG_ASSERT(error == DB_SUCCESS);

	/* Commit the data dictionary transaction in order to release
	the table locks on the system tables.  This means that if
	MySQL crashes while creating a new primary key inside
	row_merge_build_indexes(), ctx->new_table will not be dropped
	by trx_rollback_active().  It will have to be recovered or
	dropped by the database administrator. */
	trx_commit_for_mysql(ctx->trx);

	row_mysql_unlock_data_dictionary(ctx->trx);
	dict_locked = false;

	ut_a(ctx->trx->lock.n_active_thrs == 0);

error_handling:
	/* After an error, remove all those index definitions from the
	dictionary which were defined. */

	switch (error) {
	case DB_SUCCESS:
		ut_a(!dict_locked);

		ut_d(mutex_enter(&dict_sys.mutex));
		ut_d(dict_table_check_for_dup_indexes(
			     user_table, CHECK_PARTIAL_OK));
		ut_d(mutex_exit(&dict_sys.mutex));
		DBUG_RETURN(false);
	case DB_TABLESPACE_EXISTS:
		my_error(ER_TABLESPACE_EXISTS, MYF(0), "(unknown)");
		break;
	case DB_DUPLICATE_KEY:
		my_error(ER_DUP_KEY, MYF(0), "SYS_INDEXES");
		break;
	case DB_UNSUPPORTED:
		my_error(ER_TABLE_CANT_HANDLE_SPKEYS, MYF(0), "SYS_COLUMNS");
		break;
	default:
		my_error_innodb(error, table_name, user_table->flags);
	}

error_handled:

	ctx->prebuilt->trx->error_info = NULL;

	if (!ctx->trx) {
		goto err_exit;
	}

	ctx->trx->error_state = DB_SUCCESS;

	if (!dict_locked) {
		row_mysql_lock_data_dictionary(ctx->trx);
	}

	if (new_clustered) {
		if (ctx->need_rebuild()) {

			if (DICT_TF2_FLAG_IS_SET(
				    ctx->new_table, DICT_TF2_FTS)) {
				innobase_drop_fts_index_table(
					ctx->new_table, ctx->trx);
			}

			dict_table_close_and_drop(ctx->trx, ctx->new_table);

			/* Free the log for online table rebuild, if
			one was allocated. */

			dict_index_t* clust_index = dict_table_get_first_index(
				user_table);

			rw_lock_x_lock(&clust_index->lock);

			if (clust_index->online_log) {
				ut_ad(ctx->online);
				row_log_abort_sec(clust_index);
				clust_index->online_status
					= ONLINE_INDEX_COMPLETE;
			}

			rw_lock_x_unlock(&clust_index->lock);
		}

		trx_commit_for_mysql(ctx->trx);
		/* n_ref_count must be 1, because purge cannot
		be executing on this very table as we are
		holding dict_sys.latch X-latch. */
		DBUG_ASSERT(user_table->get_ref_count() == 1 || ctx->online);

		online_retry_drop_indexes_with_trx(user_table, ctx->trx);
	} else {
		ut_ad(!ctx->need_rebuild());
		row_merge_drop_indexes(ctx->trx, user_table, TRUE);
		trx_commit_for_mysql(ctx->trx);
	}

	ut_d(dict_table_check_for_dup_indexes(user_table, CHECK_ALL_COMPLETE));
	ut_ad(!user_table->drop_aborted);

err_exit:
	/* Clear the to_be_dropped flag in the data dictionary cache. */
	for (ulint i = 0; i < ctx->num_to_drop_index; i++) {
		DBUG_ASSERT(ctx->drop_index[i]->is_committed());
		DBUG_ASSERT(ctx->drop_index[i]->to_be_dropped);
		ctx->drop_index[i]->to_be_dropped = 0;
	}

	if (ctx->trx) {
		row_mysql_unlock_data_dictionary(ctx->trx);

		trx_free(ctx->trx);
	}
	trx_commit_for_mysql(ctx->prebuilt->trx);

	delete ctx;
	ha_alter_info->handler_ctx = NULL;

	DBUG_RETURN(true);
}

/* Check whether an index is needed for the foreign key constraint.
If so, if it is dropped, is there an equivalent index can play its role.
@return true if the index is needed and can't be dropped */
static MY_ATTRIBUTE((nonnull(1,2,3,5), warn_unused_result))
bool
innobase_check_foreign_key_index(
/*=============================*/
	Alter_inplace_info*	ha_alter_info,	/*!< in: Structure describing
						changes to be done by ALTER
						TABLE */
	dict_index_t*		index,		/*!< in: index to check */
	dict_table_t*		indexed_table,	/*!< in: table that owns the
						foreign keys */
	const char**		col_names,	/*!< in: column names, or NULL
						for indexed_table->col_names */
	trx_t*			trx,		/*!< in/out: transaction */
	dict_foreign_t**	drop_fk,	/*!< in: Foreign key constraints
						to drop */
	ulint			n_drop_fk)	/*!< in: Number of foreign keys
						to drop */
{
	const dict_foreign_set*	fks = &indexed_table->referenced_set;

	/* Check for all FK references from other tables to the index. */
	for (dict_foreign_set::const_iterator it = fks->begin();
	     it != fks->end(); ++it) {

		dict_foreign_t*	foreign = *it;
		if (foreign->referenced_index != index) {
			continue;
		}
		ut_ad(indexed_table == foreign->referenced_table);

		if (NULL == dict_foreign_find_index(
			    indexed_table, col_names,
			    foreign->referenced_col_names,
			    foreign->n_fields, index,
			    /*check_charsets=*/TRUE,
			    /*check_null=*/FALSE,
			    NULL, NULL, NULL)
		    && NULL == innobase_find_equiv_index(
			    foreign->referenced_col_names,
			    foreign->n_fields,
			    ha_alter_info->key_info_buffer,
			    span<uint>(ha_alter_info->index_add_buffer,
				       ha_alter_info->index_add_count))) {

			/* Index cannot be dropped. */
			trx->error_info = index;
			return(true);
		}
	}

	fks = &indexed_table->foreign_set;

	/* Check for all FK references in current table using the index. */
	for (dict_foreign_set::const_iterator it = fks->begin();
	     it != fks->end(); ++it) {

		dict_foreign_t*	foreign = *it;
		if (foreign->foreign_index != index) {
			continue;
		}

		ut_ad(indexed_table == foreign->foreign_table);

		if (!innobase_dropping_foreign(
			    foreign, drop_fk, n_drop_fk)
		    && NULL == dict_foreign_find_index(
			    indexed_table, col_names,
			    foreign->foreign_col_names,
			    foreign->n_fields, index,
			    /*check_charsets=*/TRUE,
			    /*check_null=*/FALSE,
			    NULL, NULL, NULL)
		    && NULL == innobase_find_equiv_index(
			    foreign->foreign_col_names,
			    foreign->n_fields,
			    ha_alter_info->key_info_buffer,
			    span<uint>(ha_alter_info->index_add_buffer,
				       ha_alter_info->index_add_count))) {

			/* Index cannot be dropped. */
			trx->error_info = index;
			return(true);
		}
	}

	return(false);
}

/**
Rename a given index in the InnoDB data dictionary.

@param index index to rename
@param new_name new name of the index
@param[in,out] trx dict transaction to use, not going to be committed here

@retval true Failure
@retval false Success */
static MY_ATTRIBUTE((warn_unused_result))
bool
rename_index_try(
	const dict_index_t*	index,
	const char*		new_name,
	trx_t*			trx)
{
	DBUG_ENTER("rename_index_try");
	ut_d(dict_sys.assert_locked());
	ut_ad(trx->dict_operation_lock_mode == RW_X_LATCH);

	pars_info_t*	pinfo;
	dberr_t		err;

	pinfo = pars_info_create();

	pars_info_add_ull_literal(pinfo, "table_id", index->table->id);
	pars_info_add_ull_literal(pinfo, "index_id", index->id);
	pars_info_add_str_literal(pinfo, "new_name", new_name);

	trx->op_info = "Renaming an index in SYS_INDEXES";

	DBUG_EXECUTE_IF(
		"ib_rename_index_fail1",
		DBUG_SET("+d,innodb_report_deadlock");
	);

	err = que_eval_sql(
		pinfo,
		"PROCEDURE RENAME_INDEX_IN_SYS_INDEXES () IS\n"
		"BEGIN\n"
		"UPDATE SYS_INDEXES SET\n"
		"NAME = :new_name\n"
		"WHERE\n"
		"ID = :index_id AND\n"
		"TABLE_ID = :table_id;\n"
		"END;\n",
		FALSE, trx); /* pinfo is freed by que_eval_sql() */

	DBUG_EXECUTE_IF(
		"ib_rename_index_fail1",
		DBUG_SET("-d,innodb_report_deadlock");
	);

	trx->op_info = "";

	if (err != DB_SUCCESS) {
		my_error_innodb(err, index->table->name.m_name, 0);
		DBUG_RETURN(true);
	}

	DBUG_RETURN(false);
}


/**
Rename a given index in the InnoDB data dictionary cache.

@param[in,out] index index to rename
@param new_name new index name
*/
static
void
innobase_rename_index_cache(dict_index_t* index, const char* new_name)
{
	DBUG_ENTER("innobase_rename_index_cache");
	ut_d(dict_sys.assert_locked());

	size_t	old_name_len = strlen(index->name);
	size_t	new_name_len = strlen(new_name);

	if (old_name_len < new_name_len) {
		index->name = static_cast<char*>(
		    mem_heap_alloc(index->heap, new_name_len + 1));
	}

	memcpy(const_cast<char*>(index->name()), new_name, new_name_len + 1);

	DBUG_VOID_RETURN;
}


/** Rename the index name in cache.
@param[in]	ctx		alter context
@param[in]	ha_alter_info	Data used during inplace alter. */
static void innobase_rename_indexes_cache(
	const ha_innobase_inplace_ctx*	ctx,
	const Alter_inplace_info*	ha_alter_info)
{
	DBUG_ASSERT(ha_alter_info->handler_flags & ALTER_RENAME_INDEX);

	for (const Alter_inplace_info::Rename_key_pair& pair :
	     ha_alter_info->rename_keys) {
		dict_index_t* index = dict_table_get_index_on_name(
		    ctx->old_table, pair.old_key->name.str);
		ut_ad(index);

		innobase_rename_index_cache(index, pair.new_key->name.str);
	}
}


/** Fill the stored column information in s_cols list.
@param[in]	altered_table	mysql table object
@param[in]	table		innodb table object
@param[out]	s_cols		list of stored column
@param[out]	s_heap		heap for storing stored
column information. */
static
void
alter_fill_stored_column(
	const TABLE*		altered_table,
	dict_table_t*		table,
	dict_s_col_list**	s_cols,
	mem_heap_t**		s_heap)
{
	ulint	n_cols = altered_table->s->fields;
	ulint	stored_col_no = 0;

	for (ulint i = 0; i < n_cols; i++) {
		Field* field = altered_table->field[i];
		dict_s_col_t	s_col;

		if (field->stored_in_db()) {
			stored_col_no++;
		}

		if (!innobase_is_s_fld(field)) {
			continue;
		}

		ulint	num_base = 0;
		dict_col_t*	col = dict_table_get_nth_col(table,
							     stored_col_no);

		s_col.m_col = col;
		s_col.s_pos = i;

		if (*s_cols == NULL) {
			*s_cols = UT_NEW_NOKEY(dict_s_col_list());
			*s_heap = mem_heap_create(1000);
		}

		if (num_base != 0) {
			s_col.base_col = static_cast<dict_col_t**>(mem_heap_zalloc(
						*s_heap, num_base * sizeof(dict_col_t*)));
		} else {
			s_col.base_col = NULL;
		}

		s_col.num_base = num_base;
		innodb_base_col_setup_for_stored(table, field, &s_col);
		(*s_cols)->push_front(s_col);
	}
}


/** Allows InnoDB to update internal structures with concurrent
writes blocked (provided that check_if_supported_inplace_alter()
did not return HA_ALTER_INPLACE_NO_LOCK).
This will be invoked before inplace_alter_table().

@param altered_table TABLE object for new version of table.
@param ha_alter_info Structure describing changes to be done
by ALTER TABLE and holding data used during in-place alter.

@retval true Failure
@retval false Success
*/

bool
ha_innobase::prepare_inplace_alter_table(
/*=====================================*/
	TABLE*			altered_table,
	Alter_inplace_info*	ha_alter_info)
{
	dict_index_t**	drop_index;	/*!< Index to be dropped */
	ulint		n_drop_index;	/*!< Number of indexes to drop */
	dict_foreign_t**drop_fk;	/*!< Foreign key constraints to drop */
	ulint		n_drop_fk;	/*!< Number of foreign keys to drop */
	dict_foreign_t**add_fk = NULL;	/*!< Foreign key constraints to drop */
	ulint		n_add_fk;	/*!< Number of foreign keys to drop */
	dict_table_t*	indexed_table;	/*!< Table where indexes are created */
	mem_heap_t*	heap;
	const char**	col_names;
	int		error;
	ulint		max_col_len;
	ulint		add_autoinc_col_no	= ULINT_UNDEFINED;
	ulonglong	autoinc_col_max_value	= 0;
	ulint		fts_doc_col_no		= ULINT_UNDEFINED;
	bool		add_fts_doc_id		= false;
	bool		add_fts_doc_id_idx	= false;
	bool		add_fts_idx		= false;
	dict_s_col_list*s_cols			= NULL;
	mem_heap_t*	s_heap			= NULL;

	DBUG_ENTER("prepare_inplace_alter_table");
	DBUG_ASSERT(!ha_alter_info->handler_ctx);
	DBUG_ASSERT(ha_alter_info->create_info);
	DBUG_ASSERT(!srv_read_only_mode);

	/* Init online ddl status variables */
	onlineddl_rowlog_rows = 0;
	onlineddl_rowlog_pct_used = 0;
	onlineddl_pct_progress = 0;

	MONITOR_ATOMIC_INC(MONITOR_PENDING_ALTER_TABLE);

#ifdef UNIV_DEBUG
	for (dict_index_t* index = dict_table_get_first_index(m_prebuilt->table);
	     index;
	     index = dict_table_get_next_index(index)) {
		ut_ad(!index->to_be_dropped);
	}
#endif /* UNIV_DEBUG */

	ut_d(mutex_enter(&dict_sys.mutex));
	ut_d(dict_table_check_for_dup_indexes(
		     m_prebuilt->table, CHECK_ABORTED_OK));
	ut_d(mutex_exit(&dict_sys.mutex));

	if (!(ha_alter_info->handler_flags & ~INNOBASE_INPLACE_IGNORE)) {
		/* Nothing to do */
		DBUG_ASSERT(m_prebuilt->trx->dict_operation_lock_mode == 0);
		if (ha_alter_info->handler_flags & ~INNOBASE_INPLACE_IGNORE) {

			online_retry_drop_indexes(
				m_prebuilt->table, m_user_thd);

		}
		DBUG_RETURN(false);
	}

	indexed_table = m_prebuilt->table;

	/* ALTER TABLE will not implicitly move a table from a single-table
	tablespace to the system tablespace when innodb_file_per_table=OFF.
	But it will implicitly move a table from the system tablespace to a
	single-table tablespace if innodb_file_per_table = ON. */

	create_table_info_t	info(m_user_thd,
				     altered_table,
				     ha_alter_info->create_info,
				     NULL,
				     NULL,
				     srv_file_per_table);

	info.set_tablespace_type(indexed_table->space != fil_system.sys_space);

	if (ha_alter_info->handler_flags & ALTER_ADD_NON_UNIQUE_NON_PRIM_INDEX) {
		if (info.gcols_in_fulltext_or_spatial()) {
			goto err_exit_no_heap;
		}
	}

	if (indexed_table->is_readable()) {
	} else {
		if (indexed_table->corrupted) {
			/* Handled below */
		} else {
			if (const fil_space_t* space = indexed_table->space) {
				String str;
				const char* engine= table_type();

				push_warning_printf(
					m_user_thd,
					Sql_condition::WARN_LEVEL_WARN,
					HA_ERR_DECRYPTION_FAILED,
					"Table %s in file %s is encrypted but encryption service or"
					" used key_id is not available. "
					" Can't continue reading table.",
					table_share->table_name.str,
					space->chain.start->name);

				my_error(ER_GET_ERRMSG, MYF(0), HA_ERR_DECRYPTION_FAILED, str.c_ptr(), engine);
				DBUG_RETURN(true);
			}
		}
	}

	if (indexed_table->corrupted
	    || dict_table_get_first_index(indexed_table) == NULL
	    || dict_table_get_first_index(indexed_table)->is_corrupted()) {
		/* The clustered index is corrupted. */
		my_error(ER_CHECK_NO_SUCH_TABLE, MYF(0));
		DBUG_RETURN(true);
	} else {
		const char* invalid_opt = info.create_options_are_invalid();

		/* Check engine specific table options */
		if (const char* invalid_tbopt = info.check_table_options()) {
			my_error(ER_ILLEGAL_HA_CREATE_OPTION, MYF(0),
				 table_type(), invalid_tbopt);
			goto err_exit_no_heap;
		}

		if (invalid_opt) {
			my_error(ER_ILLEGAL_HA_CREATE_OPTION, MYF(0),
				 table_type(), invalid_opt);
			goto err_exit_no_heap;
		}
	}

	/* Check if any index name is reserved. */
	if (innobase_index_name_is_reserved(
		    m_user_thd,
		    ha_alter_info->key_info_buffer,
		    ha_alter_info->key_count)) {
err_exit_no_heap:
		DBUG_ASSERT(m_prebuilt->trx->dict_operation_lock_mode == 0);
		if (ha_alter_info->handler_flags & ~INNOBASE_INPLACE_IGNORE) {

			online_retry_drop_indexes(
				m_prebuilt->table, m_user_thd);
		}
		DBUG_RETURN(true);
	}

	indexed_table = m_prebuilt->table;

	/* Check that index keys are sensible */
	error = innobase_check_index_keys(ha_alter_info, indexed_table);

	if (error) {
		goto err_exit_no_heap;
	}

	/* Prohibit renaming a column to something that the table
	already contains. */
	if (ha_alter_info->handler_flags
	    & ALTER_COLUMN_NAME) {
		List_iterator_fast<Create_field> cf_it(
			ha_alter_info->alter_info->create_list);

		for (Field** fp = table->field; *fp; fp++) {
			if (!((*fp)->flags & FIELD_IS_RENAMED)) {
				continue;
			}

			const char* name = 0;

			cf_it.rewind();
			while (Create_field* cf = cf_it++) {
				if (cf->field == *fp) {
					name = cf->field_name.str;
					goto check_if_ok_to_rename;
				}
			}

			ut_error;
check_if_ok_to_rename:
			/* Prohibit renaming a column from FTS_DOC_ID
			if full-text indexes exist. */
			if (!my_strcasecmp(system_charset_info,
					   (*fp)->field_name.str,
					   FTS_DOC_ID_COL_NAME)
			    && innobase_fulltext_exist(altered_table)) {
				my_error(ER_INNODB_FT_WRONG_DOCID_COLUMN,
					 MYF(0), name);
				goto err_exit_no_heap;
			}

			/* Prohibit renaming a column to an internal column. */
			const char*	s = m_prebuilt->table->col_names;
			unsigned j;
			/* Skip user columns.
			MySQL should have checked these already.
			We want to allow renaming of c1 to c2, c2 to c1. */
			for (j = 0; j < table->s->fields; j++) {
				if (table->field[j]->stored_in_db()) {
					s += strlen(s) + 1;
				}
			}

			for (; j < m_prebuilt->table->n_def; j++) {
				if (!my_strcasecmp(
					    system_charset_info, name, s)) {
					my_error(ER_WRONG_COLUMN_NAME, MYF(0),
						 s);
					goto err_exit_no_heap;
				}

				s += strlen(s) + 1;
			}
		}
	}

	if (!info.innobase_table_flags()) {
		goto err_exit_no_heap;
	}

	if (info.flags2() & DICT_TF2_USE_FILE_PER_TABLE) {
		/* Preserve the DATA DIRECTORY attribute, because it
		currently cannot be changed during ALTER TABLE. */
		info.flags_set(m_prebuilt->table->flags
			       & 1U << DICT_TF_POS_DATA_DIR);
	}

	max_col_len = DICT_MAX_FIELD_LEN_BY_FORMAT_FLAG(info.flags());

	/* Check each index's column length to make sure they do not
	exceed limit */
	for (ulint i = 0; i < ha_alter_info->key_count; i++) {
		const KEY* key = &ha_alter_info->key_info_buffer[i];

		if (key->flags & HA_FULLTEXT) {
			/* The column length does not matter for
			fulltext search indexes. But, UNIQUE
			fulltext indexes are not supported. */
			DBUG_ASSERT(!(key->flags & HA_NOSAME));
			DBUG_ASSERT(!(key->flags & HA_KEYFLAG_MASK
				      & ~(HA_FULLTEXT
					  | HA_PACK_KEY
					  | HA_BINARY_PACK_KEY)));
			add_fts_idx = true;
			continue;
		}

		if (too_big_key_part_length(max_col_len, *key)) {
			my_error(ER_INDEX_COLUMN_TOO_LONG, MYF(0),
				 max_col_len);
			goto err_exit_no_heap;
		}
	}

	/* We won't be allowed to add fts index to a table with
	fts indexes already but without AUX_HEX_NAME set.
	This means the aux tables of the table failed to
	rename to hex format but new created aux tables
	shall be in hex format, which is contradictory. */
	if (!DICT_TF2_FLAG_IS_SET(indexed_table, DICT_TF2_FTS_AUX_HEX_NAME)
	    && indexed_table->fts != NULL && add_fts_idx) {
		my_error(ER_INNODB_FT_AUX_NOT_HEX_ID, MYF(0));
		goto err_exit_no_heap;
	}

	/* Check existing index definitions for too-long column
	prefixes as well, in case max_col_len shrunk. */
	for (const dict_index_t* index
		     = dict_table_get_first_index(indexed_table);
	     index;
	     index = dict_table_get_next_index(index)) {
		if (index->type & DICT_FTS) {
			DBUG_ASSERT(index->type == DICT_FTS
				    || (index->type & DICT_CORRUPT));

			/* We need to drop any corrupted fts indexes
			before we add a new fts index. */
			if (add_fts_idx && index->type & DICT_CORRUPT) {
				ib_errf(m_user_thd, IB_LOG_LEVEL_ERROR,
					ER_INNODB_INDEX_CORRUPT,
					"Fulltext index '%s' is corrupt. "
					"you should drop this index first.",
					index->name());

				goto err_exit_no_heap;
			}

			continue;
		}

		for (ulint i = 0; i < dict_index_get_n_fields(index); i++) {
			const dict_field_t* field
				= dict_index_get_nth_field(index, i);
			if (field->prefix_len > max_col_len) {
				my_error(ER_INDEX_COLUMN_TOO_LONG, MYF(0),
					 max_col_len);
				goto err_exit_no_heap;
			}
		}
	}

	n_drop_index = 0;
	n_drop_fk = 0;

	if (ha_alter_info->handler_flags
	    & (INNOBASE_ALTER_NOREBUILD | INNOBASE_ALTER_REBUILD
	       | INNOBASE_ALTER_INSTANT)) {
		heap = mem_heap_create(1024);

		if (ha_alter_info->handler_flags
		    & ALTER_COLUMN_NAME) {
			col_names = innobase_get_col_names(
				ha_alter_info, altered_table, table,
				indexed_table, heap);
		} else {
			col_names = NULL;
		}
	} else {
		heap = NULL;
		col_names = NULL;
	}

	if (ha_alter_info->handler_flags
	    & ALTER_DROP_FOREIGN_KEY) {
		DBUG_ASSERT(ha_alter_info->alter_info->drop_list.elements > 0);

		drop_fk = static_cast<dict_foreign_t**>(
			mem_heap_alloc(
				heap,
				ha_alter_info->alter_info->drop_list.elements
				* sizeof(dict_foreign_t*)));

		List_iterator<Alter_drop> drop_it(
			ha_alter_info->alter_info->drop_list);

		while (Alter_drop* drop = drop_it++) {
			if (drop->type != Alter_drop::FOREIGN_KEY) {
				continue;
			}

			dict_foreign_t* foreign;

			for (dict_foreign_set::iterator it
				= m_prebuilt->table->foreign_set.begin();
			     it != m_prebuilt->table->foreign_set.end();
			     ++it) {

				foreign = *it;
				const char* fid = strchr(foreign->id, '/');

				DBUG_ASSERT(fid);
				/* If no database/ prefix was present in
				the FOREIGN KEY constraint name, compare
				to the full constraint name. */
				fid = fid ? fid + 1 : foreign->id;

				if (!my_strcasecmp(system_charset_info,
						   fid, drop->name)) {
					goto found_fk;
				}
			}

			my_error(ER_CANT_DROP_FIELD_OR_KEY, MYF(0),
				drop->type_name(), drop->name);
			goto err_exit;
found_fk:
			for (ulint i = n_drop_fk; i--; ) {
				if (drop_fk[i] == foreign) {
					goto dup_fk;
				}
			}
			drop_fk[n_drop_fk++] = foreign;
dup_fk:
			continue;
		}

		DBUG_ASSERT(n_drop_fk > 0);

		DBUG_ASSERT(n_drop_fk
			    <= ha_alter_info->alter_info->drop_list.elements);
	} else {
		drop_fk = NULL;
	}

	if (ha_alter_info->index_drop_count) {
		dict_index_t*	drop_primary = NULL;

		DBUG_ASSERT(ha_alter_info->handler_flags
			    & (ALTER_DROP_NON_UNIQUE_NON_PRIM_INDEX
			       | ALTER_DROP_UNIQUE_INDEX
			       | ALTER_DROP_PK_INDEX));
		/* Check which indexes to drop. */
		drop_index = static_cast<dict_index_t**>(
			mem_heap_alloc(
				heap, (ha_alter_info->index_drop_count + 1)
				* sizeof *drop_index));

		for (uint i = 0; i < ha_alter_info->index_drop_count; i++) {
			const KEY*	key
				= ha_alter_info->index_drop_buffer[i];
			dict_index_t*	index
				= dict_table_get_index_on_name(
					indexed_table, key->name.str);

			if (!index) {
				push_warning_printf(
					m_user_thd,
					Sql_condition::WARN_LEVEL_WARN,
					HA_ERR_WRONG_INDEX,
					"InnoDB could not find key"
					" with name %s", key->name.str);
			} else {
				ut_ad(!index->to_be_dropped);
				if (!index->is_primary()) {
					drop_index[n_drop_index++] = index;
				} else {
					drop_primary = index;
				}
			}
		}

		/* If all FULLTEXT indexes were removed, drop an
		internal FTS_DOC_ID_INDEX as well, unless it exists in
		the table. */

		if (innobase_fulltext_exist(table)
		    && !innobase_fulltext_exist(altered_table)
		    && !DICT_TF2_FLAG_IS_SET(
			indexed_table, DICT_TF2_FTS_HAS_DOC_ID)) {
			dict_index_t*	fts_doc_index
				= indexed_table->fts_doc_id_index;
			ut_ad(fts_doc_index);

			// Add some fault tolerance for non-debug builds.
			if (fts_doc_index == NULL) {
				goto check_if_can_drop_indexes;
			}

			DBUG_ASSERT(!fts_doc_index->to_be_dropped);

			for (uint i = 0; i < table->s->keys; i++) {
				if (!my_strcasecmp(
					    system_charset_info,
					    FTS_DOC_ID_INDEX_NAME,
					    table->key_info[i].name.str)) {
					/* The index exists in the MySQL
					data dictionary. Do not drop it,
					even though it is no longer needed
					by InnoDB fulltext search. */
					goto check_if_can_drop_indexes;
				}
			}

			drop_index[n_drop_index++] = fts_doc_index;
		}

check_if_can_drop_indexes:
		/* Check if the indexes can be dropped. */

		/* Prevent a race condition between DROP INDEX and
		CREATE TABLE adding FOREIGN KEY constraints. */
		row_mysql_lock_data_dictionary(m_prebuilt->trx);

		if (!n_drop_index) {
			drop_index = NULL;
		} else {
			/* Flag all indexes that are to be dropped. */
			for (ulint i = 0; i < n_drop_index; i++) {
				ut_ad(!drop_index[i]->to_be_dropped);
				drop_index[i]->to_be_dropped = 1;
			}
		}

		if (m_prebuilt->trx->check_foreigns) {
			for (uint i = 0; i < n_drop_index; i++) {
				dict_index_t*	index = drop_index[i];

				if (innobase_check_foreign_key_index(
						ha_alter_info, index,
						indexed_table, col_names,
						m_prebuilt->trx, drop_fk, n_drop_fk)) {
					row_mysql_unlock_data_dictionary(
						m_prebuilt->trx);
					m_prebuilt->trx->error_info = index;
					print_error(HA_ERR_DROP_INDEX_FK,
						MYF(0));
					goto err_exit;
				}
			}

			/* If a primary index is dropped, need to check
			any depending foreign constraints get affected */
			if (drop_primary
				&& innobase_check_foreign_key_index(
					ha_alter_info, drop_primary,
					indexed_table, col_names,
					m_prebuilt->trx, drop_fk, n_drop_fk)) {
				row_mysql_unlock_data_dictionary(m_prebuilt->trx);
				print_error(HA_ERR_DROP_INDEX_FK, MYF(0));
				goto err_exit;
			}
		}

		row_mysql_unlock_data_dictionary(m_prebuilt->trx);
	} else {
		drop_index = NULL;
	}

	/* Check if any of the existing indexes are marked as corruption
	and if they are, refuse adding more indexes. */
	if (ha_alter_info->handler_flags & ALTER_ADD_NON_UNIQUE_NON_PRIM_INDEX) {
		for (dict_index_t* index = dict_table_get_first_index(indexed_table);
		     index != NULL; index = dict_table_get_next_index(index)) {

			if (!index->to_be_dropped && index->is_committed()
			    && index->is_corrupted()) {
				my_error(ER_INDEX_CORRUPT, MYF(0), index->name());
				goto err_exit;
			}
		}
	}

	n_add_fk = 0;

	if (ha_alter_info->handler_flags
	    & ALTER_ADD_FOREIGN_KEY) {
		ut_ad(!m_prebuilt->trx->check_foreigns);

		alter_fill_stored_column(altered_table, m_prebuilt->table,
					 &s_cols, &s_heap);

		add_fk = static_cast<dict_foreign_t**>(
			mem_heap_zalloc(
				heap,
				ha_alter_info->alter_info->key_list.elements
				* sizeof(dict_foreign_t*)));

		if (!innobase_get_foreign_key_info(
			    ha_alter_info, table_share,
			    m_prebuilt->table, col_names,
			    drop_index, n_drop_index,
			    add_fk, &n_add_fk, m_prebuilt->trx, s_cols)) {
err_exit:
			if (n_drop_index) {
				row_mysql_lock_data_dictionary(m_prebuilt->trx);

				/* Clear the to_be_dropped flags, which might
				have been set at this point. */
				for (ulint i = 0; i < n_drop_index; i++) {
					ut_ad(drop_index[i]->is_committed());
					drop_index[i]->to_be_dropped = 0;
				}

				row_mysql_unlock_data_dictionary(
					m_prebuilt->trx);
			}

			if (heap) {
				mem_heap_free(heap);
			}

			if (s_cols != NULL) {
				UT_DELETE(s_cols);
				mem_heap_free(s_heap);
			}

			goto err_exit_no_heap;
		}

		if (s_cols != NULL) {
			UT_DELETE(s_cols);
			mem_heap_free(s_heap);
		}
	}

	if (ha_alter_info->handler_flags & ALTER_RENAME_INDEX) {
		for (const Alter_inplace_info::Rename_key_pair& pair :
		     ha_alter_info->rename_keys) {
			dict_index_t* index = dict_table_get_index_on_name(
			    indexed_table, pair.old_key->name.str);

			if (!index || index->is_corrupted()) {
				my_error(ER_INDEX_CORRUPT, MYF(0),
					 index->name());
				goto err_exit;
			}
		}
	}

	const ha_table_option_struct& alt_opt=
		*ha_alter_info->create_info->option_struct;

	if (!(ha_alter_info->handler_flags & INNOBASE_ALTER_DATA)
	    || ((ha_alter_info->handler_flags & ~(INNOBASE_INPLACE_IGNORE
						  | INNOBASE_ALTER_NOCREATE
						  | INNOBASE_ALTER_INSTANT))
		== ALTER_OPTIONS
		&& !alter_options_need_rebuild(ha_alter_info, table))) {

		if (heap) {
			ha_alter_info->handler_ctx
				= new ha_innobase_inplace_ctx(
					m_prebuilt,
					drop_index, n_drop_index,
					drop_fk, n_drop_fk,
					add_fk, n_add_fk,
					ha_alter_info->online,
					heap, indexed_table,
					col_names, ULINT_UNDEFINED, 0, 0,
					(ha_alter_info->ignore
					 || !thd_is_strict_mode(m_user_thd)),
					alt_opt.page_compressed,
					alt_opt.page_compression_level);
		}

		DBUG_ASSERT(m_prebuilt->trx->dict_operation_lock_mode == 0);
		if (ha_alter_info->handler_flags & ~(INNOBASE_INPLACE_IGNORE)) {

			online_retry_drop_indexes(
				m_prebuilt->table, m_user_thd);

		}

		if ((ha_alter_info->handler_flags
		     & ALTER_DROP_VIRTUAL_COLUMN)
		    && prepare_inplace_drop_virtual(ha_alter_info, table)) {
			DBUG_RETURN(true);
		}

		if ((ha_alter_info->handler_flags
		     & ALTER_ADD_VIRTUAL_COLUMN)
		    && prepare_inplace_add_virtual(
			    ha_alter_info, altered_table, table)) {
			DBUG_RETURN(true);
		}

		DBUG_RETURN(false);
	}

	/* If we are to build a full-text search index, check whether
	the table already has a DOC ID column.  If not, we will need to
	add a Doc ID hidden column and rebuild the primary index */
	if (innobase_fulltext_exist(altered_table)) {
		ulint	doc_col_no;
		ulint	num_v = 0;

		if (!innobase_fts_check_doc_id_col(
			    m_prebuilt->table,
			    altered_table, &fts_doc_col_no, &num_v)) {

			fts_doc_col_no = altered_table->s->fields - num_v;
			add_fts_doc_id = true;
			add_fts_doc_id_idx = true;

		} else if (fts_doc_col_no == ULINT_UNDEFINED) {
			goto err_exit;
		}

		switch (innobase_fts_check_doc_id_index(
				m_prebuilt->table, altered_table,
				&doc_col_no)) {
		case FTS_NOT_EXIST_DOC_ID_INDEX:
			add_fts_doc_id_idx = true;
			break;
		case FTS_INCORRECT_DOC_ID_INDEX:
			my_error(ER_INNODB_FT_WRONG_DOCID_INDEX, MYF(0),
				 FTS_DOC_ID_INDEX_NAME);
			goto err_exit;
		case FTS_EXIST_DOC_ID_INDEX:
			DBUG_ASSERT(
				doc_col_no == fts_doc_col_no
				|| doc_col_no == ULINT_UNDEFINED
				|| (ha_alter_info->handler_flags
				    & (ALTER_STORED_COLUMN_ORDER
				       | ALTER_DROP_STORED_COLUMN
				       | ALTER_ADD_STORED_BASE_COLUMN)));
		}
	}

	/* See if an AUTO_INCREMENT column was added. */
	uint	i = 0;
	ulint	num_v = 0;
	List_iterator_fast<Create_field> cf_it(
		ha_alter_info->alter_info->create_list);
	while (const Create_field* new_field = cf_it++) {
		const Field*	field;

		DBUG_ASSERT(i < altered_table->s->fields);

		for (uint old_i = 0; table->field[old_i]; old_i++) {
			if (new_field->field == table->field[old_i]) {
				goto found_col;
			}
		}

		/* This is an added column. */
		DBUG_ASSERT(!new_field->field);
		DBUG_ASSERT(ha_alter_info->handler_flags
			    & ALTER_ADD_COLUMN);

		field = altered_table->field[i];

		DBUG_ASSERT((MTYP_TYPENR(field->unireg_check)
			     == Field::NEXT_NUMBER)
			    == !!(field->flags & AUTO_INCREMENT_FLAG));

		if (field->flags & AUTO_INCREMENT_FLAG) {
			if (add_autoinc_col_no != ULINT_UNDEFINED) {
				/* This should have been blocked earlier. */
				ut_ad(0);
				my_error(ER_WRONG_AUTO_KEY, MYF(0));
				goto err_exit;
			}

			/* Get the col no of the old table non-virtual column array */
			add_autoinc_col_no = i - num_v;

			autoinc_col_max_value = innobase_get_int_col_max_value(field);
		}
found_col:
		num_v += !new_field->stored_in_db();
		i++;
	}

	DBUG_ASSERT(heap);
	DBUG_ASSERT(m_user_thd == m_prebuilt->trx->mysql_thd);
	DBUG_ASSERT(!ha_alter_info->handler_ctx);

	ha_alter_info->handler_ctx = new ha_innobase_inplace_ctx(
		m_prebuilt,
		drop_index, n_drop_index,
		drop_fk, n_drop_fk, add_fk, n_add_fk,
		ha_alter_info->online,
		heap, m_prebuilt->table, col_names,
		add_autoinc_col_no,
		ha_alter_info->create_info->auto_increment_value,
		autoinc_col_max_value,
		ha_alter_info->ignore || !thd_is_strict_mode(m_user_thd),
		alt_opt.page_compressed, alt_opt.page_compression_level);

	DBUG_RETURN(prepare_inplace_alter_table_dict(
			    ha_alter_info, altered_table, table,
			    table_share->table_name.str,
			    info.flags(), info.flags2(),
			    fts_doc_col_no, add_fts_doc_id,
			    add_fts_doc_id_idx));
}

/** Check that the column is part of a virtual index(index contains
virtual column) in the table
@param[in]	table		Table containing column
@param[in]	col		column to be checked
@return true if this column is indexed with other virtual columns */
static
bool
dict_col_in_v_indexes(
	dict_table_t*	table,
	dict_col_t*	col)
{
	for (dict_index_t* index = dict_table_get_next_index(
		dict_table_get_first_index(table)); index != NULL;
		index = dict_table_get_next_index(index)) {
		if (!dict_index_has_virtual(index)) {
			continue;
		}
		for (ulint k = 0; k < index->n_fields; k++) {
			dict_field_t*   field
				= dict_index_get_nth_field(index, k);
			if (field->col->ind == col->ind) {
				return(true);
			}
		}
	}

	return(false);
}

/* Check whether a columnn length change alter operation requires
to rebuild the template.
@param[in]	altered_table	TABLE object for new version of table.
@param[in]	ha_alter_info	Structure describing changes to be done
				by ALTER TABLE and holding data used
				during in-place alter.
@param[in]	table		table being altered
@return TRUE if needs rebuild. */
static
bool
alter_templ_needs_rebuild(
	TABLE*                  altered_table,
	Alter_inplace_info*     ha_alter_info,
	dict_table_t*		table)
{
        ulint	i = 0;
        List_iterator_fast<Create_field>  cf_it(
                ha_alter_info->alter_info->create_list);

	for (Field** fp = altered_table->field; *fp; fp++, i++) {
		cf_it.rewind();
		while (const Create_field* cf = cf_it++) {
			for (ulint j=0; j < table->n_cols; j++) {
				dict_col_t* cols
                                   = dict_table_get_nth_col(table, j);
				if (cf->length > cols->len
				    && dict_col_in_v_indexes(table, cols)) {
					return(true);
				}
			}
		}
	}

	return(false);
}

/** Get the name of an erroneous key.
@param[in]	error_key_num	InnoDB number of the erroneus key
@param[in]	ha_alter_info	changes that were being performed
@param[in]	table		InnoDB table
@return	the name of the erroneous key */
static
const char*
get_error_key_name(
	ulint				error_key_num,
	const Alter_inplace_info*	ha_alter_info,
	const dict_table_t*		table)
{
	if (error_key_num == ULINT_UNDEFINED) {
		return(FTS_DOC_ID_INDEX_NAME);
	} else if (ha_alter_info->key_count == 0) {
		return(dict_table_get_first_index(table)->name);
	} else {
		return(ha_alter_info->key_info_buffer[error_key_num].name.str);
	}
}

/** Alter the table structure in-place with operations
specified using Alter_inplace_info.
The level of concurrency allowed during this operation depends
on the return value from check_if_supported_inplace_alter().

@param altered_table TABLE object for new version of table.
@param ha_alter_info Structure describing changes to be done
by ALTER TABLE and holding data used during in-place alter.

@retval true Failure
@retval false Success
*/

bool
ha_innobase::inplace_alter_table(
/*=============================*/
	TABLE*			altered_table,
	Alter_inplace_info*	ha_alter_info)
{
	dberr_t			error;
	dict_add_v_col_t*	add_v = NULL;
	dict_vcol_templ_t*	s_templ = NULL;
	dict_vcol_templ_t*	old_templ = NULL;
	struct TABLE*		eval_table = altered_table;
	bool			rebuild_templ = false;
	DBUG_ENTER("inplace_alter_table");
	DBUG_ASSERT(!srv_read_only_mode);
	ut_ad(!sync_check_iterate(sync_check()));
	ut_ad(!rw_lock_own_flagged(&dict_sys.latch,
				   RW_LOCK_FLAG_X | RW_LOCK_FLAG_S));

	DEBUG_SYNC(m_user_thd, "innodb_inplace_alter_table_enter");

	if (!(ha_alter_info->handler_flags & INNOBASE_ALTER_DATA)) {
ok_exit:
		DEBUG_SYNC(m_user_thd, "innodb_after_inplace_alter_table");
		DBUG_RETURN(false);
	}

	if (ha_alter_info->handler_flags & ALTER_PERSISTENT_COUNT_ONOFF) {
		switch (ha_alter_info->alter_info->persistent_count_onoff) {
			case Alter_info::ENABLE:
				enable_persistent_count();
				break;
			case Alter_info::DISABLE:
				disable_persistent_count();
				break;
			case Alter_info::LEAVE_AS_IS:
			default:
				break;
		}
	}

	if ((ha_alter_info->handler_flags & ~(INNOBASE_INPLACE_IGNORE
					      | INNOBASE_ALTER_NOCREATE
					      | INNOBASE_ALTER_INSTANT))
	    == ALTER_OPTIONS
	    && !alter_options_need_rebuild(ha_alter_info, table)) {
		goto ok_exit;
	}

	ha_innobase_inplace_ctx*	ctx
		= static_cast<ha_innobase_inplace_ctx*>
		(ha_alter_info->handler_ctx);

	DBUG_ASSERT(ctx);
	DBUG_ASSERT(ctx->trx);
	DBUG_ASSERT(ctx->prebuilt == m_prebuilt);

	if (ctx->is_instant()) goto ok_exit;

	dict_index_t*	pk = dict_table_get_first_index(m_prebuilt->table);
	ut_ad(pk != NULL);

	/* For partitioned tables this could be already allocated from a
	previous partition invocation. For normal tables this is NULL. */
	UT_DELETE(ctx->m_stage);

	ctx->m_stage = UT_NEW_NOKEY(ut_stage_alter_t(pk));

	if (!m_prebuilt->table->is_readable()) {
		goto all_done;
	}

	/* If we are doing a table rebuilding or having added virtual
	columns in the same clause, we will need to build a table template
	that carries translation information between MySQL TABLE and InnoDB
	table, which indicates the virtual columns and their base columns
	info. This is used to do the computation callback, so that the
	data in base columns can be extracted send to server.
	If the Column length changes and it is a part of virtual
	index then we need to rebuild the template. */
	rebuild_templ
	     = ctx->need_rebuild()
	       || ((ha_alter_info->handler_flags
		& ALTER_COLUMN_TYPE_CHANGE_BY_ENGINE)
		&& alter_templ_needs_rebuild(
		   altered_table, ha_alter_info, ctx->new_table));

	if ((ctx->new_table->n_v_cols > 0) && rebuild_templ) {
		/* Save the templ if isn't NULL so as to restore the
		original state in case of alter operation failures. */
		if (ctx->new_table->vc_templ != NULL && !ctx->need_rebuild()) {
			old_templ = ctx->new_table->vc_templ;
		}
		s_templ = UT_NEW_NOKEY(dict_vcol_templ_t());

		innobase_build_v_templ(
			altered_table, ctx->new_table, s_templ, NULL, false);

		ctx->new_table->vc_templ = s_templ;
	} else if (ctx->num_to_add_vcol > 0 && ctx->num_to_drop_vcol == 0) {
		/* if there is ongoing drop virtual column, then we disallow
		inplace add index on newly added virtual column, so it does
		not need to come in here to rebuild template with add_v.
		Please also see the assertion in innodb_v_adjust_idx_col() */

		s_templ = UT_NEW_NOKEY(dict_vcol_templ_t());

		add_v = static_cast<dict_add_v_col_t*>(
			mem_heap_alloc(ctx->heap, sizeof *add_v));
		add_v->n_v_col = ctx->num_to_add_vcol;
		add_v->v_col = ctx->add_vcol;
		add_v->v_col_name = ctx->add_vcol_name;

		innobase_build_v_templ(
			altered_table, ctx->new_table, s_templ, add_v, false);
		old_templ = ctx->new_table->vc_templ;
		ctx->new_table->vc_templ = s_templ;
	}

	/* Drop virtual column without rebuild will keep dict table
	unchanged, we use old table to evaluate virtual column value
	in innobase_get_computed_value(). */
	if (!ctx->need_rebuild() && ctx->num_to_drop_vcol > 0) {
		eval_table = table;
	}

	/* Read the clustered index of the table and build
	indexes based on this information using temporary
	files and merge sort. */
	DBUG_EXECUTE_IF("innodb_OOM_inplace_alter",
			error = DB_OUT_OF_MEMORY; goto oom;);

	error = row_merge_build_indexes(
		m_prebuilt->trx,
		m_prebuilt->table, ctx->new_table,
		ctx->online,
		ctx->add_index, ctx->add_key_numbers, ctx->num_to_add_index,
		altered_table, ctx->defaults, ctx->col_map,
		ctx->add_autoinc, ctx->sequence, ctx->skip_pk_sort,
		ctx->m_stage, add_v, eval_table, ctx->allow_not_null);

#ifndef DBUG_OFF
oom:
#endif /* !DBUG_OFF */
	if (error == DB_SUCCESS && ctx->online && ctx->need_rebuild()) {
		DEBUG_SYNC_C("row_log_table_apply1_before");
		error = row_log_table_apply(
			ctx->thr, m_prebuilt->table, altered_table,
			ctx->m_stage, ctx->new_table);
	}

	/* Init online ddl status variables */
	onlineddl_rowlog_rows = 0;
	onlineddl_rowlog_pct_used = 0;
	onlineddl_pct_progress = 0;

	if (s_templ) {
		ut_ad(ctx->need_rebuild() || ctx->num_to_add_vcol > 0
		      || rebuild_templ);
		dict_free_vc_templ(s_templ);
		UT_DELETE(s_templ);

		ctx->new_table->vc_templ = old_templ;
	}

	DEBUG_SYNC_C("inplace_after_index_build");

	DBUG_EXECUTE_IF("create_index_fail",
			error = DB_DUPLICATE_KEY;
			m_prebuilt->trx->error_key_num = ULINT_UNDEFINED;);

	/* After an error, remove all those index definitions
	from the dictionary which were defined. */

	switch (error) {
		KEY*	dup_key;
	all_done:
	case DB_SUCCESS:
		ut_d(mutex_enter(&dict_sys.mutex));
		ut_d(dict_table_check_for_dup_indexes(
			     m_prebuilt->table, CHECK_PARTIAL_OK));
		ut_d(mutex_exit(&dict_sys.mutex));
		/* prebuilt->table->n_ref_count can be anything here,
		given that we hold at most a shared lock on the table. */
		goto ok_exit;
	case DB_DUPLICATE_KEY:
		if (m_prebuilt->trx->error_key_num == ULINT_UNDEFINED
		    || ha_alter_info->key_count == 0) {
			/* This should be the hidden index on
			FTS_DOC_ID, or there is no PRIMARY KEY in the
			table. Either way, we should be seeing and
			reporting a bogus duplicate key error. */
			dup_key = NULL;
		} else {
			DBUG_ASSERT(m_prebuilt->trx->error_key_num
				    < ha_alter_info->key_count);
			dup_key = &ha_alter_info->key_info_buffer[
				m_prebuilt->trx->error_key_num];
		}
		print_keydup_error(altered_table, dup_key, MYF(0));
		break;
	case DB_ONLINE_LOG_TOO_BIG:
		DBUG_ASSERT(ctx->online);
		my_error(ER_INNODB_ONLINE_LOG_TOO_BIG, MYF(0),
			 get_error_key_name(m_prebuilt->trx->error_key_num,
					    ha_alter_info, m_prebuilt->table));
		break;
	case DB_INDEX_CORRUPT:
		my_error(ER_INDEX_CORRUPT, MYF(0),
			 get_error_key_name(m_prebuilt->trx->error_key_num,
					    ha_alter_info, m_prebuilt->table));
		break;
	case DB_DECRYPTION_FAILED: {
		String str;
		const char* engine= table_type();
		get_error_message(HA_ERR_DECRYPTION_FAILED, &str);
		my_error(ER_GET_ERRMSG, MYF(0), HA_ERR_DECRYPTION_FAILED, str.c_ptr(), engine);
		break;
	}
	default:
		my_error_innodb(error,
				table_share->table_name.str,
				m_prebuilt->table->flags);
	}

	/* prebuilt->table->n_ref_count can be anything here, given
	that we hold at most a shared lock on the table. */
	m_prebuilt->trx->error_info = NULL;
	ctx->trx->error_state = DB_SUCCESS;
	ctx->clear_added_indexes();

	DBUG_RETURN(true);
}

/** Free the modification log for online table rebuild.
@param table table that was being rebuilt online */
static
void
innobase_online_rebuild_log_free(
/*=============================*/
	dict_table_t*	table)
{
	dict_index_t* clust_index = dict_table_get_first_index(table);
	ut_d(dict_sys.assert_locked());
	rw_lock_x_lock(&clust_index->lock);

	if (clust_index->online_log) {
		ut_ad(dict_index_get_online_status(clust_index)
		      == ONLINE_INDEX_CREATION);
		clust_index->online_status = ONLINE_INDEX_COMPLETE;
		row_log_free(clust_index->online_log);
		DEBUG_SYNC_C("innodb_online_rebuild_log_free_aborted");
	}

	DBUG_ASSERT(dict_index_get_online_status(clust_index)
		    == ONLINE_INDEX_COMPLETE);
	rw_lock_x_unlock(&clust_index->lock);
}

/** For each user column, which is part of an index which is not going to be
dropped, it checks if the column number of the column is same as col_no
argument passed.
@param[in]	table		table
@param[in]	col_no		column number
@param[in]	is_v		if this is a virtual column
@param[in]	only_committed	whether to consider only committed indexes
@retval true column exists
@retval false column does not exist, true if column is system column or
it is in the index. */
static
bool
check_col_exists_in_indexes(
	const dict_table_t*	table,
	ulint			col_no,
	bool			is_v,
	bool			only_committed = false)
{
	/* This function does not check system columns */
	if (!is_v && dict_table_get_nth_col(table, col_no)->mtype == DATA_SYS) {
		return(true);
	}

	for (const dict_index_t* index = dict_table_get_first_index(table);
	     index;
	     index = dict_table_get_next_index(index)) {

		if (only_committed
		    ? !index->is_committed()
		    : index->to_be_dropped) {
			continue;
		}

		for (ulint i = 0; i < index->n_user_defined_cols; i++) {
			const dict_col_t* idx_col
				= dict_index_get_nth_col(index, i);

			if (is_v && idx_col->is_virtual()) {
				const dict_v_col_t*   v_col = reinterpret_cast<
					const dict_v_col_t*>(idx_col);
				if (v_col->v_pos == col_no) {
					return(true);
				}
			}

			if (!is_v && !idx_col->is_virtual()
			    && dict_col_get_no(idx_col) == col_no) {
				return(true);
			}
		}
	}

	return(false);
}

/** Rollback a secondary index creation, drop the indexes with
temparary index prefix
@param user_table InnoDB table
@param table the TABLE
@param locked TRUE=table locked, FALSE=may need to do a lazy drop
@param trx the transaction
*/
static MY_ATTRIBUTE((nonnull))
void
innobase_rollback_sec_index(
/*========================*/
	dict_table_t*		user_table,
	const TABLE*		table,
	ibool			locked,
	trx_t*			trx)
{
	row_merge_drop_indexes(trx, user_table, locked);

	/* Free the table->fts only if there is no FTS_DOC_ID
	in the table */
	if (user_table->fts
	    && !DICT_TF2_FLAG_IS_SET(user_table,
				     DICT_TF2_FTS_HAS_DOC_ID)
	    && !innobase_fulltext_exist(table)) {
		fts_free(user_table);
	}
}

/** Roll back the changes made during prepare_inplace_alter_table()
and inplace_alter_table() inside the storage engine. Note that the
allowed level of concurrency during this operation will be the same as
for inplace_alter_table() and thus might be higher than during
prepare_inplace_alter_table(). (E.g concurrent writes were blocked
during prepare, but might not be during commit).

@param ha_alter_info Data used during in-place alter.
@param table the TABLE
@param prebuilt the prebuilt struct
@retval true Failure
@retval false Success
*/
inline MY_ATTRIBUTE((nonnull, warn_unused_result))
bool
rollback_inplace_alter_table(
/*=========================*/
	Alter_inplace_info*	ha_alter_info,
	const TABLE*		table,
	row_prebuilt_t*		prebuilt)
{
	bool	fail	= false;

	ha_innobase_inplace_ctx*	ctx
		= static_cast<ha_innobase_inplace_ctx*>
		(ha_alter_info->handler_ctx);

	DBUG_ENTER("rollback_inplace_alter_table");

	if (!ctx || !ctx->trx) {
		/* If we have not started a transaction yet,
		(almost) nothing has been or needs to be done. */
		goto func_exit;
	}

	trx_start_for_ddl(ctx->trx, ctx->need_rebuild()
			  ? TRX_DICT_OP_TABLE : TRX_DICT_OP_INDEX);
	row_mysql_lock_data_dictionary(ctx->trx);

	if (ctx->need_rebuild()) {
		/* DML threads can access ctx->new_table via the
		online rebuild log. Free it first. */
		innobase_online_rebuild_log_free(prebuilt->table);
	}

	if (!ctx->new_table) {
		ut_ad(ctx->need_rebuild());
	} else if (ctx->need_rebuild()) {
		dberr_t	err= DB_SUCCESS;
		ulint	flags	= ctx->new_table->flags;

		/* Since the FTS index specific auxiliary tables has
		not yet registered with "table->fts" by fts_add_index(),
		we will need explicitly delete them here */
		if (dict_table_has_fts_index(ctx->new_table)) {

			err = innobase_drop_fts_index_table(
				ctx->new_table, ctx->trx);

			if (err != DB_SUCCESS) {
				my_error_innodb(
					err, table->s->table_name.str,
					flags);
				fail = true;
			}
		}

		dict_table_close_and_drop(ctx->trx, ctx->new_table);

		switch (err) {
		case DB_SUCCESS:
			break;
		default:
			my_error_innodb(err, table->s->table_name.str,
					flags);
			fail = true;
		}
	} else {
		DBUG_ASSERT(!(ha_alter_info->handler_flags
			      & ALTER_ADD_PK_INDEX));
		DBUG_ASSERT(ctx->new_table == prebuilt->table);

		innobase_rollback_sec_index(
			prebuilt->table, table, FALSE, ctx->trx);
	}

	trx_commit_for_mysql(ctx->trx);
	row_mysql_unlock_data_dictionary(ctx->trx);
	trx_free(ctx->trx);

func_exit:
#ifndef DBUG_OFF
	dict_index_t* clust_index = dict_table_get_first_index(
		prebuilt->table);
	DBUG_ASSERT(!clust_index->online_log);
	DBUG_ASSERT(dict_index_get_online_status(clust_index)
		    == ONLINE_INDEX_COMPLETE);
#endif /* !DBUG_OFF */

	if (ctx) {
		DBUG_ASSERT(ctx->prebuilt == prebuilt);

		if (ctx->num_to_add_fk) {
			for (ulint i = 0; i < ctx->num_to_add_fk; i++) {
				dict_foreign_free(ctx->add_fk[i]);
			}
		}

		if (ctx->num_to_drop_index) {
			row_mysql_lock_data_dictionary(prebuilt->trx);

			/* Clear the to_be_dropped flags
			in the data dictionary cache.
			The flags may already have been cleared,
			in case an error was detected in
			commit_inplace_alter_table(). */
			for (ulint i = 0; i < ctx->num_to_drop_index; i++) {
				dict_index_t*	index = ctx->drop_index[i];
				DBUG_ASSERT(index->is_committed());
				index->to_be_dropped = 0;
			}

			row_mysql_unlock_data_dictionary(prebuilt->trx);
		}
	}

	/* Reset dict_col_t::ord_part for those columns fail to be indexed,
	we do this by checking every existing column, if any current
	index would index them */
	for (ulint i = 0; i < dict_table_get_n_cols(prebuilt->table); i++) {
		dict_col_t& col = prebuilt->table->cols[i];
		if (!col.ord_part) {
			continue;
		}
		if (!check_col_exists_in_indexes(prebuilt->table, i, false,
						 true)) {
			col.ord_part = 0;
		}
	}

	for (ulint i = 0; i < dict_table_get_n_v_cols(prebuilt->table); i++) {
		dict_col_t& col = prebuilt->table->v_cols[i].m_col;
		if (!col.ord_part) {
			continue;
		}
		if (!check_col_exists_in_indexes(prebuilt->table, i, true,
						 true)) {
			col.ord_part = 0;
		}
	}

	trx_commit_for_mysql(prebuilt->trx);
	MONITOR_ATOMIC_DEC(MONITOR_PENDING_ALTER_TABLE);
	DBUG_RETURN(fail);
}

/** Drop a FOREIGN KEY constraint from the data dictionary tables.
@param trx data dictionary transaction
@param table_name Table name in MySQL
@param foreign_id Foreign key constraint identifier
@retval true Failure
@retval false Success */
static MY_ATTRIBUTE((nonnull, warn_unused_result))
bool
innobase_drop_foreign_try(
/*======================*/
	trx_t*			trx,
	const char*		table_name,
	const char*		foreign_id)
{
	DBUG_ENTER("innobase_drop_foreign_try");

	DBUG_ASSERT(trx_get_dict_operation(trx) == TRX_DICT_OP_INDEX);
	ut_ad(trx->dict_operation_lock_mode == RW_X_LATCH);
	ut_d(dict_sys.assert_locked());

	/* Drop the constraint from the data dictionary. */
	static const char sql[] =
		"PROCEDURE DROP_FOREIGN_PROC () IS\n"
		"BEGIN\n"
		"DELETE FROM SYS_FOREIGN WHERE ID=:id;\n"
		"DELETE FROM SYS_FOREIGN_COLS WHERE ID=:id;\n"
		"END;\n";

	dberr_t		error;
	pars_info_t*	info;

	info = pars_info_create();
	pars_info_add_str_literal(info, "id", foreign_id);

	trx->op_info = "dropping foreign key constraint from dictionary";
	error = que_eval_sql(info, sql, FALSE, trx);
	trx->op_info = "";

	DBUG_EXECUTE_IF("ib_drop_foreign_error",
			error = DB_OUT_OF_FILE_SPACE;);

	if (error != DB_SUCCESS) {
		my_error_innodb(error, table_name, 0);
		trx->error_state = DB_SUCCESS;
		DBUG_RETURN(true);
	}

	DBUG_RETURN(false);
}

/** Rename a column in the data dictionary tables.
@param[in] user_table		InnoDB table that was being altered
@param[in] trx			Data dictionary transaction
@param[in] table_name		Table name in MySQL
@param[in] from			old column name
@param[in] to			new column name
@param[in] new_clustered	whether the table has been rebuilt
@param[in] evict_fk_cache	Evict the fk info from cache
@retval true Failure
@retval false Success */
static MY_ATTRIBUTE((nonnull, warn_unused_result))
bool
innobase_rename_column_try(
	const dict_table_t*	user_table,
	trx_t*			trx,
	const char*		table_name,
	const char*		from,
	const char*		to,
	bool			new_clustered,
	bool			evict_fk_cache)
{
	dberr_t		error;

	DBUG_ENTER("innobase_rename_column_try");

	DBUG_ASSERT(trx_get_dict_operation(trx) == TRX_DICT_OP_INDEX);
	ut_ad(trx->dict_operation_lock_mode == RW_X_LATCH);
	ut_d(dict_sys.assert_locked());

	if (new_clustered) {
		goto rename_foreign;
	}

	error = DB_SUCCESS;

	trx->op_info = "renaming column in SYS_FIELDS";

	for (const dict_index_t* index = dict_table_get_first_index(
		     user_table);
	     index != NULL;
	     index = dict_table_get_next_index(index)) {

		bool has_prefixes = false;
		for (size_t i = 0; i < dict_index_get_n_fields(index); i++) {
			if (dict_index_get_nth_field(index, i)->prefix_len) {
				has_prefixes = true;
				break;
			}
		}

		for (ulint i = 0; i < dict_index_get_n_fields(index); i++) {
			const dict_field_t& f = index->fields[i];
			DBUG_ASSERT(!f.name == f.col->is_dropped());

			if (!f.name || my_strcasecmp(system_charset_info,
						     f.name, from)) {
				continue;
			}

			pars_info_t* info = pars_info_create();
			ulint pos = has_prefixes ? i << 16 | f.prefix_len : i;

			pars_info_add_ull_literal(info, "indexid", index->id);
			pars_info_add_int4_literal(info, "nth", pos);
			pars_info_add_str_literal(info, "new", to);

			error = que_eval_sql(
				info,
				"PROCEDURE RENAME_SYS_FIELDS_PROC () IS\n"
				"BEGIN\n"
				"UPDATE SYS_FIELDS SET COL_NAME=:new\n"
				"WHERE INDEX_ID=:indexid\n"
				"AND POS=:nth;\n"
				"END;\n",
				FALSE, trx);
			DBUG_EXECUTE_IF("ib_rename_column_error",
					error = DB_OUT_OF_FILE_SPACE;);

			if (error != DB_SUCCESS) {
				goto err_exit;
			}
		}
	}

	if (error != DB_SUCCESS) {
err_exit:
		my_error_innodb(error, table_name, 0);
		trx->error_state = DB_SUCCESS;
		trx->op_info = "";
		DBUG_RETURN(true);
	}

rename_foreign:
	trx->op_info = "renaming column in SYS_FOREIGN_COLS";

	std::set<dict_foreign_t*> fk_evict;
	bool		foreign_modified;

	for (dict_foreign_set::const_iterator it = user_table->foreign_set.begin();
	     it != user_table->foreign_set.end();
	     ++it) {

		dict_foreign_t*	foreign = *it;
		foreign_modified = false;

		for (unsigned i = 0; i < foreign->n_fields; i++) {
			if (my_strcasecmp(system_charset_info,
					  foreign->foreign_col_names[i],
					  from)) {
				continue;
			}

			pars_info_t* info = pars_info_create();

			pars_info_add_str_literal(info, "id", foreign->id);
			pars_info_add_int4_literal(info, "nth", i);
			pars_info_add_str_literal(info, "new", to);

			error = que_eval_sql(
				info,
				"PROCEDURE RENAME_SYS_FOREIGN_F_PROC () IS\n"
				"BEGIN\n"
				"UPDATE SYS_FOREIGN_COLS\n"
				"SET FOR_COL_NAME=:new\n"
				"WHERE ID=:id AND POS=:nth;\n"
				"END;\n",
				FALSE, trx);

			if (error != DB_SUCCESS) {
				goto err_exit;
			}
			foreign_modified = true;
		}

		if (foreign_modified) {
			fk_evict.insert(foreign);
		}
	}

	for (dict_foreign_set::const_iterator it
		= user_table->referenced_set.begin();
	     it != user_table->referenced_set.end();
	     ++it) {

		foreign_modified = false;
		dict_foreign_t*	foreign = *it;

		for (unsigned i = 0; i < foreign->n_fields; i++) {
			if (my_strcasecmp(system_charset_info,
					  foreign->referenced_col_names[i],
					  from)) {
				continue;
			}

			pars_info_t* info = pars_info_create();

			pars_info_add_str_literal(info, "id", foreign->id);
			pars_info_add_int4_literal(info, "nth", i);
			pars_info_add_str_literal(info, "new", to);

			error = que_eval_sql(
				info,
				"PROCEDURE RENAME_SYS_FOREIGN_R_PROC () IS\n"
				"BEGIN\n"
				"UPDATE SYS_FOREIGN_COLS\n"
				"SET REF_COL_NAME=:new\n"
				"WHERE ID=:id AND POS=:nth;\n"
				"END;\n",
				FALSE, trx);

			if (error != DB_SUCCESS) {
				goto err_exit;
			}
			foreign_modified = true;
		}

		if (foreign_modified) {
			fk_evict.insert(foreign);
		}
	}

	/* Reload the foreign key info for instant table too. */
	if (new_clustered || evict_fk_cache) {
		std::for_each(fk_evict.begin(), fk_evict.end(),
			      dict_foreign_remove_from_cache);
	}

	trx->op_info = "";
	DBUG_RETURN(false);
}

/** Rename columns in the data dictionary tables.
@param ha_alter_info Data used during in-place alter.
@param ctx In-place ALTER TABLE context
@param table the TABLE
@param trx data dictionary transaction
@param table_name Table name in MySQL
@retval true Failure
@retval false Success */
static MY_ATTRIBUTE((nonnull, warn_unused_result))
bool
innobase_rename_columns_try(
/*========================*/
	Alter_inplace_info*	ha_alter_info,
	ha_innobase_inplace_ctx*ctx,
	const TABLE*		table,
	trx_t*			trx,
	const char*		table_name)
{
	List_iterator_fast<Create_field> cf_it(
		ha_alter_info->alter_info->create_list);
	uint	i = 0;
	ulint	num_v = 0;

	DBUG_ASSERT(ctx->need_rebuild());
	DBUG_ASSERT(ha_alter_info->handler_flags
		    & ALTER_COLUMN_NAME);

	for (Field** fp = table->field; *fp; fp++, i++) {
		const bool is_virtual = !(*fp)->stored_in_db();
		if (!((*fp)->flags & FIELD_IS_RENAMED)) {
			goto processed_field;
		}

		cf_it.rewind();

		while (Create_field* cf = cf_it++) {
			if (cf->field == *fp) {
				if (innobase_rename_column_try(
					    ctx->old_table, trx, table_name,
					    cf->field->field_name.str,
					    cf->field_name.str,
					    ctx->need_rebuild(),
					    ctx->is_instant())) {
					return(true);
				}
				goto processed_field;
			}
		}

		ut_error;
processed_field:
		if (is_virtual) {
			num_v++;
		}

		continue;
	}

	return(false);
}

/** Convert field type and length to InnoDB format */
static void get_type(const Field& f, ulint& prtype, ulint& mtype, ulint& len)
{
	mtype = get_innobase_type_from_mysql_type(&prtype, &f);
	len = f.pack_length();
	prtype |= f.type();
	if (f.type() == MYSQL_TYPE_VARCHAR) {
		auto l = static_cast<const Field_varstring&>(f).length_bytes;
		len -= l;
		if (l == 2) prtype |= DATA_LONG_TRUE_VARCHAR;
	}
	if (!f.real_maybe_null()) prtype |= DATA_NOT_NULL;
	if (f.binary()) prtype |= DATA_BINARY_TYPE;
	if (f.table->versioned()) {
		if (&f == f.table->field[f.table->s->vers.start_fieldno]) {
			prtype |= DATA_VERS_START;
		} else if (&f == f.table->field[f.table->s->vers.end_fieldno]) {
			prtype |= DATA_VERS_END;
		} else if (!(f.flags & VERS_UPDATE_UNVERSIONED_FLAG)) {
			prtype |= DATA_VERSIONED;
		}
	}
	if (!f.stored_in_db()) prtype |= DATA_VIRTUAL;

	if (dtype_is_string_type(mtype)) {
		prtype |= ulint(f.charset()->number) << 16;
	}
}

/** Enlarge a column in the data dictionary tables.
@param ctx In-place ALTER TABLE context
@param trx data dictionary transaction
@param table_name Table name in MySQL
@param pos 0-based index to user_table->cols[] or user_table->v_cols[]
@param f new column
@param is_v if it's a virtual column
@retval true Failure
@retval false Success */
static MY_ATTRIBUTE((nonnull, warn_unused_result))
bool
innobase_rename_or_enlarge_column_try(
	ha_innobase_inplace_ctx*ctx,
	trx_t*			trx,
	const char*		table_name,
	ulint			pos,
	const Field&		f,
	bool			is_v)
{
	dict_col_t*	col;
	dict_table_t* user_table = ctx->old_table;

	DBUG_ENTER("innobase_rename_or_enlarge_column_try");
	DBUG_ASSERT(!ctx->need_rebuild());

	DBUG_ASSERT(trx_get_dict_operation(trx) == TRX_DICT_OP_INDEX);
	ut_ad(trx->dict_operation_lock_mode == RW_X_LATCH);
	ut_d(dict_sys.assert_locked());

	ulint n_base;

	if (is_v) {
		dict_v_col_t* v_col= dict_table_get_nth_v_col(user_table, pos);
		pos = dict_create_v_col_pos(v_col->v_pos, v_col->m_col.ind);
		col = &v_col->m_col;
		n_base = v_col->num_base;
	} else {
		col = dict_table_get_nth_col(user_table, pos);
		n_base = 0;
	}

	ulint prtype, mtype, len;
	get_type(f, prtype, mtype, len);
	DBUG_ASSERT(!dtype_is_string_type(col->mtype)
		    || col->mbminlen == f.charset()->mbminlen);
	DBUG_ASSERT(col->len <= len);

#ifdef UNIV_DEBUG
	ut_ad(col->mbminlen <= col->mbmaxlen);
	switch (mtype) {
	case DATA_MYSQL:
		if (!(prtype & DATA_BINARY_TYPE) || user_table->not_redundant()
		    || col->mbminlen != col->mbmaxlen) {
			/* NOTE: we could allow this when !(prtype &
			DATA_BINARY_TYPE) and ROW_FORMAT is not REDUNDANT and
			mbminlen<mbmaxlen. That is, we treat a UTF-8 CHAR(n)
			column somewhat like a VARCHAR. */
			break;
		}
		/* fall through */
	case DATA_FIXBINARY:
	case DATA_CHAR:
		ut_ad(col->len == len);
		break;
	case DATA_BINARY:
	case DATA_VARCHAR:
	case DATA_VARMYSQL:
	case DATA_DECIMAL:
	case DATA_BLOB:
		break;
	default:
		ut_ad(!((col->prtype ^ prtype) & ~DATA_VERSIONED));
		ut_ad(col->mtype == mtype);
		ut_ad(col->len == len);
	}
#endif /* UNIV_DEBUG */

	const char* col_name = col->name(*user_table);
	const bool same_name = !strcmp(col_name, f.field_name.str);

	if (!same_name
	    && innobase_rename_column_try(user_table, trx, table_name,
					  col_name, f.field_name.str,
					  false, ctx->is_instant())) {
		DBUG_RETURN(true);
	}

	if (same_name
	    && col->prtype == prtype && col->mtype == mtype
	    && col->len == len) {
		DBUG_RETURN(false);
	}

	DBUG_RETURN(innodb_insert_sys_columns(user_table->id, pos,
					      f.field_name.str,
					      mtype, prtype, len,
					      n_base, trx, true));
}

/** Rename or enlarge columns in the data dictionary cache
as part of commit_try_norebuild().
@param ha_alter_info Data used during in-place alter.
@param ctx In-place ALTER TABLE context
@param altered_table metadata after ALTER TABLE
@param table metadata before ALTER TABLE
@param trx data dictionary transaction
@param table_name Table name in MySQL
@retval true Failure
@retval false Success */
static MY_ATTRIBUTE((nonnull, warn_unused_result))
bool
innobase_rename_or_enlarge_columns_try(
	Alter_inplace_info*	ha_alter_info,
	ha_innobase_inplace_ctx*ctx,
	const TABLE*		altered_table,
	const TABLE*		table,
	trx_t*			trx,
	const char*		table_name)
{
	DBUG_ENTER("innobase_rename_or_enlarge_columns_try");

	if (!(ha_alter_info->handler_flags
	      & (ALTER_COLUMN_TYPE_CHANGE_BY_ENGINE
		 | ALTER_COLUMN_NAME))) {
		DBUG_RETURN(false);
	}

	List_iterator_fast<Create_field> cf_it(
		ha_alter_info->alter_info->create_list);
	ulint	i = 0;
	ulint	num_v = 0;

	for (Field** fp = table->field; *fp; fp++, i++) {
		const bool is_v = !(*fp)->stored_in_db();
		ulint idx = is_v ? num_v++ : i - num_v;

		cf_it.rewind();
		Field** af = altered_table->field;
		while (Create_field* cf = cf_it++) {
			if (cf->field == *fp) {
				if (innobase_rename_or_enlarge_column_try(
					    ctx, trx, table_name,
					    idx, **af, is_v)) {
					DBUG_RETURN(true);
				}
				break;
			}
			af++;
		}
	}

	DBUG_RETURN(false);
}

/** Rename or enlarge columns in the data dictionary cache
as part of commit_cache_norebuild().
@param ha_alter_info Data used during in-place alter.
@param altered_table metadata after ALTER TABLE
@param table metadata before ALTER TABLE
@param user_table InnoDB table that was being altered */
static MY_ATTRIBUTE((nonnull))
void
innobase_rename_or_enlarge_columns_cache(
/*=====================================*/
	Alter_inplace_info*	ha_alter_info,
	const TABLE*		altered_table,
	const TABLE*		table,
	dict_table_t*		user_table)
{
	if (!(ha_alter_info->handler_flags
	      & (ALTER_COLUMN_TYPE_CHANGE_BY_ENGINE
		 | ALTER_COLUMN_NAME))) {
		return;
	}

	List_iterator_fast<Create_field> cf_it(
		ha_alter_info->alter_info->create_list);
	uint	i = 0;
	ulint	num_v = 0;

	for (Field** fp = table->field; *fp; fp++, i++) {
		const bool is_virtual = !(*fp)->stored_in_db();

		cf_it.rewind();
		Field** af = altered_table->field;
		while (Create_field* cf = cf_it++) {
			if (cf->field != *fp) {
				af++;
				continue;
			}

			ulint	col_n = is_virtual ? num_v : i - num_v;
			dict_col_t *col = is_virtual
				? &dict_table_get_nth_v_col(user_table, col_n)
				->m_col
				: dict_table_get_nth_col(user_table, col_n);
			const bool is_string= dtype_is_string_type(col->mtype);
			DBUG_ASSERT(col->mbminlen
				    == (is_string
					? (*af)->charset()->mbminlen : 0));
			ulint prtype, mtype, len;
			get_type(**af, prtype, mtype, len);
			DBUG_ASSERT(is_string == dtype_is_string_type(mtype));

			col->prtype = prtype;
			col->mtype = mtype;
			col->len = len;
			col->mbmaxlen = is_string
				? (*af)->charset()->mbmaxlen : 0;

			if ((*fp)->flags & FIELD_IS_RENAMED) {
				dict_mem_table_col_rename(
					user_table, col_n,
					cf->field->field_name.str,
					(*af)->field_name.str, is_virtual);
			}

			break;
		}

		if (is_virtual) {
			num_v++;
		}
	}
}

/** Set the auto-increment value of the table on commit.
@param ha_alter_info Data used during in-place alter
@param ctx In-place ALTER TABLE context
@param altered_table MySQL table that is being altered
@param old_table MySQL table as it is before the ALTER operation
@return whether the operation failed (and my_error() was called) */
static MY_ATTRIBUTE((nonnull))
bool
commit_set_autoinc(
	Alter_inplace_info*	ha_alter_info,
	ha_innobase_inplace_ctx*ctx,
	const TABLE*		altered_table,
	const TABLE*		old_table)
{
	DBUG_ENTER("commit_set_autoinc");

	if (!altered_table->found_next_number_field) {
		/* There is no AUTO_INCREMENT column in the table
		after the ALTER operation. */
	} else if (ctx->add_autoinc != ULINT_UNDEFINED) {
		ut_ad(ctx->need_rebuild());
		/* An AUTO_INCREMENT column was added. Get the last
		value from the sequence, which may be based on a
		supplied AUTO_INCREMENT value. */
		ib_uint64_t autoinc = ctx->sequence.last();
		ctx->new_table->autoinc = autoinc;
		/* Bulk index creation does not update
		PAGE_ROOT_AUTO_INC, so we must persist the "last used"
		value here. */
		btr_write_autoinc(dict_table_get_first_index(ctx->new_table),
				  autoinc - 1, true);
	} else if ((ha_alter_info->handler_flags
		    & ALTER_CHANGE_CREATE_OPTION)
		   && (ha_alter_info->create_info->used_fields
		       & HA_CREATE_USED_AUTO)) {

		if (!ctx->old_table->space) {
			my_error(ER_TABLESPACE_DISCARDED, MYF(0),
				 old_table->s->table_name.str);
			DBUG_RETURN(true);
		}

		/* An AUTO_INCREMENT value was supplied by the user.
		It must be persisted to the data file. */
		const Field*	ai	= old_table->found_next_number_field;
		ut_ad(!strcmp(dict_table_get_col_name(ctx->old_table,
						      innodb_col_no(ai)),
			      ai->field_name.str));

		ib_uint64_t	autoinc
			= ha_alter_info->create_info->auto_increment_value;
		if (autoinc == 0) {
			autoinc = 1;
		}

		if (autoinc >= ctx->old_table->autoinc) {
			/* Persist the predecessor of the
			AUTO_INCREMENT value as the last used one. */
			ctx->new_table->autoinc = autoinc--;
		} else {
			/* Mimic ALGORITHM=COPY in the following scenario:

			CREATE TABLE t (a SERIAL);
			INSERT INTO t SET a=100;
			ALTER TABLE t AUTO_INCREMENT = 1;
			INSERT INTO t SET a=NULL;
			SELECT * FROM t;

			By default, ALGORITHM=INPLACE would reset the
			sequence to 1, while after ALGORITHM=COPY, the
			last INSERT would use a value larger than 100.

			We could only search the tree to know current
			max counter in the table and compare. */
			const dict_col_t*	autoinc_col
				= dict_table_get_nth_col(ctx->old_table,
							 innodb_col_no(ai));
			dict_index_t*		index
				= dict_table_get_first_index(ctx->old_table);
			while (index != NULL
			       && index->fields[0].col != autoinc_col) {
				index = dict_table_get_next_index(index);
			}

			ut_ad(index);

			ib_uint64_t	max_in_table = index
				? row_search_max_autoinc(index)
				: 0;

			if (autoinc <= max_in_table) {
				ctx->new_table->autoinc = innobase_next_autoinc(
					max_in_table, 1,
					ctx->prebuilt->autoinc_increment,
					ctx->prebuilt->autoinc_offset,
					innobase_get_int_col_max_value(ai));
				/* Persist the maximum value as the
				last used one. */
				autoinc = max_in_table;
			} else {
				/* Persist the predecessor of the
				AUTO_INCREMENT value as the last used one. */
				ctx->new_table->autoinc = autoinc--;
			}
		}

		btr_write_autoinc(dict_table_get_first_index(ctx->new_table),
				  autoinc, true);
	} else if (ctx->need_rebuild()) {
		/* No AUTO_INCREMENT value was specified.
		Copy it from the old table. */
		ctx->new_table->autoinc = ctx->old_table->autoinc;
		/* The persistent value was already copied in
		prepare_inplace_alter_table_dict() when ctx->new_table
		was created. If this was a LOCK=NONE operation, the
		AUTO_INCREMENT values would be updated during
		row_log_table_apply(). If this was LOCK!=NONE,
		the table contents could not possibly have changed
		between prepare_inplace and commit_inplace. */
	}

	DBUG_RETURN(false);
}

/** Add or drop foreign key constraints to the data dictionary tables,
but do not touch the data dictionary cache.
@param ha_alter_info Data used during in-place alter
@param ctx In-place ALTER TABLE context
@param trx Data dictionary transaction
@param table_name Table name in MySQL
@retval true Failure
@retval false Success
*/
static MY_ATTRIBUTE((nonnull, warn_unused_result))
bool
innobase_update_foreign_try(
/*========================*/
	ha_innobase_inplace_ctx*ctx,
	trx_t*			trx,
	const char*		table_name)
{
	ulint	foreign_id;
	ulint	i;

	DBUG_ENTER("innobase_update_foreign_try");

	foreign_id = dict_table_get_highest_foreign_id(ctx->new_table);

	foreign_id++;

	for (i = 0; i < ctx->num_to_add_fk; i++) {
		dict_foreign_t*		fk = ctx->add_fk[i];

		ut_ad(fk->foreign_table == ctx->new_table
		      || fk->foreign_table == ctx->old_table);

		dberr_t error = dict_create_add_foreign_id(
			&foreign_id, ctx->old_table->name.m_name, fk);

		if (error != DB_SUCCESS) {
			my_error(ER_TOO_LONG_IDENT, MYF(0),
				 fk->id);
			DBUG_RETURN(true);
		}

		if (!fk->foreign_index) {
			fk->foreign_index = dict_foreign_find_index(
				ctx->new_table, ctx->col_names,
				fk->foreign_col_names,
				fk->n_fields, fk->referenced_index, TRUE,
				fk->type
				& (DICT_FOREIGN_ON_DELETE_SET_NULL
					| DICT_FOREIGN_ON_UPDATE_SET_NULL),
				NULL, NULL, NULL);
			if (!fk->foreign_index) {
				my_error(ER_FK_INCORRECT_OPTION,
					 MYF(0), table_name, fk->id);
				DBUG_RETURN(true);
			}
		}

		/* The fk->foreign_col_names[] uses renamed column
		names, while the columns in ctx->old_table have not
		been renamed yet. */
		error = dict_create_add_foreign_to_dictionary(
			ctx->old_table->name.m_name, fk, trx);

		DBUG_EXECUTE_IF(
			"innodb_test_cannot_add_fk_system",
			error = DB_ERROR;);

		if (error != DB_SUCCESS) {
			my_error(ER_FK_FAIL_ADD_SYSTEM, MYF(0),
				 fk->id);
			DBUG_RETURN(true);
		}
	}

	for (i = 0; i < ctx->num_to_drop_fk; i++) {
		dict_foreign_t* fk = ctx->drop_fk[i];

		DBUG_ASSERT(fk->foreign_table == ctx->old_table);

		if (innobase_drop_foreign_try(trx, table_name, fk->id)) {
			DBUG_RETURN(true);
		}
	}

	DBUG_RETURN(false);
}

/** Update the foreign key constraint definitions in the data dictionary cache
after the changes to data dictionary tables were committed.
@param ctx	In-place ALTER TABLE context
@param user_thd	MySQL connection
@return		InnoDB error code (should always be DB_SUCCESS) */
static MY_ATTRIBUTE((nonnull, warn_unused_result))
dberr_t
innobase_update_foreign_cache(
/*==========================*/
	ha_innobase_inplace_ctx*	ctx,
	THD*				user_thd)
{
	dict_table_t*	user_table;
	dberr_t		err = DB_SUCCESS;

	DBUG_ENTER("innobase_update_foreign_cache");

	ut_ad(mutex_own(&dict_sys.mutex));

	user_table = ctx->old_table;

	/* Discard the added foreign keys, because we will
	load them from the data dictionary. */
	for (ulint i = 0; i < ctx->num_to_add_fk; i++) {
		dict_foreign_t*	fk = ctx->add_fk[i];
		dict_foreign_free(fk);
	}

	if (ctx->need_rebuild()) {
		/* The rebuilt table is already using the renamed
		column names. No need to pass col_names or to drop
		constraints from the data dictionary cache. */
		DBUG_ASSERT(!ctx->col_names);
		DBUG_ASSERT(user_table->foreign_set.empty());
		DBUG_ASSERT(user_table->referenced_set.empty());
		user_table = ctx->new_table;
	} else {
		/* Drop the foreign key constraints if the
		table was not rebuilt. If the table is rebuilt,
		there would not be any foreign key contraints for
		it yet in the data dictionary cache. */
		for (ulint i = 0; i < ctx->num_to_drop_fk; i++) {
			dict_foreign_t* fk = ctx->drop_fk[i];
			dict_foreign_remove_from_cache(fk);
		}
	}

	/* Load the old or added foreign keys from the data dictionary
	and prevent the table from being evicted from the data
	dictionary cache (work around the lack of WL#6049). */
	dict_names_t	fk_tables;

	err = dict_load_foreigns(user_table->name.m_name,
				 ctx->col_names, false, true,
				 DICT_ERR_IGNORE_NONE,
				 fk_tables);

	if (err == DB_CANNOT_ADD_CONSTRAINT) {
		fk_tables.clear();

		/* It is possible there are existing foreign key are
		loaded with "foreign_key checks" off,
		so let's retry the loading with charset_check is off */
		err = dict_load_foreigns(user_table->name.m_name,
					 ctx->col_names, false, false,
					 DICT_ERR_IGNORE_NONE,
					 fk_tables);

		/* The load with "charset_check" off is successful, warn
		the user that the foreign key has loaded with mis-matched
		charset */
		if (err == DB_SUCCESS) {
			push_warning_printf(
				user_thd,
				Sql_condition::WARN_LEVEL_WARN,
				ER_ALTER_INFO,
				"Foreign key constraints for table '%s'"
				" are loaded with charset check off",
				user_table->name.m_name);
		}
	}

	/* For complete loading of foreign keys, all associated tables must
	also be loaded. */
	while (err == DB_SUCCESS && !fk_tables.empty()) {
		dict_table_t*	table = dict_load_table(
			fk_tables.front(), DICT_ERR_IGNORE_NONE);

		if (table == NULL) {
			err = DB_TABLE_NOT_FOUND;
			ib::error()
				<< "Failed to load table '"
				<< table_name_t(const_cast<char*>
						(fk_tables.front()))
				<< "' which has a foreign key constraint with"
				<< " table '" << user_table->name << "'.";
			break;
		}

		fk_tables.pop_front();
	}

	DBUG_RETURN(err);
}

/** Changes SYS_COLUMNS.PRTYPE for one column.
@param[in,out]	trx	transaction
@param[in]	table_name	table name
@param[in]	tableid	table ID as in SYS_TABLES
@param[in]	pos	column position
@param[in]	prtype	new precise type
@return		boolean flag
@retval	true	on failure
@retval false	on success */
static
bool
vers_change_field_try(
	trx_t* trx,
	const char* table_name,
	const table_id_t tableid,
	const ulint pos,
	const ulint prtype)
{
	DBUG_ENTER("vers_change_field_try");

	pars_info_t* info = pars_info_create();

	pars_info_add_int4_literal(info, "prtype", prtype);
	pars_info_add_ull_literal(info,"tableid", tableid);
	pars_info_add_int4_literal(info, "pos", pos);

	dberr_t error = que_eval_sql(info,
				     "PROCEDURE CHANGE_COLUMN_MTYPE () IS\n"
				     "BEGIN\n"
				     "UPDATE SYS_COLUMNS SET PRTYPE=:prtype\n"
				     "WHERE TABLE_ID=:tableid AND POS=:pos;\n"
				     "END;\n",
				     false, trx);

	if (error != DB_SUCCESS) {
		my_error_innodb(error, table_name, 0);
		trx->error_state = DB_SUCCESS;
		trx->op_info = "";
		DBUG_RETURN(true);
	}

	DBUG_RETURN(false);
}

/** Changes fields WITH/WITHOUT SYSTEM VERSIONING property in SYS_COLUMNS.
@param[in]	ha_alter_info	alter info
@param[in]	ctx	alter inplace context
@param[in]	trx	transaction
@param[in]	table	old table
@return		boolean flag
@retval	true	on failure
@retval false	on success */
static
bool
vers_change_fields_try(
	const Alter_inplace_info* ha_alter_info,
	const ha_innobase_inplace_ctx* ctx,
	trx_t* trx,
	const TABLE* table)
{
	DBUG_ENTER("vers_change_fields_try");

	DBUG_ASSERT(ha_alter_info);
	DBUG_ASSERT(ctx);

	List_iterator_fast<Create_field> it(
	    ha_alter_info->alter_info->create_list);

	while (const Create_field* create_field = it++) {
		if (!create_field->field) {
			continue;
		}
		if (create_field->versioning
		    == Column_definition::VERSIONING_NOT_SET) {
			continue;
		}

		const dict_table_t* new_table = ctx->new_table;
		const uint pos = innodb_col_no(create_field->field);
		const dict_col_t* col = dict_table_get_nth_col(new_table, pos);

		DBUG_ASSERT(!col->vers_sys_start());
		DBUG_ASSERT(!col->vers_sys_end());

		ulint new_prtype
		    = create_field->versioning
			      == Column_definition::WITHOUT_VERSIONING
			  ? col->prtype & ~DATA_VERSIONED
			  : col->prtype | DATA_VERSIONED;

		if (vers_change_field_try(trx, table->s->table_name.str,
					  new_table->id, pos,
					  new_prtype)) {
			DBUG_RETURN(true);
		}
	}

	DBUG_RETURN(false);
}

/** Changes WITH/WITHOUT SYSTEM VERSIONING for fields
in the data dictionary cache.
@param ha_alter_info Data used during in-place alter
@param ctx In-place ALTER TABLE context
@param table MySQL table as it is before the ALTER operation */
static
void
vers_change_fields_cache(
	Alter_inplace_info*		ha_alter_info,
	const ha_innobase_inplace_ctx*	ctx,
	const TABLE*			table)
{
	DBUG_ENTER("vers_change_fields_cache");

	DBUG_ASSERT(ha_alter_info);
	DBUG_ASSERT(ctx);
	DBUG_ASSERT(ha_alter_info->handler_flags & ALTER_COLUMN_UNVERSIONED);

	List_iterator_fast<Create_field> it(
	    ha_alter_info->alter_info->create_list);

	while (const Create_field* create_field = it++) {
		if (!create_field->field || create_field->field->vcol_info) {
			continue;
		}
		dict_col_t* col = dict_table_get_nth_col(
		    ctx->new_table, innodb_col_no(create_field->field));

		if (create_field->versioning
		    == Column_definition::WITHOUT_VERSIONING) {

			DBUG_ASSERT(!col->vers_sys_start());
			DBUG_ASSERT(!col->vers_sys_end());
			col->prtype &= ~DATA_VERSIONED;
		} else if (create_field->versioning
			   == Column_definition::WITH_VERSIONING) {

			DBUG_ASSERT(!col->vers_sys_start());
			DBUG_ASSERT(!col->vers_sys_end());
			col->prtype |= DATA_VERSIONED;
		}
	}

	DBUG_VOID_RETURN;
}

/** Commit the changes made during prepare_inplace_alter_table()
and inplace_alter_table() inside the data dictionary tables,
when rebuilding the table.
@param ha_alter_info Data used during in-place alter
@param ctx In-place ALTER TABLE context
@param altered_table MySQL table that is being altered
@param old_table MySQL table as it is before the ALTER operation
@param trx Data dictionary transaction
@param table_name Table name in MySQL
@retval true Failure
@retval false Success
*/
inline MY_ATTRIBUTE((nonnull, warn_unused_result))
bool
commit_try_rebuild(
/*===============*/
	Alter_inplace_info*	ha_alter_info,
	ha_innobase_inplace_ctx*ctx,
	TABLE*			altered_table,
	const TABLE*		old_table,
	trx_t*			trx,
	const char*		table_name)
{
	dict_table_t*	rebuilt_table	= ctx->new_table;
	dict_table_t*	user_table	= ctx->old_table;

	DBUG_ENTER("commit_try_rebuild");
	DBUG_ASSERT(ctx->need_rebuild());
	DBUG_ASSERT(trx->dict_operation_lock_mode == RW_X_LATCH);
	DBUG_ASSERT(!(ha_alter_info->handler_flags
		      & ALTER_DROP_FOREIGN_KEY)
		    || ctx->num_to_drop_fk > 0);
	DBUG_ASSERT(ctx->num_to_drop_fk
		    <= ha_alter_info->alter_info->drop_list.elements);

	for (dict_index_t* index = dict_table_get_first_index(rebuilt_table);
	     index;
	     index = dict_table_get_next_index(index)) {
		DBUG_ASSERT(dict_index_get_online_status(index)
			    == ONLINE_INDEX_COMPLETE);
		DBUG_ASSERT(index->is_committed());
		if (index->is_corrupted()) {
			my_error(ER_INDEX_CORRUPT, MYF(0), index->name());
			DBUG_RETURN(true);
		}
	}

	if (innobase_update_foreign_try(ctx, trx, table_name)) {
		DBUG_RETURN(true);
	}

	dberr_t	error;

	/* Clear the to_be_dropped flag in the data dictionary cache
	of user_table. */
	for (ulint i = 0; i < ctx->num_to_drop_index; i++) {
		dict_index_t*	index = ctx->drop_index[i];
		DBUG_ASSERT(index->table == user_table);
		DBUG_ASSERT(index->is_committed());
		DBUG_ASSERT(index->to_be_dropped);
		index->to_be_dropped = 0;
	}

	if ((ha_alter_info->handler_flags
	     & ALTER_COLUMN_NAME)
	    && innobase_rename_columns_try(ha_alter_info, ctx, old_table,
					   trx, table_name)) {
		DBUG_RETURN(true);
	}

	DBUG_EXECUTE_IF("ib_ddl_crash_before_rename", DBUG_SUICIDE(););

	/* The new table must inherit the flag from the
	"parent" table. */
	if (!user_table->space) {
		rebuilt_table->file_unreadable = true;
		rebuilt_table->flags2 |= DICT_TF2_DISCARDED;
	}

	/* We can now rename the old table as a temporary table,
	rename the new temporary table as the old table and drop the
	old table. First, we only do this in the data dictionary
	tables. The actual renaming will be performed in
	commit_cache_rebuild(), once the data dictionary transaction
	has been successfully committed. */

	error = row_merge_rename_tables_dict(
		user_table, rebuilt_table, ctx->tmp_name, trx);

	/* We must be still holding a table handle. */
	DBUG_ASSERT(user_table->get_ref_count() == 1);

	DBUG_EXECUTE_IF("ib_ddl_crash_after_rename", DBUG_SUICIDE(););
	DBUG_EXECUTE_IF("ib_rebuild_cannot_rename", error = DB_ERROR;);

	switch (error) {
	case DB_SUCCESS:
		DBUG_RETURN(false);
	case DB_TABLESPACE_EXISTS:
		ut_a(rebuilt_table->get_ref_count() == 1);
		my_error(ER_TABLESPACE_EXISTS, MYF(0), ctx->tmp_name);
		DBUG_RETURN(true);
	case DB_DUPLICATE_KEY:
		ut_a(rebuilt_table->get_ref_count() == 1);
		my_error(ER_TABLE_EXISTS_ERROR, MYF(0), ctx->tmp_name);
		DBUG_RETURN(true);
	default:
		my_error_innodb(error, table_name, user_table->flags);
		DBUG_RETURN(true);
	}
}

/** Rename indexes in dictionary.
@param[in]	ctx		alter info context
@param[in]	ha_alter_info	Operation used during inplace alter
@param[out]	trx		transaction to change the index name
				in dictionary
@return true if it failed to rename
@return false if it is success. */
static
bool
rename_indexes_try(
	const ha_innobase_inplace_ctx*	ctx,
	const Alter_inplace_info*	ha_alter_info,
	trx_t*				trx)
{
	DBUG_ASSERT(ha_alter_info->handler_flags & ALTER_RENAME_INDEX);

	for (const Alter_inplace_info::Rename_key_pair& pair :
	     ha_alter_info->rename_keys) {
		dict_index_t* index = dict_table_get_index_on_name(
		    ctx->old_table, pair.old_key->name.str);
		// This was checked previously in
		// ha_innobase::prepare_inplace_alter_table()
		ut_ad(index);

		if (rename_index_try(index, pair.new_key->name.str, trx)) {
			return true;
		}
	}

	return false;
}

/** Apply the changes made during commit_try_rebuild(),
to the data dictionary cache and the file system.
@param ctx In-place ALTER TABLE context */
inline MY_ATTRIBUTE((nonnull))
void
commit_cache_rebuild(
/*=================*/
	ha_innobase_inplace_ctx*	ctx)
{
	dberr_t		error;

	DBUG_ENTER("commit_cache_rebuild");
	DEBUG_SYNC_C("commit_cache_rebuild");
	DBUG_ASSERT(ctx->need_rebuild());
	DBUG_ASSERT(!ctx->old_table->space == !ctx->new_table->space);

	const char* old_name = mem_heap_strdup(
		ctx->heap, ctx->old_table->name.m_name);

	/* We already committed and redo logged the renames,
	so this must succeed. */
	error = dict_table_rename_in_cache(
		ctx->old_table, ctx->tmp_name, false);
	ut_a(error == DB_SUCCESS);

	error = dict_table_rename_in_cache(
		ctx->new_table, old_name, false);
	ut_a(error == DB_SUCCESS);

	DBUG_VOID_RETURN;
}

/** Set of column numbers */
typedef std::set<ulint, std::less<ulint>, ut_allocator<ulint> >	col_set;

/** Collect (not instantly dropped) columns from dropped indexes
@param[in]	ctx		In-place ALTER TABLE context
@param[in, out]	drop_col_list	list which will be set, containing columns
				which is part of index being dropped
@param[in, out]	drop_v_col_list	list which will be set, containing
				virtual columns which is part of index
				being dropped */
static
void
collect_columns_from_dropped_indexes(
	const ha_innobase_inplace_ctx*	ctx,
	col_set&			drop_col_list,
	col_set&			drop_v_col_list)
{
	for (ulint index_count = 0; index_count < ctx->num_to_drop_index;
	     index_count++) {
		const dict_index_t*	index = ctx->drop_index[index_count];

		for (ulint col = 0; col < index->n_user_defined_cols; col++) {
			const dict_col_t*	idx_col
				= dict_index_get_nth_col(index, col);

			if (idx_col->is_virtual()) {
				const dict_v_col_t*	v_col
					= reinterpret_cast<
						const dict_v_col_t*>(idx_col);
				drop_v_col_list.insert(v_col->v_pos);

			} else {
				ulint	col_no = dict_col_get_no(idx_col);
				if (ctx->col_map
				    && ctx->col_map[col_no]
					   == ULINT_UNDEFINED) {
					// this column was instantly dropped
					continue;
				}
				drop_col_list.insert(col_no);
			}
		}
	}
}

/** Change PAGE_COMPRESSED to ON or change the PAGE_COMPRESSION_LEVEL.
@param[in]	level		PAGE_COMPRESSION_LEVEL
@param[in]	table		table before the change
@param[in,out]	trx		data dictionary transaction
@param[in]	table_name	table name in MariaDB
@return	whether the operation succeeded */
MY_ATTRIBUTE((nonnull, warn_unused_result))
static
bool
innobase_page_compression_try(
	uint			level,
	const dict_table_t*	table,
	trx_t*			trx,
	const char*		table_name)
{
	DBUG_ENTER("innobase_page_compression_try");
	DBUG_ASSERT(level >= 1);
	DBUG_ASSERT(level <= 9);

	unsigned flags = table->flags
		& ~(0xFU << DICT_TF_POS_PAGE_COMPRESSION_LEVEL);
	flags |= 1U << DICT_TF_POS_PAGE_COMPRESSION
		| level << DICT_TF_POS_PAGE_COMPRESSION_LEVEL;

	if (table->flags == flags) {
		DBUG_RETURN(false);
	}

	pars_info_t* info = pars_info_create();

	pars_info_add_ull_literal(info, "id", table->id);
	pars_info_add_int4_literal(info, "type",
				   dict_tf_to_sys_tables_type(flags));

	dberr_t error = que_eval_sql(info,
				     "PROCEDURE CHANGE_COMPRESSION () IS\n"
				     "BEGIN\n"
				     "UPDATE SYS_TABLES SET TYPE=:type\n"
				     "WHERE ID=:id;\n"
				     "END;\n",
				     false, trx);

	if (error != DB_SUCCESS) {
		my_error_innodb(error, table_name, 0);
		trx->error_state = DB_SUCCESS;
		trx->op_info = "";
		DBUG_RETURN(true);
	}

	DBUG_RETURN(false);
}

/** Commit the changes made during prepare_inplace_alter_table()
and inplace_alter_table() inside the data dictionary tables,
when not rebuilding the table.
@param ha_alter_info Data used during in-place alter
@param ctx In-place ALTER TABLE context
@param old_table MySQL table as it is before the ALTER operation
@param trx Data dictionary transaction
@param table_name Table name in MySQL
@retval true Failure
@retval false Success
*/
inline MY_ATTRIBUTE((nonnull, warn_unused_result))
bool
commit_try_norebuild(
/*=================*/
	Alter_inplace_info*	ha_alter_info,
	ha_innobase_inplace_ctx*ctx,
	TABLE*			altered_table,
	const TABLE*		old_table,
	trx_t*			trx,
	const char*		table_name)
{
	DBUG_ENTER("commit_try_norebuild");
	DBUG_ASSERT(!ctx->need_rebuild());
	DBUG_ASSERT(trx->dict_operation_lock_mode == RW_X_LATCH);
	DBUG_ASSERT(!(ha_alter_info->handler_flags
		      & ALTER_DROP_FOREIGN_KEY)
		    || ctx->num_to_drop_fk > 0);
	DBUG_ASSERT(ctx->num_to_drop_fk
		    <= ha_alter_info->alter_info->drop_list.elements
		    || ctx->num_to_drop_vcol
		       == ha_alter_info->alter_info->drop_list.elements);

	if (ctx->page_compression_level
	    && innobase_page_compression_try(ctx->page_compression_level,
					     ctx->new_table, trx,
					     table_name)) {
		DBUG_RETURN(true);
	}

	for (ulint i = 0; i < ctx->num_to_add_index; i++) {
		dict_index_t*	index = ctx->add_index[i];
		DBUG_ASSERT(dict_index_get_online_status(index)
			    == ONLINE_INDEX_COMPLETE);
		DBUG_ASSERT(!index->is_committed());
		if (index->is_corrupted()) {
			/* Report a duplicate key
			error for the index that was
			flagged corrupted, most likely
			because a duplicate value was
			inserted (directly or by
			rollback) after
			ha_innobase::inplace_alter_table()
			completed.
			TODO: report this as a corruption
			with a detailed reason once
			WL#6379 has been implemented. */
			my_error(ER_DUP_UNKNOWN_IN_INDEX,
				 MYF(0), index->name());
			DBUG_RETURN(true);
		}
	}

	if (innobase_update_foreign_try(ctx, trx, table_name)) {
		DBUG_RETURN(true);
	}

	if ((ha_alter_info->handler_flags & ALTER_COLUMN_UNVERSIONED)
	    && vers_change_fields_try(ha_alter_info, ctx, trx, old_table)) {
		DBUG_RETURN(true);
	}

	dberr_t	error;

	/* We altered the table in place. Mark the indexes as committed. */
	for (ulint i = 0; i < ctx->num_to_add_index; i++) {
		dict_index_t*	index = ctx->add_index[i];
		DBUG_ASSERT(dict_index_get_online_status(index)
			    == ONLINE_INDEX_COMPLETE);
		DBUG_ASSERT(!index->is_committed());
		error = row_merge_rename_index_to_add(
			trx, ctx->new_table->id, index->id);
		switch (error) {
		case DB_SUCCESS:
			break;
		case DB_TOO_MANY_CONCURRENT_TRXS:
			/* If we wrote some undo log here, then the
			persistent data dictionary for this table may
			probably be corrupted. This is because a
			'trigger' on SYS_INDEXES could already have invoked
			btr_free_if_exists(), which cannot be rolled back. */
			DBUG_ASSERT(trx->undo_no == 0);
			my_error(ER_TOO_MANY_CONCURRENT_TRXS, MYF(0));
			DBUG_RETURN(true);
		default:
			sql_print_error(
				"InnoDB: rename index to add: %lu\n",
				(ulong) error);
			DBUG_ASSERT(0);
			my_error(ER_INTERNAL_ERROR, MYF(0),
				 "rename index to add");
			DBUG_RETURN(true);
		}
	}

	/* Drop any indexes that were requested to be dropped.
	Flag them in the data dictionary first. */

	for (ulint i = 0; i < ctx->num_to_drop_index; i++) {
		dict_index_t*	index = ctx->drop_index[i];
		DBUG_ASSERT(index->is_committed());
		DBUG_ASSERT(index->table == ctx->new_table);
		DBUG_ASSERT(index->to_be_dropped);

		error = row_merge_rename_index_to_drop(
			trx, index->table->id, index->id);
		if (error != DB_SUCCESS) {
			sql_print_error(
				"InnoDB: rename index to drop: %lu\n",
				(ulong) error);
			DBUG_ASSERT(0);
			my_error(ER_INTERNAL_ERROR, MYF(0),
				 "rename index to drop");
			DBUG_RETURN(true);
		}
	}

	if (innobase_rename_or_enlarge_columns_try(ha_alter_info, ctx,
						   altered_table, old_table,
						   trx, table_name)) {
		DBUG_RETURN(true);
	}

	if ((ha_alter_info->handler_flags & ALTER_RENAME_INDEX)
	    && rename_indexes_try(ctx, ha_alter_info, trx)) {
		DBUG_RETURN(true);
	}

	if (ctx->is_instant()) {
		DBUG_RETURN(innobase_instant_try(ha_alter_info, ctx,
						 altered_table, old_table,
						 trx));
	}

	if (ha_alter_info->handler_flags
	    & (ALTER_DROP_VIRTUAL_COLUMN | ALTER_ADD_VIRTUAL_COLUMN)) {
		if ((ha_alter_info->handler_flags & ALTER_DROP_VIRTUAL_COLUMN)
		    && innobase_drop_virtual_try(ha_alter_info, ctx->old_table,
						 trx)) {
			DBUG_RETURN(true);
		}

		if ((ha_alter_info->handler_flags & ALTER_ADD_VIRTUAL_COLUMN)
		    && innobase_add_virtual_try(ha_alter_info, ctx->old_table,
						trx)) {
			DBUG_RETURN(true);
		}

		ulint	n_col = unsigned(ctx->old_table->n_cols)
			- DATA_N_SYS_COLS;
		ulint	n_v_col = unsigned(ctx->old_table->n_v_cols)
			+ ctx->num_to_add_vcol - ctx->num_to_drop_vcol;

		if (innodb_update_cols(
			    ctx->old_table,
			    dict_table_encode_n_col(n_col, n_v_col)
			    | unsigned(ctx->old_table->flags & DICT_TF_COMPACT)
			    << 31, trx)) {
			DBUG_RETURN(true);
		}
	}

	DBUG_RETURN(false);
}

/** Commit the changes to the data dictionary cache
after a successful commit_try_norebuild() call.
@param ha_alter_info algorithm=inplace context
@param ctx In-place ALTER TABLE context for the current partition
@param altered_table the TABLE after the ALTER
@param table the TABLE before the ALTER
@param trx Data dictionary transaction
(will be started and committed, for DROP INDEX)
@return whether all replacements were found for dropped indexes */
inline MY_ATTRIBUTE((nonnull))
bool
commit_cache_norebuild(
/*===================*/
	Alter_inplace_info*	ha_alter_info,
	ha_innobase_inplace_ctx*ctx,
	const TABLE*		altered_table,
	const TABLE*		table,
	trx_t*			trx)
{
	DBUG_ENTER("commit_cache_norebuild");
	DBUG_ASSERT(!ctx->need_rebuild());
	DBUG_ASSERT(ctx->new_table->space != fil_system.temp_space);
	DBUG_ASSERT(!ctx->new_table->is_temporary());

	bool found = true;

	if (ctx->page_compression_level) {
		DBUG_ASSERT(ctx->new_table->space != fil_system.sys_space);
		ctx->new_table->flags &=
			~(0xFU << DICT_TF_POS_PAGE_COMPRESSION_LEVEL);
		ctx->new_table->flags |= 1 << DICT_TF_POS_PAGE_COMPRESSION
			| (ctx->page_compression_level
			   << DICT_TF_POS_PAGE_COMPRESSION_LEVEL);

		if (fil_space_t* space = ctx->new_table->space) {
			bool update = !(space->flags
					& FSP_FLAGS_MASK_PAGE_COMPRESSION);
			mutex_enter(&fil_system.mutex);
			space->flags &= ~FSP_FLAGS_MASK_MEM_COMPRESSION_LEVEL;
			space->flags |= ctx->page_compression_level
				<< FSP_FLAGS_MEM_COMPRESSION_LEVEL;
			if (!space->full_crc32()) {
				space->flags
					|= FSP_FLAGS_MASK_PAGE_COMPRESSION;
			} else if (!space->is_compressed()) {
				space->flags
					|= innodb_compression_algorithm
					<< FSP_FLAGS_FCRC32_POS_COMPRESSED_ALGO;
			}
			mutex_exit(&fil_system.mutex);

			if (update) {
				/* Maybe we should introduce an undo
				log record for updating tablespace
				flags, and perform the update already
				in innobase_page_compression_try().

				If the server is killed before the
				following mini-transaction commit
				becomes durable, fsp_flags_try_adjust()
				will perform the equivalent adjustment
				and warn "adjusting FSP_SPACE_FLAGS". */
				mtr_t	mtr;
				mtr.start();
				if (buf_block_t* b = buf_page_get(
					    page_id_t(space->id, 0),
					    space->zip_size(),
					    RW_X_LATCH, &mtr)) {
					mtr.set_named_space(space);
					mlog_write_ulint(
						FSP_HEADER_OFFSET
						+ FSP_SPACE_FLAGS + b->frame,
						space->flags
						& ~FSP_FLAGS_MEM_MASK,
						MLOG_4BYTES, &mtr);
				}
				mtr.commit();
			}
		}
	}

	col_set			drop_list;
	col_set			v_drop_list;

	/* Check if the column, part of an index to be dropped is part of any
	other index which is not being dropped. If it so, then set the ord_part
	of the column to 0. */
	collect_columns_from_dropped_indexes(ctx, drop_list, v_drop_list);

	for (ulint col : drop_list) {
		if (!check_col_exists_in_indexes(ctx->new_table, col, false)) {
			ctx->new_table->cols[col].ord_part = 0;
		}
	}

	for (ulint col : v_drop_list) {
		if (!check_col_exists_in_indexes(ctx->new_table, col, true)) {
			ctx->new_table->v_cols[col].m_col.ord_part = 0;
		}
	}

	for (ulint i = 0; i < ctx->num_to_add_index; i++) {
		dict_index_t*	index = ctx->add_index[i];
		DBUG_ASSERT(dict_index_get_online_status(index)
			    == ONLINE_INDEX_COMPLETE);
		DBUG_ASSERT(!index->is_committed());
		index->set_committed(true);
	}

	if (ctx->num_to_drop_index) {
		/* Really drop the indexes that were dropped.
		The transaction had to be committed first
		(after renaming the indexes), so that in the
		event of a crash, crash recovery will drop the
		indexes, because it drops all indexes whose
		names start with TEMP_INDEX_PREFIX_STR. Once we
		have started dropping an index tree, there is
		no way to roll it back. */

		for (ulint i = 0; i < ctx->num_to_drop_index; i++) {
			dict_index_t*	index = ctx->drop_index[i];
			DBUG_ASSERT(index->is_committed());
			DBUG_ASSERT(index->table == ctx->new_table);
			DBUG_ASSERT(index->to_be_dropped);

			/* Replace the indexes in foreign key
			constraints if needed. */

			if (!dict_foreign_replace_index(
				    index->table, ctx->col_names, index)) {
				found = false;
			}

			/* Mark the index dropped
			in the data dictionary cache. */
			rw_lock_x_lock(dict_index_get_lock(index));
			index->page = FIL_NULL;
			rw_lock_x_unlock(dict_index_get_lock(index));
		}

		trx_start_for_ddl(trx, TRX_DICT_OP_INDEX);
		row_merge_drop_indexes_dict(trx, ctx->new_table->id);

		for (ulint i = 0; i < ctx->num_to_drop_index; i++) {
			dict_index_t*	index = ctx->drop_index[i];
			DBUG_ASSERT(index->is_committed());
			DBUG_ASSERT(index->table == ctx->new_table);

			if (index->type & DICT_FTS) {
				DBUG_ASSERT(index->type == DICT_FTS
					    || (index->type
						& DICT_CORRUPT));
				DBUG_ASSERT(index->table->fts);
				DEBUG_SYNC_C("norebuild_fts_drop");
				fts_drop_index(index->table, index, trx);
			}

			dict_index_remove_from_cache(index->table, index);
		}

		trx_commit_for_mysql(trx);
	}

	if (!ctx->is_instant()) {
		innobase_rename_or_enlarge_columns_cache(
			ha_alter_info, altered_table, table, ctx->new_table);
	} else {
		ut_ad(ctx->col_map);

		if (fts_t* fts = ctx->new_table->fts) {
			ut_ad(fts->doc_col != ULINT_UNDEFINED);
			ut_ad(ctx->new_table->n_cols > DATA_N_SYS_COLS);
			const ulint c = ctx->col_map[fts->doc_col];
			ut_ad(c < ulint(ctx->new_table->n_cols)
			      - DATA_N_SYS_COLS);
			ut_d(const dict_col_t& col = ctx->new_table->cols[c]);
			ut_ad(!col.is_nullable());
			ut_ad(!col.is_virtual());
			ut_ad(!col.is_added());
			ut_ad(col.prtype & DATA_UNSIGNED);
			ut_ad(col.mtype == DATA_INT);
			ut_ad(col.len == 8);
			ut_ad(col.ord_part);
			fts->doc_col = c;
		}

		if (ha_alter_info->handler_flags & ALTER_DROP_STORED_COLUMN) {
			const dict_index_t* index = ctx->new_table->indexes.start;

			for (const dict_field_t* f = index->fields,
				     * const end = f + index->n_fields;
			     f != end; f++) {
				dict_col_t& c = *f->col;
				if (c.is_dropped()) {
					c.set_dropped(!c.is_nullable(),
						      DATA_LARGE_MTYPE(c.mtype)
						      || (!f->fixed_len
							  && c.len > 255),
						      f->fixed_len);
				}
			}
		}

		if (!ctx->instant_table->persistent_autoinc) {
			ctx->new_table->persistent_autoinc = 0;
		}
	}

	if (ha_alter_info->handler_flags & ALTER_COLUMN_UNVERSIONED) {
		vers_change_fields_cache(ha_alter_info, ctx, table);
	}

	if (ha_alter_info->handler_flags & ALTER_RENAME_INDEX) {
		innobase_rename_indexes_cache(ctx, ha_alter_info);
	}

	ctx->new_table->fts_doc_id_index
		= ctx->new_table->fts
		? dict_table_get_index_on_name(
			ctx->new_table, FTS_DOC_ID_INDEX_NAME)
		: NULL;
	DBUG_ASSERT((ctx->new_table->fts == NULL)
		    == (ctx->new_table->fts_doc_id_index == NULL));
	DBUG_RETURN(found);
}

/** Adjust the persistent statistics after non-rebuilding ALTER TABLE.
Remove statistics for dropped indexes, add statistics for created indexes
and rename statistics for renamed indexes.
@param ha_alter_info Data used during in-place alter
@param ctx In-place ALTER TABLE context
@param thd MySQL connection
*/
static
void
alter_stats_norebuild(
/*==================*/
	Alter_inplace_info*		ha_alter_info,
	ha_innobase_inplace_ctx*	ctx,
	THD*				thd)
{
	ulint	i;

	DBUG_ENTER("alter_stats_norebuild");
	DBUG_ASSERT(!ctx->need_rebuild());

	if (!dict_stats_is_persistent_enabled(ctx->new_table)) {
		DBUG_VOID_RETURN;
	}

	/* Delete corresponding rows from the stats table. We do this
	in a separate transaction from trx, because lock waits are not
	allowed in a data dictionary transaction. (Lock waits are possible
	on the statistics table, because it is directly accessible by users,
	not covered by the dict_sys.latch.)

	Because the data dictionary changes were already committed, orphaned
	rows may be left in the statistics table if the system crashes.

	FIXME: each change to the statistics tables is being committed in a
	separate transaction, meaning that the operation is not atomic

	FIXME: This will not drop the (unused) statistics for
	FTS_DOC_ID_INDEX if it was a hidden index, dropped together
	with the last renamining FULLTEXT index. */
	for (i = 0; i < ha_alter_info->index_drop_count; i++) {
		const KEY* key = ha_alter_info->index_drop_buffer[i];

		if (key->flags & HA_FULLTEXT) {
			/* There are no index cardinality
			statistics for FULLTEXT indexes. */
			continue;
		}

		char	errstr[1024];

		if (dict_stats_drop_index(
			    ctx->new_table->name.m_name, key->name.str,
			    errstr, sizeof errstr) != DB_SUCCESS) {
			push_warning(thd,
				     Sql_condition::WARN_LEVEL_WARN,
				     ER_LOCK_WAIT_TIMEOUT, errstr);
		}
	}

	for (const Alter_inplace_info::Rename_key_pair& pair :
	     ha_alter_info->rename_keys) {
		dberr_t err = dict_stats_rename_index(ctx->new_table,
						      pair.old_key->name.str,
						      pair.new_key->name.str);

		if (err != DB_SUCCESS) {
			push_warning_printf(
				thd,
				Sql_condition::WARN_LEVEL_WARN,
				ER_ERROR_ON_RENAME,
				"Error renaming an index of table '%s'"
				" from '%s' to '%s' in InnoDB persistent"
				" statistics storage: %s",
				ctx->new_table->name.m_name,
				pair.old_key->name.str,
				pair.new_key->name.str,
				ut_strerr(err));
		}
	}

	for (i = 0; i < ctx->num_to_add_index; i++) {
		dict_index_t*	index = ctx->add_index[i];
		DBUG_ASSERT(index->table == ctx->new_table);

		if (!(index->type & DICT_FTS)) {
			dict_stats_init(ctx->new_table);
			dict_stats_update_for_index(index);
		}
	}

	DBUG_VOID_RETURN;
}

/** Adjust the persistent statistics after rebuilding ALTER TABLE.
Remove statistics for dropped indexes, add statistics for created indexes
and rename statistics for renamed indexes.
@param table InnoDB table that was rebuilt by ALTER TABLE
@param table_name Table name in MySQL
@param thd MySQL connection
*/
static
void
alter_stats_rebuild(
/*================*/
	dict_table_t*	table,
	const char*	table_name,
	THD*		thd)
{
	DBUG_ENTER("alter_stats_rebuild");

	if (!table->space
	    || !dict_stats_is_persistent_enabled(table)) {
		DBUG_VOID_RETURN;
	}

	dberr_t	ret = dict_stats_update(table, DICT_STATS_RECALC_PERSISTENT);

	if (ret != DB_SUCCESS) {
		push_warning_printf(
			thd,
			Sql_condition::WARN_LEVEL_WARN,
			ER_ALTER_INFO,
			"Error updating stats for table '%s'"
			" after table rebuild: %s",
			table_name, ut_strerr(ret));
	}

	DBUG_VOID_RETURN;
}

#ifndef DBUG_OFF
# define DBUG_INJECT_CRASH(prefix, count)			\
do {								\
	char buf[32];						\
	snprintf(buf, sizeof buf, prefix "_%u", count);	\
	DBUG_EXECUTE_IF(buf, DBUG_SUICIDE(););			\
} while (0)
#else
# define DBUG_INJECT_CRASH(prefix, count)
#endif

/** Apply the log for the table rebuild operation.
@param[in]	ctx		Inplace Alter table context
@param[in]	altered_table	MySQL table that is being altered
@return true Failure, else false. */
static bool alter_rebuild_apply_log(
	ha_innobase_inplace_ctx*	ctx,
	Alter_inplace_info*		ha_alter_info,
	TABLE*				altered_table)
{
	DBUG_ENTER("alter_rebuild_apply_log");

	if (!ctx->online) {
		DBUG_RETURN(false);
	}

	/* We copied the table. Any indexes that were requested to be
	dropped were not created in the copy of the table. Apply any
	last bit of the rebuild log and then rename the tables. */
	dict_table_t*	user_table = ctx->old_table;
	dict_table_t*	rebuilt_table = ctx->new_table;

	DEBUG_SYNC_C("row_log_table_apply2_before");

	dict_vcol_templ_t* s_templ  = NULL;

	if (ctx->new_table->n_v_cols > 0) {
		s_templ = UT_NEW_NOKEY(
				dict_vcol_templ_t());
		s_templ->vtempl = NULL;

		innobase_build_v_templ(altered_table, ctx->new_table, s_templ,
				       NULL, true);
		ctx->new_table->vc_templ = s_templ;
	}

	dberr_t error = row_log_table_apply(
		ctx->thr, user_table, altered_table,
		static_cast<ha_innobase_inplace_ctx*>(
			ha_alter_info->handler_ctx)->m_stage,
		ctx->new_table);

	if (s_templ) {
		ut_ad(ctx->need_rebuild());
		dict_free_vc_templ(s_templ);
		UT_DELETE(s_templ);
		ctx->new_table->vc_templ = NULL;
	}

	ulint	err_key = thr_get_trx(ctx->thr)->error_key_num;

	switch (error) {
		KEY*	dup_key;
	case DB_SUCCESS:
		break;
	case DB_DUPLICATE_KEY:
		if (err_key == ULINT_UNDEFINED) {
			/* This should be the hidden index on
			   FTS_DOC_ID. */
			dup_key = NULL;
		} else {
			DBUG_ASSERT(err_key < ha_alter_info->key_count);
			dup_key = &ha_alter_info->key_info_buffer[err_key];
		}

		print_keydup_error(altered_table, dup_key, MYF(0));
		DBUG_RETURN(true);
	case DB_ONLINE_LOG_TOO_BIG:
		my_error(ER_INNODB_ONLINE_LOG_TOO_BIG, MYF(0),
			 get_error_key_name(err_key, ha_alter_info,
					    rebuilt_table));
		DBUG_RETURN(true);
	case DB_INDEX_CORRUPT:
		my_error(ER_INDEX_CORRUPT, MYF(0),
			 get_error_key_name(err_key, ha_alter_info,
					    rebuilt_table));
		DBUG_RETURN(true);
	default:
		my_error_innodb(error, ctx->old_table->name.m_name,
				user_table->flags);
		DBUG_RETURN(true);
	}

	DBUG_RETURN(false);
}

/** Commit or rollback the changes made during
prepare_inplace_alter_table() and inplace_alter_table() inside
the storage engine. Note that the allowed level of concurrency
during this operation will be the same as for
inplace_alter_table() and thus might be higher than during
prepare_inplace_alter_table(). (E.g concurrent writes were
blocked during prepare, but might not be during commit).
@param altered_table TABLE object for new version of table.
@param ha_alter_info Structure describing changes to be done
by ALTER TABLE and holding data used during in-place alter.
@param commit true => Commit, false => Rollback.
@retval true Failure
@retval false Success
*/

bool
ha_innobase::commit_inplace_alter_table(
/*====================================*/
	TABLE*			altered_table,
	Alter_inplace_info*	ha_alter_info,
	bool			commit)
{
	ha_innobase_inplace_ctx*ctx0;
	struct mtr_buf_copy_t	logs;

	ctx0 = static_cast<ha_innobase_inplace_ctx*>
		(ha_alter_info->handler_ctx);

#ifndef DBUG_OFF
	uint	crash_inject_count	= 1;
	uint	crash_fail_inject_count	= 1;
	uint	failure_inject_count	= 1;
#endif /* DBUG_OFF */

	DBUG_ENTER("commit_inplace_alter_table");
	DBUG_ASSERT(!srv_read_only_mode);
	DBUG_ASSERT(!ctx0 || ctx0->prebuilt == m_prebuilt);
	DBUG_ASSERT(!ctx0 || ctx0->old_table == m_prebuilt->table);

	DEBUG_SYNC_C("innodb_commit_inplace_alter_table_enter");

	DEBUG_SYNC_C("innodb_commit_inplace_alter_table_wait");

	if (ctx0 != NULL && ctx0->m_stage != NULL) {
		ctx0->m_stage->begin_phase_end();
	}

	if (!commit) {
		/* A rollback is being requested. So far we may at
		most have created some indexes. If any indexes were to
		be dropped, they would actually be dropped in this
		method if commit=true. */
		const bool	ret = rollback_inplace_alter_table(
			ha_alter_info, table, m_prebuilt);
		DBUG_RETURN(ret);
	}

	if (!(ha_alter_info->handler_flags & ~INNOBASE_INPLACE_IGNORE)) {
		DBUG_ASSERT(!ctx0);
		MONITOR_ATOMIC_DEC(MONITOR_PENDING_ALTER_TABLE);
		ha_alter_info->group_commit_ctx = NULL;
		DBUG_RETURN(false);
	}

	DBUG_ASSERT(ctx0);

	inplace_alter_handler_ctx**	ctx_array;
	inplace_alter_handler_ctx*	ctx_single[2];

	if (ha_alter_info->group_commit_ctx) {
		ctx_array = ha_alter_info->group_commit_ctx;
	} else {
		ctx_single[0] = ctx0;
		ctx_single[1] = NULL;
		ctx_array = ctx_single;
	}

	DBUG_ASSERT(ctx0 == ctx_array[0]);
	ut_ad(m_prebuilt->table == ctx0->old_table);
	ha_alter_info->group_commit_ctx = NULL;

	trx_start_if_not_started_xa(m_prebuilt->trx, true);

	for (inplace_alter_handler_ctx** pctx = ctx_array; *pctx; pctx++) {
		ha_innobase_inplace_ctx*	ctx
			= static_cast<ha_innobase_inplace_ctx*>(*pctx);
		DBUG_ASSERT(ctx->prebuilt->trx == m_prebuilt->trx);

		/* If decryption failed for old table or new table
		fail here. */
		if ((!ctx->old_table->is_readable()
		     && ctx->old_table->space)
		    || (!ctx->new_table->is_readable()
			&& ctx->new_table->space)) {
			String str;
			const char* engine= table_type();
			get_error_message(HA_ERR_DECRYPTION_FAILED, &str);
			my_error(ER_GET_ERRMSG, MYF(0), HA_ERR_DECRYPTION_FAILED, str.c_ptr(), engine);
			DBUG_RETURN(true);
		}

		/* Exclusively lock the table, to ensure that no other
		transaction is holding locks on the table while we
		change the table definition. The MySQL meta-data lock
		should normally guarantee that no conflicting locks
		exist. However, FOREIGN KEY constraints checks and any
		transactions collected during crash recovery could be
		holding InnoDB locks only, not MySQL locks. */

		dberr_t error = row_merge_lock_table(
			m_prebuilt->trx, ctx->old_table, LOCK_X);

		if (error != DB_SUCCESS) {
			my_error_innodb(
				error, table_share->table_name.str, 0);
			DBUG_RETURN(true);
		}
	}

	DEBUG_SYNC(m_user_thd, "innodb_alter_commit_after_lock_table");

	const bool	new_clustered	= ctx0->need_rebuild();
	trx_t*		trx		= ctx0->trx;
	bool		fail		= false;

	/* Stop background FTS operations. */
	for (inplace_alter_handler_ctx** pctx = ctx_array;
			 *pctx; pctx++) {
		ha_innobase_inplace_ctx*	ctx
			= static_cast<ha_innobase_inplace_ctx*>(*pctx);

		DBUG_ASSERT(new_clustered == ctx->need_rebuild());

		if (new_clustered) {
			if (ctx->old_table->fts) {
				ut_ad(!ctx->old_table->fts->add_wq);
				fts_optimize_remove_table(ctx->old_table);
			}
		}

		if (ctx->new_table->fts) {
			ut_ad(!ctx->new_table->fts->add_wq);
			fts_optimize_remove_table(ctx->new_table);
		}

		/* Apply the online log of the table before acquiring
		data dictionary latches. Here alter thread already acquired
		MDL_EXCLUSIVE on the table. So there can't be anymore DDLs, DMLs
		for the altered table. By applying the log here, InnoDB
		makes sure that concurrent DDLs, purge thread or any other
		background thread doesn't wait for the dict_operation_lock
		for longer time. */
		if (new_clustered && commit
		    && alter_rebuild_apply_log(
				ctx, ha_alter_info, altered_table)) {
			DBUG_RETURN(true);
		}
	}

	if (!trx) {
		DBUG_ASSERT(!new_clustered);
		trx = innobase_trx_allocate(m_user_thd);
	}

	trx_start_for_ddl(trx, TRX_DICT_OP_INDEX);
	/* Latch the InnoDB data dictionary exclusively so that no deadlocks
	or lock waits can happen in it during the data dictionary operation. */
	row_mysql_lock_data_dictionary(trx);

	ut_ad(log_append_on_checkpoint(NULL) == NULL);

	/* Prevent the background statistics collection from accessing
	the tables. */
	for (;;) {
		bool	retry = false;

		for (inplace_alter_handler_ctx** pctx = ctx_array;
		     *pctx; pctx++) {
			ha_innobase_inplace_ctx*	ctx
				= static_cast<ha_innobase_inplace_ctx*>(*pctx);

			DBUG_ASSERT(new_clustered == ctx->need_rebuild());

			if (new_clustered
			    && !dict_stats_stop_bg(ctx->old_table)) {
				retry = true;
			}

			if (!dict_stats_stop_bg(ctx->new_table)) {
				retry = true;
			}
		}

		if (!retry) {
			break;
		}

		DICT_BG_YIELD(trx);
	}

	/* Make a concurrent Drop fts Index to wait until sync of that
	fts index is happening in the background */
	for (int retry_count = 0;;) {
		bool    retry = false;

		for (inplace_alter_handler_ctx** pctx = ctx_array;
		    *pctx; pctx++) {
			ha_innobase_inplace_ctx*        ctx
				= static_cast<ha_innobase_inplace_ctx*>(*pctx);
			DBUG_ASSERT(new_clustered == ctx->need_rebuild());

			if (dict_fts_index_syncing(ctx->old_table)) {
				retry = true;
				break;
			}

			if (new_clustered && dict_fts_index_syncing(ctx->new_table)) {
				retry = true;
				break;
			}
		}

		if (!retry) {
			 break;
		}

		/* Print a message if waiting for a long time. */
		if (retry_count < 100) {
			retry_count++;
		} else {
			ib::info() << "Drop index waiting for background sync"
				" to finish";
			retry_count = 0;
		}

		DICT_BG_YIELD(trx);
	}

	/* Apply the changes to the data dictionary tables, for all
	partitions. */

	for (inplace_alter_handler_ctx** pctx = ctx_array;
	     *pctx && !fail; pctx++) {
		ha_innobase_inplace_ctx*	ctx
			= static_cast<ha_innobase_inplace_ctx*>(*pctx);

		DBUG_ASSERT(new_clustered == ctx->need_rebuild());

		fail = commit_set_autoinc(ha_alter_info, ctx, altered_table,
					  table);

		if (fail) {
		} else if (ctx->need_rebuild()) {
			ctx->tmp_name = dict_mem_create_temporary_tablename(
				ctx->heap, ctx->new_table->name.m_name,
				ctx->new_table->id);

			fail = commit_try_rebuild(
				ha_alter_info, ctx, altered_table, table,
				trx, table_share->table_name.str);
		} else {
			fail = commit_try_norebuild(
				ha_alter_info, ctx, altered_table, table, trx,
				table_share->table_name.str);
		}
		DBUG_INJECT_CRASH("ib_commit_inplace_crash",
				  crash_inject_count++);
#ifndef DBUG_OFF
		{
			/* Generate a dynamic dbug text. */
			char buf[32];

			snprintf(buf, sizeof buf,
				    "ib_commit_inplace_fail_%u",
				    failure_inject_count++);

			DBUG_EXECUTE_IF(buf,
					my_error(ER_INTERNAL_ERROR, MYF(0),
						 "Injected error!");
					fail = true;
			);
		}
#endif
	}

	/* Commit or roll back the changes to the data dictionary. */
	DEBUG_SYNC(m_user_thd, "innodb_alter_inplace_before_commit");

	if (fail) {
		trx_rollback_for_mysql(trx);
		for (inplace_alter_handler_ctx** pctx = ctx_array;
		     *pctx; pctx++) {
			ha_innobase_inplace_ctx*	ctx
				= static_cast<ha_innobase_inplace_ctx*>(*pctx);
			ctx->rollback_instant();
		}
	} else if (!new_clustered) {
		trx_commit_for_mysql(trx);
	} else {
		mtr_t	mtr;
		mtr_start(&mtr);

		for (inplace_alter_handler_ctx** pctx = ctx_array;
		     *pctx; pctx++) {
			ha_innobase_inplace_ctx*	ctx
				= static_cast<ha_innobase_inplace_ctx*>(*pctx);

			DBUG_ASSERT(ctx->need_rebuild());
			/* Check for any possible problems for any
			file operations that will be performed in
			commit_cache_rebuild(), and if none, generate
			the redo log for these operations. */
			dberr_t error = fil_mtr_rename_log(
				ctx->old_table, ctx->new_table, ctx->tmp_name,
				&mtr);
			if (error != DB_SUCCESS) {
				/* Out of memory or a problem will occur
				when renaming files. */
				fail = true;
				my_error_innodb(error, ctx->old_table->name.m_name,
						ctx->old_table->flags);
			}
			DBUG_INJECT_CRASH("ib_commit_inplace_crash",
					  crash_inject_count++);
		}

		/* Test what happens on crash if the redo logs
		are flushed to disk here. The log records
		about the rename should not be committed, and
		the data dictionary transaction should be
		rolled back, restoring the old table. */
		DBUG_EXECUTE_IF("innodb_alter_commit_crash_before_commit",
				log_buffer_flush_to_disk();
				DBUG_SUICIDE(););
		ut_ad(!trx->fts_trx);

		if (fail) {
			mtr.set_log_mode(MTR_LOG_NO_REDO);
			mtr_commit(&mtr);
			trx_rollback_for_mysql(trx);
		} else {
			ut_ad(trx_state_eq(trx, TRX_STATE_ACTIVE));
			ut_ad(trx->has_logged());

			if (mtr.get_log()->size() > 0) {
				ut_ad(*mtr.get_log()->front()->begin()
				      == MLOG_FILE_RENAME2);

				/* Append the MLOG_FILE_RENAME2
				records on checkpoint, as a separate
				mini-transaction before the one that
				contains the MLOG_CHECKPOINT marker. */
				static const byte	multi
					= MLOG_MULTI_REC_END;

				mtr.get_log()->for_each_block(logs);
				logs.m_buf.push(&multi, sizeof multi);

				log_append_on_checkpoint(&logs.m_buf);
			}

			/* The following call commits the
			mini-transaction, making the data dictionary
			transaction committed at mtr.end_lsn. The
			transaction becomes 'durable' by the time when
			log_buffer_flush_to_disk() returns. In the
			logical sense the commit in the file-based
			data structures happens here. */

			trx_commit_low(trx, &mtr);
		}

		/* If server crashes here, the dictionary in
		InnoDB and MySQL will differ.  The .ibd files
		and the .frm files must be swapped manually by
		the administrator. No loss of data. */
		DBUG_EXECUTE_IF("innodb_alter_commit_crash_after_commit",
				log_buffer_flush_to_disk();
				DBUG_SUICIDE(););
	}

	/* Flush the log to reduce probability that the .frm files and
	the InnoDB data dictionary get out-of-sync if the user runs
	with innodb_flush_log_at_trx_commit = 0 */

	log_buffer_flush_to_disk();

	/* At this point, the changes to the persistent storage have
	been committed or rolled back. What remains to be done is to
	update the in-memory structures, close some handles, release
	temporary files, and (unless we rolled back) update persistent
	statistics. */
	for (inplace_alter_handler_ctx** pctx = ctx_array;
	     *pctx; pctx++) {
		ha_innobase_inplace_ctx*	ctx
			= static_cast<ha_innobase_inplace_ctx*>(*pctx);

		DBUG_ASSERT(ctx->need_rebuild() == new_clustered);

		if (new_clustered) {
			innobase_online_rebuild_log_free(ctx->old_table);
		}

		if (fail) {
			if (new_clustered) {
				trx_start_for_ddl(trx, TRX_DICT_OP_TABLE);

				dict_table_close_and_drop(trx, ctx->new_table);

				trx_commit_for_mysql(trx);
				ctx->new_table = NULL;
			} else {
				/* We failed, but did not rebuild the table.
				Roll back any ADD INDEX, or get rid of garbage
				ADD INDEX that was left over from a previous
				ALTER TABLE statement. */
				trx_start_for_ddl(trx, TRX_DICT_OP_INDEX);
				innobase_rollback_sec_index(
					ctx->new_table, table, TRUE, trx);
				trx_commit_for_mysql(trx);
			}
			DBUG_INJECT_CRASH("ib_commit_inplace_crash_fail",
					  crash_fail_inject_count++);

			continue;
		}

		innobase_copy_frm_flags_from_table_share(
			ctx->new_table, altered_table->s);

		if (new_clustered) {
			/* We will reload and refresh the
			in-memory foreign key constraint
			metadata. This is a rename operation
			in preparing for dropping the old
			table. Set the table to_be_dropped bit
			here, so to make sure DML foreign key
			constraint check does not use the
			stale dict_foreign_t. This is done
			because WL#6049 (FK MDL) has not been
			implemented yet. */
			ctx->old_table->to_be_dropped = true;

			DBUG_PRINT("to_be_dropped",
				   ("table: %s", ctx->old_table->name.m_name));

			/* Rename the tablespace files. */
			commit_cache_rebuild(ctx);

			if (innobase_update_foreign_cache(ctx, m_user_thd)
			    != DB_SUCCESS
			    && m_prebuilt->trx->check_foreigns) {
foreign_fail:
				push_warning_printf(
					m_user_thd,
					Sql_condition::WARN_LEVEL_WARN,
					ER_ALTER_INFO,
					"failed to load FOREIGN KEY"
					" constraints");
			}
		} else {
			bool fk_fail = innobase_update_foreign_cache(
				ctx, m_user_thd) != DB_SUCCESS;

			if (!commit_cache_norebuild(ha_alter_info, ctx,
						    altered_table, table,
						    trx)) {
				fk_fail = true;
			}

			if (fk_fail && m_prebuilt->trx->check_foreigns) {
				goto foreign_fail;
			}
		}

		dict_mem_table_free_foreign_vcol_set(ctx->new_table);
		dict_mem_table_fill_foreign_vcol_set(ctx->new_table);

		DBUG_INJECT_CRASH("ib_commit_inplace_crash",
				  crash_inject_count++);
	}

	log_append_on_checkpoint(NULL);

	/* Tell the InnoDB server that there might be work for
	utility threads: */

	srv_active_wake_master_thread();

	if (fail) {
		for (inplace_alter_handler_ctx** pctx = ctx_array;
		     *pctx; pctx++) {
			ha_innobase_inplace_ctx*	ctx
				= static_cast<ha_innobase_inplace_ctx*>
				(*pctx);
			DBUG_ASSERT(ctx->need_rebuild() == new_clustered);

			ut_d(dict_table_check_for_dup_indexes(
				     ctx->old_table,
				     CHECK_ABORTED_OK));
			ut_a(fts_check_cached_index(ctx->old_table));
			DBUG_INJECT_CRASH("ib_commit_inplace_crash_fail",
					  crash_fail_inject_count++);

			/* Restart the FTS background operations. */
			if (ctx->old_table->fts) {
				fts_optimize_add_table(ctx->old_table);
			}
		}

		row_mysql_unlock_data_dictionary(trx);
		if (trx != ctx0->trx) {
			trx_free(trx);
		}
		DBUG_RETURN(true);
	}

	if (trx == ctx0->trx) {
		ctx0->trx = NULL;
	}

	/* Free the ctx->trx of other partitions, if any. We will only
	use the ctx0->trx here. Others may have been allocated in
	the prepare stage. */

	for (inplace_alter_handler_ctx** pctx = &ctx_array[1]; *pctx;
	     pctx++) {
		ha_innobase_inplace_ctx*	ctx
			= static_cast<ha_innobase_inplace_ctx*>(*pctx);

		if (ctx->trx) {
			trx_free(ctx->trx);
		}
	}

	/* MDEV-17468: Avoid this at least when ctx->is_instant().
	Currently dict_load_column_low() is the only place where
	num_base for virtual columns is assigned to nonzero. */
	if (ctx0->num_to_drop_vcol || ctx0->num_to_add_vcol) {
		DBUG_ASSERT(ctx0->old_table->get_ref_count() == 1);

		trx_commit_for_mysql(m_prebuilt->trx);
#ifdef BTR_CUR_HASH_ADAPT
		if (btr_search_enabled) {
			btr_search_disable(false);
			btr_search_enable();
		}
#endif /* BTR_CUR_HASH_ADAPT */

		char	tb_name[FN_REFLEN];
		ut_strcpy(tb_name, m_prebuilt->table->name.m_name);

		tb_name[strlen(m_prebuilt->table->name.m_name)] = 0;

		dict_table_close(m_prebuilt->table, true, false);
		if (ctx0->is_instant()) {
			for (unsigned i = ctx0->old_n_v_cols; i--; ) {
				ctx0->old_v_cols[i].~dict_v_col_t();
			}
			const_cast<unsigned&>(ctx0->old_n_v_cols) = 0;
		}
		dict_sys.remove(m_prebuilt->table);
		m_prebuilt->table = dict_table_open_on_name(
			tb_name, TRUE, TRUE, DICT_ERR_IGNORE_NONE);

		/* Drop outdated table stats. */
		char	errstr[1024];
		if (dict_stats_drop_table(
			    m_prebuilt->table->name.m_name,
			    errstr, sizeof(errstr))
		    != DB_SUCCESS) {
			push_warning_printf(
				m_user_thd,
				Sql_condition::WARN_LEVEL_WARN,
				ER_ALTER_INFO,
				"Deleting persistent statistics"
				" for table '%s' in"
				" InnoDB failed: %s",
				table->s->table_name.str,
				errstr);
		}

		row_mysql_unlock_data_dictionary(trx);
		trx_free(trx);
		MONITOR_ATOMIC_DEC(MONITOR_PENDING_ALTER_TABLE);
		DBUG_RETURN(false);
	}

	/* Release the table locks. */
	trx_commit_for_mysql(m_prebuilt->trx);

	DBUG_EXECUTE_IF("ib_ddl_crash_after_user_trx_commit", DBUG_SUICIDE(););

	for (inplace_alter_handler_ctx** pctx = ctx_array;
	     *pctx; pctx++) {
		ha_innobase_inplace_ctx*	ctx
			= static_cast<ha_innobase_inplace_ctx*>
			(*pctx);
		DBUG_ASSERT(ctx->need_rebuild() == new_clustered);

		/* Publish the created fulltext index, if any.
		Note that a fulltext index can be created without
		creating the clustered index, if there already exists
		a suitable FTS_DOC_ID column. If not, one will be
		created, implying new_clustered */
		for (ulint i = 0; i < ctx->num_to_add_index; i++) {
			dict_index_t*	index = ctx->add_index[i];

			if (index->type & DICT_FTS) {
				DBUG_ASSERT(index->type == DICT_FTS);
				/* We reset DICT_TF2_FTS here because the bit
				is left unset when a drop proceeds the add. */
				DICT_TF2_FLAG_SET(ctx->new_table, DICT_TF2_FTS);
				fts_add_index(index, ctx->new_table);
			}
		}

		ut_d(dict_table_check_for_dup_indexes(
			     ctx->new_table, CHECK_ALL_COMPLETE));

		/* Start/Restart the FTS background operations. */
		if (ctx->new_table->fts) {
			fts_optimize_add_table(ctx->new_table);
		}

		ut_d(dict_table_check_for_dup_indexes(
			     ctx->new_table, CHECK_ABORTED_OK));

#ifdef UNIV_DEBUG
		if (!(ctx->new_table->fts != NULL
			&& ctx->new_table->fts->cache->sync->in_progress)) {
			ut_a(fts_check_cached_index(ctx->new_table));
		}
#endif
		if (new_clustered) {
			/* Since the table has been rebuilt, we remove
			all persistent statistics corresponding to the
			old copy of the table (which was renamed to
			ctx->tmp_name). */

			char	errstr[1024];

			DBUG_ASSERT(0 == strcmp(ctx->old_table->name.m_name,
						ctx->tmp_name));

			if (dict_stats_drop_table(
				    ctx->new_table->name.m_name,
				    errstr, sizeof(errstr))
			    != DB_SUCCESS) {
				push_warning_printf(
					m_user_thd,
					Sql_condition::WARN_LEVEL_WARN,
					ER_ALTER_INFO,
					"Deleting persistent statistics"
					" for rebuilt table '%s' in"
					" InnoDB failed: %s",
					table->s->table_name.str,
					errstr);
			}

			DBUG_EXECUTE_IF("ib_ddl_crash_before_commit",
					DBUG_SUICIDE(););

			ut_ad(m_prebuilt != ctx->prebuilt
			      || ctx == ctx0);
			bool update_own_prebuilt =
				(m_prebuilt == ctx->prebuilt);
			trx_t* const	user_trx = m_prebuilt->trx;

			row_prebuilt_free(ctx->prebuilt, TRUE);

			/* Drop the copy of the old table, which was
			renamed to ctx->tmp_name at the atomic DDL
			transaction commit.  If the system crashes
			before this is completed, some orphan tables
			with ctx->tmp_name may be recovered. */
			trx_start_for_ddl(trx, TRX_DICT_OP_TABLE);
			dberr_t error = row_merge_drop_table(trx, ctx->old_table);

			if (error != DB_SUCCESS) {
				ib::error() << "Inplace alter table " << ctx->old_table->name
					    << " dropping copy of the old table failed error "
					    << error
					    << ". tmp_name " << (ctx->tmp_name ? ctx->tmp_name : "N/A")
					    << " new_table " << ctx->new_table->name;
			}

			trx_commit_for_mysql(trx);

			/* Rebuild the prebuilt object. */
			ctx->prebuilt = row_create_prebuilt(
				ctx->new_table, altered_table->s->reclength);
			if (update_own_prebuilt) {
				m_prebuilt = ctx->prebuilt;
			}
			trx_start_if_not_started(user_trx, true);
			user_trx->will_lock++;
			m_prebuilt->trx = user_trx;
		}
		DBUG_INJECT_CRASH("ib_commit_inplace_crash",
				  crash_inject_count++);
	}

	row_mysql_unlock_data_dictionary(trx);
	trx_free(trx);

	/* TODO: The following code could be executed
	while allowing concurrent access to the table
	(MDL downgrade). */

	if (new_clustered) {
		for (inplace_alter_handler_ctx** pctx = ctx_array;
		     *pctx; pctx++) {
			ha_innobase_inplace_ctx*	ctx
				= static_cast<ha_innobase_inplace_ctx*>
				(*pctx);
			DBUG_ASSERT(ctx->need_rebuild());

			alter_stats_rebuild(
				ctx->new_table, table->s->table_name.str,
				m_user_thd);
			DBUG_INJECT_CRASH("ib_commit_inplace_crash",
					  crash_inject_count++);
		}
	} else {
		for (inplace_alter_handler_ctx** pctx = ctx_array;
		     *pctx; pctx++) {
			ha_innobase_inplace_ctx*	ctx
				= static_cast<ha_innobase_inplace_ctx*>
				(*pctx);
			DBUG_ASSERT(!ctx->need_rebuild());

			alter_stats_norebuild(ha_alter_info, ctx, m_user_thd);
			DBUG_INJECT_CRASH("ib_commit_inplace_crash",
					  crash_inject_count++);
		}
	}

	innobase_parse_hint_from_comment(
		m_user_thd, m_prebuilt->table, altered_table->s);

	/* TODO: Also perform DROP TABLE and DROP INDEX after
	the MDL downgrade. */

#ifndef DBUG_OFF
	dict_index_t* clust_index = dict_table_get_first_index(
		ctx0->prebuilt->table);
	DBUG_ASSERT(!clust_index->online_log);
	DBUG_ASSERT(dict_index_get_online_status(clust_index)
		    == ONLINE_INDEX_COMPLETE);

	for (dict_index_t* index = clust_index;
	     index;
	     index = dict_table_get_next_index(index)) {
		DBUG_ASSERT(!index->to_be_dropped);
	}
#endif /* DBUG_OFF */
	MONITOR_ATOMIC_DEC(MONITOR_PENDING_ALTER_TABLE);
	DBUG_RETURN(false);
}

/**
@param thd the session
@param start_value the lower bound
@param max_value the upper bound (inclusive) */

ib_sequence_t::ib_sequence_t(
	THD*		thd,
	ulonglong	start_value,
	ulonglong	max_value)
	:
	m_max_value(max_value),
	m_increment(0),
	m_offset(0),
	m_next_value(start_value),
	m_eof(false)
{
	if (thd != 0 && m_max_value > 0) {

		thd_get_autoinc(thd, &m_offset, &m_increment);

		if (m_increment > 1 || m_offset > 1) {

			/* If there is an offset or increment specified
			then we need to work out the exact next value. */

			m_next_value = innobase_next_autoinc(
				start_value, 1,
				m_increment, m_offset, m_max_value);

		} else if (start_value == 0) {
			/* The next value can never be 0. */
			m_next_value = 1;
		}
	} else {
		m_eof = true;
	}
}

/**
Postfix increment
@return the next value to insert */

ulonglong
ib_sequence_t::operator++(int) UNIV_NOTHROW
{
	ulonglong	current = m_next_value;

	ut_ad(!m_eof);
	ut_ad(m_max_value > 0);

	m_next_value = innobase_next_autoinc(
		current, 1, m_increment, m_offset, m_max_value);

	if (m_next_value == m_max_value && current == m_next_value) {
		m_eof = true;
	}

	return(current);
}<|MERGE_RESOLUTION|>--- conflicted
+++ resolved
@@ -5927,12 +5927,7 @@
 		}
 		btr_pcur_close(&pcur);
 		goto func_exit;
-<<<<<<< HEAD
-	} else if (page_rec_is_supremum(rec)
-	    && !(ha_alter_info->handler_flags & ALTER_PERSISTENT_COUNT_ONOFF)) {
-=======
 	} else if (page_rec_is_supremum(rec) && !index->table->instant) {
->>>>>>> 88cdfc5c
 empty_table:
 		/* The table is empty. */
 		ut_ad(fil_page_index_page_check(block->frame));
@@ -6126,7 +6121,6 @@
 		buf_block_t* root = btr_root_block_get(index, RW_X_LATCH,
 						       &mtr);
 		DBUG_ASSERT(root);
-		DBUG_ASSERT(!root->page.encrypted);
 		if (fil_page_get_type(root->frame) != FIL_PAGE_TYPE_INSTANT) {
 			DBUG_ASSERT(!"wrong page type");
 			err = DB_CORRUPTION;
