--- conflicted
+++ resolved
@@ -5006,12 +5006,7 @@
 				ctx->new_table, ctx->trx,
 				ctx->prebuilt->trx->mysql_thd)
 				? DB_SUCCESS : DB_ERROR;
-<<<<<<< HEAD
-			ctx->new_table->fts->fts_status
-				&= ulint(~TABLE_DICT_LOCKED);
-=======
 			ctx->new_table->fts->dict_locked = false;
->>>>>>> 8a79fa0e
 
 			if (error != DB_SUCCESS) {
 				goto error_handling;
