--- conflicted
+++ resolved
@@ -67,13 +67,6 @@
 			"INPLACE ADD or DROP of virtual columns cannot be "
 			"combined with other ALTER TABLE actions";
 
-<<<<<<< HEAD
-=======
-/* For supporting Native InnoDB Partitioning. */
-#include "partition_info.h"
-#include "ha_innopart.h"
-
->>>>>>> ce66d5b2
 /** Operations for creating secondary indexes (no rebuild needed) */
 static const Alter_inplace_info::HA_ALTER_FLAGS INNOBASE_ONLINE_CREATE
 	= Alter_inplace_info::ADD_INDEX
@@ -9670,8 +9663,6 @@
 	DBUG_RETURN(false);
 }
 
-<<<<<<< HEAD
-=======
 
 /** Helper class for in-place alter, see handler.h */
 class ha_innopart_inplace_ctx : public inplace_alter_handler_ctx
@@ -9713,320 +9704,7 @@
 	}
 };
 
-#ifdef MYSQL_INNODB_PARTITIONING
-
-/** Check if supported inplace alter table.
-@param[in]	altered_table	Altered MySQL table.
-@param[in]	ha_alter_info	Information about inplace operations to do.
-@return	Lock level, not supported or error */
-enum_alter_inplace_result
-ha_innopart::check_if_supported_inplace_alter(
-	TABLE*			altered_table,
-	Alter_inplace_info*	ha_alter_info)
-{
-	DBUG_ENTER("ha_innopart::check_if_supported_inplace_alter");
-	DBUG_ASSERT(ha_alter_info->handler_ctx == NULL);
-
-	/* Not supporting these for partitioned tables yet! */
-
-	/* FK not yet supported. */
-	if (ha_alter_info->handler_flags
-		& (Alter_inplace_info::ADD_FOREIGN_KEY
-			| Alter_inplace_info::DROP_FOREIGN_KEY)) {
-
-		ha_alter_info->unsupported_reason = innobase_get_err_msg(
-			ER_FOREIGN_KEY_ON_PARTITIONED);
-		DBUG_RETURN(HA_ALTER_INPLACE_NOT_SUPPORTED);
-	}
-	/* FTS not yet supported either. */
-	if ((ha_alter_info->handler_flags
-		    & Alter_inplace_info::ADD_INDEX)) {
-
-		for (uint i = 0; i < ha_alter_info->index_add_count; i++) {
-			const KEY* key =
-				&ha_alter_info->key_info_buffer[
-					ha_alter_info->index_add_buffer[i]];
-			if (key->flags & HA_FULLTEXT) {
-				DBUG_ASSERT(!(key->flags & HA_KEYFLAG_MASK
-					      & ~(HA_FULLTEXT
-						  | HA_PACK_KEY
-						  | HA_GENERATED_KEY
-						  | HA_BINARY_PACK_KEY)));
-				ha_alter_info->unsupported_reason =
-					innobase_get_err_msg(
-					ER_FULLTEXT_NOT_SUPPORTED_WITH_PARTITIONING);
-				DBUG_RETURN(HA_ALTER_INPLACE_NOT_SUPPORTED);
-			}
-		}
-	}
-	/* We cannot allow INPLACE to change order of KEY partitioning fields! */
-	if ((ha_alter_info->handler_flags
-	     & Alter_inplace_info::ALTER_STORED_COLUMN_ORDER)
-	    && !m_part_info->same_key_column_order(
-				&ha_alter_info->alter_info->create_list)) {
-
-		DBUG_RETURN(HA_ALTER_INPLACE_NOT_SUPPORTED);
-	}
-
-	/* Cannot allow INPLACE for drop and create PRIMARY KEY if partition is
-	on Primary Key - PARTITION BY KEY() */
-	if ((ha_alter_info->handler_flags
-	     & (Alter_inplace_info::ADD_PK_INDEX
-		| Alter_inplace_info::DROP_PK_INDEX))) {
-
-		/* Check partition by key(). */
-		if ((m_part_info->part_type == HASH_PARTITION)
-		    && m_part_info->list_of_part_fields
-		    && m_part_info->part_field_list.is_empty()) {
-
-			DBUG_RETURN(HA_ALTER_INPLACE_NOT_SUPPORTED);
-		}
-
-		/* Check sub-partition by key(). */
-		if ((m_part_info->subpart_type == HASH_PARTITION)
-		    && m_part_info->list_of_subpart_fields
-		    && m_part_info->subpart_field_list.is_empty()) {
-
-			DBUG_RETURN(HA_ALTER_INPLACE_NOT_SUPPORTED);
-		}
-	}
-
-	/* Check for PK and UNIQUE should already be done when creating the
-	new table metadata.
-	(fix_partition_info/check_primary_key+check_unique_key) */
-
-	set_partition(0);
-	DBUG_RETURN(ha_innobase::check_if_supported_inplace_alter(altered_table,
-							ha_alter_info));
-}
-
-/** Prepare inplace alter table.
-Allows InnoDB to update internal structures with concurrent
-writes blocked (provided that check_if_supported_inplace_alter()
-did not return HA_ALTER_INPLACE_NO_LOCK).
-This will be invoked before inplace_alter_table().
-@param[in]	altered_table	TABLE object for new version of table.
-@param[in]	ha_alter_info	Structure describing changes to be done
-by ALTER TABLE and holding data used during in-place alter.
-@retval true Failure.
-@retval false Success. */
-bool
-ha_innopart::prepare_inplace_alter_table(
-	TABLE*			altered_table,
-	Alter_inplace_info*	ha_alter_info)
-{
-	THD* thd;
-	ha_innopart_inplace_ctx* ctx_parts;
-	bool res = true;
-	DBUG_ENTER("ha_innopart::prepare_inplace_alter_table");
-	DBUG_ASSERT(ha_alter_info->handler_ctx == NULL);
-
-	thd = ha_thd();
-
-	/* Clean up all ins/upd nodes. */
-	clear_ins_upd_nodes();
-	/* Based on Sql_alloc class, return NULL for new on failure. */
-	ctx_parts = new ha_innopart_inplace_ctx(thd, m_tot_parts);
-	if (!ctx_parts) {
-		DBUG_RETURN(HA_ALTER_ERROR);
-	}
-
-	uint ctx_array_size = sizeof(inplace_alter_handler_ctx*)
-				* (m_tot_parts + 1);
-	ctx_parts->ctx_array =
-		static_cast<inplace_alter_handler_ctx**>(
-					ut_malloc(ctx_array_size,
-					mem_key_partitioning));
-	if (!ctx_parts->ctx_array) {
-		DBUG_RETURN(HA_ALTER_ERROR);
-	}
-
-	/* Set all to NULL, including the terminating one. */
-	memset(ctx_parts->ctx_array, 0, ctx_array_size);
-
-	ctx_parts->prebuilt_array = static_cast<row_prebuilt_t**>(
-					ut_malloc(sizeof(row_prebuilt_t*)
-							* m_tot_parts,
-					mem_key_partitioning));
-	if (!ctx_parts->prebuilt_array) {
-		DBUG_RETURN(HA_ALTER_ERROR);
-	}
-	/* For the first partition use the current prebuilt. */
-	ctx_parts->prebuilt_array[0] = m_prebuilt;
-	/* Create new prebuilt for the rest of the partitions.
-	It is needed for the current implementation of
-	ha_innobase::commit_inplace_alter_table(). */
-	for (uint i = 1; i < m_tot_parts; i++) {
-		row_prebuilt_t* tmp_prebuilt;
-		tmp_prebuilt = row_create_prebuilt(
-					m_part_share->get_table_part(i),
-					table_share->reclength);
-		/* Use same trx as original prebuilt. */
-		tmp_prebuilt->trx = m_prebuilt->trx;
-		ctx_parts->prebuilt_array[i] = tmp_prebuilt;
-	}
-
-	const char*	save_data_file_name =
-		ha_alter_info->create_info->data_file_name;
-
-	for (uint i = 0; i < m_tot_parts; i++) {
-		m_prebuilt = ctx_parts->prebuilt_array[i];
-		m_prebuilt_ptr = ctx_parts->prebuilt_array + i;
-		ha_alter_info->handler_ctx = ctx_parts->ctx_array[i];
-		set_partition(i);
-
-		ha_alter_info->create_info->data_file_name =
-			m_prebuilt->table->data_dir_path;
-
-		res = ha_innobase::prepare_inplace_alter_table(altered_table,
-							ha_alter_info);
-		update_partition(i);
-		ctx_parts->ctx_array[i] = ha_alter_info->handler_ctx;
-		if (res) {
-			break;
-		}
-	}
-	m_prebuilt = ctx_parts->prebuilt_array[0];
-	m_prebuilt_ptr = &m_prebuilt;
-	ha_alter_info->handler_ctx = ctx_parts;
-	ha_alter_info->group_commit_ctx = ctx_parts->ctx_array;
-	ha_alter_info->create_info->data_file_name = save_data_file_name;
-	DBUG_RETURN(res);
-}
-
-/** Inplace alter table.
-Alter the table structure in-place with operations
-specified using Alter_inplace_info.
-The level of concurrency allowed during this operation depends
-on the return value from check_if_supported_inplace_alter().
-@param[in]	altered_table	TABLE object for new version of table.
-@param[in]	ha_alter_info	Structure describing changes to be done
-by ALTER TABLE and holding data used during in-place alter.
-@retval true Failure.
-@retval false Success. */
-bool
-ha_innopart::inplace_alter_table(
-	TABLE*			altered_table,
-	Alter_inplace_info*	ha_alter_info)
-{
-	bool res = true;
-	ha_innopart_inplace_ctx* ctx_parts;
-
-	ctx_parts = static_cast<ha_innopart_inplace_ctx*>(
-					ha_alter_info->handler_ctx);
-	for (uint i = 0; i < m_tot_parts; i++) {
-		m_prebuilt = ctx_parts->prebuilt_array[i];
-		ha_alter_info->handler_ctx = ctx_parts->ctx_array[i];
-		set_partition(i);
-		res = ha_innobase::inplace_alter_table(altered_table,
-						ha_alter_info);
-		ut_ad(ctx_parts->ctx_array[i] == ha_alter_info->handler_ctx);
-		ctx_parts->ctx_array[i] = ha_alter_info->handler_ctx;
-		if (res) {
-			break;
-		}
-	}
-	m_prebuilt = ctx_parts->prebuilt_array[0];
-	ha_alter_info->handler_ctx = ctx_parts;
-	return(res);
-}
-
-/** Commit or rollback inplace alter table.
-Commit or rollback the changes made during
-prepare_inplace_alter_table() and inplace_alter_table() inside
-the storage engine. Note that the allowed level of concurrency
-during this operation will be the same as for
-inplace_alter_table() and thus might be higher than during
-prepare_inplace_alter_table(). (E.g concurrent writes were
-blocked during prepare, but might not be during commit).
-@param[in]	altered_table	TABLE object for new version of table.
-@param[in]	ha_alter_info	Structure describing changes to be done
-by ALTER TABLE and holding data used during in-place alter.
-@param[in]	commit		true => Commit, false => Rollback.
-@retval true Failure.
-@retval false Success. */
-bool
-ha_innopart::commit_inplace_alter_table(
-	TABLE*			altered_table,
-	Alter_inplace_info*	ha_alter_info,
-	bool			commit)
-{
-	bool res = false;
-	ha_innopart_inplace_ctx* ctx_parts;
-
-	ctx_parts = static_cast<ha_innopart_inplace_ctx*>(
-					ha_alter_info->handler_ctx);
-	ut_ad(ctx_parts);
-	ut_ad(ctx_parts->prebuilt_array);
-	ut_ad(ctx_parts->prebuilt_array[0] == m_prebuilt);
-	if (commit) {
-		/* Commit is done through first partition (group commit). */
-		ut_ad(ha_alter_info->group_commit_ctx == ctx_parts->ctx_array);
-		ha_alter_info->handler_ctx = ctx_parts->ctx_array[0];
-		set_partition(0);
-		res = ha_innobase::commit_inplace_alter_table(altered_table,
-							ha_alter_info,
-							commit);
-		ut_ad(res || !ha_alter_info->group_commit_ctx);
-		goto end;
-	}
-	/* Rollback is done for each partition. */
-	for (uint i = 0; i < m_tot_parts; i++) {
-		m_prebuilt = ctx_parts->prebuilt_array[i];
-		ha_alter_info->handler_ctx = ctx_parts->ctx_array[i];
-		set_partition(i);
-		if (ha_innobase::commit_inplace_alter_table(altered_table,
-						ha_alter_info, commit)) {
-			res = true;
-		}
-		ut_ad(ctx_parts->ctx_array[i] == ha_alter_info->handler_ctx);
-		ctx_parts->ctx_array[i] = ha_alter_info->handler_ctx;
-	}
-end:
-	/* Move the ownership of the new tables back to
-	the m_part_share. */
-	ha_innobase_inplace_ctx*	ctx;
-	for (uint i = 0; i < m_tot_parts; i++) {
-		/* TODO: Fix to only use one prebuilt (i.e. make inplace
-		alter partition aware instead of using multiple prebuilt
-		copies... */
-		ctx = static_cast<ha_innobase_inplace_ctx*>(
-					ctx_parts->ctx_array[i]);
-		if (ctx) {
-			m_part_share->set_table_part(i, ctx->prebuilt->table);
-			ctx->prebuilt->table = NULL;
-			ctx_parts->prebuilt_array[i] = ctx->prebuilt;
-		}
-	}
-	/* The above juggling of prebuilt must be reset here. */
-	m_prebuilt = ctx_parts->prebuilt_array[0];
-	m_prebuilt->table = m_part_share->get_table_part(0);
-	ha_alter_info->handler_ctx = ctx_parts;
-	return(res);
-}
-
-/** Notify the storage engine that the table structure (.frm) has
-been updated.
-
-ha_partition allows inplace operations that also upgrades the engine
-if it supports partitioning natively. So if this is the case then
-we will remove the .par file since it is not used with ha_innopart
-(we use the internal data dictionary instead). */
-void
-ha_innopart::notify_table_changed()
-{
-	char	tmp_par_path[FN_REFLEN + 1];
-	strxnmov(tmp_par_path, FN_REFLEN, table->s->normalized_path.str,
-		".par", NullS);
-
-	if (my_access(tmp_par_path, W_OK) == 0)
-	{
-		my_delete(tmp_par_path, MYF(0));
-	}
-}
-#endif /* MYSQL_INNODB_PARTITIONING */
-
->>>>>>> ce66d5b2
+
 /**
 @param thd the session
 @param start_value the lower bound
