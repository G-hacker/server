--- conflicted
+++ resolved
@@ -924,13 +924,7 @@
 		DBUG_RETURN(HA_ALTER_INPLACE_NOT_SUPPORTED);
 	}
 
-<<<<<<< HEAD
 	const char* reason_rebuild = NULL;
-=======
-	if (!(ha_alter_info->handler_flags & ~INNOBASE_INPLACE_IGNORE)) {
-		DBUG_RETURN(HA_ALTER_INPLACE_NO_LOCK);
-	}
->>>>>>> 1f020299
 
 	switch (ha_alter_info->handler_flags & ~INNOBASE_INPLACE_IGNORE) {
 	case ALTER_OPTIONS:
