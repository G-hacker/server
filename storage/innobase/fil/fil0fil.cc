--- conflicted
+++ resolved
@@ -395,17 +395,7 @@
 
   ut_ad(node->is_open());
 
-<<<<<<< HEAD
-  if (UNIV_LIKELY(!fil_system.freeze_space_list))
-  {
-    /* Move the file last in fil_system.space_list, so that
-    fil_space_t::try_to_close() should close it as a last resort. */
-    fil_system.space_list.erase(space_list_t::iterator(node->space));
-    fil_system.space_list.push_back(*node->space);
-  }
-=======
   fil_system.move_opened_last_to_space_list(node->space);
->>>>>>> 1495f057
 
   fil_system.n_open++;
   return true;
@@ -802,13 +792,17 @@
     space->is_in_default_encrypt= false;
     default_encrypt_tables.remove(*space);
   }
-<<<<<<< HEAD
-  space_list.erase(space_list_t::iterator(space));
-=======
-  if (space_list_last_opened == space)
-    space_list_last_opened = UT_LIST_GET_PREV(space_list, space);
-  UT_LIST_REMOVE(space_list, space);
->>>>>>> 1495f057
+
+  {
+    space_list_t::iterator s= space_list_t::iterator(space);
+    if (space_list_last_opened == space)
+    {
+      space_list_t::iterator prev= s;
+      space_list_last_opened= &*--prev;
+    }
+    space_list.erase(s);
+  }
+
   if (space == sys_space)
     sys_space= nullptr;
   else if (space == temp_space)
@@ -986,14 +980,10 @@
 
 	HASH_INSERT(fil_space_t, hash, &fil_system.spaces, id, space);
 
-<<<<<<< HEAD
-	fil_system.space_list.push_back(*space);
-=======
 	if (opened)
 	  fil_system.add_opened_last_to_space_list(space);
 	else
-	  UT_LIST_ADD_LAST(fil_system.space_list, space);
->>>>>>> 1495f057
+          fil_system.space_list.push_back(*space);
 
 	switch (id) {
 	case 0:
@@ -1321,9 +1311,9 @@
 void fil_system_t::add_opened_last_to_space_list(fil_space_t *space)
 {
   if (UNIV_LIKELY(space_list_last_opened != nullptr))
-    UT_LIST_INSERT_AFTER(space_list, space_list_last_opened, space);
+    space_list.insert(space_list_t::iterator(space_list_last_opened), *space);
   else
-    UT_LIST_ADD_FIRST(space_list, space);
+    space_list.push_back(*space);
   space_list_last_opened= space;
 }
 
@@ -1994,12 +1984,7 @@
 
 	if (fil_space_t* space = fil_space_t::create(space_id, flags,
 						     FIL_TYPE_TABLESPACE,
-<<<<<<< HEAD
-						     crypt_data, mode)) {
-=======
 						     crypt_data, mode, true)) {
-		space->punch_hole = punch_hole;
->>>>>>> 1495f057
 		fil_node_t* node = space->add(path, file, size, false, true);
 		IF_WIN(node->find_metadata(), node->find_metadata(file, true));
 		mtr.start();
