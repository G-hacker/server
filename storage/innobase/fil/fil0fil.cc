/*****************************************************************************

Copyright (c) 1995, 2021, Oracle and/or its affiliates. All Rights Reserved.
Copyright (c) 2014, 2022, MariaDB Corporation.

This program is free software; you can redistribute it and/or modify it under
the terms of the GNU General Public License as published by the Free Software
Foundation; version 2 of the License.

This program is distributed in the hope that it will be useful, but WITHOUT
ANY WARRANTY; without even the implied warranty of MERCHANTABILITY or FITNESS
FOR A PARTICULAR PURPOSE. See the GNU General Public License for more details.

You should have received a copy of the GNU General Public License along with
this program; if not, write to the Free Software Foundation, Inc.,
51 Franklin Street, Fifth Floor, Boston, MA 02110-1335 USA

*****************************************************************************/

/**************************************************//**
@file fil/fil0fil.cc
The tablespace memory cache

Created 10/25/1995 Heikki Tuuri
*******************************************************/

#include "fil0fil.h"
#include "fil0crypt.h"

#include "btr0btr.h"
#include "buf0buf.h"
#include "dict0boot.h"
#include "dict0dict.h"
#include "dict0load.h"
#include "fsp0file.h"
#include "fsp0fsp.h"
#include "hash0hash.h"
#include "log0log.h"
#include "log0recv.h"
#include "mach0data.h"
#include "mtr0log.h"
#include "os0file.h"
#include "page0zip.h"
#include "row0mysql.h"
#include "srv0start.h"
#include "trx0purge.h"
#include "buf0lru.h"
#include "ibuf0ibuf.h"
#include "buf0flu.h"
#include "log.h"
#ifdef UNIV_LINUX
# include <sys/types.h>
# include <sys/sysmacros.h>
# include <dirent.h>
#endif

/** Determine if the space id is a user tablespace id or not.
@param space_id tablespace identifier
@return true if it is a user tablespace ID */
inline bool fil_is_user_tablespace_id(ulint space_id)
{
  return space_id != TRX_SYS_SPACE && space_id != SRV_TMP_SPACE_ID &&
    !srv_is_undo_tablespace(space_id);
}

/** Try to close a file to adhere to the innodb_open_files limit.
@param print_info   whether to diagnose why a file cannot be closed
@return whether a file was closed */
bool fil_space_t::try_to_close(bool print_info)
{
  mysql_mutex_assert_owner(&fil_system.mutex);
  for (fil_space_t &space : fil_system.space_list)
  {
    switch (space.purpose) {
    case FIL_TYPE_TEMPORARY:
      continue;
    case FIL_TYPE_IMPORT:
      break;
    case FIL_TYPE_TABLESPACE:
      if (!fil_is_user_tablespace_id(space.id))
        continue;
    }

    /* We are using an approximation of LRU replacement policy. In
    fil_node_open_file_low(), newly opened files are moved to the end
    of fil_system.space_list, so that they would be less likely to be
    closed here. */
<<<<<<< HEAD
    fil_node_t *node= UT_LIST_GET_FIRST(space.chain);
    ut_ad(node);
=======
    fil_node_t *node= UT_LIST_GET_FIRST(space->chain);
    if (!node)
      /* fil_ibd_create() did not invoke fil_space_t::add() yet */
      continue;
>>>>>>> 73fee39e
    ut_ad(!UT_LIST_GET_NEXT(chain, node));

    if (!node->is_open())
      continue;

    if (const auto n= space.set_closing())
    {
      if (!print_info)
        continue;
      print_info= false;
      const time_t now= time(nullptr);
      if (now - fil_system.n_open_exceeded_time < 5)
        continue; /* We display messages at most once in 5 seconds. */
      fil_system.n_open_exceeded_time= now;

      if (n & PENDING)
        sql_print_information("InnoDB: Cannot close file %s because of "
                              UINT32PF " pending operations%s", node->name,
                              n & PENDING,
                              (n & NEEDS_FSYNC) ? " and pending fsync" : "");
      else if (n & NEEDS_FSYNC)
        sql_print_information("InnoDB: Cannot close file %s because of "
                              "pending fsync", node->name);
      continue;
    }

    node->close();
    return true;
  }

  return false;
}

/** Rename a single-table tablespace.
The tablespace must exist in the memory cache.
@param[in]	id		tablespace identifier
@param[in]	old_path	old file name
@param[in]	new_path_in	new file name,
or NULL if it is located in the normal data directory
@return true if success */
static bool
fil_rename_tablespace(
	ulint		id,
	const char*	old_path,
	const char*	new_path_in);

/*
		IMPLEMENTATION OF THE TABLESPACE MEMORY CACHE
		=============================================

The tablespace cache is responsible for providing fast read/write access to
tablespaces and logs of the database. File creation and deletion is done
in other modules which know more of the logic of the operation, however.

A tablespace consists of a chain of files. The size of the files does not
have to be divisible by the database block size, because we may just leave
the last incomplete block unused. When a new file is appended to the
tablespace, the maximum size of the file is also specified. At the moment,
we think that it is best to extend the file to its maximum size already at
the creation of the file, because then we can avoid dynamically extending
the file when more space is needed for the tablespace.

A block's position in the tablespace is specified with a 32-bit unsigned
integer. The files in the chain are thought to be catenated, and the block
corresponding to an address n is the nth block in the catenated file (where
the first block is named the 0th block, and the incomplete block fragments
at the end of files are not taken into account). A tablespace can be extended
by appending a new file at the end of the chain.

Our tablespace concept is similar to the one of Oracle.

To acquire more speed in disk transfers, a technique called disk striping is
sometimes used. This means that logical block addresses are divided in a
round-robin fashion across several disks. Windows NT supports disk striping,
so there we do not need to support it in the database. Disk striping is
implemented in hardware in RAID disks. We conclude that it is not necessary
to implement it in the database. Oracle 7 does not support disk striping,
either.

Another trick used at some database sites is replacing tablespace files by
raw disks, that is, the whole physical disk drive, or a partition of it, is
opened as a single file, and it is accessed through byte offsets calculated
from the start of the disk or the partition. This is recommended in some
books on database tuning to achieve more speed in i/o. Using raw disk
certainly prevents the OS from fragmenting disk space, but it is not clear
if it really adds speed. We measured on the Pentium 100 MHz + NT + NTFS file
system + EIDE Conner disk only a negligible difference in speed when reading
from a file, versus reading from a raw disk.

To have fast access to a tablespace or a log file, we put the data structures
to a hash table. Each tablespace and log file is given an unique 32-bit
identifier. */

/** Reference to the server data directory. Usually it is the
current working directory ".", but in the MariaDB Embedded Server Library
it is an absolute path. */
const char*	fil_path_to_mysql_datadir;

/** Common InnoDB file extensions */
const char* dot_ext[] = { "", ".ibd", ".isl", ".cfg" };

/** Number of pending tablespace flushes */
Atomic_counter<ulint> fil_n_pending_tablespace_flushes;

/** The tablespace memory cache. This variable is NULL before the module is
initialized. */
fil_system_t	fil_system;

/** At this age or older a space/page will be rotated */
extern uint srv_fil_crypt_rotate_key_age;

#ifdef UNIV_DEBUG
/** Try fil_validate() every this many times */
# define FIL_VALIDATE_SKIP	17

/******************************************************************//**
Checks the consistency of the tablespace cache some of the time.
@return true if ok or the check was skipped */
static
bool
fil_validate_skip(void)
/*===================*/
{
	/** The fil_validate() call skip counter. */
	static Atomic_counter<uint32_t> fil_validate_count;

	/* We want to reduce the call frequency of the costly fil_validate()
	check in debug builds. */
	return (fil_validate_count++ % FIL_VALIDATE_SKIP) || fil_validate();
}
#endif /* UNIV_DEBUG */

/*******************************************************************//**
Returns the table space by a given id, NULL if not found.
It is unsafe to dereference the returned pointer. It is fine to check
for NULL. */
fil_space_t*
fil_space_get_by_id(
/*================*/
	ulint	id)	/*!< in: space id */
{
	fil_space_t*	space;

	ut_ad(fil_system.is_initialised());
	mysql_mutex_assert_owner(&fil_system.mutex);

	HASH_SEARCH(hash, &fil_system.spaces, id,
		    fil_space_t*, space,
		    ut_ad(space->magic_n == FIL_SPACE_MAGIC_N),
		    space->id == id);

	return(space);
}

/** Look up a tablespace.
The caller should hold an InnoDB table lock or a MDL that prevents
the tablespace from being dropped during the operation,
or the caller should be in single-threaded crash recovery mode
(no user connections that could drop tablespaces).
Normally, fil_space_t::get() should be used instead.
@param[in]	id	tablespace ID
@return tablespace, or NULL if not found */
fil_space_t*
fil_space_get(
	ulint	id)
{
	mysql_mutex_lock(&fil_system.mutex);
	fil_space_t*	space = fil_space_get_by_id(id);
	mysql_mutex_unlock(&fil_system.mutex);
	return(space);
}

/** Validate the compression algorithm for full crc32 format.
@param[in]	space	tablespace object
@return whether the compression algorithm support */
static bool fil_comp_algo_validate(const fil_space_t* space)
{
	if (!space->full_crc32()) {
		return true;
	}

	DBUG_EXECUTE_IF("fil_comp_algo_validate_fail",
			return false;);

	ulint	comp_algo = space->get_compression_algo();
	switch (comp_algo) {
	case PAGE_UNCOMPRESSED:
	case PAGE_ZLIB_ALGORITHM:
#ifdef HAVE_LZ4
	case PAGE_LZ4_ALGORITHM:
#endif /* HAVE_LZ4 */
#ifdef HAVE_LZO
	case PAGE_LZO_ALGORITHM:
#endif /* HAVE_LZO */
#ifdef HAVE_LZMA
	case PAGE_LZMA_ALGORITHM:
#endif /* HAVE_LZMA */
#ifdef HAVE_BZIP2
	case PAGE_BZIP2_ALGORITHM:
#endif /* HAVE_BZIP2 */
#ifdef HAVE_SNAPPY
	case PAGE_SNAPPY_ALGORITHM:
#endif /* HAVE_SNAPPY */
		return true;
	}

	return false;
}

/** Append a file to the chain of files of a space.
@param[in]	name		file name of a file that is not open
@param[in]	handle		file handle, or OS_FILE_CLOSED
@param[in]	size		file size in entire database pages
@param[in]	is_raw		whether this is a raw device
@param[in]	atomic_write	true if atomic write could be enabled
@param[in]	max_pages	maximum number of pages in file,
or UINT32_MAX for unlimited
@return file object */
fil_node_t* fil_space_t::add(const char* name, pfs_os_file_t handle,
			     uint32_t size, bool is_raw, bool atomic_write,
			     uint32_t max_pages)
{
	fil_node_t*	node;

	ut_ad(name != NULL);
	ut_ad(fil_system.is_initialised());

	node = reinterpret_cast<fil_node_t*>(ut_zalloc_nokey(sizeof(*node)));

	node->handle = handle;

	node->name = mem_strdup(name);

	ut_a(!is_raw || srv_start_raw_disk_in_use);

	node->is_raw_disk = is_raw;

	node->size = size;

	node->init_size = size;
	node->max_size = max_pages;

	node->space = this;

	node->atomic_write = atomic_write;

	mysql_mutex_lock(&fil_system.mutex);
	this->size += size;
	UT_LIST_ADD_LAST(chain, node);
	if (node->is_open()) {
		clear_closing();
		if (++fil_system.n_open >= srv_max_n_open_files) {
			reacquire();
			try_to_close(true);
			release();
		}
	}
	mysql_mutex_unlock(&fil_system.mutex);

	return node;
}

/** Open a tablespace file.
@param node  data file
@return whether the file was successfully opened */
static bool fil_node_open_file_low(fil_node_t *node)
{
  ut_ad(!node->is_open());
  ut_ad(node->space->is_closing());
  mysql_mutex_assert_owner(&fil_system.mutex);
  ulint type;
  static_assert(((UNIV_ZIP_SIZE_MIN >> 1) << 3) == 4096, "compatibility");
  switch (FSP_FLAGS_GET_ZIP_SSIZE(node->space->flags)) {
  case 1:
  case 2:
    type= OS_DATA_FILE_NO_O_DIRECT;
    break;
  default:
    type= OS_DATA_FILE;
  }

  for (;;)
  {
    bool success;
    node->handle= os_file_create(innodb_data_file_key, node->name,
                                 node->is_raw_disk
                                 ? OS_FILE_OPEN_RAW | OS_FILE_ON_ERROR_NO_EXIT
                                 : OS_FILE_OPEN | OS_FILE_ON_ERROR_NO_EXIT,
                                 OS_FILE_AIO, type,
                                 srv_read_only_mode, &success);
    if (success)
      break;

    /* The following call prints an error message */
    if (os_file_get_last_error(true) == EMFILE + 100 &&
        fil_space_t::try_to_close(true))
      continue;

    ib::warn() << "Cannot open '" << node->name << "'.";
    return false;
  }

  if (node->size);
  else if (!node->read_page0() || !fil_comp_algo_validate(node->space))
  {
    os_file_close(node->handle);
    node->handle= OS_FILE_CLOSED;
    return false;
  }

  ut_ad(node->is_open());

  if (UNIV_LIKELY(!fil_system.freeze_space_list))
  {
    /* Move the file last in fil_system.space_list, so that
    fil_space_t::try_to_close() should close it as a last resort. */
    fil_system.space_list.erase(space_list_t::iterator(node->space));
    fil_system.space_list.push_back(*node->space);
  }

  fil_system.n_open++;
  return true;
}

/** Open a tablespace file.
@param node  data file
@return whether the file was successfully opened */
static bool fil_node_open_file(fil_node_t *node)
{
  mysql_mutex_assert_owner(&fil_system.mutex);
  ut_ad(!node->is_open());
  ut_ad(fil_is_user_tablespace_id(node->space->id) ||
        srv_operation == SRV_OPERATION_BACKUP ||
        srv_operation == SRV_OPERATION_RESTORE ||
        srv_operation == SRV_OPERATION_RESTORE_DELTA);
  ut_ad(node->space->purpose != FIL_TYPE_TEMPORARY);
  ut_ad(node->space->referenced());

  const auto old_time= fil_system.n_open_exceeded_time;

  for (ulint count= 0; fil_system.n_open >= srv_max_n_open_files; count++)
  {
    if (fil_space_t::try_to_close(count > 1))
      count= 0;
    else if (count >= 2)
    {
      if (old_time != fil_system.n_open_exceeded_time)
        sql_print_warning("InnoDB: innodb_open_files=" ULINTPF
                          " is exceeded (" ULINTPF " files stay open)",
                          srv_max_n_open_files, fil_system.n_open);
      break;
    }
    else
    {
      mysql_mutex_unlock(&fil_system.mutex);
      std::this_thread::sleep_for(std::chrono::milliseconds(20));
      /* Flush tablespaces so that we can close modified files. */
      fil_flush_file_spaces();
<<<<<<< HEAD
      mysql_mutex_lock(&fil_system.mutex);
=======
      mutex_enter(&fil_system.mutex);
      if (node->is_open())
        return true;
>>>>>>> 73fee39e
    }
  }

  return fil_node_open_file_low(node);
}

/** Close the file handle. */
void fil_node_t::close()
{
  prepare_to_close_or_detach();

  /* printf("Closing file %s\n", name); */
  int ret= os_file_close(handle);
  ut_a(ret);
  handle= OS_FILE_CLOSED;
}

pfs_os_file_t fil_node_t::detach()
{
  prepare_to_close_or_detach();

  pfs_os_file_t result= handle;
  handle= OS_FILE_CLOSED;
  return result;
}

void fil_node_t::prepare_to_close_or_detach()
{
  mysql_mutex_assert_owner(&fil_system.mutex);
  ut_ad(space->is_ready_to_close() || srv_operation == SRV_OPERATION_BACKUP ||
        srv_operation == SRV_OPERATION_RESTORE_DELTA);
  ut_a(is_open());
  ut_a(!being_extended);
  ut_a(space->is_ready_to_close() || space->purpose == FIL_TYPE_TEMPORARY ||
       srv_fast_shutdown == 2 || !srv_was_started);

  ut_a(fil_system.n_open > 0);
  fil_system.n_open--;
}

/** Flush any writes cached by the file system. */
void fil_space_t::flush_low()
{
  mysql_mutex_assert_not_owner(&fil_system.mutex);

  uint32_t n= 1;
  while (!n_pending.compare_exchange_strong(n, n | NEEDS_FSYNC,
                                            std::memory_order_acquire,
                                            std::memory_order_relaxed))
  {
    ut_ad(n & PENDING);
    if (n & STOPPING)
      return;
    if (n & NEEDS_FSYNC)
      break;
  }

  fil_n_pending_tablespace_flushes++;
  for (fil_node_t *node= UT_LIST_GET_FIRST(chain); node;
       node= UT_LIST_GET_NEXT(chain, node))
  {
    if (!node->is_open())
    {
      ut_ad(!is_in_unflushed_spaces);
      continue;
    }
    IF_WIN(if (node->is_raw_disk) continue,);
    os_file_flush(node->handle);
  }

  if (is_in_unflushed_spaces)
  {
    mysql_mutex_lock(&fil_system.mutex);
    if (is_in_unflushed_spaces)
    {
      is_in_unflushed_spaces= false;
      fil_system.unflushed_spaces.remove(*this);
    }
    mysql_mutex_unlock(&fil_system.mutex);
  }

  clear_flush();
  fil_n_pending_tablespace_flushes--;
}

/** Try to extend a tablespace.
@param[in,out]	space	tablespace to be extended
@param[in,out]	node	last file of the tablespace
@param[in]	size	desired size in number of pages
@param[out]	success	whether the operation succeeded
@return	whether the operation should be retried */
static ATTRIBUTE_COLD __attribute__((warn_unused_result, nonnull))
bool
fil_space_extend_must_retry(
	fil_space_t*	space,
	fil_node_t*	node,
	uint32_t	size,
	bool*		success)
{
	mysql_mutex_assert_owner(&fil_system.mutex);
	ut_ad(UT_LIST_GET_LAST(space->chain) == node);
	ut_ad(size >= FIL_IBD_FILE_INITIAL_SIZE);
	ut_ad(node->space == space);
	ut_ad(space->referenced() || space->is_being_truncated);

	*success = space->size >= size;

	if (*success) {
		/* Space already big enough */
		return(false);
	}

	if (node->being_extended) {
		/* Another thread is currently extending the file. Wait
		for it to finish.
		It'd have been better to use event driven mechanism but
		the entire module is peppered with polling stuff. */
		mysql_mutex_unlock(&fil_system.mutex);
		std::this_thread::sleep_for(std::chrono::milliseconds(100));
		return(true);
	}

	node->being_extended = true;

	/* At this point it is safe to release fil_system.mutex. No
	other thread can rename, delete, close or extend the file because
	we have set the node->being_extended flag. */
	mysql_mutex_unlock(&fil_system.mutex);

	ut_ad(size >= space->size);

	uint32_t	last_page_no		= space->size;
	const uint32_t	file_start_page_no	= last_page_no - node->size;

	const unsigned	page_size = space->physical_size();

	/* Datafile::read_first_page() expects innodb_page_size bytes.
	fil_node_t::read_page0() expects at least 4 * innodb_page_size bytes.
	os_file_set_size() expects multiples of 4096 bytes.
	For ROW_FORMAT=COMPRESSED tables using 1024-byte or 2048-byte
	pages, we will preallocate up to an integer multiple of 4096 bytes,
	and let normal writes append 1024, 2048, or 3072 bytes to the file. */
	os_offset_t new_size = std::max(
		(os_offset_t(size - file_start_page_no) * page_size)
		& ~os_offset_t(4095),
		os_offset_t(FIL_IBD_FILE_INITIAL_SIZE << srv_page_size_shift));

	*success = os_file_set_size(node->name, node->handle, new_size,
				    node->punch_hole == 1);

	os_has_said_disk_full = *success;
	if (*success) {
		os_file_flush(node->handle);
		last_page_no = size;
	} else {
		/* Let us measure the size of the file
		to determine how much we were able to
		extend it */
		os_offset_t	fsize = os_file_get_size(node->handle);
		ut_a(fsize != os_offset_t(-1));

		last_page_no = uint32_t(fsize / page_size)
			+ file_start_page_no;
	}
	mysql_mutex_lock(&fil_system.mutex);

	ut_a(node->being_extended);
	node->being_extended = false;
	ut_a(last_page_no - file_start_page_no >= node->size);

	uint32_t file_size = last_page_no - file_start_page_no;
	space->size += file_size - node->size;
	node->size = file_size;
	const uint32_t pages_in_MiB = node->size
		& ~uint32_t((1U << (20U - srv_page_size_shift)) - 1);

	/* Keep the last data file size info up to date, rounded to
	full megabytes */

	switch (space->id) {
	case TRX_SYS_SPACE:
		srv_sys_space.set_last_file_size(pages_in_MiB);
	do_flush:
		space->reacquire();
		mysql_mutex_unlock(&fil_system.mutex);
		space->flush_low();
		space->release();
		mysql_mutex_lock(&fil_system.mutex);
		break;
	default:
		ut_ad(space->purpose == FIL_TYPE_TABLESPACE
		      || space->purpose == FIL_TYPE_IMPORT);
		if (space->purpose == FIL_TYPE_TABLESPACE
		    && !space->is_being_truncated) {
			goto do_flush;
		}
		break;
	case SRV_TMP_SPACE_ID:
		ut_ad(space->purpose == FIL_TYPE_TEMPORARY);
		srv_tmp_space.set_last_file_size(pages_in_MiB);
		break;
	}

	return false;
}

/** @return whether the file is usable for io() */
ATTRIBUTE_COLD bool fil_space_t::prepare(bool have_mutex)
{
  ut_ad(referenced());
  if (!have_mutex)
    mysql_mutex_lock(&fil_system.mutex);
  mysql_mutex_assert_owner(&fil_system.mutex);
  fil_node_t *node= UT_LIST_GET_LAST(chain);
  ut_ad(!id || purpose == FIL_TYPE_TEMPORARY ||
        node == UT_LIST_GET_FIRST(chain));

  const bool is_open= node && (node->is_open() || fil_node_open_file(node));

  if (!is_open)
    release();
  else if (auto desired_size= recv_size)
  {
    bool success;
    while (fil_space_extend_must_retry(this, node, desired_size, &success))
      mysql_mutex_lock(&fil_system.mutex);

    mysql_mutex_assert_owner(&fil_system.mutex);
    /* Crash recovery requires the file extension to succeed. */
    ut_a(success);
    /* InnoDB data files cannot shrink. */
    ut_a(size >= desired_size);
    if (desired_size > committed_size)
      committed_size= desired_size;

    /* There could be multiple concurrent I/O requests for this
    tablespace (multiple threads trying to extend this tablespace).

    Also, fil_space_set_recv_size_and_flags() may have been invoked
    again during the file extension while fil_system.mutex was not
    being held by us.

    Only if recv_size matches what we read originally, reset the
    field. In this way, a subsequent I/O request will handle any
    pending fil_space_set_recv_size_and_flags(). */

    if (desired_size == recv_size)
    {
      recv_size= 0;
      goto clear;
    }
  }
  else
clear:
    clear_closing();

  if (!have_mutex)
    mysql_mutex_unlock(&fil_system.mutex);
  return is_open;
}

/** Try to extend a tablespace if it is smaller than the specified size.
@param[in,out]	space	tablespace
@param[in]	size	desired size in pages
@return whether the tablespace is at least as big as requested */
bool fil_space_extend(fil_space_t *space, uint32_t size)
{
  ut_ad(!srv_read_only_mode || space->purpose == FIL_TYPE_TEMPORARY);
  bool success= false;
  const bool acquired= space->acquire();
  mysql_mutex_lock(&fil_system.mutex);
  if (acquired || space->is_being_truncated)
  {
    while (fil_space_extend_must_retry(space, UT_LIST_GET_LAST(space->chain),
                                       size, &success))
      mysql_mutex_lock(&fil_system.mutex);
  }
  mysql_mutex_unlock(&fil_system.mutex);
  if (acquired)
    space->release();
  return success;
}

/** Prepare to free a file from fil_system. */
inline pfs_os_file_t fil_node_t::close_to_free(bool detach_handle)
{
  mysql_mutex_assert_owner(&fil_system.mutex);
  ut_a(!being_extended);

  if (is_open() &&
      (space->n_pending.fetch_or(fil_space_t::CLOSING,
                                 std::memory_order_acquire) &
       fil_space_t::PENDING))
  {
    mysql_mutex_unlock(&fil_system.mutex);
    while (space->referenced())
      std::this_thread::sleep_for(std::chrono::microseconds(100));
    mysql_mutex_lock(&fil_system.mutex);
  }

  while (is_open())
  {
    if (space->is_in_unflushed_spaces)
    {
      ut_ad(srv_file_flush_method != SRV_O_DIRECT_NO_FSYNC);
      space->is_in_unflushed_spaces= false;
      fil_system.unflushed_spaces.remove(*space);
    }

    ut_a(!being_extended);
    if (detach_handle)
    {
      auto result= handle;
      handle= OS_FILE_CLOSED;
      return result;
    }
    bool ret= os_file_close(handle);
    ut_a(ret);
    handle= OS_FILE_CLOSED;
    break;
  }

  return OS_FILE_CLOSED;
}

/** Detach a tablespace from the cache and close the files.
@param space tablespace
@param detach_handle whether to detach the handle, instead of closing
@return detached handle
@retval OS_FILE_CLOSED if no handle was detached */
pfs_os_file_t fil_system_t::detach(fil_space_t *space, bool detach_handle)
{
  mysql_mutex_assert_owner(&fil_system.mutex);
  HASH_DELETE(fil_space_t, hash, &spaces, space->id, space);

  if (space->is_in_unflushed_spaces)
  {
    ut_ad(srv_file_flush_method != SRV_O_DIRECT_NO_FSYNC);
    space->is_in_unflushed_spaces= false;
    unflushed_spaces.remove(*space);
  }

  if (space->is_in_default_encrypt)
  {
    space->is_in_default_encrypt= false;
    default_encrypt_tables.remove(*space);
  }
  space_list.erase(space_list_t::iterator(space));
  if (space == sys_space)
    sys_space= nullptr;
  else if (space == temp_space)
    temp_space= nullptr;

  ut_a(space->magic_n == FIL_SPACE_MAGIC_N);

  for (fil_node_t* node= UT_LIST_GET_FIRST(space->chain); node;
       node= UT_LIST_GET_NEXT(chain, node))
    if (node->is_open())
    {
      ut_ad(n_open > 0);
      n_open--;
    }

  ut_ad(!detach_handle || space->id);
  ut_ad(!detach_handle || UT_LIST_GET_LEN(space->chain) <= 1);

  pfs_os_file_t handle= OS_FILE_CLOSED;

  for (fil_node_t* node= UT_LIST_GET_FIRST(space->chain); node;
       node= UT_LIST_GET_NEXT(chain, node))
    handle= node->close_to_free(detach_handle);

  ut_ad(!space->referenced());
  return handle;
}

/** Free a tablespace object on which fil_system_t::detach() was invoked.
There must not be any pending i/o's or flushes on the files.
@param[in,out]	space		tablespace */
static
void
fil_space_free_low(
	fil_space_t*	space)
{
	/* The tablespace must not be in fil_system.named_spaces. */
	ut_ad(srv_fast_shutdown == 2 || !srv_was_started
	      || space->max_lsn == 0);

	/* Wait for fil_space_t::release() after
	fil_system_t::detach(), the tablespace cannot be found, so
	fil_space_t::get() would return NULL */
	while (space->referenced()) {
		std::this_thread::sleep_for(std::chrono::microseconds(100));
	}

	for (fil_node_t* node = UT_LIST_GET_FIRST(space->chain);
	     node != NULL; ) {
		ut_d(space->size -= node->size);
		ut_free(node->name);
		fil_node_t* old_node = node;
		node = UT_LIST_GET_NEXT(chain, node);
		ut_free(old_node);
	}

	ut_ad(space->size == 0);

	fil_space_destroy_crypt_data(&space->crypt_data);

	space->~fil_space_t();
	ut_free(space);
}

/** Frees a space object from the tablespace memory cache.
Closes the files in the chain but does not delete them.
There must not be any pending i/o's or flushes on the files.
@param[in]	id		tablespace identifier
@param[in]	x_latched	whether the caller holds X-mode space->latch
@return true if success */
bool
fil_space_free(
	ulint		id,
	bool		x_latched)
{
	ut_ad(id != TRX_SYS_SPACE);

	mysql_mutex_lock(&fil_system.mutex);
	fil_space_t*	space = fil_space_get_by_id(id);

	if (space != NULL) {
		fil_system.detach(space);
	}

	mysql_mutex_unlock(&fil_system.mutex);

	if (space != NULL) {
		if (x_latched) {
			space->x_unlock();
		}

		if (!recv_recovery_is_on()) {
			mysql_mutex_lock(&log_sys.mutex);
		}

		mysql_mutex_assert_owner(&log_sys.mutex);

		if (space->max_lsn != 0) {
			ut_d(space->max_lsn = 0);
			fil_system.named_spaces.remove(*space);
		}

		if (!recv_recovery_is_on()) {
			mysql_mutex_unlock(&log_sys.mutex);
		}

		fil_space_free_low(space);
	}

	return(space != NULL);
}

/** Create a tablespace in fil_system.
@param name       tablespace name
@param id         tablespace identifier
@param flags      tablespace flags
@param purpose    tablespace purpose
@param crypt_data encryption information
@param mode       encryption mode
@return pointer to created tablespace, to be filled in with add()
@retval nullptr on failure (such as when the same tablespace exists) */
fil_space_t *fil_space_t::create(ulint id, ulint flags,
                                 fil_type_t purpose,
				 fil_space_crypt_t *crypt_data,
				 fil_encryption_t mode)
{
	fil_space_t*	space;

	ut_ad(fil_system.is_initialised());
	ut_ad(fil_space_t::is_valid_flags(flags & ~FSP_FLAGS_MEM_MASK, id));
	ut_ad(srv_page_size == UNIV_PAGE_SIZE_ORIG || flags != 0);

	DBUG_EXECUTE_IF("fil_space_create_failure", return(NULL););

	/* FIXME: if calloc() is defined as an inline function that calls
	memset() or bzero(), then GCC 6 -flifetime-dse can optimize it away */
	space= new (ut_zalloc_nokey(sizeof(*space))) fil_space_t;

	space->id = id;

	UT_LIST_INIT(space->chain, &fil_node_t::chain);

	space->purpose = purpose;
	space->flags = flags;

	space->magic_n = FIL_SPACE_MAGIC_N;
	space->crypt_data = crypt_data;
	space->n_pending.store(CLOSING, std::memory_order_relaxed);

	DBUG_LOG("tablespace", "Created metadata for " << id);
	if (crypt_data) {
		DBUG_LOG("crypt",
			 "Tablespace " << id
			 << " encryption " << crypt_data->encryption
			 << " key id " << crypt_data->key_id
			 << ":" << fil_crypt_get_mode(crypt_data)
			 << " " << fil_crypt_get_type(crypt_data));
	}

	space->latch.SRW_LOCK_INIT(fil_space_latch_key);

	mysql_mutex_lock(&fil_system.mutex);

	if (const fil_space_t *old_space = fil_space_get_by_id(id)) {
		ib::error() << "Trying to add tablespace with id " << id
			    << " to the cache, but tablespace '"
			    << (old_space->chain.start
				? old_space->chain.start->name
				: "")
			    << "' already exists in the cache!";
		mysql_mutex_unlock(&fil_system.mutex);
		space->~fil_space_t();
		ut_free(space);
		return(NULL);
	}

	HASH_INSERT(fil_space_t, hash, &fil_system.spaces, id, space);

	fil_system.space_list.push_back(*space);

	switch (id) {
	case 0:
		ut_ad(!fil_system.sys_space);
		fil_system.sys_space = space;
		break;
	case SRV_TMP_SPACE_ID:
		ut_ad(!fil_system.temp_space);
		fil_system.temp_space = space;
		break;
	default:
		ut_ad(purpose != FIL_TYPE_TEMPORARY);
		if (UNIV_LIKELY(id <= fil_system.max_assigned_id)) {
			break;
		}
		if (!fil_system.space_id_reuse_warned) {
			ib::warn() << "Allocated tablespace ID " << id
				<< ", old maximum was "
				<< fil_system.max_assigned_id;
		}

		fil_system.max_assigned_id = id;
	}

	const bool rotate = purpose == FIL_TYPE_TABLESPACE
		&& (mode == FIL_ENCRYPTION_ON || mode == FIL_ENCRYPTION_OFF
		    || srv_encrypt_tables)
		&& fil_crypt_must_default_encrypt();

	if (rotate) {
		fil_system.default_encrypt_tables.push_back(*space);
		space->is_in_default_encrypt = true;
	}

	mysql_mutex_unlock(&fil_system.mutex);

	if (rotate && srv_n_fil_crypt_threads_started) {
		fil_crypt_threads_signal();
	}

	return(space);
}

/*******************************************************************//**
Assigns a new space id for a new single-table tablespace. This works simply by
incrementing the global counter. If 4 billion id's is not enough, we may need
to recycle id's.
@return true if assigned, false if not */
bool
fil_assign_new_space_id(
/*====================*/
	ulint*	space_id)	/*!< in/out: space id */
{
	ulint	id;
	bool	success;

	mysql_mutex_lock(&fil_system.mutex);

	id = *space_id;

	if (id < fil_system.max_assigned_id) {
		id = fil_system.max_assigned_id;
	}

	id++;

	if (id > (SRV_SPACE_ID_UPPER_BOUND / 2) && (id % 1000000UL == 0)) {
		ib::warn() << "You are running out of new single-table"
			" tablespace id's. Current counter is " << id
			<< " and it must not exceed" <<SRV_SPACE_ID_UPPER_BOUND
			<< "! To reset the counter to zero you have to dump"
			" all your tables and recreate the whole InnoDB"
			" installation.";
	}

	success = (id < SRV_SPACE_ID_UPPER_BOUND);

	if (success) {
		*space_id = fil_system.max_assigned_id = id;
	} else {
		ib::warn() << "You have run out of single-table tablespace"
			" id's! Current counter is " << id
			<< ". To reset the counter to zero"
			" you have to dump all your tables and"
			" recreate the whole InnoDB installation.";
		*space_id = ULINT_UNDEFINED;
	}

	mysql_mutex_unlock(&fil_system.mutex);

	return(success);
}

/** Read the first page of a data file.
@return whether the page was found valid */
bool fil_space_t::read_page0()
{
  ut_ad(fil_system.is_initialised());
  mysql_mutex_assert_owner(&fil_system.mutex);
  if (size)
    return true;

  fil_node_t *node= UT_LIST_GET_FIRST(chain);
  if (!node)
    return false;
  ut_ad(!UT_LIST_GET_NEXT(chain, node));

  if (UNIV_UNLIKELY(acquire_low() & STOPPING))
  {
    ut_ad("this should not happen" == 0);
    return false;
  }
  const bool ok= node->is_open() || fil_node_open_file(node);
  release();
  return ok;
}

/** Look up a tablespace and ensure that its first page has been validated. */
static fil_space_t *fil_space_get_space(ulint id)
{
  if (fil_space_t *space= fil_space_get_by_id(id))
    if (space->read_page0())
      return space;
  return nullptr;
}

void fil_space_set_recv_size_and_flags(ulint id, uint32_t size, uint32_t flags)
{
  ut_ad(id < SRV_SPACE_ID_UPPER_BOUND);
  mysql_mutex_lock(&fil_system.mutex);
  if (fil_space_t *space= fil_space_get_space(id))
  {
    if (size)
      space->recv_size= size;
    if (flags != FSP_FLAGS_FCRC32_MASK_MARKER)
      space->flags= flags;
  }
  mysql_mutex_unlock(&fil_system.mutex);
}

/** Open each file. Never invoked on .ibd files.
@param create_new_db    whether to skip the call to fil_node_t::read_page0()
@return whether all files were opened */
bool fil_space_t::open(bool create_new_db)
{
  ut_ad(fil_system.is_initialised());
  ut_ad(!id || create_new_db);

  bool success= true;
  bool skip_read= create_new_db;

  mysql_mutex_lock(&fil_system.mutex);

  for (fil_node_t *node= UT_LIST_GET_FIRST(chain); node;
       node= UT_LIST_GET_NEXT(chain, node))
  {
    if (!node->is_open() && !fil_node_open_file_low(node))
    {
err_exit:
      success= false;
      break;
    }

    if (create_new_db)
      continue;
    if (skip_read)
    {
      size+= node->size;
      continue;
    }

    if (!node->read_page0())
    {
      fil_system.n_open--;
      os_file_close(node->handle);
      node->handle= OS_FILE_CLOSED;
      goto err_exit;
    }

    skip_read= true;
  }

  if (!create_new_db)
    committed_size= size;
  mysql_mutex_unlock(&fil_system.mutex);
  return success;
}

/** Close each file. Only invoked on fil_system.temp_space. */
void fil_space_t::close()
{
	if (!fil_system.is_initialised()) {
		return;
	}

	mysql_mutex_lock(&fil_system.mutex);
	ut_ad(this == fil_system.temp_space
	      || srv_operation == SRV_OPERATION_BACKUP
	      || srv_operation == SRV_OPERATION_RESTORE
	      || srv_operation == SRV_OPERATION_RESTORE_DELTA);

	for (fil_node_t* node = UT_LIST_GET_FIRST(chain);
	     node != NULL;
	     node = UT_LIST_GET_NEXT(chain, node)) {
		if (node->is_open()) {
			node->close();
		}
	}

	mysql_mutex_unlock(&fil_system.mutex);
}

void fil_system_t::create(ulint hash_size)
{
	ut_ad(this == &fil_system);
	ut_ad(!is_initialised());
	ut_ad(!(srv_page_size % FSP_EXTENT_SIZE));
	ut_ad(srv_page_size);
	ut_ad(!spaces.array);

	m_initialised = true;

	compile_time_assert(!(UNIV_PAGE_SIZE_MAX % FSP_EXTENT_SIZE_MAX));
	compile_time_assert(!(UNIV_PAGE_SIZE_MIN % FSP_EXTENT_SIZE_MIN));

	ut_ad(hash_size > 0);

	mysql_mutex_init(fil_system_mutex_key, &mutex, nullptr);

	spaces.create(hash_size);

	fil_space_crypt_init();
#ifdef UNIV_LINUX
	ssd.clear();
	char fn[sizeof(dirent::d_name)
		+ sizeof "/sys/block/" "/queue/rotational"];
	const size_t sizeof_fnp = (sizeof fn) - sizeof "/sys/block";
	memcpy(fn, "/sys/block/", sizeof "/sys/block");
	char* fnp = &fn[sizeof "/sys/block"];

	std::set<std::string> ssd_devices;
	if (DIR* d = opendir("/sys/block")) {
		while (struct dirent* e = readdir(d)) {
			if (e->d_name[0] == '.') {
				continue;
			}
			snprintf(fnp, sizeof_fnp, "%s/queue/rotational",
				 e->d_name);
			int f = open(fn, O_RDONLY);
			if (f == -1) {
				continue;
			}
			char b[sizeof "4294967295:4294967295\n"];
			ssize_t l = read(f, b, sizeof b);
			::close(f);
			if (l != 2 || memcmp("0\n", b, 2)) {
				continue;
			}
			snprintf(fnp, sizeof_fnp, "%s/dev", e->d_name);
			f = open(fn, O_RDONLY);
			if (f == -1) {
				continue;
			}
			l = read(f, b, sizeof b);
			::close(f);
			if (l <= 0 || b[l - 1] != '\n') {
				continue;
			}
			b[l - 1] = '\0';
			char* end = b;
			unsigned long dev_major = strtoul(b, &end, 10);
			if (b == end || *end != ':'
			    || dev_major != unsigned(dev_major)) {
				continue;
			}
			char* c = end + 1;
			unsigned long dev_minor = strtoul(c, &end, 10);
			if (c == end || *end
			    || dev_minor != unsigned(dev_minor)) {
				continue;
			}
			ssd.push_back(makedev(unsigned(dev_major),
					      unsigned(dev_minor)));
		}
		closedir(d);
	}
	/* fil_system_t::is_ssd() assumes the following */
	ut_ad(makedev(0, 8) == 8);
	ut_ad(makedev(0, 4) == 4);
	ut_ad(makedev(0, 2) == 2);
	ut_ad(makedev(0, 1) == 1);
#endif
}

void fil_system_t::close()
{
  ut_ad(this == &fil_system);
  ut_a(unflushed_spaces.empty());
  ut_a(space_list.empty());
  ut_ad(!sys_space);
  ut_ad(!temp_space);

  if (is_initialised())
  {
    m_initialised= false;
    spaces.free();
    mysql_mutex_destroy(&mutex);
    fil_space_crypt_cleanup();
  }

  ut_ad(!spaces.array);

#ifdef UNIV_LINUX
  ssd.clear();
  ssd.shrink_to_fit();
#endif /* UNIV_LINUX */
}

/** Extend all open data files to the recovered size */
ATTRIBUTE_COLD void fil_system_t::extend_to_recv_size()
{
  ut_ad(is_initialised());
  mysql_mutex_lock(&mutex);
  for (fil_space_t &space : fil_system.space_list)
  {
    const uint32_t size= space.recv_size;

    if (size > space.size)
    {
      if (space.is_closing())
        continue;
      space.reacquire();
      bool success;
      while (fil_space_extend_must_retry(&space, UT_LIST_GET_LAST(space.chain),
                                         size, &success))
        mysql_mutex_lock(&mutex);
      /* Crash recovery requires the file extension to succeed. */
      ut_a(success);
      space.release();
    }
  }
  mysql_mutex_unlock(&mutex);
}

/** Close all tablespace files at shutdown */
void fil_space_t::close_all()
{
  if (!fil_system.is_initialised())
    return;

  /* At shutdown, we should not have any files in this list. */
  ut_ad(srv_fast_shutdown == 2 || !srv_was_started ||
        fil_system.named_spaces.empty());
  fil_flush_file_spaces();

  mysql_mutex_lock(&fil_system.mutex);

  while (!fil_system.space_list.empty())
  {
    fil_space_t &space= fil_system.space_list.front();

    for (fil_node_t *node= UT_LIST_GET_FIRST(space.chain); node != NULL;
         node= UT_LIST_GET_NEXT(chain, node))
    {

      if (!node->is_open())
      {
      next:
        continue;
      }

      for (ulint count= 10000; count--;)
      {
        if (!space.set_closing())
        {
          node->close();
          goto next;
        }
        mysql_mutex_unlock(&fil_system.mutex);
        std::this_thread::sleep_for(std::chrono::microseconds(100));
        mysql_mutex_lock(&fil_system.mutex);
        if (!node->is_open())
          goto next;
      }

      ib::error() << "File '" << node->name << "' has " << space.referenced()
                  << " operations";
    }

    fil_system.detach(&space);
    mysql_mutex_unlock(&fil_system.mutex);
    fil_space_free_low(&space);
    mysql_mutex_lock(&fil_system.mutex);
  }

  mysql_mutex_unlock(&fil_system.mutex);

  ut_ad(srv_fast_shutdown == 2 || !srv_was_started ||
        fil_system.named_spaces.empty());
}

/*******************************************************************//**
Sets the max tablespace id counter if the given number is bigger than the
previous value. */
void
fil_set_max_space_id_if_bigger(
/*===========================*/
	ulint	max_id)	/*!< in: maximum known id */
{
	if (max_id >= SRV_SPACE_ID_UPPER_BOUND) {
		ib::fatal() << "Max tablespace id is too high, " << max_id;
	}

	mysql_mutex_lock(&fil_system.mutex);

	if (fil_system.max_assigned_id < max_id) {

		fil_system.max_assigned_id = max_id;
	}

	mysql_mutex_unlock(&fil_system.mutex);
}

/** Write the flushed LSN to the page header of the first page in the
system tablespace.
@param[in]	lsn	flushed LSN
@return DB_SUCCESS or error number */
dberr_t
fil_write_flushed_lsn(
	lsn_t	lsn)
{
	byte*	buf;
	ut_ad(!srv_read_only_mode);

	if (!fil_system.sys_space->acquire()) {
		return DB_ERROR;
	}

	buf = static_cast<byte*>(aligned_malloc(srv_page_size, srv_page_size));

	auto fio = fil_system.sys_space->io(IORequestRead, 0, srv_page_size,
					    buf);

	if (fio.err == DB_SUCCESS) {
		mach_write_to_8(buf + FIL_PAGE_FILE_FLUSH_LSN_OR_KEY_VERSION,
				lsn);

		ulint fsp_flags = mach_read_from_4(
			buf + FSP_HEADER_OFFSET + FSP_SPACE_FLAGS);

		if (fil_space_t::full_crc32(fsp_flags)) {
			buf_flush_assign_full_crc32_checksum(buf);
		}

		fio = fil_system.sys_space->io(IORequestWrite,
					       0, srv_page_size, buf);
		fil_flush_file_spaces();
	} else {
		fil_system.sys_space->release();
	}

	aligned_free(buf);
	return fio.err;
}

/** Acquire a tablespace reference.
@param id      tablespace identifier
@return tablespace
@retval nullptr if the tablespace is missing or inaccessible */
fil_space_t *fil_space_t::get(ulint id)
{
  mysql_mutex_lock(&fil_system.mutex);
  fil_space_t *space= fil_space_get_by_id(id);
  const uint32_t n= space ? space->acquire_low() : 0;
  mysql_mutex_unlock(&fil_system.mutex);

  if (n & STOPPING)
    space= nullptr;
  else if ((n & CLOSING) && !space->prepare())
    space= nullptr;

  return space;
}

/** Write a log record about a file operation.
@param type           file operation
@param first_page_no  first page number in the file
@param path           file path
@param new_path       new file path for type=FILE_RENAME */
inline void mtr_t::log_file_op(mfile_type_t type, ulint space_id,
			       const char *path, const char *new_path)
{
  ut_ad((new_path != nullptr) == (type == FILE_RENAME));
  ut_ad(!(byte(type) & 15));

  /* fil_name_parse() requires that there be at least one path
  separator and that the file path end with ".ibd". */
  ut_ad(strchr(path, '/'));
  ut_ad(!strcmp(&path[strlen(path) - strlen(DOT_IBD)], DOT_IBD));

  flag_modified();
  if (m_log_mode != MTR_LOG_ALL)
    return;
  m_last= nullptr;

  const size_t len= strlen(path);
  const size_t new_len= type == FILE_RENAME ? 1 + strlen(new_path) : 0;
  ut_ad(len > 0);
  byte *const log_ptr= m_log.open(1 + 3/*length*/ + 5/*space_id*/ +
                                  1/*page_no=0*/);
  byte *end= log_ptr + 1;
  end= mlog_encode_varint(end, space_id);
  *end++= 0;
  if (UNIV_LIKELY(end + len + new_len >= &log_ptr[16]))
  {
    *log_ptr= type;
    size_t total_len= len + new_len + end - log_ptr - 15;
    if (total_len >= MIN_3BYTE)
      total_len+= 2;
    else if (total_len >= MIN_2BYTE)
      total_len++;
    end= mlog_encode_varint(log_ptr + 1, total_len);
    end= mlog_encode_varint(end, space_id);
    *end++= 0;
  }
  else
  {
    *log_ptr= static_cast<byte>(type | (end + len + new_len - &log_ptr[1]));
    ut_ad(*log_ptr & 15);
  }

  m_log.close(end);

  if (type == FILE_RENAME)
  {
    ut_ad(strchr(new_path, '/'));
    m_log.push(reinterpret_cast<const byte*>(path), uint32_t(len + 1));
    m_log.push(reinterpret_cast<const byte*>(new_path), uint32_t(new_len));
  }
  else
    m_log.push(reinterpret_cast<const byte*>(path), uint32_t(len));
}

/** Write redo log for renaming a file.
@param[in]	space_id	tablespace id
@param[in]	old_name	tablespace file name
@param[in]	new_name	tablespace file name after renaming
@param[in,out]	mtr		mini-transaction */
static
void
fil_name_write_rename_low(
	ulint		space_id,
	const char*	old_name,
	const char*	new_name,
	mtr_t*		mtr)
{
  ut_ad(!is_predefined_tablespace(space_id));
  mtr->log_file_op(FILE_RENAME, space_id, old_name, new_name);
}

/** Write redo log for renaming a file.
@param[in]	space_id	tablespace id
@param[in]	old_name	tablespace file name
@param[in]	new_name	tablespace file name after renaming */
static void
fil_name_write_rename(
	ulint		space_id,
	const char*	old_name,
	const char*	new_name)
{
	mtr_t	mtr;
	mtr.start();
	fil_name_write_rename_low(space_id, old_name, new_name, &mtr);
	mtr.commit();
	log_write_up_to(mtr.commit_lsn(), true);
}

/** Write FILE_MODIFY for a file.
@param[in]	space_id	tablespace id
@param[in]	name		tablespace file name
@param[in,out]	mtr		mini-transaction */
static
void
fil_name_write(
	ulint		space_id,
	const char*	name,
	mtr_t*		mtr)
{
  ut_ad(!is_predefined_tablespace(space_id));
  mtr->log_file_op(FILE_MODIFY, space_id, name);
}

fil_space_t *fil_space_t::check_pending_operations(ulint id)
{
  ut_a(!is_system_tablespace(id));
  mysql_mutex_lock(&fil_system.mutex);
  fil_space_t *space= fil_space_get_by_id(id);

  if (!space)
  {
    mysql_mutex_unlock(&fil_system.mutex);
    return nullptr;
  }

  if (space->pending() & STOPPING)
  {
being_deleted:
    /* A thread executing DDL and another thread executing purge may
    be executing fil_delete_tablespace() concurrently for the same
    tablespace. Wait for the other thread to complete the operation. */
    for (ulint count= 0;; count++)
    {
      space= fil_space_get_by_id(id);
      ut_ad(!space || space->is_stopping());
      mysql_mutex_unlock(&fil_system.mutex);
      if (!space)
        return nullptr;
      /* Issue a warning every 10.24 seconds, starting after 2.56 seconds */
      if ((count & 511) == 128)
        sql_print_warning("InnoDB: Waiting for tablespace " ULINTPF
                          " to be deleted", id);
      std::this_thread::sleep_for(std::chrono::milliseconds(20));
      mysql_mutex_lock(&fil_system.mutex);
    }
  }
  else
  {
    if (space->crypt_data)
    {
      space->reacquire();
      mysql_mutex_unlock(&fil_system.mutex);
      fil_space_crypt_close_tablespace(space);
      mysql_mutex_lock(&fil_system.mutex);
      space->release();
    }
    if (space->set_stopping_check())
      goto being_deleted;
  }

  mysql_mutex_unlock(&fil_system.mutex);

  for (ulint count= 0;; count++)
  {
    const unsigned pending= space->referenced();
    if (!pending)
      return space;
    /* Issue a warning every 10.24 seconds, starting after 2.56 seconds */
    if ((count & 511) == 128)
      sql_print_warning("InnoDB: Trying to delete tablespace '%s' "
                        "but there are %u pending operations",
                        space->chain.start->name, id);
    std::this_thread::sleep_for(std::chrono::milliseconds(20));
  }
}

/** Close a single-table tablespace on failed IMPORT TABLESPACE.
The tablespace must be cached in the memory cache.
Free all pages used by the tablespace. */
void fil_close_tablespace(ulint id)
{
	ut_ad(!is_system_tablespace(id));
	fil_space_t* space = fil_space_t::check_pending_operations(id);
	if (!space) {
		return;
	}

	space->x_lock();

	/* Invalidate in the buffer pool all pages belonging to the
	tablespace. Since we have invoked space->set_stopping(), readahead
	can no longer read more pages of this tablespace to buf_pool.
	Thus we can clean the tablespace out of buf_pool
	completely and permanently. */
	while (buf_flush_list_space(space));
	ut_ad(space->is_stopping());

	/* If it is a delete then also delete any generated files, otherwise
	when we drop the database the remove directory will fail. */

	if (char* cfg_name = fil_make_filepath(space->chain.start->name,
					       fil_space_t::name_type{},
					       CFG, false)) {
		os_file_delete_if_exists(innodb_data_file_key, cfg_name, NULL);
		ut_free(cfg_name);
	}

	/* If the free is successful, the wrlock will be released before
	the space memory data structure is freed. */

	if (!fil_space_free(id, true)) {
		space->x_unlock();
	}
}

/** Delete a tablespace and associated .ibd file.
@param id    tablespace identifier
@return detached file handle (to be closed by the caller)
@return	OS_FILE_CLOSED if no file existed */
pfs_os_file_t fil_delete_tablespace(ulint id)
{
  ut_ad(!is_system_tablespace(id));
  pfs_os_file_t handle= OS_FILE_CLOSED;
  if (fil_space_t *space= fil_space_t::check_pending_operations(id))
  {
    /* Before deleting the file(s), persistently write a log record. */
    mtr_t mtr;
    mtr.start();
    mtr.log_file_op(FILE_DELETE, id, space->chain.start->name);
    mtr.commit();
    log_write_up_to(mtr.commit_lsn(), true);

    /* Remove any additional files. */
    if (char *cfg_name= fil_make_filepath(space->chain.start->name,
					  fil_space_t::name_type{}, CFG,
					  false))
    {
      os_file_delete_if_exists(innodb_data_file_key, cfg_name, nullptr);
      ut_free(cfg_name);
    }
    if (FSP_FLAGS_HAS_DATA_DIR(space->flags))
      RemoteDatafile::delete_link_file(space->name());

    /* Remove the directory entry. The file will actually be deleted
    when our caller closes the handle. */
    os_file_delete(innodb_data_file_key, space->chain.start->name);

    mysql_mutex_lock(&fil_system.mutex);
    /* Sanity checks after reacquiring fil_system.mutex */
    ut_ad(space == fil_space_get_by_id(id));
    ut_ad(!space->referenced());
    ut_ad(space->is_stopping());
    ut_ad(UT_LIST_GET_LEN(space->chain) == 1);
    /* Detach the file handle. */
    handle= fil_system.detach(space, true);
    mysql_mutex_unlock(&fil_system.mutex);

    mysql_mutex_lock(&log_sys.mutex);
    if (space->max_lsn)
    {
      ut_d(space->max_lsn = 0);
      fil_system.named_spaces.remove(*space);
    }
    mysql_mutex_unlock(&log_sys.mutex);

    fil_space_free_low(space);
  }

  ibuf_delete_for_discarded_space(id);
  return handle;
}

/*******************************************************************//**
Allocates and builds a file name from a path, a table or tablespace name
and a suffix. The string must be freed by caller with ut_free().
@param[in] path NULL or the directory path or the full path and filename.
@param[in] name {} if path is full, or Table/Tablespace name
@param[in] ext the file extension to use
@param[in] trim_name true if the last name on the path should be trimmed.
@return own: file name */
char* fil_make_filepath(const char *path, const fil_space_t::name_type &name,
                        ib_extention ext, bool trim_name)
{
	/* The path may contain the basename of the file, if so we do not
	need the name.  If the path is NULL, we can use the default path,
	but there needs to be a name. */
	ut_ad(path || name.data());

	/* If we are going to strip a name off the path, there better be a
	path and a new name to put back on. */
	ut_ad(!trim_name || (path && name.data()));

	if (path == NULL) {
		path = fil_path_to_mysql_datadir;
	}

	ulint	len		= 0;	/* current length */
	ulint	path_len	= strlen(path);
	const char* suffix	= dot_ext[ext];
	ulint	suffix_len	= strlen(suffix);
	ulint	full_len	= path_len + 1 + name.size() + suffix_len + 1;

	char*	full_name = static_cast<char*>(ut_malloc_nokey(full_len));
	if (full_name == NULL) {
		return NULL;
	}

	/* If the name is a relative or absolute path, do not prepend "./". */
	if (path[0] == '.'
	    && (path[1] == '\0' || path[1] == '/' IF_WIN(|| path[1] == '\\',))
	    && name.size() && (name.data()[0] == '.'
			       || is_absolute_path(name.data()))) {
		path = NULL;
		path_len = 0;
	}

	if (path != NULL) {
		memcpy(full_name, path, path_len);
		len = path_len;
		full_name[len] = '\0';
	}

	if (trim_name) {
		/* Find the offset of the last DIR separator and set it to
		null in order to strip off the old basename from this path. */
		char* last_dir_sep = strrchr(full_name, '/');
#ifdef _WIN32
		if (char *last = strrchr(full_name, '\\')) {
			if (last > last_dir_sep) {
				last_dir_sep = last;
			}
		}
#endif
		if (last_dir_sep) {
			last_dir_sep[0] = '\0';
			len = strlen(full_name);
		}
	}

	if (name.size()) {
		if (len && full_name[len - 1] != '/') {
			/* Add a DIR separator */
			full_name[len] = '/';
			full_name[++len] = '\0';
		}

		char*	ptr = &full_name[len];
		memcpy(ptr, name.data(), name.size());
		len += name.size();
		full_name[len] = '\0';
	}

	/* Make sure that the specified suffix is at the end of the filepath
	string provided. This assumes that the suffix starts with '.'.
	If the first char of the suffix is found in the filepath at the same
	length as the suffix from the end, then we will assume that there is
	a previous suffix that needs to be replaced. */
	if (suffix != NULL) {
		/* Need room for the trailing null byte. */
		ut_ad(len < full_len);

		if ((len > suffix_len)
		   && (full_name[len - suffix_len] == suffix[0])) {
			/* Another suffix exists, make it the one requested. */
			memcpy(&full_name[len - suffix_len], suffix, suffix_len);

		} else {
			/* No previous suffix, add it. */
			ut_ad(len + suffix_len < full_len);
			memcpy(&full_name[len], suffix, suffix_len);
			full_name[len + suffix_len] = '\0';
		}
	}

	return(full_name);
}

char *fil_make_filepath(const char* path, const table_name_t name,
                        ib_extention suffix, bool strip_name)
{
  return fil_make_filepath(path, {name.m_name, strlen(name.m_name)},
                           suffix, strip_name);
}

dberr_t fil_space_t::rename(const char *path, bool log, bool replace)
{
  ut_ad(UT_LIST_GET_LEN(chain) == 1);
  ut_ad(!is_system_tablespace(id));

  const char *old_path= chain.start->name;

  if (!strcmp(path, old_path))
    return DB_SUCCESS;

  if (log)
  {
    bool exists= false;
    os_file_type_t ftype;

    if (os_file_status(old_path, &exists, &ftype) && !exists)
    {
      ib::error() << "Cannot rename '" << old_path << "' to '" << path
                  << "' because the source file does not exist.";
      return DB_TABLESPACE_NOT_FOUND;
    }

    exists= false;
    if (replace);
    else if (!os_file_status(path, &exists, &ftype) || exists)
    {
      ib::error() << "Cannot rename '" << old_path << "' to '" << path
                  << "' because the target file exists.";
      return DB_TABLESPACE_EXISTS;
    }

    fil_name_write_rename(id, old_path, path);
  }

  return fil_rename_tablespace(id, old_path, path) ? DB_SUCCESS : DB_ERROR;
}

/** Rename a single-table tablespace.
The tablespace must exist in the memory cache.
@param[in]	id		tablespace identifier
@param[in]	old_path	old file name
@param[in]	new_path_in	new file name,
or NULL if it is located in the normal data directory
@return true if success */
static bool
fil_rename_tablespace(
	ulint		id,
	const char*	old_path,
	const char*	new_path_in)
{
	fil_space_t*	space;
	fil_node_t*	node;
	ut_a(id != 0);

	mysql_mutex_lock(&fil_system.mutex);

	space = fil_space_get_by_id(id);

	if (space == NULL) {
		ib::error() << "Cannot find space id " << id
			<< " in the tablespace memory cache, though the file '"
			<< old_path
			<< "' in a rename operation should have that id.";
		mysql_mutex_unlock(&fil_system.mutex);
		return(false);
	}

	/* The following code must change when InnoDB supports
	multiple datafiles per tablespace. */
	ut_a(UT_LIST_GET_LEN(space->chain) == 1);
	node = UT_LIST_GET_FIRST(space->chain);
	space->reacquire();

	mysql_mutex_unlock(&fil_system.mutex);

	char*	new_file_name = mem_strdup(new_path_in);
	char*	old_file_name = node->name;

	ut_ad(strchr(old_file_name, '/'));
	ut_ad(strchr(new_file_name, '/'));

	if (!recv_recovery_is_on()) {
		mysql_mutex_lock(&log_sys.mutex);
	}

	/* log_sys.mutex is above fil_system.mutex in the latching order */
	mysql_mutex_assert_owner(&log_sys.mutex);
	mysql_mutex_lock(&fil_system.mutex);
	space->release();
	ut_ad(node->name == old_file_name);
	bool success;
	DBUG_EXECUTE_IF("fil_rename_tablespace_failure_2",
			goto skip_second_rename; );
	success = os_file_rename(innodb_data_file_key,
				 old_file_name,
				 new_file_name);
	DBUG_EXECUTE_IF("fil_rename_tablespace_failure_2",
skip_second_rename:
                       success = false; );

	ut_ad(node->name == old_file_name);

	if (success) {
		node->name = new_file_name;
	} else {
		old_file_name = new_file_name;
	}

	if (!recv_recovery_is_on()) {
		mysql_mutex_unlock(&log_sys.mutex);
	}

	mysql_mutex_unlock(&fil_system.mutex);

	ut_free(old_file_name);

	return(success);
}

/** Create a tablespace file.
@param[in]	space_id	Tablespace ID
@param[in]	name		Tablespace name in dbname/tablename format.
@param[in]	path		Path and filename of the datafile to create.
@param[in]	flags		Tablespace flags
@param[in]	size		Initial size of the tablespace file in pages,
must be >= FIL_IBD_FILE_INITIAL_SIZE
@param[in]	mode		MariaDB encryption mode
@param[in]	key_id		MariaDB encryption key_id
@param[out]	err		DB_SUCCESS or error code
@return	the created tablespace
@retval	NULL	on error */
fil_space_t*
fil_ibd_create(
	ulint		space_id,
	const table_name_t name,
	const char*	path,
	ulint		flags,
	uint32_t	size,
	fil_encryption_t mode,
	uint32_t	key_id,
	dberr_t*	err)
{
	pfs_os_file_t	file;
	bool		success;
	mtr_t		mtr;
	bool		has_data_dir = FSP_FLAGS_HAS_DATA_DIR(flags) != 0;

	ut_ad(!is_system_tablespace(space_id));
	ut_ad(!srv_read_only_mode);
	ut_a(space_id < SRV_SPACE_ID_UPPER_BOUND);
	ut_a(size >= FIL_IBD_FILE_INITIAL_SIZE);
	ut_a(fil_space_t::is_valid_flags(flags & ~FSP_FLAGS_MEM_MASK, space_id));

	/* Create the subdirectories in the path, if they are
	not there already. */
	*err = os_file_create_subdirs_if_needed(path);
	if (*err != DB_SUCCESS) {
		return NULL;
	}

	mtr.start();
	mtr.log_file_op(FILE_CREATE, space_id, path);
	mtr.commit();
	log_write_up_to(mtr.commit_lsn(), true);

	ulint type;
	static_assert(((UNIV_ZIP_SIZE_MIN >> 1) << 3) == 4096,
		      "compatibility");
	switch (FSP_FLAGS_GET_ZIP_SSIZE(flags)) {
	case 1:
	case 2:
		type = OS_DATA_FILE_NO_O_DIRECT;
		break;
	default:
		type = OS_DATA_FILE;
	}

	file = os_file_create(
		innodb_data_file_key, path,
		OS_FILE_CREATE | OS_FILE_ON_ERROR_NO_EXIT,
		OS_FILE_AIO, type, srv_read_only_mode, &success);

	if (!success) {
		/* The following call will print an error message */
		switch (os_file_get_last_error(true)) {
		case OS_FILE_ALREADY_EXISTS:
			ib::info() << "The file '" << path << "'"
				" already exists though the"
				" corresponding table did not exist"
				" in the InnoDB data dictionary."
				" You can resolve the problem by removing"
				" the file.";
			*err = DB_TABLESPACE_EXISTS;
			break;
		case OS_FILE_DISK_FULL:
			*err = DB_OUT_OF_FILE_SPACE;
			break;
		default:
			*err = DB_ERROR;
		}
		ib::error() << "Cannot create file '" << path << "'";
		return NULL;
	}

	const bool is_compressed = fil_space_t::is_compressed(flags);
#ifdef _WIN32
	const bool is_sparse = is_compressed;
	if (is_compressed) {
		os_file_set_sparse_win32(file);
	}
#else
	const bool is_sparse = is_compressed
		&& DB_SUCCESS == os_file_punch_hole(file, 0, 4096)
		&& !my_test_if_thinly_provisioned(file);
#endif

	if (fil_space_t::full_crc32(flags)) {
		flags |= FSP_FLAGS_FCRC32_PAGE_SSIZE();
	} else {
		flags |= FSP_FLAGS_PAGE_SSIZE();
	}

	/* Create crypt data if the tablespace is either encrypted or user has
	requested it to remain unencrypted. */
	fil_space_crypt_t* crypt_data = (mode != FIL_ENCRYPTION_DEFAULT
					 || srv_encrypt_tables)
		? fil_space_create_crypt_data(mode, key_id)
		: nullptr;

	if (!os_file_set_size(path, file,
			      os_offset_t(size) << srv_page_size_shift,
			      is_sparse)) {
		*err = DB_OUT_OF_FILE_SPACE;
err_exit:
		os_file_close(file);
		os_file_delete(innodb_data_file_key, path);
		free(crypt_data);
		return nullptr;
	}

	fil_space_t::name_type space_name;

	if (has_data_dir) {
		/* Make the ISL file if the IBD file is not
		in the default location. */
		space_name = {name.m_name, strlen(name.m_name)};
		*err = RemoteDatafile::create_link_file(space_name, path);
		if (*err != DB_SUCCESS) {
			goto err_exit;
		}
	}

	DBUG_EXECUTE_IF("checkpoint_after_file_create",
			log_make_checkpoint(););

	if (fil_space_t* space = fil_space_t::create(space_id, flags,
						     FIL_TYPE_TABLESPACE,
						     crypt_data, mode)) {
		fil_node_t* node = space->add(path, file, size, false, true);
		IF_WIN(node->find_metadata(), node->find_metadata(file, true));
		mtr.start();
		mtr.set_named_space(space);
		fsp_header_init(space, size, &mtr);
		mtr.commit();
		*err = DB_SUCCESS;
		return space;
	}

	if (space_name.data()) {
		RemoteDatafile::delete_link_file(space_name);
	}

	*err = DB_ERROR;
	goto err_exit;
}

/** Try to open a single-table tablespace and optionally check that the
space id in it is correct. If this does not succeed, print an error message
to the .err log. This function is used to open a tablespace when we start
mysqld after the dictionary has been booted, and also in IMPORT TABLESPACE.

NOTE that we assume this operation is used either at the database startup
or under the protection of dict_sys.latch, so that two users cannot
race here. This operation does not leave the file associated with the
tablespace open, but closes it after we have looked at the space id in it.

If the validate boolean is set, we read the first page of the file and
check that the space id in the file is what we expect. We assume that
this function runs much faster if no check is made, since accessing the
file inode probably is much faster (the OS caches them) than accessing
the first page of the file.  This boolean may be initially false, but if
a remote tablespace is found it will be changed to true.

If the fix_dict boolean is set, then it is safe to use an internal SQL
statement to update the dictionary tables if they are incorrect.

@param[in]	validate	true if we should validate the tablespace
@param[in]	purpose		FIL_TYPE_TABLESPACE or FIL_TYPE_TEMPORARY
@param[in]	id		tablespace ID
@param[in]	flags		expected FSP_SPACE_FLAGS
@param[in]	name		table name
If file-per-table, it is the table name in the databasename/tablename format
@param[in]	path_in		expected filepath, usually read from dictionary
@param[out]	err		DB_SUCCESS or error code
@return	tablespace
@retval	NULL	if the tablespace could not be opened */
fil_space_t*
fil_ibd_open(
	bool			validate,
	fil_type_t		purpose,
	ulint			id,
	ulint			flags,
	fil_space_t::name_type	name,
	const char*		path_in,
	dberr_t*		err)
{
	mysql_mutex_lock(&fil_system.mutex);
	fil_space_t* space = fil_space_get_by_id(id);
	mysql_mutex_unlock(&fil_system.mutex);
	if (space) {
		if (validate && !srv_read_only_mode) {
			fsp_flags_try_adjust(space,
					     flags & ~FSP_FLAGS_MEM_MASK);
		}
		return space;
	}

	dberr_t local_err = DB_SUCCESS;

	/* Table flags can be ULINT_UNDEFINED if
	dict_tf_to_fsp_flags_failure is set. */
	if (flags == ULINT_UNDEFINED) {
corrupted:
		local_err = DB_CORRUPTION;
func_exit:
		if (err) *err = local_err;
		return space;
	}

	ut_ad(fil_space_t::is_valid_flags(flags & ~FSP_FLAGS_MEM_MASK, id));

	Datafile	df_default;	/* default location */
	RemoteDatafile	df_remote;	/* remote location */
	ulint		tablespaces_found = 0;
	ulint		valid_tablespaces_found = 0;

	df_default.init(flags);
	df_remote.init(flags);

	/* Discover the correct file by looking in three possible locations
	while avoiding unecessary effort. */

	/* We will always look for an ibd in the default location. */
	df_default.make_filepath(nullptr, name, IBD);

	/* Look for a filepath embedded in an ISL where the default file
	would be. */
	if (df_remote.open_link_file(name)) {
		validate = true;
		if (df_remote.open_read_only(true) == DB_SUCCESS) {
			ut_ad(df_remote.is_open());
			++tablespaces_found;
		} else {
			/* The following call prints an error message */
			os_file_get_last_error(true);
			ib::error() << "A link file was found named '"
				    << df_remote.link_filepath()
				    << "' but the linked tablespace '"
				    << df_remote.filepath()
				    << "' could not be opened read-only.";
		}
	}

	/* Attempt to open the tablespace at the dictionary filepath. */
	if (path_in) {
		if (!df_default.same_filepath_as(path_in)) {
			/* Dict path is not the default path. Always validate
			remote files. If default is opened, it was moved. */
			validate = true;
		}
	}

	/* Always look for a file at the default location. But don't log
	an error if the tablespace is already open in remote or dict. */
	ut_a(df_default.filepath());

	/* Mariabackup will not copy files whose names start with
	#sql-. We will suppress messages about such files missing on
	the first server startup. The tables ought to be dropped by
	drop_garbage_tables_after_restore() a little later. */

	const bool strict = !tablespaces_found
		&& !(srv_operation == SRV_OPERATION_NORMAL
		     && srv_start_after_restore
		     && srv_force_recovery < SRV_FORCE_NO_BACKGROUND
		     && dict_table_t::is_temporary_name(
			     df_default.filepath()));

	if (df_default.open_read_only(strict) == DB_SUCCESS) {
		ut_ad(df_default.is_open());
		++tablespaces_found;
	}

	/* Check if multiple locations point to the same file. */
	if (tablespaces_found > 1 && df_default.same_as(df_remote)) {
		/* A link file was found with the default path in it.
		Use the default path and delete the link file. */
		--tablespaces_found;
		df_remote.delete_link_file();
		df_remote.close();
	}

	/*  We have now checked all possible tablespace locations and
	have a count of how many unique files we found.  If things are
	normal, we only found 1. */
	/* For encrypted tablespace, we need to check the
	encryption in header of first page. */
	if (!validate && tablespaces_found == 1) {
		goto skip_validate;
	}

	/* Read and validate the first page of these three tablespace
	locations, if found. */
	valid_tablespaces_found +=
		(df_remote.validate_to_dd(id, flags) == DB_SUCCESS);

	valid_tablespaces_found +=
		(df_default.validate_to_dd(id, flags) == DB_SUCCESS);

	/* Make sense of these three possible locations.
	First, bail out if no tablespace files were found. */
	if (valid_tablespaces_found == 0) {
		if (!strict
		    && IF_WIN(GetLastError() == ERROR_FILE_NOT_FOUND,
			      errno == ENOENT)) {
			/* Suppress a message about a missing file. */
			goto corrupted;
		}

		os_file_get_last_error(true);
		sql_print_error("InnoDB: Could not find a valid tablespace"
				" file for %.*s. %s",
				static_cast<int>(name.size()), name.data(),
				TROUBLESHOOT_DATADICT_MSG);
		goto corrupted;
	}
	if (!validate) {
		goto skip_validate;
	}

	/* Do not open any tablespaces if more than one tablespace with
	the correct space ID and flags were found. */
	if (df_default.is_open() && df_remote.is_open()) {
		ib::error()
			<< "A tablespace has been found in multiple places: "
			<< df_default.filepath()
			<< "(Space ID=" << df_default.space_id()
			<< ", Flags=" << df_default.flags()
			<< ") and "
			<< df_remote.filepath()
			<< "(Space ID=" << df_remote.space_id()
			<< ", Flags=" << df_remote.flags()
			<< (valid_tablespaces_found > 1 || srv_force_recovery
			    ? "); will not open"
			    : ")");

		/* Force-recovery will allow some tablespaces to be
		skipped by REDO if there was more than one file found.
		Unlike during the REDO phase of recovery, we now know
		if the tablespace is valid according to the dictionary,
		which was not available then. So if we did not force
		recovery and there is only one good tablespace, ignore
		any bad tablespaces. */
		if (valid_tablespaces_found > 1 || srv_force_recovery > 0) {
			/* If the file is not open it cannot be valid. */
			ut_ad(df_default.is_open() || !df_default.is_valid());
			ut_ad(df_remote.is_open()  || !df_remote.is_valid());

			/* Having established that, this is an easy way to
			look for corrupted data files. */
			if (df_default.is_open() != df_default.is_valid()
			    || df_remote.is_open() != df_remote.is_valid()) {
				goto corrupted;
			}
error:
			local_err = DB_ERROR;
			goto func_exit;
		}

		/* There is only one valid tablespace found and we did
		not use srv_force_recovery during REDO.  Use this one
		tablespace and clean up invalid tablespace pointers */
		if (df_default.is_open() && !df_default.is_valid()) {
			df_default.close();
			tablespaces_found--;
		}

		if (df_remote.is_open() && !df_remote.is_valid()) {
			df_remote.close();
			tablespaces_found--;
		}
	}

	/* At this point, there should be only one filepath. */
	ut_a(tablespaces_found == 1);
	ut_a(valid_tablespaces_found == 1);

skip_validate:
	const byte* first_page =
		df_default.is_open() ? df_default.get_first_page() :
		df_remote.get_first_page();

	fil_space_crypt_t* crypt_data = first_page
		? fil_space_read_crypt_data(fil_space_t::zip_size(flags),
					    first_page)
		: NULL;

	space = fil_space_t::create(id, flags, purpose, crypt_data);
	if (!space) {
		goto error;
	}

	/* We do not measure the size of the file, that is why
	we pass the 0 below */

	space->add(
		df_remote.is_open() ? df_remote.filepath() :
		df_default.filepath(), OS_FILE_CLOSED, 0, false, true);

	if (validate && !srv_read_only_mode) {
		df_remote.close();
		df_default.close();
		if (space->acquire()) {
			if (purpose != FIL_TYPE_IMPORT) {
				fsp_flags_try_adjust(space, flags
						     & ~FSP_FLAGS_MEM_MASK);
			}
			space->release();
		}
	}

	goto func_exit;
}

/** Discover the correct IBD file to open given a remote or missing
filepath from the REDO log. Administrators can move a crashed
database to another location on the same machine and try to recover it.
Remote IBD files might be moved as well to the new location.
    The problem with this is that the REDO log contains the old location
which may be still accessible.  During recovery, if files are found in
both locations, we can chose on based on these priorities;
1. Default location
2. ISL location
3. REDO location
@param[in]	space_id	tablespace ID
@param[in]	df		Datafile object with path from redo
@return true if a valid datafile was found, false if not */
static
bool
fil_ibd_discover(
	ulint		space_id,
	Datafile&	df)
{
	Datafile	df_def_per;	/* default file-per-table datafile */
	RemoteDatafile	df_rem_per;	/* remote file-per-table datafile */

	/* Look for the datafile in the default location. */
	const char*	filename = df.filepath();
	const char*	basename = base_name(filename);

	/* If this datafile is file-per-table it will have a schema dir. */
	ulint		sep_found = 0;
	const char*	db = basename;
	for (; db > filename && sep_found < 2; db--) {
		switch (db[0]) {
#ifdef _WIN32
		case '\\':
#endif
		case '/':
			sep_found++;
		}
	}
	if (sep_found == 2) {
		db += 2;
		df_def_per.init(0);
		df_def_per.set_filepath(db);
		if (df_def_per.open_read_only(false) == DB_SUCCESS
		    && df_def_per.validate_for_recovery() == DB_SUCCESS
		    && df_def_per.space_id() == space_id) {
			df.set_filepath(df_def_per.filepath());
			df.open_read_only(false);
			return(true);
		}

		/* Look for a remote file-per-table tablespace. */

		switch (srv_operation) {
		case SRV_OPERATION_BACKUP:
		case SRV_OPERATION_RESTORE_DELTA:
		case SRV_OPERATION_BACKUP_NO_DEFER:
			ut_ad(0);
			break;
		case SRV_OPERATION_RESTORE_EXPORT:
		case SRV_OPERATION_RESTORE:
			break;
		case SRV_OPERATION_NORMAL:
			size_t len= strlen(db);
			if (len <= 4 || strcmp(db + len - 4, dot_ext[IBD])) {
				break;
			}
			df_rem_per.open_link_file({db, len - 4});

			if (!df_rem_per.filepath()) {
				break;
			}

			/* An ISL file was found with contents. */
			if (df_rem_per.open_read_only(false) != DB_SUCCESS
				|| df_rem_per.validate_for_recovery()
				   != DB_SUCCESS) {

				/* Assume that this ISL file is intended to
				be used. Do not continue looking for another
				if this file cannot be opened or is not
				a valid IBD file. */
				ib::error() << "ISL file '"
					<< df_rem_per.link_filepath()
					<< "' was found but the linked file '"
					<< df_rem_per.filepath()
					<< "' could not be opened or is"
					" not correct.";
				return(false);
			}

			/* Use this file if it has the space_id from the
			FILE_ record. */
			if (df_rem_per.space_id() == space_id) {
				df.set_filepath(df_rem_per.filepath());
				df.open_read_only(false);
				return(true);
			}

			/* Since old MLOG records can use the same basename
			in multiple CREATE/DROP TABLE sequences, this ISL
			file could be pointing to a later version of this
			basename.ibd file which has a different space_id.
			Keep looking. */
		}
	}

	/* No ISL files were found in the default location. Use the location
	given in the redo log. */
	if (df.open_read_only(false) == DB_SUCCESS
	    && df.validate_for_recovery() == DB_SUCCESS
	    && df.space_id() == space_id) {
		return(true);
	}

	/* A datafile was not discovered for the filename given. */
	return(false);
}
/** Open an ibd tablespace and add it to the InnoDB data structures.
This is similar to fil_ibd_open() except that it is used while processing
the REDO log, so the data dictionary is not available and very little
validation is done. The tablespace name is extracred from the
dbname/tablename.ibd portion of the filename, which assumes that the file
is a file-per-table tablespace.  Any name will do for now.  General
tablespace names will be read from the dictionary after it has been
recovered.  The tablespace flags are read at this time from the first page
of the file in validate_for_recovery().
@param[in]	space_id	tablespace ID
@param[in]	filename	path/to/databasename/tablename.ibd
@param[out]	space		the tablespace, or NULL on error
@return status of the operation */
enum fil_load_status
fil_ibd_load(
	ulint		space_id,
	const char*	filename,
	fil_space_t*&	space)
{
	/* If the a space is already in the file system cache with this
	space ID, then there is nothing to do. */
	mysql_mutex_lock(&fil_system.mutex);
	space = fil_space_get_by_id(space_id);
	mysql_mutex_unlock(&fil_system.mutex);

	if (space) {
		/* Compare the filename we are trying to open with the
		filename from the first node of the tablespace we opened
		previously. Fail if it is different. */
		fil_node_t* node = UT_LIST_GET_FIRST(space->chain);
		if (0 != strcmp(innobase_basename(filename),
				innobase_basename(node->name))) {
			ib::info()
				<< "Ignoring data file '" << filename
				<< "' with space ID " << space->id
				<< ". Another data file called " << node->name
				<< " exists with the same space ID.";
			space = NULL;
			return(FIL_LOAD_ID_CHANGED);
		}
		return(FIL_LOAD_OK);
	}

	if (srv_operation == SRV_OPERATION_RESTORE) {
		/* Replace absolute DATA DIRECTORY file paths with
		short names relative to the backup directory. */
		const char* name = strrchr(filename, '/');
#ifdef _WIN32
		if (const char *last = strrchr(filename, '\\')) {
			if (last > name) {
				name = last;
			}
		}
#endif
		if (name) {
			while (--name > filename
#ifdef _WIN32
			       && *name != '\\'
#endif
			       && *name != '/');
			if (name > filename) {
				filename = name + 1;
			}
		}
	}

	Datafile	file;
	file.set_filepath(filename);
	file.open_read_only(false);

	if (!file.is_open()) {
		/* The file has been moved or it is a remote datafile. */
		if (!fil_ibd_discover(space_id, file)
		    || !file.is_open()) {
			return(FIL_LOAD_NOT_FOUND);
		}
	}

	os_offset_t	size;
	bool		deferred_space = false;

	/* Read and validate the first page of the tablespace.
	Assign a tablespace name based on the tablespace type. */
	switch (file.validate_for_recovery()) {
		os_offset_t	minimum_size;
	case DB_SUCCESS:
		deferred_space = file.m_defer;

		if (deferred_space) {
			goto tablespace_check;
		}

		if (file.space_id() != space_id) {
			return(FIL_LOAD_ID_CHANGED);
		}
tablespace_check:
		/* Get and test the file size. */
		size = os_file_get_size(file.handle());

		/* Every .ibd file is created >= 4 pages in size.
		Smaller files cannot be OK. */
		minimum_size = os_offset_t(FIL_IBD_FILE_INITIAL_SIZE)
			<< srv_page_size_shift;

		if (size == static_cast<os_offset_t>(-1)) {
			/* The following call prints an error message */
			os_file_get_last_error(true);

			ib::error() << "Could not measure the size of"
				" single-table tablespace file '"
				<< file.filepath() << "'";
		} else if (deferred_space) {
			return FIL_LOAD_DEFER;
		} else if (size < minimum_size) {
			ib::error() << "The size of tablespace file '"
				<< file.filepath() << "' is only " << size
				<< ", should be at least " << minimum_size
				<< "!";
		} else {
			/* Everything is fine so far. */
			break;
		}

		/* fall through */

	case DB_TABLESPACE_EXISTS:
		return(FIL_LOAD_INVALID);

	default:
		return(FIL_LOAD_NOT_FOUND);
	}

	ut_ad(space == NULL);

	/* Adjust the memory-based flags that would normally be set by
	dict_tf_to_fsp_flags(). In recovery, we have no data dictionary. */
	ulint flags = file.flags();
	if (fil_space_t::is_compressed(flags)) {
		flags |= page_zip_level
			<< FSP_FLAGS_MEM_COMPRESSION_LEVEL;
	}

	const byte* first_page = file.get_first_page();
	fil_space_crypt_t* crypt_data = first_page
		? fil_space_read_crypt_data(fil_space_t::zip_size(flags),
					    first_page)
		: NULL;
	space = fil_space_t::create(
		space_id, flags, FIL_TYPE_TABLESPACE, crypt_data);

	if (space == NULL) {
		return(FIL_LOAD_INVALID);
	}

	ut_ad(space->id == file.space_id());
	ut_ad(space->id == space_id);

	/* We do not use the size information we have about the file, because
	the rounding formula for extents and pages is somewhat complex; we
	let fil_node_open() do that task. */

	space->add(file.filepath(), OS_FILE_CLOSED, 0, false, false);

	return(FIL_LOAD_OK);
}

/** Try to adjust FSP_SPACE_FLAGS if they differ from the expectations.
(Typically when upgrading from MariaDB 10.1.0..10.1.20.)
@param[in,out]	space		tablespace
@param[in]	flags		desired tablespace flags */
void fsp_flags_try_adjust(fil_space_t* space, ulint flags)
{
	ut_ad(!srv_read_only_mode);
	ut_ad(fil_space_t::is_valid_flags(flags, space->id));
	if (space->full_crc32() || fil_space_t::full_crc32(flags)) {
		return;
	}
	if (!space->size && (space->purpose != FIL_TYPE_TABLESPACE
			     || !space->get_size())) {
		return;
	}
	/* This code is executed during server startup while no
	connections are allowed. We do not need to protect against
	DROP TABLE by fil_space_acquire(). */
	mtr_t	mtr;
	mtr.start();
	if (buf_block_t* b = buf_page_get(
		    page_id_t(space->id, 0), space->zip_size(),
		    RW_X_LATCH, &mtr)) {
		uint32_t f = fsp_header_get_flags(b->page.frame);
		if (fil_space_t::full_crc32(f)) {
			goto func_exit;
		}
		if (fil_space_t::is_flags_equal(f, flags)) {
			goto func_exit;
		}
		/* Suppress the message if only the DATA_DIR flag to differs. */
		if ((f ^ flags) & ~(1U << FSP_FLAGS_POS_RESERVED)) {
			ib::warn()
				<< "adjusting FSP_SPACE_FLAGS of file '"
				<< UT_LIST_GET_FIRST(space->chain)->name
				<< "' from " << ib::hex(f)
				<< " to " << ib::hex(flags);
		}
		mtr.set_named_space(space);
		mtr.write<4,mtr_t::FORCED>(*b,
					   FSP_HEADER_OFFSET + FSP_SPACE_FLAGS
					   + b->page.frame, flags);
	}
func_exit:
	mtr.commit();
}

/** Determine if a matching tablespace exists in the InnoDB tablespace
memory cache. Note that if we have not done a crash recovery at the database
startup, there may be many tablespaces which are not yet in the memory cache.
@param[in]	id		Tablespace ID
@param[in]	table_flags	table flags
@return the tablespace
@retval	NULL	if no matching tablespace exists in the memory cache */
fil_space_t *fil_space_for_table_exists_in_mem(ulint id, ulint table_flags)
{
	const ulint	expected_flags = dict_tf_to_fsp_flags(table_flags);

	mysql_mutex_lock(&fil_system.mutex);
	if (fil_space_t* space = fil_space_get_by_id(id)) {
		ulint tf = expected_flags & ~FSP_FLAGS_MEM_MASK;
		ulint sf = space->flags & ~FSP_FLAGS_MEM_MASK;

		if (!fil_space_t::is_flags_equal(tf, sf)
		    && !fil_space_t::is_flags_equal(sf, tf)) {
			goto func_exit;
		}

		/* Adjust the flags that are in FSP_FLAGS_MEM_MASK.
		FSP_SPACE_FLAGS will not be written back here. */
		space->flags = (space->flags & ~FSP_FLAGS_MEM_MASK)
			| (expected_flags & FSP_FLAGS_MEM_MASK);
		mysql_mutex_unlock(&fil_system.mutex);
		if (!srv_read_only_mode) {
			fsp_flags_try_adjust(space, expected_flags
					     & ~FSP_FLAGS_MEM_MASK);
		}
		return space;
	}

func_exit:
	mysql_mutex_unlock(&fil_system.mutex);
	return NULL;
}

/*============================ FILE I/O ================================*/

/** Report information about an invalid page access. */
ATTRIBUTE_COLD
static void fil_invalid_page_access_msg(bool fatal, const char *name,
                                        os_offset_t offset, ulint len,
                                        bool is_read)
{
  sql_print_error("%s%s %zu bytes at " UINT64PF
                  " outside the bounds of the file: %s",
                  fatal ? "[FATAL] InnoDB: " : "InnoDB: ",
                  is_read ? "Trying to read" : "Trying to write",
                  len, offset, name);
  if (fatal)
    abort();
}

/** Update the data structures on write completion */
inline void fil_node_t::complete_write()
{
  mysql_mutex_assert_not_owner(&fil_system.mutex);

  if (space->purpose != FIL_TYPE_TEMPORARY &&
      srv_file_flush_method != SRV_O_DIRECT_NO_FSYNC &&
      space->set_needs_flush())
  {
    mysql_mutex_lock(&fil_system.mutex);
    if (!space->is_in_unflushed_spaces)
    {
      space->is_in_unflushed_spaces= true;
      fil_system.unflushed_spaces.push_front(*space);
    }
    mysql_mutex_unlock(&fil_system.mutex);
  }
}

/** Read or write data.
@param type     I/O context
@param offset   offset in bytes
@param len      number of bytes
@param buf      the data to be read or written
@param bpage    buffer block (for type.is_async() completion callback)
@return status and file descriptor */
fil_io_t fil_space_t::io(const IORequest &type, os_offset_t offset, size_t len,
                         void *buf, buf_page_t *bpage)
{
	ut_ad(referenced());
	ut_ad(offset % OS_FILE_LOG_BLOCK_SIZE == 0);
	ut_ad((len % OS_FILE_LOG_BLOCK_SIZE) == 0);
	ut_ad(fil_validate_skip());
	ut_ad(type.is_read() || type.is_write());
	ut_ad(type.type != IORequest::DBLWR_BATCH);

	if (type.is_read()) {
		srv_stats.data_read.add(len);
	} else {
		ut_ad(!srv_read_only_mode || this == fil_system.temp_space);
		srv_stats.data_written.add(len);
	}

	fil_node_t* node= UT_LIST_GET_FIRST(chain);
	ut_ad(node);

	if (type.type == IORequest::READ_ASYNC && is_stopping()) {
		release();
		return {DB_TABLESPACE_DELETED, nullptr};
	}

	ulint p = static_cast<ulint>(offset >> srv_page_size_shift);
	bool fatal;

	if (UNIV_LIKELY_NULL(UT_LIST_GET_NEXT(chain, node))) {
		ut_ad(this == fil_system.sys_space
		      || this == fil_system.temp_space);
		ut_ad(!(offset & ((1 << srv_page_size_shift) - 1)));

		while (node->size <= p) {
			p -= node->size;
			node = UT_LIST_GET_NEXT(chain, node);
			if (!node) {
				release();
				if (type.type != IORequest::READ_ASYNC) {
					fatal = true;
fail:
					fil_invalid_page_access_msg(
						fatal, node->name,
						offset, len,
						type.is_read());
				}
				return {DB_IO_ERROR, nullptr};
			}
		}

		offset = os_offset_t{p} << srv_page_size_shift;
	}

	if (UNIV_UNLIKELY(node->size <= p)) {
		release();

		if (type.type == IORequest::READ_ASYNC) {
			/* If we can tolerate the non-existent pages, we
			should return with DB_ERROR and let caller decide
			what to do. */
			return {DB_ERROR, nullptr};
		}

		fatal = node->space->purpose != FIL_TYPE_IMPORT;
		goto fail;
	}

	dberr_t err;

	if (type.type == IORequest::PUNCH_RANGE) {
		err = os_file_punch_hole(node->handle, offset, len);
		/* Punch hole is not supported, make space not to
		support punch hole */
		if (UNIV_UNLIKELY(err == DB_IO_NO_PUNCH_HOLE)) {
			node->punch_hole = false;
			err = DB_SUCCESS;
		}
		goto release_sync_write;
	} else {
		/* Queue the aio request */
		err = os_aio(IORequest{bpage, type.slot, node, type.type},
			     buf, offset, len);
	}

	/* We an try to recover the page from the double write buffer if
	the decompression fails or the page is corrupt. */

	ut_a(type.type == IORequest::DBLWR_RECOVER || err == DB_SUCCESS);
	if (!type.is_async()) {
		if (type.is_write()) {
release_sync_write:
			node->complete_write();
release:
			release();
		}
		ut_ad(fil_validate_skip());
	}
	if (err != DB_SUCCESS) {
		goto release;
	}
	return {err, node};
}

#include <tpool.h>

/** Callback for AIO completion */
void fil_aio_callback(const IORequest &request)
{
  ut_ad(fil_validate_skip());
  ut_ad(request.node);

  if (!request.bpage)
  {
    ut_ad(!srv_read_only_mode);
    if (request.type == IORequest::DBLWR_BATCH)
      buf_dblwr.flush_buffered_writes_completed(request);
    else
      ut_ad(request.type == IORequest::WRITE_ASYNC);
write_completed:
    request.node->complete_write();
  }
  else if (request.is_write())
  {
    buf_page_write_complete(request);
    goto write_completed;
  }
  else
  {
    ut_ad(request.is_read());

    /* IMPORTANT: since i/o handling for reads will read also the insert
    buffer in fil_system.sys_space, we have to be very careful not to
    introduce deadlocks. We never close fil_system.sys_space data
    files and never issue asynchronous reads of change buffer pages. */
    const page_id_t id(request.bpage->id());

    if (dberr_t err= request.bpage->read_complete(*request.node))
    {
      if (recv_recovery_is_on() && !srv_force_recovery)
      {
        mysql_mutex_lock(&recv_sys.mutex);
        recv_sys.set_corrupt_fs();
        mysql_mutex_unlock(&recv_sys.mutex);
      }

      ib::error() << "Failed to read page " << id.page_no()
                  << " from file '" << request.node->name << "': " << err;
    }
  }

  request.node->space->release();
}

/** Flush to disk the writes in file spaces of the given type
possibly cached by the OS. */
void fil_flush_file_spaces()
{
  if (srv_file_flush_method == SRV_O_DIRECT_NO_FSYNC)
  {
    ut_d(mysql_mutex_lock(&fil_system.mutex));
    ut_ad(fil_system.unflushed_spaces.empty());
    ut_d(mysql_mutex_unlock(&fil_system.mutex));
    return;
  }

rescan:
  mysql_mutex_lock(&fil_system.mutex);

  for (fil_space_t &space : fil_system.unflushed_spaces)
  {
    if (space.needs_flush_not_stopping())
    {
      space.reacquire();
      mysql_mutex_unlock(&fil_system.mutex);
      space.flush_low();
      space.release();
      goto rescan;
    }
  }

  mysql_mutex_unlock(&fil_system.mutex);
}

/** Functor to validate the file node list of a tablespace. */
struct	Check {
	/** Total size of file nodes visited so far */
	ulint	size;
	/** Total number of open files visited so far */
	ulint	n_open;

	/** Constructor */
	Check() : size(0), n_open(0) {}

	/** Visit a file node
	@param[in]	elem	file node to visit */
	void	operator()(const fil_node_t* elem)
	{
		n_open += elem->is_open();
		size += elem->size;
	}

	/** Validate a tablespace.
	@param[in]	space	tablespace to validate
	@return		number of open file nodes */
	static ulint validate(const fil_space_t* space)
	{
		mysql_mutex_assert_owner(&fil_system.mutex);
		Check	check;
		ut_list_validate(space->chain, check);
		ut_a(space->size == check.size);

		switch (space->id) {
		case TRX_SYS_SPACE:
			ut_ad(fil_system.sys_space == NULL
			      || fil_system.sys_space == space);
			break;
		case SRV_TMP_SPACE_ID:
			ut_ad(fil_system.temp_space == NULL
			      || fil_system.temp_space == space);
			break;
		default:
			break;
		}

		return(check.n_open);
	}
};

/******************************************************************//**
Checks the consistency of the tablespace cache.
@return true if ok */
bool fil_validate()
{
	ulint		n_open		= 0;

	mysql_mutex_lock(&fil_system.mutex);

	for (fil_space_t &space : fil_system.space_list) {
		n_open += Check::validate(&space);
	}

	ut_a(fil_system.n_open == n_open);

	mysql_mutex_unlock(&fil_system.mutex);

	return(true);
}

/*********************************************************************//**
Sets the file page type. */
void
fil_page_set_type(
/*==============*/
	byte*	page,	/*!< in/out: file page */
	ulint	type)	/*!< in: type */
{
	ut_ad(page);

	mach_write_to_2(page + FIL_PAGE_TYPE, type);
}

/********************************************************************//**
Delete the tablespace file and any related files like .cfg.
This should not be called for temporary tables.
@param[in] ibd_filepath File path of the IBD tablespace */
void fil_delete_file(const char *ibd_filepath)
{
  ib::info() << "Deleting " << ibd_filepath;
  os_file_delete_if_exists(innodb_data_file_key, ibd_filepath, nullptr);

  if (char *cfg_filepath= fil_make_filepath(ibd_filepath,
					    fil_space_t::name_type{}, CFG,
					    false))
  {
    os_file_delete_if_exists(innodb_data_file_key, cfg_filepath, nullptr);
    ut_free(cfg_filepath);
  }
}

#ifdef UNIV_DEBUG
/** Check that a tablespace is valid for mtr_commit().
@param[in]	space	persistent tablespace that has been changed */
static
void
fil_space_validate_for_mtr_commit(
	const fil_space_t*	space)
{
	mysql_mutex_assert_not_owner(&fil_system.mutex);
	ut_ad(space != NULL);
	ut_ad(space->purpose == FIL_TYPE_TABLESPACE);
	ut_ad(!is_predefined_tablespace(space->id));

	/* We are serving mtr_commit(). While there is an active
	mini-transaction, we should have !space->stop_new_ops. This is
	guaranteed by meta-data locks or transactional locks. */
	ut_ad(!space->is_stopping()
	      || space->is_being_truncated /* fil_truncate_prepare() */
	      || space->referenced());
}
#endif /* UNIV_DEBUG */

/** Write a FILE_MODIFY record for a persistent tablespace.
@param[in]	space	tablespace
@param[in,out]	mtr	mini-transaction */
static
void
fil_names_write(
	const fil_space_t*	space,
	mtr_t*			mtr)
{
	ut_ad(UT_LIST_GET_LEN(space->chain) == 1);
	fil_name_write(space->id, UT_LIST_GET_FIRST(space->chain)->name, mtr);
}

/** Note that a non-predefined persistent tablespace has been modified
by redo log.
@param[in,out]	space	tablespace */
void
fil_names_dirty(
	fil_space_t*	space)
{
	mysql_mutex_assert_owner(&log_sys.mutex);
	ut_ad(recv_recovery_is_on());
	ut_ad(log_sys.get_lsn() != 0);
	ut_ad(space->max_lsn == 0);
	ut_d(fil_space_validate_for_mtr_commit(space));

	fil_system.named_spaces.push_back(*space);
	space->max_lsn = log_sys.get_lsn();
}

/** Write FILE_MODIFY records when a non-predefined persistent
tablespace was modified for the first time since the latest
fil_names_clear().
@param[in,out]	space	tablespace */
void fil_names_dirty_and_write(fil_space_t* space)
{
	mysql_mutex_assert_owner(&log_sys.mutex);
	ut_d(fil_space_validate_for_mtr_commit(space));
	ut_ad(space->max_lsn == log_sys.get_lsn());

	fil_system.named_spaces.push_back(*space);
	mtr_t mtr;
	mtr.start();
	fil_names_write(space, &mtr);

	DBUG_EXECUTE_IF("fil_names_write_bogus",
			{
				char bogus_name[] = "./test/bogus file.ibd";
				fil_name_write(
					SRV_SPACE_ID_UPPER_BOUND,
					bogus_name, &mtr);
			});

	mtr.commit_files();
}

/** On a log checkpoint, reset fil_names_dirty_and_write() flags
and write out FILE_MODIFY and FILE_CHECKPOINT if needed.
@param[in]	lsn		checkpoint LSN
@param[in]	do_write	whether to always write FILE_CHECKPOINT
@return whether anything was written to the redo log
@retval false	if no flags were set and nothing written
@retval true	if anything was written to the redo log */
bool
fil_names_clear(
	lsn_t	lsn,
	bool	do_write)
{
	mtr_t	mtr;
	ulint	mtr_checkpoint_size = RECV_SCAN_SIZE - 1;

	DBUG_EXECUTE_IF(
		"increase_mtr_checkpoint_size",
		mtr_checkpoint_size = 75 * 1024;
		);

	mysql_mutex_assert_owner(&log_sys.mutex);
	ut_ad(lsn);

	mtr.start();

	for (auto it = fil_system.named_spaces.begin();
	     it != fil_system.named_spaces.end(); ) {
		if (mtr.get_log()->size()
		    + (3 + 5 + 1) + strlen(it->chain.start->name)
		    >= mtr_checkpoint_size) {
			/* Prevent log parse buffer overflow */
			mtr.commit_files();
			mtr.start();
		}

		auto next = std::next(it);

		ut_ad(it->max_lsn > 0);
		if (it->max_lsn < lsn) {
			/* The tablespace was last dirtied before the
			checkpoint LSN. Remove it from the list, so
			that if the tablespace is not going to be
			modified any more, subsequent checkpoints will
			avoid calling fil_names_write() on it. */
			it->max_lsn = 0;
			fil_system.named_spaces.erase(it);
		}

		/* max_lsn is the last LSN where fil_names_dirty_and_write()
		was called. If we kept track of "min_lsn" (the first LSN
		where max_lsn turned nonzero), we could avoid the
		fil_names_write() call if min_lsn > lsn. */

		fil_names_write(&*it, &mtr);
		do_write = true;

		it = next;
	}

	if (do_write) {
		mtr.commit_files(lsn);
	} else {
		ut_ad(!mtr.has_modifications());
	}

	return(do_write);
}

/* Unit Tests */
#ifdef UNIV_ENABLE_UNIT_TEST_MAKE_FILEPATH
#define MF  fil_make_filepath
#define DISPLAY ib::info() << path
void
test_make_filepath()
{
	char* path;
	const char* long_path =
		"this/is/a/very/long/path/including/a/very/"
		"looooooooooooooooooooooooooooooooooooooooooooooooo"
		"oooooooooooooooooooooooooooooooooooooooooooooooooo"
		"oooooooooooooooooooooooooooooooooooooooooooooooooo"
		"oooooooooooooooooooooooooooooooooooooooooooooooooo"
		"oooooooooooooooooooooooooooooooooooooooooooooooooo"
		"oooooooooooooooooooooooooooooooooooooooooooooooooo"
		"oooooooooooooooooooooooooooooooooooooooooooooooooo"
		"oooooooooooooooooooooooooooooooooooooooooooooooooo"
		"oooooooooooooooooooooooooooooooooooooooooooooooooo"
		"oooooooooooooooooooooooooooooooooooooooooooooooong"
		"/folder/name";
	path = MF("/this/is/a/path/with/a/filename", NULL, IBD, false); DISPLAY;
	path = MF("/this/is/a/path/with/a/filename", NULL, ISL, false); DISPLAY;
	path = MF("/this/is/a/path/with/a/filename", NULL, CFG, false); DISPLAY;
	path = MF("/this/is/a/path/with/a/filename.ibd", NULL, IBD, false); DISPLAY;
	path = MF("/this/is/a/path/with/a/filename.ibd", NULL, IBD, false); DISPLAY;
	path = MF("/this/is/a/path/with/a/filename.dat", NULL, IBD, false); DISPLAY;
	path = MF(NULL, "tablespacename", NO_EXT, false); DISPLAY;
	path = MF(NULL, "tablespacename", IBD, false); DISPLAY;
	path = MF(NULL, "dbname/tablespacename", NO_EXT, false); DISPLAY;
	path = MF(NULL, "dbname/tablespacename", IBD, false); DISPLAY;
	path = MF(NULL, "dbname/tablespacename", ISL, false); DISPLAY;
	path = MF(NULL, "dbname/tablespacename", CFG, false); DISPLAY;
	path = MF(NULL, "dbname\\tablespacename", NO_EXT, false); DISPLAY;
	path = MF(NULL, "dbname\\tablespacename", IBD, false); DISPLAY;
	path = MF("/this/is/a/path", "dbname/tablespacename", IBD, false); DISPLAY;
	path = MF("/this/is/a/path", "dbname/tablespacename", IBD, true); DISPLAY;
	path = MF("./this/is/a/path", "dbname/tablespacename.ibd", IBD, true); DISPLAY;
	path = MF("this\\is\\a\\path", "dbname/tablespacename", IBD, true); DISPLAY;
	path = MF("/this/is/a/path", "dbname\\tablespacename", IBD, true); DISPLAY;
	path = MF(long_path, NULL, IBD, false); DISPLAY;
	path = MF(long_path, "tablespacename", IBD, false); DISPLAY;
	path = MF(long_path, "tablespacename", IBD, true); DISPLAY;
}
#endif /* UNIV_ENABLE_UNIT_TEST_MAKE_FILEPATH */
/* @} */

/** Determine the block size of the data file.
@param[in]	space		tablespace
@param[in]	offset		page number
@return	block size */
ulint fil_space_get_block_size(const fil_space_t *space, unsigned offset)
{
	ulint block_size = 512;

	for (fil_node_t* node = UT_LIST_GET_FIRST(space->chain);
	     node != NULL;
	     node = UT_LIST_GET_NEXT(chain, node)) {
		block_size = node->block_size;
		if (node->size > offset) {
			ut_ad(node->size <= 0xFFFFFFFFU);
			break;
		}
		offset -= static_cast<unsigned>(node->size);
	}

	/* Currently supporting block size up to 4K,
	fall back to default if bigger requested. */
	if (block_size > 4096) {
		block_size = 512;
	}

	return block_size;
}

/** @return the tablespace name (databasename/tablename) */
fil_space_t::name_type fil_space_t::name() const
{
  switch (id) {
  case 0:
    return name_type{"innodb_system", 13};
  case SRV_TMP_SPACE_ID:
    return name_type{"innodb_temporary", 16};
  }

  if (!UT_LIST_GET_FIRST(chain) || srv_is_undo_tablespace(id))
    return name_type{};

  ut_ad(purpose != FIL_TYPE_TEMPORARY);
  ut_ad(UT_LIST_GET_LEN(chain) == 1);

  const char *path= UT_LIST_GET_FIRST(chain)->name;
  const char *sep= strchr(path, '/');
  ut_ad(sep);

  while (const char *next_sep= strchr(sep + 1, '/'))
    path= sep + 1, sep= next_sep;

#ifdef _WIN32
  if (const char *last_sep= strchr(path, '\\'))
    if (last_sep < sep)
      path= last_sep;
#endif

  size_t len= strlen(path);
  ut_ad(len > 4);
  len-= 4;
  ut_ad(!strcmp(&path[len], DOT_IBD));

  return name_type{path, len};
}

#ifdef UNIV_DEBUG

fil_space_t *fil_space_t::next_in_space_list()
{
  space_list_t::iterator it(this);
  auto end= fil_system.space_list.end();
  if (it == end)
    return nullptr;
  ++it;
  return it == end ? nullptr : &*it;
}

fil_space_t *fil_space_t::prev_in_space_list()
{
  space_list_t::iterator it(this);
  if (it == fil_system.space_list.begin())
    return nullptr;
  --it;
  return &*it;
}

fil_space_t *fil_space_t::next_in_unflushed_spaces()
{
  sized_ilist<fil_space_t, unflushed_spaces_tag_t>::iterator it(this);
  auto end= fil_system.unflushed_spaces.end();
  if (it == end)
    return nullptr;
  ++it;
  return it == end ? nullptr : &*it;
}

fil_space_t *fil_space_t::prev_in_unflushed_spaces()
{
  sized_ilist<fil_space_t, unflushed_spaces_tag_t>::iterator it(this);
  if (it == fil_system.unflushed_spaces.begin())
    return nullptr;
  --it;
  return &*it;
}

#endif<|MERGE_RESOLUTION|>--- conflicted
+++ resolved
@@ -85,15 +85,10 @@
     fil_node_open_file_low(), newly opened files are moved to the end
     of fil_system.space_list, so that they would be less likely to be
     closed here. */
-<<<<<<< HEAD
     fil_node_t *node= UT_LIST_GET_FIRST(space.chain);
-    ut_ad(node);
-=======
-    fil_node_t *node= UT_LIST_GET_FIRST(space->chain);
     if (!node)
       /* fil_ibd_create() did not invoke fil_space_t::add() yet */
       continue;
->>>>>>> 73fee39e
     ut_ad(!UT_LIST_GET_NEXT(chain, node));
 
     if (!node->is_open())
@@ -452,13 +447,9 @@
       std::this_thread::sleep_for(std::chrono::milliseconds(20));
       /* Flush tablespaces so that we can close modified files. */
       fil_flush_file_spaces();
-<<<<<<< HEAD
       mysql_mutex_lock(&fil_system.mutex);
-=======
-      mutex_enter(&fil_system.mutex);
       if (node->is_open())
         return true;
->>>>>>> 73fee39e
     }
   }
 
