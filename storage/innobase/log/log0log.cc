/*****************************************************************************

Copyright (c) 1995, 2017, Oracle and/or its affiliates. All Rights Reserved.
Copyright (c) 2009, Google Inc.
Copyright (c) 2014, 2020, MariaDB Corporation.

Portions of this file contain modifications contributed and copyrighted by
Google, Inc. Those modifications are gratefully acknowledged and are described
briefly in the InnoDB documentation. The contributions by Google are
incorporated with their permission, and subject to the conditions contained in
the file COPYING.Google.

This program is free software; you can redistribute it and/or modify it under
the terms of the GNU General Public License as published by the Free Software
Foundation; version 2 of the License.

This program is distributed in the hope that it will be useful, but WITHOUT
ANY WARRANTY; without even the implied warranty of MERCHANTABILITY or FITNESS
FOR A PARTICULAR PURPOSE. See the GNU General Public License for more details.

You should have received a copy of the GNU General Public License along with
this program; if not, write to the Free Software Foundation, Inc.,
51 Franklin Street, Fifth Floor, Boston, MA 02110-1335 USA

*****************************************************************************/

/**************************************************//**
@file log/log0log.cc
Database log

Created 12/9/1995 Heikki Tuuri
*******************************************************/

#include "univ.i"
#include <debug_sync.h>
#include <my_service_manager.h>

#include "log0log.h"
#include "log0crypt.h"
#include "buf0buf.h"
#include "buf0flu.h"
#include "lock0lock.h"
#include "log0recv.h"
#include "fil0fil.h"
#include "dict0stats_bg.h"
#include "btr0defragment.h"
#include "srv0srv.h"
#include "srv0start.h"
#include "trx0sys.h"
#include "trx0trx.h"
#include "trx0roll.h"
#include "srv0mon.h"
#include "buf0dump.h"
#include "log0sync.h"

/*
General philosophy of InnoDB redo-logs:

Every change to a contents of a data page must be done
through mtr_t, and mtr_t::commit() will write log records
to the InnoDB redo log. */

/** Redo log system */
log_t	log_sys;

/* These control how often we print warnings if the last checkpoint is too
old */
static bool	log_has_printed_chkp_warning = false;
static time_t	log_last_warning_time;

static bool	log_has_printed_chkp_margine_warning = false;
static time_t	log_last_margine_warning_time;

/* A margin for free space in the log buffer before a log entry is catenated */
#define LOG_BUF_WRITE_MARGIN	(4 * OS_FILE_LOG_BLOCK_SIZE)

/* Margins for free space in the log buffer after a log entry is catenated */
#define LOG_BUF_FLUSH_RATIO	2
#define LOG_BUF_FLUSH_MARGIN	(LOG_BUF_WRITE_MARGIN		\
				 + (4U << srv_page_size_shift))

/* This parameter controls asynchronous making of a new checkpoint; the value
should be bigger than LOG_POOL_PREFLUSH_RATIO_SYNC */

#define LOG_POOL_CHECKPOINT_RATIO_ASYNC	32

/* This parameter controls synchronous preflushing of modified buffer pages */
#define LOG_POOL_PREFLUSH_RATIO_SYNC	16

/* The same ratio for asynchronous preflushing; this value should be less than
the previous */
#define LOG_POOL_PREFLUSH_RATIO_ASYNC	8

/** Return the oldest modified LSN in buf_pool.flush_list,
or the latest LSN if all pages are clean.
@return LSN of oldest modification */
static lsn_t log_buf_pool_get_oldest_modification()
{
  ut_ad(log_mutex_own());
  log_flush_order_mutex_enter();
  lsn_t lsn= buf_pool.get_oldest_modification();
  log_flush_order_mutex_exit();

  return lsn ? lsn : log_sys.get_lsn();
}

/** Extends the log buffer.
@param[in]	len	requested minimum size in bytes */
void log_buffer_extend(ulong len)
{
	const size_t new_buf_size = ut_calc_align(len, srv_page_size);
	byte* new_buf = static_cast<byte*>
		(ut_malloc_dontdump(new_buf_size, PSI_INSTRUMENT_ME));
	TRASH_ALLOC(new_buf, new_buf_size);
	byte* new_flush_buf = static_cast<byte*>
		(ut_malloc_dontdump(new_buf_size, PSI_INSTRUMENT_ME));
	TRASH_ALLOC(new_flush_buf, new_buf_size);

	log_mutex_enter();

	if (len <= srv_log_buffer_size) {
		/* Already extended enough by the others */
		log_mutex_exit();
		ut_free_dodump(new_buf, new_buf_size);
		ut_free_dodump(new_flush_buf, new_buf_size);
		return;
	}

	ib::warn() << "The redo log transaction size " << len <<
		" exceeds innodb_log_buffer_size="
		<< srv_log_buffer_size << " / 2). Trying to extend it.";

	byte* old_buf = log_sys.buf;
	byte* old_flush_buf = log_sys.flush_buf;
	const ulong old_buf_size = srv_log_buffer_size;
	srv_log_buffer_size = static_cast<ulong>(new_buf_size);
	log_sys.buf = new_buf;
	log_sys.flush_buf = new_flush_buf;
	memcpy_aligned<OS_FILE_LOG_BLOCK_SIZE>(new_buf, old_buf,
					       log_sys.buf_free);

	log_sys.max_buf_free = new_buf_size / LOG_BUF_FLUSH_RATIO
		- LOG_BUF_FLUSH_MARGIN;

	log_mutex_exit();

	ut_free_dodump(old_buf, old_buf_size);
	ut_free_dodump(old_flush_buf, old_buf_size);

	ib::info() << "innodb_log_buffer_size was extended to "
		<< new_buf_size << ".";
}

/** Calculate actual length in redo buffer and file including
block header and trailer.
@param[in]	len	length to write
@return actual length to write including header and trailer. */
static inline
ulint
log_calculate_actual_len(
	ulint len)
{
	ut_ad(log_mutex_own());

	const ulint	framing_size = log_sys.framing_size();
	/* actual length stored per block */
	const ulint	len_per_blk = OS_FILE_LOG_BLOCK_SIZE - framing_size;

	/* actual data length in last block already written */
	ulint	extra_len = (log_sys.buf_free % OS_FILE_LOG_BLOCK_SIZE);

	ut_ad(extra_len >= LOG_BLOCK_HDR_SIZE);
	extra_len -= LOG_BLOCK_HDR_SIZE;

	/* total extra length for block header and trailer */
	extra_len = ((len + extra_len) / len_per_blk) * framing_size;

	return(len + extra_len);
}

/** Check margin not to overwrite transaction log from the last checkpoint.
If would estimate the log write to exceed the log_capacity,
waits for the checkpoint is done enough.
@param[in]	len	length of the data to be written */

void
log_margin_checkpoint_age(
	ulint	len)
{
	ulint	margin = log_calculate_actual_len(len);

	ut_ad(log_mutex_own());

	if (margin > log_sys.log_capacity) {
		/* return with warning output to avoid deadlock */
		if (!log_has_printed_chkp_margine_warning
		    || difftime(time(NULL),
				log_last_margine_warning_time) > 15) {
			log_has_printed_chkp_margine_warning = true;
			log_last_margine_warning_time = time(NULL);

			ib::error() << "The transaction log file is too"
				" small for the single transaction log (size="
				<< len << "). So, the last checkpoint age"
				" might exceed the log capacity "
				<< log_sys.log_capacity << ".";
		}

		return;
	}

	/* Our margin check should ensure that we never reach this condition.
	Try to do checkpoint once. We cannot keep waiting here as it might
	result in hang in case the current mtr has latch on oldest lsn */
	const lsn_t lsn = log_sys.get_lsn();

	if (lsn - log_sys.last_checkpoint_lsn + margin
	    > log_sys.log_capacity) {
		/* The log write of 'len' might overwrite the transaction log
		after the last checkpoint. Makes checkpoint. */

		const bool flushed_enough = lsn
			- log_buf_pool_get_oldest_modification() + margin
			<= log_sys.log_capacity;

		log_sys.set_check_flush_or_checkpoint();
		log_mutex_exit();

		DEBUG_SYNC_C("margin_checkpoint_age_rescue");

		if (!flushed_enough) {
			os_thread_sleep(100000);
		}
		log_checkpoint();

		log_mutex_enter();
	}

	return;
}

/** Open the log for log_write_low. The log must be closed with log_close.
@param[in]	len	length of the data to be written
@return start lsn of the log record */
lsn_t
log_reserve_and_open(
	ulint	len)
{
	ulint	len_upper_limit;
#ifdef UNIV_DEBUG
	ulint	count			= 0;
#endif /* UNIV_DEBUG */

loop:
	ut_ad(log_mutex_own());

	/* Calculate an upper limit for the space the string may take in the
	log buffer */

	len_upper_limit = LOG_BUF_WRITE_MARGIN + srv_log_write_ahead_size
			  + (5 * len) / 4;

	if (log_sys.buf_free + len_upper_limit > srv_log_buffer_size) {
		log_mutex_exit();

		DEBUG_SYNC_C("log_buf_size_exceeded");

		/* Not enough free space, do a write of the log buffer */
		log_sys.initiate_write(false);

		srv_stats.log_waits.inc();

		ut_ad(++count < 50);

		log_mutex_enter();
		goto loop;
	}

	return(log_sys.get_lsn());
}

/************************************************************//**
Writes to the log the string given. It is assumed that the caller holds the
log mutex. */
void
log_write_low(
/*==========*/
	const byte*	str,		/*!< in: string */
	ulint		str_len)	/*!< in: string length */
{
	ulint	len;

	ut_ad(log_mutex_own());
	const ulint trailer_offset = log_sys.trailer_offset();
part_loop:
	/* Calculate a part length */

	ulint data_len = (log_sys.buf_free % OS_FILE_LOG_BLOCK_SIZE) + str_len;

	if (data_len <= trailer_offset) {

		/* The string fits within the current log block */

		len = str_len;
	} else {
		data_len = trailer_offset;

		len = trailer_offset
			- log_sys.buf_free % OS_FILE_LOG_BLOCK_SIZE;
	}

	memcpy(log_sys.buf + log_sys.buf_free, str, len);

	str_len -= len;
	str = str + len;

	byte* log_block = static_cast<byte*>(
		ut_align_down(log_sys.buf + log_sys.buf_free,
			      OS_FILE_LOG_BLOCK_SIZE));

	log_block_set_data_len(log_block, data_len);
	lsn_t lsn = log_sys.get_lsn();

	if (data_len == trailer_offset) {
		/* This block became full */
		log_block_set_data_len(log_block, OS_FILE_LOG_BLOCK_SIZE);
		log_block_set_checkpoint_no(log_block,
					    log_sys.next_checkpoint_no);
		len += log_sys.framing_size();

		lsn += len;

		/* Initialize the next block header */
		log_block_init(log_block + OS_FILE_LOG_BLOCK_SIZE, lsn);
	} else {
		lsn += len;
	}

	log_sys.set_lsn(lsn);
	log_sys.buf_free += len;

	ut_ad(log_sys.buf_free <= size_t{srv_log_buffer_size});

	if (str_len > 0) {
		goto part_loop;
	}

	srv_stats.log_write_requests.inc();
}

/************************************************************//**
Closes the log.
@return lsn */
lsn_t
log_close(void)
/*===========*/
{
	byte*		log_block;
	ulint		first_rec_group;
	lsn_t		oldest_lsn;
	lsn_t		lsn;
	lsn_t		checkpoint_age;

	ut_ad(log_mutex_own());

	lsn = log_sys.get_lsn();

	log_block = static_cast<byte*>(
		ut_align_down(log_sys.buf + log_sys.buf_free,
			      OS_FILE_LOG_BLOCK_SIZE));

	first_rec_group = log_block_get_first_rec_group(log_block);

	if (first_rec_group == 0) {
		/* We initialized a new log block which was not written
		full by the current mtr: the next mtr log record group
		will start within this block at the offset data_len */

		log_block_set_first_rec_group(
			log_block, log_block_get_data_len(log_block));
	}

	if (log_sys.buf_free > log_sys.max_buf_free) {
		log_sys.set_check_flush_or_checkpoint();
	}

	checkpoint_age = lsn - log_sys.last_checkpoint_lsn;

	if (checkpoint_age >= log_sys.log_capacity) {
		DBUG_EXECUTE_IF(
			"print_all_chkp_warnings",
			log_has_printed_chkp_warning = false;);

		if (!log_has_printed_chkp_warning
		    || difftime(time(NULL), log_last_warning_time) > 15) {

			log_has_printed_chkp_warning = true;
			log_last_warning_time = time(NULL);

			ib::error() << "The age of the last checkpoint is "
				    << checkpoint_age
				    << ", which exceeds the log capacity "
				    << log_sys.log_capacity << ".";
		}
	}

	if (checkpoint_age <= log_sys.max_modified_age_sync ||
	    log_sys.check_flush_or_checkpoint()) {
		goto function_exit;
	}

	oldest_lsn = log_buf_pool_get_oldest_modification();

	if (!oldest_lsn
	    || lsn - oldest_lsn > log_sys.max_modified_age_sync
	    || checkpoint_age > log_sys.max_checkpoint_age_async) {
		log_sys.set_check_flush_or_checkpoint();
	}
function_exit:

	return(lsn);
}

/** Calculate the recommended highest values for lsn - last_checkpoint_lsn
and lsn - buf_pool.get_oldest_modification().
@param[in]	file_size	requested innodb_log_file_size
@retval true on success
@retval false if the smallest log group is too small to
accommodate the number of OS threads in the database server */
bool
log_set_capacity(ulonglong file_size)
{
	lsn_t		margin;
	ulint		free;

	lsn_t smallest_capacity = file_size - LOG_FILE_HDR_SIZE;
	/* Add extra safety */
	smallest_capacity -= smallest_capacity / 10;

	/* For each OS thread we must reserve so much free space in the
	smallest log group that it can accommodate the log entries produced
	by single query steps: running out of free log space is a serious
	system error which requires rebooting the database. */

	free = LOG_CHECKPOINT_FREE_PER_THREAD * (10 + srv_thread_concurrency)
		+ LOG_CHECKPOINT_EXTRA_FREE;
	if (free >= smallest_capacity / 2) {
		ib::error() << "Cannot continue operation. " << LOG_FILE_NAME
			    << " is too small for innodb_thread_concurrency="
			    << srv_thread_concurrency << ". The size of "
			    << LOG_FILE_NAME
			    << " should be bigger than 200 kB * "
			       "innodb_thread_concurrency. "
			    << INNODB_PARAMETERS_MSG;
		return(false);
	}

	margin = smallest_capacity - free;
	margin = margin - margin / 10;	/* Add still some extra safety */

	log_mutex_enter();

	log_sys.log_capacity = smallest_capacity;

	log_sys.max_modified_age_async = margin
		- margin / LOG_POOL_PREFLUSH_RATIO_ASYNC;
	log_sys.max_modified_age_sync = margin
		- margin / LOG_POOL_PREFLUSH_RATIO_SYNC;

	log_sys.max_checkpoint_age_async = margin - margin
		/ LOG_POOL_CHECKPOINT_RATIO_ASYNC;
	log_sys.max_checkpoint_age = margin;

	log_mutex_exit();

	return(true);
}

/** Initialize the redo log subsystem. */
void log_t::create()
{
  ut_ad(this == &log_sys);
  ut_ad(!is_initialised());
  m_initialised= true;

  mutex_create(LATCH_ID_LOG_SYS, &mutex);
  mutex_create(LATCH_ID_LOG_FLUSH_ORDER, &log_flush_order_mutex);

  /* Start the lsn from one log block from zero: this way every
  log record has a non-zero start lsn, a fact which we will use */

  set_lsn(LOG_START_LSN + LOG_BLOCK_HDR_SIZE);
  set_flushed_lsn(0);

  ut_ad(srv_log_buffer_size >= 16 * OS_FILE_LOG_BLOCK_SIZE);
  ut_ad(srv_log_buffer_size >= 4U << srv_page_size_shift);

  buf= static_cast<byte*>(ut_malloc_dontdump(srv_log_buffer_size,
                                             PSI_INSTRUMENT_ME));
  TRASH_ALLOC(buf, srv_log_buffer_size);
  flush_buf= static_cast<byte*>(ut_malloc_dontdump(srv_log_buffer_size,
                                                   PSI_INSTRUMENT_ME));
  TRASH_ALLOC(flush_buf, srv_log_buffer_size);

  max_buf_free= srv_log_buffer_size / LOG_BUF_FLUSH_RATIO -
    LOG_BUF_FLUSH_MARGIN;
  set_check_flush_or_checkpoint();

  n_log_ios_old= n_log_ios;
  last_printout_time= time(NULL);

  buf_next_to_write= 0;
  last_checkpoint_lsn= write_lsn= LOG_START_LSN;
  n_log_ios= 0;
  n_log_ios_old= 0;
  log_capacity= 0;
  max_modified_age_async= 0;
  max_modified_age_sync= 0;
  max_checkpoint_age_async= 0;
  max_checkpoint_age= 0;
  next_checkpoint_no= 0;
  next_checkpoint_lsn= 0;
  n_pending_checkpoint_writes= 0;

  log_block_init(buf, LOG_START_LSN);
  log_block_set_first_rec_group(buf, LOG_BLOCK_HDR_SIZE);

  buf_free= LOG_BLOCK_HDR_SIZE;
}

mapped_file_t::~mapped_file_t() noexcept
{
  if (!m_area.empty())
    unmap();
}

dberr_t mapped_file_t::map(const char *path, bool read_only,
                           bool nvme) noexcept
{
  auto fd= mysql_file_open(innodb_log_file_key, path,
                           read_only ? O_RDONLY : O_RDWR, MYF(MY_WME));
  if (fd == -1)
    return DB_ERROR;

  const auto file_size= os_file_get_size(path).m_total_size;

  const int nvme_flag= nvme ? MAP_SYNC : 0;
  void *ptr= my_mmap(0, static_cast<size_t>(file_size),
                     read_only ? PROT_READ : PROT_READ | PROT_WRITE,
                     MAP_SHARED_VALIDATE | nvme_flag, fd, 0);
  mysql_file_close(fd, MYF(MY_WME));

  if (ptr == MAP_FAILED)
    return DB_ERROR;

  m_area= {static_cast<byte *>(ptr),
           static_cast<span<byte>::size_type>(file_size)};
  return DB_SUCCESS;
}

dberr_t mapped_file_t::unmap() noexcept
{
  ut_ad(!m_area.empty());

  if (my_munmap(m_area.data(), m_area.size()))
    return DB_ERROR;

  m_area= {};
  return DB_SUCCESS;
}

file_os_io::file_os_io(file_os_io &&rhs) : m_fd(rhs.m_fd)
{
  rhs.m_fd= OS_FILE_CLOSED;
}

file_os_io &file_os_io::operator=(file_os_io &&rhs)
{
  std::swap(m_fd, rhs.m_fd);
  return *this;
}

file_os_io::~file_os_io() noexcept
{
  if (is_opened())
    close();
}

dberr_t file_os_io::open(const char *path, bool read_only) noexcept
{
  ut_ad(!is_opened());

  bool success;
  auto tmp_fd= os_file_create(
      innodb_log_file_key, path, OS_FILE_OPEN | OS_FILE_ON_ERROR_NO_EXIT,
      OS_FILE_NORMAL, OS_LOG_FILE, read_only, &success);
  if (!success)
    return DB_ERROR;

  m_durable_writes= srv_file_flush_method == SRV_O_DSYNC;
  m_fd= tmp_fd;
  return success ? DB_SUCCESS : DB_ERROR;
}

dberr_t file_os_io::rename(const char *old_path, const char *new_path) noexcept
{
  return os_file_rename(innodb_log_file_key, old_path, new_path) ? DB_SUCCESS
                                                                 : DB_ERROR;
}

dberr_t file_os_io::close() noexcept
{
  if (!os_file_close(m_fd))
    return DB_ERROR;

  m_fd= OS_FILE_CLOSED;
  return DB_SUCCESS;
}

dberr_t file_os_io::read(os_offset_t offset, span<byte> buf) noexcept
{
  return os_file_read(IORequestRead, m_fd, buf.data(), offset, buf.size());
}

dberr_t file_os_io::write(const char *path, os_offset_t offset,
                          span<const byte> buf) noexcept
{
  return os_file_write(IORequestWrite, path, m_fd, buf.data(), offset,
                       buf.size());
}

dberr_t file_os_io::flush() noexcept
{
  return os_file_flush(m_fd) ? DB_SUCCESS : DB_ERROR;
}

#ifdef HAVE_PMEM

#include <libpmem.h>

static bool is_pmem(const char *path) noexcept
{
  mapped_file_t mf;
  return mf.map(path, true, true) == DB_SUCCESS ? true : false;
}

class file_pmem_io final : public file_io
{
public:
  file_pmem_io() noexcept : file_io(true) {}

  dberr_t open(const char *path, bool read_only) noexcept final
  {
    return m_file.map(path, read_only, true);
  }
  dberr_t rename(const char *old_path, const char *new_path) noexcept final
  {
    return os_file_rename(innodb_log_file_key, old_path, new_path) ? DB_SUCCESS
                                                                   : DB_ERROR;
  }
  dberr_t close() noexcept final { return m_file.unmap(); }
  dberr_t read(os_offset_t offset, span<byte> buf) noexcept final
  {
    memcpy(buf.data(), m_file.data() + offset, buf.size());
    return DB_SUCCESS;
  }
  dberr_t write(const char *, os_offset_t offset,
                span<const byte> buf) noexcept final
  {
    pmem_memcpy_persist(m_file.data() + offset, buf.data(), buf.size());
    return DB_SUCCESS;
  }
  dberr_t flush() noexcept final
  {
    ut_ad(0);
    return DB_SUCCESS;
  }

private:
  mapped_file_t m_file;
};
#endif

dberr_t log_file_t::open(bool read_only) noexcept
{
  ut_a(!is_opened());

#ifdef HAVE_PMEM
  auto ptr= is_pmem(m_path.c_str())
                ? std::unique_ptr<file_io>(new file_pmem_io)
                : std::unique_ptr<file_io>(new file_os_io);
#else
  auto ptr= std::unique_ptr<file_io>(new file_os_io);
#endif

  if (dberr_t err= ptr->open(m_path.c_str(), read_only))
    return err;

  m_file= std::move(ptr);
  return DB_SUCCESS;
}

bool log_file_t::is_opened() const noexcept
{
  return static_cast<bool>(m_file);
}

dberr_t log_file_t::rename(std::string new_path) noexcept
{
  if (dberr_t err= m_file->rename(m_path.c_str(), new_path.c_str()))
    return err;

  m_path = std::move(new_path);
  return DB_SUCCESS;
}

dberr_t log_file_t::close() noexcept
{
  ut_a(is_opened());

  if (dberr_t err= m_file->close())
    return err;

  m_file.reset();
  return DB_SUCCESS;
}

dberr_t log_file_t::read(os_offset_t offset, span<byte> buf) noexcept
{
  ut_ad(is_opened());
  return m_file->read(offset, buf);
}

bool log_file_t::writes_are_durable() const noexcept
{
  return m_file->writes_are_durable();
}

dberr_t log_file_t::write(os_offset_t offset, span<const byte> buf) noexcept
{
  ut_ad(is_opened());
  return m_file->write(m_path.c_str(), offset, buf);
}

dberr_t log_file_t::flush() noexcept
{
  ut_ad(is_opened());
  return m_file->flush();
}

void log_t::file::open_file(std::string path)
{
  fd= log_file_t(std::move(path));
  if (const dberr_t err= fd.open(srv_read_only_mode))
    ib::fatal() << "open(" << fd.get_path() << ") returned " << err;
}

/** Update the log block checksum. */
static void log_block_store_checksum(byte* block)
{
  log_block_set_checksum(block, log_block_calc_checksum_crc32(block));
}

void log_t::file::write_header_durable(lsn_t lsn)
{
  ut_ad(lsn % OS_FILE_LOG_BLOCK_SIZE == 0);
  ut_ad(!recv_no_log_write);
  ut_ad(log_sys.log.format == log_t::FORMAT_10_5 ||
        log_sys.log.format == log_t::FORMAT_ENC_10_5);

  // man 2 open suggests this buffer to be aligned by 512 for O_DIRECT
  MY_ALIGNED(OS_FILE_LOG_BLOCK_SIZE) byte buf[OS_FILE_LOG_BLOCK_SIZE] = {0};

  mach_write_to_4(buf + LOG_HEADER_FORMAT, log_sys.log.format);
  mach_write_to_4(buf + LOG_HEADER_SUBFORMAT, log_sys.log.subformat);
  mach_write_to_8(buf + LOG_HEADER_START_LSN, lsn);
  strcpy(reinterpret_cast<char*>(buf) + LOG_HEADER_CREATOR,
         LOG_HEADER_CREATOR_CURRENT);
  ut_ad(LOG_HEADER_CREATOR_END - LOG_HEADER_CREATOR >=
        sizeof LOG_HEADER_CREATOR_CURRENT);
  log_block_store_checksum(buf);

  DBUG_PRINT("ib_log", ("write " LSN_PF, lsn));

  log_sys.log.write(0, buf);
  if (!log_sys.log.writes_are_durable())
    log_sys.log.flush();
}

void log_t::file::read(os_offset_t offset, span<byte> buf)
{
  if (const dberr_t err= fd.read(offset, buf))
    ib::fatal() << "read(" << fd.get_path() << ") returned "<< err;
}

bool log_t::file::writes_are_durable() const noexcept
{
  return fd.writes_are_durable();
}

void log_t::file::write(os_offset_t offset, span<byte> buf)
{
  srv_stats.os_log_pending_writes.inc();
  if (const dberr_t err= fd.write(offset, buf))
    ib::fatal() << "write(" << fd.get_path() << ") returned " << err;
  srv_stats.os_log_pending_writes.dec();
  srv_stats.os_log_written.add(buf.size());
  srv_stats.log_writes.inc();
  log_sys.n_log_ios++;
}

void log_t::file::flush()
{
  log_sys.pending_flushes.fetch_add(1, std::memory_order_acquire);
  if (const dberr_t err= fd.flush())
    ib::fatal() << "flush(" << fd.get_path() << ") returned " << err;
  log_sys.pending_flushes.fetch_sub(1, std::memory_order_release);
  log_sys.flushes.fetch_add(1, std::memory_order_release);
}

void log_t::file::close_file()
{
  if (!fd.is_opened())
    return;

  if (const dberr_t err= fd.close())
    ib::fatal() << "close(" << fd.get_path() << ") returned " << err;
}

/** Initialize the redo log. */
void log_t::file::create()
{
  ut_ad(this == &log_sys.log);
  ut_ad(log_sys.is_initialised());

  format= srv_encrypt_log ? log_t::FORMAT_ENC_10_5 : log_t::FORMAT_10_5;
  subformat= 2;
  file_size= srv_log_file_size;
  lsn= LOG_START_LSN;
  lsn_offset= LOG_FILE_HDR_SIZE;
}

/******************************************************//**
Writes a buffer to a log file. */
static
void
log_write_buf(
	byte*		buf,		/*!< in: buffer */
	ulint		len,		/*!< in: buffer len; must be divisible
					by OS_FILE_LOG_BLOCK_SIZE */
#ifdef UNIV_DEBUG
	ulint		pad_len,	/*!< in: pad len in the buffer len */
#endif /* UNIV_DEBUG */
	lsn_t		start_lsn,	/*!< in: start lsn of the buffer; must
					be divisible by
					OS_FILE_LOG_BLOCK_SIZE */
	ulint		new_data_offset)/*!< in: start offset of new data in
					buf: this parameter is used to decide
					if we have to write a new log file
					header */
{
	ulint		write_len;
	lsn_t		next_offset;
	ulint		i;

	ut_ad(log_write_lock_own());
	ut_ad(!recv_no_log_write);
	ut_a(len % OS_FILE_LOG_BLOCK_SIZE == 0);
	ut_a(start_lsn % OS_FILE_LOG_BLOCK_SIZE == 0);

loop:
	if (len == 0) {

		return;
	}

	next_offset = log_sys.log.calc_lsn_offset(start_lsn);

	if ((next_offset % log_sys.log.file_size) + len
	    > log_sys.log.file_size) {
		/* if the above condition holds, then the below expression
		is < len which is ulint, so the typecast is ok */
		write_len = ulint(log_sys.log.file_size
				  - (next_offset % log_sys.log.file_size));
	} else {
		write_len = len;
	}

	DBUG_PRINT("ib_log",
		   ("write " LSN_PF " to " LSN_PF
		    ": len " ULINTPF
		    " blocks " ULINTPF ".." ULINTPF,
		    start_lsn, next_offset,
		    write_len,
		    log_block_get_hdr_no(buf),
		    log_block_get_hdr_no(
			    buf + write_len
			    - OS_FILE_LOG_BLOCK_SIZE)));

	ut_ad(pad_len >= len
	      || log_block_get_hdr_no(buf)
		 == log_block_convert_lsn_to_no(start_lsn));

	/* Calculate the checksums for each log block and write them to
	the trailer fields of the log blocks */

	for (i = 0; i < write_len / OS_FILE_LOG_BLOCK_SIZE; i++) {
#ifdef UNIV_DEBUG
		ulint hdr_no_2 = log_block_get_hdr_no(buf) + i;
		DBUG_EXECUTE_IF("innodb_small_log_block_no_limit",
				hdr_no_2 = ((hdr_no_2 - 1) & 0xFUL) + 1;);
#endif
		ut_ad(pad_len >= len
			|| i * OS_FILE_LOG_BLOCK_SIZE >= len - pad_len
			|| log_block_get_hdr_no(buf + i * OS_FILE_LOG_BLOCK_SIZE) == hdr_no_2);
		log_block_store_checksum(buf + i * OS_FILE_LOG_BLOCK_SIZE);
	}

	ut_a((next_offset >> srv_page_size_shift) <= ULINT_MAX);

	log_sys.log.write(static_cast<size_t>(next_offset), {buf, write_len});

	if (write_len < len) {
		start_lsn += write_len;
		len -= write_len;
		buf += write_len;
		goto loop;
	}
}

/** Flush the recently written changes to the log file.
and invoke log_mutex_enter(). */
static void log_write_flush_to_disk_low(lsn_t lsn)
{
  log_sys.log.flush();
  ut_a(lsn >= log_sys.get_flushed_lsn());
  log_sys.set_flushed_lsn(lsn);
}

/** Swap log buffers, and copy the content of last block
from old buf to the head of the new buf. Thus, buf_free and
buf_next_to_write would be changed accordingly */
static inline
void
log_buffer_switch()
{
	ut_ad(log_mutex_own());
	ut_ad(log_write_lock_own());

	size_t		area_end = ut_calc_align<size_t>(
		log_sys.buf_free, OS_FILE_LOG_BLOCK_SIZE);

	/* Copy the last block to new buf */
	memcpy_aligned<OS_FILE_LOG_BLOCK_SIZE>(
		log_sys.flush_buf,
		log_sys.buf + area_end - OS_FILE_LOG_BLOCK_SIZE,
		OS_FILE_LOG_BLOCK_SIZE);

	std::swap(log_sys.buf, log_sys.flush_buf);

	log_sys.buf_free %= OS_FILE_LOG_BLOCK_SIZE;
	log_sys.buf_next_to_write = log_sys.buf_free;
}

/**
Writes log buffer to disk
which is the "write" part of log_write_up_to().

This function does not flush anything.

Note : the caller must have log_mutex locked, and this
mutex is released in the function.

*/
static void log_write(bool rotate_key)
{
	ut_ad(log_mutex_own());
	ut_ad(!recv_no_log_write);
	lsn_t write_lsn;
	if (log_sys.buf_free == log_sys.buf_next_to_write) {
		/* Nothing to write */
		log_mutex_exit();
		return;
	}

	ulint		start_offset;
	ulint		end_offset;
	ulint		area_start;
	ulint		area_end;
	ulong		write_ahead_size = srv_log_write_ahead_size;
	ulint		pad_size;

	DBUG_PRINT("ib_log", ("write " LSN_PF " to " LSN_PF,
			      log_sys.write_lsn,
			      log_sys.get_lsn()));


	start_offset = log_sys.buf_next_to_write;
	end_offset = log_sys.buf_free;

	area_start = ut_2pow_round(start_offset,
				   ulint(OS_FILE_LOG_BLOCK_SIZE));
	area_end = ut_calc_align(end_offset, ulint(OS_FILE_LOG_BLOCK_SIZE));

	ut_ad(area_end - area_start > 0);

	log_block_set_flush_bit(log_sys.buf + area_start, TRUE);
	log_block_set_checkpoint_no(
		log_sys.buf + area_end - OS_FILE_LOG_BLOCK_SIZE,
		log_sys.next_checkpoint_no);

	write_lsn = log_sys.get_lsn();
	byte *write_buf = log_sys.buf;

	log_buffer_switch();

	log_sys.log.set_fields(log_sys.write_lsn);

	log_mutex_exit();
	/* Erase the end of the last log block. */
	memset(write_buf + end_offset, 0,
	       ~end_offset & (OS_FILE_LOG_BLOCK_SIZE - 1));

	/* Calculate pad_size if needed. */
	pad_size = 0;
	if (write_ahead_size > OS_FILE_LOG_BLOCK_SIZE) {
		ulint	end_offset_in_unit;
		lsn_t	end_offset = log_sys.log.calc_lsn_offset(
			ut_uint64_align_up(write_lsn, OS_FILE_LOG_BLOCK_SIZE));
		end_offset_in_unit = (ulint) (end_offset % write_ahead_size);

		if (end_offset_in_unit > 0
		    && (area_end - area_start) > end_offset_in_unit) {
			/* The first block in the unit was initialized
			after the last writing.
			Needs to be written padded data once. */
			pad_size = std::min<ulint>(
				ulint(write_ahead_size) - end_offset_in_unit,
				srv_log_buffer_size - area_end);
			::memset(write_buf + area_end, 0, pad_size);
		}
	}

	if (UNIV_UNLIKELY(srv_shutdown_state > SRV_SHUTDOWN_INITIATED)) {
		service_manager_extend_timeout(INNODB_EXTEND_TIMEOUT_INTERVAL,
					       "InnoDB log write: "
					       LSN_PF, log_sys.write_lsn);
	}

	if (log_sys.is_encrypted()) {
		log_crypt(write_buf + area_start, log_sys.write_lsn,
			  area_end - area_start,
			  rotate_key ? LOG_ENCRYPT_ROTATE_KEY : LOG_ENCRYPT);
	}

	/* Do the write to the log file */
	log_write_buf(
		write_buf + area_start, area_end - area_start + pad_size,
#ifdef UNIV_DEBUG
		pad_size,
#endif /* UNIV_DEBUG */
		ut_uint64_align_down(log_sys.write_lsn,
				     OS_FILE_LOG_BLOCK_SIZE),
		start_offset - area_start);
	srv_stats.log_padded.add(pad_size);
	log_sys.write_lsn = write_lsn;
	if (log_sys.log.writes_are_durable())
		log_sys.set_flushed_lsn(write_lsn);
	return;
}

static group_commit_lock write_lock;
static group_commit_lock flush_lock;

#ifdef UNIV_DEBUG
bool log_write_lock_own()
{
  return write_lock.is_owner();
}
#endif

/** Ensure that the log has been written to the log file up to a given
log entry (such as that of a transaction commit). Start a new write, or
wait and check if an already running write is covering the request.
@param[in]	lsn		log sequence number that should be
included in the redo log file write
@param[in]	flush_to_disk	whether the written log should also
be flushed to the file system
@param[in]	rotate_key	whether to rotate the encryption key */
void log_write_up_to(lsn_t lsn, bool flush_to_disk, bool rotate_key)
{
  ut_ad(!srv_read_only_mode);
  ut_ad(!rotate_key || flush_to_disk);

  if (recv_no_ibuf_operations)
  {
    /* Recovery is running and no operations on the log files are
    allowed yet (the variable name .._no_ibuf_.. is misleading) */
    return;
  }

  if (flush_to_disk &&
    flush_lock.acquire(lsn) != group_commit_lock::ACQUIRED)
  {
    return;
  }

  if (write_lock.acquire(lsn) == group_commit_lock::ACQUIRED)
  {
    log_mutex_enter();
    lsn_t write_lsn= log_sys.get_lsn();
    write_lock.set_pending(write_lsn);

    log_write(rotate_key);

    ut_a(log_sys.write_lsn == write_lsn);
    write_lock.release(write_lsn);
  }

  if (!flush_to_disk)
  {
    return;
  }

  /* Flush the highest written lsn.*/
  auto flush_lsn = write_lock.value();
  flush_lock.set_pending(flush_lsn);

  if (!log_sys.log.writes_are_durable())
  {
    log_write_flush_to_disk_low(flush_lsn);
  }

  flush_lock.release(flush_lsn);

  innobase_mysql_log_notify(flush_lsn);
}

/** write to the log file up to the last log entry.
@param[in]	sync	whether we want the written log
also to be flushed to disk. */
void
log_buffer_flush_to_disk(
	bool sync)
{
	ut_ad(!srv_read_only_mode);
	log_write_up_to(log_get_lsn(), sync);
}

/********************************************************************

Tries to establish a big enough margin of free space in the log buffer, such
that a new log entry can be catenated without an immediate need for a flush. */
static
void
log_flush_margin(void)
/*==================*/
{
	lsn_t	lsn	= 0;

	log_mutex_enter();

	if (log_sys.buf_free > log_sys.max_buf_free) {
		/* We can write during flush */
		lsn = log_sys.get_lsn();
	}

	log_mutex_exit();

	if (lsn) {
		log_write_up_to(lsn, false);
	}
}

/** Advances the smallest lsn for which there are unflushed dirty blocks in the
buffer pool.
NOTE: this function may only be called if the calling thread owns no
synchronization objects!
@param[in]	new_oldest	try to advance oldest_modified_lsn at least to
this lsn
@return false if there was a flush batch of the same type running,
which means that we could not start this flush batch */
static bool log_preflush_pool_modified_pages(lsn_t new_oldest)
{
	bool	success;

	if (recv_recovery_is_on()) {
		/* If the recovery is running, we must first apply all
		log records to their respective file pages to get the
		right modify lsn values to these pages: otherwise, there
		might be pages on disk which are not yet recovered to the
		current lsn, and even after calling this function, we could
		not know how up-to-date the disk version of the database is,
		and we could not make a new checkpoint on the basis of the
		info on the buffer pool only. */
		recv_sys.apply(true);
	}

	if (new_oldest == LSN_MAX
	    || !buf_page_cleaner_is_active
	    || srv_is_being_started) {

		ulint	n_pages;

		success = buf_flush_lists(ULINT_MAX, new_oldest, &n_pages);

		buf_flush_wait_batch_end(false);

		if (!success) {
			MONITOR_INC(MONITOR_FLUSH_SYNC_WAITS);
		}

		MONITOR_INC_VALUE_CUMULATIVE(
			MONITOR_FLUSH_SYNC_TOTAL_PAGE,
			MONITOR_FLUSH_SYNC_COUNT,
			MONITOR_FLUSH_SYNC_PAGES,
			n_pages);
	} else {
		/* better to wait for flushed by page cleaner */

		if (srv_flush_sync) {
			/* wake page cleaner for IO burst */
			buf_flush_request_force(new_oldest);
		}

		buf_flush_wait_flushed(new_oldest);

		success = true;
	}

	return(success);
}

/** Write checkpoint info to the log header and invoke log_mutex_exit().
@param[in]	end_lsn	start LSN of the FILE_CHECKPOINT mini-transaction */
void log_write_checkpoint_info(lsn_t end_lsn)
{
	ut_ad(log_mutex_own());
	ut_ad(!srv_read_only_mode);
	ut_ad(end_lsn == 0 || end_lsn >= log_sys.next_checkpoint_lsn);
<<<<<<< HEAD
	ut_ad(end_lsn <= log_sys.get_lsn());
	ut_ad(end_lsn + SIZE_OF_FILE_CHECKPOINT <= log_sys.get_lsn()
	      || srv_shutdown_state != SRV_SHUTDOWN_NONE);
=======
	ut_ad(end_lsn <= log_sys.lsn);
	ut_ad(end_lsn + SIZE_OF_MLOG_CHECKPOINT <= log_sys.lsn
	      || srv_shutdown_state > SRV_SHUTDOWN_INITIATED);
>>>>>>> 68d9d512

	DBUG_PRINT("ib_log", ("checkpoint " UINT64PF " at " LSN_PF
			      " written",
			      log_sys.next_checkpoint_no,
			      log_sys.next_checkpoint_lsn));

	byte* buf = log_sys.checkpoint_buf;
	memset(buf, 0, OS_FILE_LOG_BLOCK_SIZE);

	mach_write_to_8(buf + LOG_CHECKPOINT_NO, log_sys.next_checkpoint_no);
	mach_write_to_8(buf + LOG_CHECKPOINT_LSN, log_sys.next_checkpoint_lsn);

	if (log_sys.is_encrypted()) {
		log_crypt_write_checkpoint_buf(buf);
	}

	lsn_t lsn_offset
		= log_sys.log.calc_lsn_offset(log_sys.next_checkpoint_lsn);
	mach_write_to_8(buf + LOG_CHECKPOINT_OFFSET, lsn_offset);
	mach_write_to_8(buf + LOG_CHECKPOINT_LOG_BUF_SIZE,
			srv_log_buffer_size);
	mach_write_to_8(buf + LOG_CHECKPOINT_END_LSN, end_lsn);

	log_block_store_checksum(buf);

	ut_ad(LOG_CHECKPOINT_1 < srv_page_size);
	ut_ad(LOG_CHECKPOINT_2 < srv_page_size);

	++log_sys.n_pending_checkpoint_writes;

	log_mutex_exit();

	/* Note: We alternate the physical place of the checkpoint info.
	See the (next_checkpoint_no & 1) below. */

	log_sys.log.write((log_sys.next_checkpoint_no & 1) ? LOG_CHECKPOINT_2
							   : LOG_CHECKPOINT_1,
			  {buf, OS_FILE_LOG_BLOCK_SIZE});

	log_sys.log.flush();

	log_mutex_enter();

	--log_sys.n_pending_checkpoint_writes;
	ut_ad(log_sys.n_pending_checkpoint_writes == 0);

	log_sys.next_checkpoint_no++;

	log_sys.last_checkpoint_lsn = log_sys.next_checkpoint_lsn;

	DBUG_PRINT("ib_log", ("checkpoint ended at " LSN_PF
			      ", flushed to " LSN_PF,
			      log_sys.last_checkpoint_lsn,
			      log_sys.get_flushed_lsn()));

	MONITOR_INC(MONITOR_NUM_CHECKPOINT);

	DBUG_EXECUTE_IF("crash_after_checkpoint", DBUG_SUICIDE(););

	log_mutex_exit();
}

/** Make a checkpoint. Note that this function does not flush dirty
blocks from the buffer pool: it only checks what is lsn of the oldest
modification in the pool, and writes information about the lsn in
log file. Use log_make_checkpoint() to flush also the pool.
@return true if success, false if a checkpoint write was already running */
bool log_checkpoint()
{
	lsn_t	oldest_lsn;

	ut_ad(!srv_read_only_mode);

	DBUG_EXECUTE_IF("no_checkpoint",
			/* We sleep for a long enough time, forcing
			the checkpoint doesn't happen any more. */
			os_thread_sleep(360000000););

	if (recv_recovery_is_on()) {
		recv_sys.apply(true);
	}

	switch (srv_file_flush_method) {
	case SRV_NOSYNC:
		break;
	case SRV_O_DSYNC:
	case SRV_FSYNC:
	case SRV_LITTLESYNC:
	case SRV_O_DIRECT:
	case SRV_O_DIRECT_NO_FSYNC:
#ifdef _WIN32
	case SRV_ALL_O_DIRECT_FSYNC:
#endif
		fil_flush_file_spaces();
	}

	log_mutex_enter();

	ut_ad(!recv_no_log_write);
	oldest_lsn = log_buf_pool_get_oldest_modification();

	/* Because log also contains headers and dummy log records,
	log_buf_pool_get_oldest_modification() will return log_sys.lsn
	if the buffer pool contains no dirty buffers.
	We must make sure that the log is flushed up to that lsn.
	If there are dirty buffers in the buffer pool, then our
	write-ahead-logging algorithm ensures that the log has been
	flushed up to oldest_lsn. */

	ut_ad(oldest_lsn >= log_sys.last_checkpoint_lsn);
	if (oldest_lsn
	    > log_sys.last_checkpoint_lsn + SIZE_OF_FILE_CHECKPOINT) {
		/* Some log has been written since the previous checkpoint. */
<<<<<<< HEAD
	} else if (srv_shutdown_state != SRV_SHUTDOWN_NONE) {
		/* MariaDB startup expects the redo log file to be
=======
	} else if (srv_shutdown_state > SRV_SHUTDOWN_INITIATED) {
		/* MariaDB 10.3 startup expects the redo log file to be
>>>>>>> 68d9d512
		logically empty (not even containing a MLOG_CHECKPOINT record)
		after a clean shutdown. Perform an extra checkpoint at
		shutdown. */
	} else {
		/* Do nothing, because nothing was logged (other than
		a FILE_CHECKPOINT marker) since the previous checkpoint. */
		log_mutex_exit();
		return(true);
	}
	/* Repeat the FILE_MODIFY records after the checkpoint, in
	case some log records between the checkpoint and log_sys.lsn
	need them. Finally, write a FILE_CHECKPOINT marker. Redo log
	apply expects to see a FILE_CHECKPOINT after the checkpoint,
	except on clean shutdown, where the log will be empty after
	the checkpoint.
	It is important that we write out the redo log before any
	further dirty pages are flushed to the tablespace files.  At
	this point, because log_mutex_own(), mtr_commit() in other
	threads will be blocked, and no pages can be added to the
	flush lists. */
	lsn_t		flush_lsn	= oldest_lsn;
	const lsn_t	end_lsn		= log_sys.get_lsn();
	const bool	do_write
		= srv_shutdown_state <= SRV_SHUTDOWN_INITIATED
		|| flush_lsn != end_lsn;

	if (fil_names_clear(flush_lsn, do_write)) {
		flush_lsn = log_sys.get_lsn();
		ut_ad(flush_lsn >= end_lsn + SIZE_OF_FILE_CHECKPOINT);
	}

	log_mutex_exit();

	log_write_up_to(flush_lsn, true, true);

	log_mutex_enter();

	ut_ad(log_sys.get_flushed_lsn() >= flush_lsn);
	ut_ad(flush_lsn >= oldest_lsn);

	if (log_sys.last_checkpoint_lsn >= oldest_lsn) {
		log_mutex_exit();
		return(true);
	}

	if (log_sys.n_pending_checkpoint_writes > 0) {
		/* A checkpoint write is running */
		log_mutex_exit();

		return(false);
	}

	log_sys.next_checkpoint_lsn = oldest_lsn;
	log_write_checkpoint_info(end_lsn);
	ut_ad(!log_mutex_own());

	return(true);
}

/** Make a checkpoint */
void log_make_checkpoint()
{
	/* Preflush pages synchronously */

	while (!log_preflush_pool_modified_pages(LSN_MAX)) {
		/* Flush as much as we can */
	}

	while (!log_checkpoint()) {
		/* Force a checkpoint */
	}
}

/****************************************************************//**
Tries to establish a big enough margin of free space in the log groups, such
that a new log entry can be catenated without an immediate need for a
checkpoint. NOTE: this function may only be called if the calling thread
owns no synchronization objects! */
static
void
log_checkpoint_margin(void)
/*=======================*/
{
	ib_uint64_t	advance;
	bool		success;
loop:
	advance = 0;

	log_mutex_enter();
	ut_ad(!recv_no_log_write);

	if (!log_sys.check_flush_or_checkpoint()) {
		log_mutex_exit();
		return;
	}

	const lsn_t oldest_lsn = log_buf_pool_get_oldest_modification();
	const lsn_t lsn = log_sys.get_lsn();
	const lsn_t age = lsn - oldest_lsn;

	if (age > log_sys.max_modified_age_sync) {

		/* A flush is urgent: we have to do a synchronous preflush */
		advance = age - log_sys.max_modified_age_sync;
	}

	const lsn_t checkpoint_age = lsn - log_sys.last_checkpoint_lsn;

	ut_ad(log_sys.max_checkpoint_age >= log_sys.max_checkpoint_age_async);
	const bool do_checkpoint
		= checkpoint_age > log_sys.max_checkpoint_age_async;

	if (checkpoint_age <= log_sys.max_checkpoint_age) {
		log_sys.set_check_flush_or_checkpoint(false);
	}

	log_mutex_exit();

	if (advance) {
		lsn_t	new_oldest = oldest_lsn + advance;

		success = log_preflush_pool_modified_pages(new_oldest);

		/* If the flush succeeded, this thread has done its part
		and can proceed. If it did not succeed, there was another
		thread doing a flush at the same time. */
		if (!success) {
			log_sys.set_check_flush_or_checkpoint();
			goto loop;
		}
	}

	if (do_checkpoint) {
		log_checkpoint();
	}
}

/**
Checks that there is enough free space in the log to start a new query step.
Flushes the log buffer or makes a new checkpoint if necessary. NOTE: this
function may only be called if the calling thread owns no synchronization
objects! */
void log_check_margins()
{
  do
  {
    log_flush_margin();
    log_checkpoint_margin();
    ut_ad(!recv_no_log_write);
  }
  while (log_sys.check_flush_or_checkpoint());
}

extern void buf_resize_shutdown();

/** Make a checkpoint at the latest lsn on shutdown. */
void logs_empty_and_mark_files_at_shutdown()
{
	lsn_t			lsn;
	ulint			count = 0;

	ib::info() << "Starting shutdown...";

	/* Wait until the master thread and all other operations are idle: our
	algorithm only works if the server is idle at shutdown */
	bool do_srv_shutdown = false;
	if (srv_master_timer) {
		do_srv_shutdown = srv_fast_shutdown < 2;
		srv_master_timer.reset();
	}

	/* Wait for the end of the buffer resize task.*/
	buf_resize_shutdown();
	dict_stats_shutdown();
	btr_defragment_shutdown();

	srv_shutdown_state = SRV_SHUTDOWN_CLEANUP;

	if (srv_buffer_pool_dump_at_shutdown &&
		!srv_read_only_mode && srv_fast_shutdown < 2) {
		buf_dump_start();
	}
	srv_error_monitor_timer.reset();
	srv_monitor_timer.reset();
	lock_sys.timeout_timer.reset();
	if (do_srv_shutdown) {
		srv_shutdown(srv_fast_shutdown == 0);
	}


loop:
	ut_ad(lock_sys.is_initialised() || !srv_was_started);
	ut_ad(log_sys.is_initialised() || !srv_was_started);
	ut_ad(fil_system.is_initialised() || !srv_was_started);

	if (!srv_read_only_mode) {
		if (recv_sys.flush_start) {
			/* This is in case recv_writer_thread was never
			started, or buf_flush_page_cleaner
			failed to notice its termination. */
			os_event_set(recv_sys.flush_start);
		}
	}
#define COUNT_INTERVAL 600U
#define CHECK_INTERVAL 100000U
	os_thread_sleep(CHECK_INTERVAL);

	count++;

	/* Check that there are no longer transactions, except for
	PREPARED ones. We need this wait even for the 'very fast'
	shutdown, because the InnoDB layer may have committed or
	prepared transactions and we don't want to lose them. */

	if (ulint total_trx = srv_was_started && !srv_read_only_mode
	    && srv_force_recovery < SRV_FORCE_NO_TRX_UNDO
	    ? trx_sys.any_active_transactions() : 0) {

		if (srv_print_verbose_log && count > COUNT_INTERVAL) {
			service_manager_extend_timeout(
				COUNT_INTERVAL * CHECK_INTERVAL/1000000 * 2,
				"Waiting for %lu active transactions to finish",
				(ulong) total_trx);
			ib::info() << "Waiting for " << total_trx << " active"
				<< " transactions to finish";

			count = 0;
		}

		goto loop;
	}

	/* We need these threads to stop early in shutdown. */
	const char* thread_name;

   if (srv_fast_shutdown != 2 && trx_rollback_is_active) {
		thread_name = "rollback of recovered transactions";
	} else {
		thread_name = NULL;
	}

	if (thread_name) {
		ut_ad(!srv_read_only_mode);
wait_suspend_loop:
		service_manager_extend_timeout(
			COUNT_INTERVAL * CHECK_INTERVAL/1000000 * 2,
			"Waiting for %s to exit", thread_name);
		if (srv_print_verbose_log && count > COUNT_INTERVAL) {
			ib::info() << "Waiting for " << thread_name
				   << " to exit";
			count = 0;
		}
		goto loop;
	}

	/* Check that the background threads are suspended */

	ut_ad(!srv_any_background_activity());
	if (srv_n_fil_crypt_threads_started) {
		os_event_set(fil_crypt_threads_event);
		thread_name = "fil_crypt_thread";
		goto wait_suspend_loop;
	}

	buf_load_dump_end();

	srv_shutdown_state = SRV_SHUTDOWN_FLUSH_PHASE;

	/* At this point only page_cleaner should be active. We wait
	here to let it complete the flushing of the buffer pools
	before proceeding further. */

	count = 0;
	service_manager_extend_timeout(COUNT_INTERVAL * CHECK_INTERVAL/1000000 * 2,
		"Waiting for page cleaner");
	while (buf_page_cleaner_is_active) {
		++count;
		os_thread_sleep(CHECK_INTERVAL);
		if (srv_print_verbose_log && count > COUNT_INTERVAL) {
			service_manager_extend_timeout(COUNT_INTERVAL * CHECK_INTERVAL/1000000 * 2,
				"Waiting for page cleaner");
			ib::info() << "Waiting for page_cleaner to "
				"finish flushing of buffer pool";
			count = 0;
		}
	}

	if (log_sys.is_initialised()) {
		log_mutex_enter();
		const ulint	n_write	= log_sys.n_pending_checkpoint_writes;
		const ulint	n_flush	= log_sys.pending_flushes;
		log_mutex_exit();

		if (n_write || n_flush) {
			if (srv_print_verbose_log && count > 600) {
				ib::info() << "Pending checkpoint_writes: "
					<< n_write
					<< ". Pending log flush writes: "
					<< n_flush;
				count = 0;
			}
			goto loop;
		}
	}

	if (!buf_pool.is_initialised()) {
		ut_ad(!srv_was_started);
	} else if (ulint pending_io = buf_pool_check_no_pending_io()) {
		if (srv_print_verbose_log && count > 600) {
			ib::info() << "Waiting for " << pending_io << " buffer"
				" page I/Os to complete";
			count = 0;
		}

		goto loop;
	}

	if (srv_fast_shutdown == 2 || !srv_was_started) {
		if (!srv_read_only_mode && srv_was_started) {
			ib::info() << "MySQL has requested a very fast"
				" shutdown without flushing the InnoDB buffer"
				" pool to data files. At the next mysqld"
				" startup InnoDB will do a crash recovery!";

			/* In this fastest shutdown we do not flush the
			buffer pool:

			it is essentially a 'crash' of the InnoDB server.
			Make sure that the log is all flushed to disk, so
			that we can recover all committed transactions in
			a crash recovery. We must not write the lsn stamps
			to the data files, since at a startup InnoDB deduces
			from the stamps if the previous shutdown was clean. */

			log_buffer_flush_to_disk();
		}

		srv_shutdown_state = SRV_SHUTDOWN_LAST_PHASE;
		return;
	}

	if (!srv_read_only_mode) {
		service_manager_extend_timeout(INNODB_EXTEND_TIMEOUT_INTERVAL,
			"ensuring dirty buffer pool are written to log");
		log_make_checkpoint();

		log_mutex_enter();

		lsn = log_sys.get_lsn();

		const bool lsn_changed = lsn != log_sys.last_checkpoint_lsn
			&& lsn != log_sys.last_checkpoint_lsn
			+ SIZE_OF_FILE_CHECKPOINT;
		ut_ad(lsn >= log_sys.last_checkpoint_lsn);

		log_mutex_exit();

		if (lsn_changed) {
			goto loop;
		}

		log_sys.log.flush();
	} else {
		lsn = recv_sys.recovered_lsn;
	}

	srv_shutdown_state = SRV_SHUTDOWN_LAST_PHASE;

	/* Make some checks that the server really is quiet */
	ut_ad(!srv_any_background_activity());

	service_manager_extend_timeout(INNODB_EXTEND_TIMEOUT_INTERVAL,
				       "Free innodb buffer pool");
	ut_d(buf_pool.assert_all_freed());

	ut_a(lsn == log_sys.get_lsn()
	     || srv_force_recovery == SRV_FORCE_NO_LOG_REDO);

	if (UNIV_UNLIKELY(lsn < recv_sys.recovered_lsn)) {
		ib::error() << "Shutdown LSN=" << lsn
			    << " is less than start LSN="
			    << recv_sys.recovered_lsn;
	}

	srv_shutdown_lsn = lsn;

	if (!srv_read_only_mode) {
		dberr_t err = fil_write_flushed_lsn(lsn);

		if (err != DB_SUCCESS) {
			ib::error() << "Writing flushed lsn " << lsn
				<< " failed; error=" << err;
		}
	}

	/* Make some checks that the server really is quiet */
	ut_ad(!srv_any_background_activity());

	ut_a(lsn == log_sys.get_lsn()
	     || srv_force_recovery == SRV_FORCE_NO_LOG_REDO);
}

/******************************************************//**
Prints info of the log. */
void
log_print(
/*======*/
	FILE*	file)	/*!< in: file where to print */
{
	double	time_elapsed;
	time_t	current_time;

	log_mutex_enter();

	fprintf(file,
		"Log sequence number " LSN_PF "\n"
		"Log flushed up to   " LSN_PF "\n"
		"Pages flushed up to " LSN_PF "\n"
		"Last checkpoint at  " LSN_PF "\n",
		log_sys.get_lsn(),
		log_sys.get_flushed_lsn(),
		log_buf_pool_get_oldest_modification(),
		log_sys.last_checkpoint_lsn);

	current_time = time(NULL);

	time_elapsed = difftime(current_time,
				log_sys.last_printout_time);

	if (time_elapsed <= 0) {
		time_elapsed = 1;
	}

	fprintf(file,
		ULINTPF " pending log flushes, "
		ULINTPF " pending chkp writes\n"
		ULINTPF " log i/o's done, %.2f log i/o's/second\n",
		log_sys.pending_flushes.load(),
		log_sys.n_pending_checkpoint_writes,
		log_sys.n_log_ios,
		static_cast<double>(
			log_sys.n_log_ios - log_sys.n_log_ios_old)
		/ time_elapsed);

	log_sys.n_log_ios_old = log_sys.n_log_ios;
	log_sys.last_printout_time = current_time;

	log_mutex_exit();
}

/**********************************************************************//**
Refreshes the statistics used to print per-second averages. */
void
log_refresh_stats(void)
/*===================*/
{
	log_sys.n_log_ios_old = log_sys.n_log_ios;
	log_sys.last_printout_time = time(NULL);
}

/** Shut down the redo log subsystem. */
void log_t::close()
{
  ut_ad(this == &log_sys);
  if (!is_initialised()) return;
  m_initialised = false;
  log.close();

  ut_free_dodump(buf, srv_log_buffer_size);
  buf = NULL;
  ut_free_dodump(flush_buf, srv_log_buffer_size);
  flush_buf = NULL;

  mutex_free(&mutex);
  mutex_free(&log_flush_order_mutex);

  recv_sys.close();
}

std::string get_log_file_path(const char *filename)
{
  const size_t size= strlen(srv_log_group_home_dir) + /* path separator */ 1 +
                     strlen(filename) + /* longest suffix */ 3;
  std::string path;
  path.reserve(size);
  path.assign(srv_log_group_home_dir);

  std::replace(path.begin(), path.end(), OS_PATH_SEPARATOR_ALT,
	       OS_PATH_SEPARATOR);

  if (path.back() != OS_PATH_SEPARATOR)
    path.push_back(OS_PATH_SEPARATOR);
  path.append(filename);

  return path;
}

std::vector<std::string> get_existing_log_files_paths() {
  std::vector<std::string> result;

  for (int i= 0; i < 101; i++) {
    auto path= get_log_file_path(LOG_FILE_NAME_PREFIX)
                                 .append(std::to_string(i));
    os_file_stat_t stat;
    dberr_t err= os_file_get_status(path.c_str(), &stat, false, true);
    if (err)
      break;

    if (stat.type != OS_FILE_TYPE_FILE)
      break;

    result.push_back(std::move(path));
  }

  return result;
}<|MERGE_RESOLUTION|>--- conflicted
+++ resolved
@@ -1238,15 +1238,9 @@
 	ut_ad(log_mutex_own());
 	ut_ad(!srv_read_only_mode);
 	ut_ad(end_lsn == 0 || end_lsn >= log_sys.next_checkpoint_lsn);
-<<<<<<< HEAD
 	ut_ad(end_lsn <= log_sys.get_lsn());
 	ut_ad(end_lsn + SIZE_OF_FILE_CHECKPOINT <= log_sys.get_lsn()
-	      || srv_shutdown_state != SRV_SHUTDOWN_NONE);
-=======
-	ut_ad(end_lsn <= log_sys.lsn);
-	ut_ad(end_lsn + SIZE_OF_MLOG_CHECKPOINT <= log_sys.lsn
 	      || srv_shutdown_state > SRV_SHUTDOWN_INITIATED);
->>>>>>> 68d9d512
 
 	DBUG_PRINT("ib_log", ("checkpoint " UINT64PF " at " LSN_PF
 			      " written",
@@ -1360,13 +1354,8 @@
 	if (oldest_lsn
 	    > log_sys.last_checkpoint_lsn + SIZE_OF_FILE_CHECKPOINT) {
 		/* Some log has been written since the previous checkpoint. */
-<<<<<<< HEAD
-	} else if (srv_shutdown_state != SRV_SHUTDOWN_NONE) {
+	} else if (srv_shutdown_state > SRV_SHUTDOWN_INITIATED) {
 		/* MariaDB startup expects the redo log file to be
-=======
-	} else if (srv_shutdown_state > SRV_SHUTDOWN_INITIATED) {
-		/* MariaDB 10.3 startup expects the redo log file to be
->>>>>>> 68d9d512
 		logically empty (not even containing a MLOG_CHECKPOINT record)
 		after a clean shutdown. Perform an extra checkpoint at
 		shutdown. */
