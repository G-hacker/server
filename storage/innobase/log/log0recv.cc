--- conflicted
+++ resolved
@@ -191,7 +191,7 @@
       size= (UNIV_ZIP_SIZE_MIN >> 1) << block.page.zip.ssize;
     else
     {
-      page= block.frame;
+      page= block.page.frame;
       size= srv_page_size;
     }
     if (UNIV_LIKELY(my_crc32c(my_crc32c(my_crc32c(0, page + FIL_PAGE_OFFSET,
@@ -296,25 +296,13 @@
       case OPTION:
         ut_ad(rlen == 5);
         ut_ad(*l == OPT_PAGE_CHECKSUM);
-<<<<<<< HEAD
-        ut_ad(!block.page.zip.data);
-        if (UNIV_UNLIKELY(block.page.checksum() != mach_read_from_4(l + 1)))
-=======
         if (page_checksum(block, l + 1))
->>>>>>> 424ad322
         {
           applied= APPLIED_YES;
 page_corrupted:
-<<<<<<< HEAD
-            ib::error() << "Set innodb_force_recovery=1 to ignore corruption.";
-            recv_sys.set_corrupt_log();
-            return applied;
-          }
-=======
           ib::error() << "Set innodb_force_recovery=1 to ignore corruption.";
-          recv_sys.found_corrupt_log= true;
+          recv_sys.set_corrupt_log();
           return applied;
->>>>>>> 424ad322
         }
         goto next_after_applying;
       }
