/*****************************************************************************

Copyright (c) 2012, 2016, Oracle and/or its affiliates. All Rights Reserved.
Copyright (c) 2015, 2017, MariaDB Corporation.

This program is free software; you can redistribute it and/or modify it under
the terms of the GNU General Public License as published by the Free Software
Foundation; version 2 of the License.

This program is distributed in the hope that it will be useful, but WITHOUT
ANY WARRANTY; without even the implied warranty of MERCHANTABILITY or FITNESS
FOR A PARTICULAR PURPOSE. See the GNU General Public License for more details.

You should have received a copy of the GNU General Public License along with
this program; if not, write to the Free Software Foundation, Inc.,
51 Franklin Street, Suite 500, Boston, MA 02110-1335 USA

*****************************************************************************/

/**************************************************//**
@file row/row0import.cc
Import a tablespace to a running instance.

Created 2012-02-08 by Sunny Bains.
*******************************************************/

#include "ha_prototypes.h"

#include "row0import.h"
#include "btr0pcur.h"
#include "que0que.h"
#include "dict0boot.h"
#include "ibuf0ibuf.h"
#include "pars0pars.h"
#include "row0upd.h"
#include "row0sel.h"
#include "row0mysql.h"
#include "srv0start.h"
#include "row0quiesce.h"
#include "ut0new.h"

#include <vector>

#ifdef HAVE_MY_AES_H
#include <my_aes.h>
#endif

/** The size of the buffer to use for IO. Note: os_file_read() doesn't expect
reads to fail. If you set the buffer size to be greater than a multiple of the
file size then it will assert. TODO: Fix this limitation of the IO functions.
@param n page size of the tablespace.
@retval number of pages */
#define IO_BUFFER_SIZE(m, n)	((m) / (n))

/** For gathering stats on records during phase I */
struct row_stats_t {
	ulint		m_n_deleted;		/*!< Number of deleted records
						found in the index */

	ulint		m_n_purged;		/*!< Number of records purged
						optimisatically */

	ulint		m_n_rows;		/*!< Number of rows */

	ulint		m_n_purge_failed;	/*!< Number of deleted rows
						that could not be purged */
};

/** Index information required by IMPORT. */
struct row_index_t {
	index_id_t	m_id;			/*!< Index id of the table
						in the exporting server */
	byte*		m_name;			/*!< Index name */

	ulint		m_space;		/*!< Space where it is placed */

	ulint		m_page_no;		/*!< Root page number */

	ulint		m_type;			/*!< Index type */

	ulint		m_trx_id_offset;	/*!< Relevant only for clustered
						indexes, offset of transaction
						id system column */

	ulint		m_n_user_defined_cols;	/*!< User defined columns */

	ulint		m_n_uniq;		/*!< Number of columns that can
						uniquely identify the row */

	ulint		m_n_nullable;		/*!< Number of nullable
						columns */

	ulint		m_n_fields;		/*!< Total number of fields */

	dict_field_t*	m_fields;		/*!< Index fields */

	const dict_index_t*
			m_srv_index;		/*!< Index instance in the
						importing server */

	row_stats_t	m_stats;		/*!< Statistics gathered during
						the import phase */

};

/** Meta data required by IMPORT. */
struct row_import {
	row_import() UNIV_NOTHROW
		:
		m_table(),
		m_version(),
		m_hostname(),
		m_table_name(),
		m_autoinc(),
		m_page_size(0, 0, false),
		m_flags(),
		m_n_cols(),
		m_cols(),
		m_col_names(),
		m_n_indexes(),
		m_indexes(),
		m_missing(true) {}

	~row_import() UNIV_NOTHROW;

	/** Find the index entry in in the indexes array.
	@param name index name
	@return instance if found else 0. */
	row_index_t* get_index(const char* name) const UNIV_NOTHROW;

	/** Get the number of rows in the index.
	@param name index name
	@return number of rows (doesn't include delete marked rows). */
	ulint	get_n_rows(const char* name) const UNIV_NOTHROW;

	/** Find the ordinal value of the column name in the cfg table columns.
	@param name of column to look for.
	@return ULINT_UNDEFINED if not found. */
	ulint find_col(const char* name) const UNIV_NOTHROW;

	/** Get the number of rows for which purge failed during the
	convert phase.
	@param name index name
	@return number of rows for which purge failed. */
	ulint get_n_purge_failed(const char* name) const UNIV_NOTHROW;

	/** Check if the index is clean. ie. no delete-marked records
	@param name index name
	@return true if index needs to be purged. */
	bool requires_purge(const char* name) const UNIV_NOTHROW
	{
		return(get_n_purge_failed(name) > 0);
	}

	/** Set the index root <space, pageno> using the index name */
	void set_root_by_name() UNIV_NOTHROW;

	/** Set the index root <space, pageno> using a heuristic
	@return DB_SUCCESS or error code */
	dberr_t set_root_by_heuristic() UNIV_NOTHROW;

	/** Check if the index schema that was read from the .cfg file
	matches the in memory index definition.
	Note: It will update row_import_t::m_srv_index to map the meta-data
	read from the .cfg file to the server index instance.
	@return DB_SUCCESS or error code. */
	dberr_t match_index_columns(
		THD*			thd,
		const dict_index_t*	index) UNIV_NOTHROW;

	/** Check if the table schema that was read from the .cfg file
	matches the in memory table definition.
	@param thd MySQL session variable
	@return DB_SUCCESS or error code. */
	dberr_t match_table_columns(
		THD*			thd) UNIV_NOTHROW;

	/** Check if the table (and index) schema that was read from the
	.cfg file matches the in memory table definition.
	@param thd MySQL session variable
	@return DB_SUCCESS or error code. */
	dberr_t match_schema(
		THD*			thd) UNIV_NOTHROW;

	dict_table_t*	m_table;		/*!< Table instance */

	ulint		m_version;		/*!< Version of config file */

	byte*		m_hostname;		/*!< Hostname where the
						tablespace was exported */
	byte*		m_table_name;		/*!< Exporting instance table
						name */

	ib_uint64_t	m_autoinc;		/*!< Next autoinc value */

	page_size_t	m_page_size;		/*!< Tablespace page size */

	ulint		m_flags;		/*!< Table flags */

	ulint		m_n_cols;		/*!< Number of columns in the
						meta-data file */

	dict_col_t*	m_cols;			/*!< Column data */

	byte**		m_col_names;		/*!< Column names, we store the
						column naems separately becuase
						there is no field to store the
						value in dict_col_t */

	ulint		m_n_indexes;		/*!< Number of indexes,
						including clustered index */

	row_index_t*	m_indexes;		/*!< Index meta data */

	bool		m_missing;		/*!< true if a .cfg file was
						found and was readable */
};

/** Use the page cursor to iterate over records in a block. */
class RecIterator {
public:
	/** Default constructor */
	RecIterator() UNIV_NOTHROW
	{
		memset(&m_cur, 0x0, sizeof(m_cur));
	}

	/** Position the cursor on the first user record. */
	void	open(buf_block_t* block) UNIV_NOTHROW
	{
		page_cur_set_before_first(block, &m_cur);

		if (!end()) {
			next();
		}
	}

	/** Move to the next record. */
	void	next() UNIV_NOTHROW
	{
		page_cur_move_to_next(&m_cur);
	}

	/**
	@return the current record */
	rec_t*	current() UNIV_NOTHROW
	{
		ut_ad(!end());
		return(page_cur_get_rec(&m_cur));
	}

	/**
	@return true if cursor is at the end */
	bool	end() UNIV_NOTHROW
	{
		return(page_cur_is_after_last(&m_cur) == TRUE);
	}

	/** Remove the current record
	@return true on success */
	bool remove(
		const dict_index_t*	index,
		page_zip_des_t*		page_zip,
		ulint*			offsets) UNIV_NOTHROW
	{
		/* We can't end up with an empty page unless it is root. */
		if (page_get_n_recs(m_cur.block->frame) <= 1) {
			return(false);
		}

		return(page_delete_rec(index, &m_cur, page_zip, offsets));
	}

private:
	page_cur_t	m_cur;
};

/** Class that purges delete marked reocords from indexes, both secondary
and cluster. It does a pessimistic delete. This should only be done if we
couldn't purge the delete marked reocrds during Phase I. */
class IndexPurge {
public:
	/** Constructor
	@param trx the user transaction covering the import tablespace
	@param index to be imported
	@param space_id space id of the tablespace */
	IndexPurge(
		trx_t*		trx,
		dict_index_t*	index) UNIV_NOTHROW
		:
		m_trx(trx),
		m_index(index),
		m_n_rows(0)
	{
		ib::info() << "Phase II - Purge records from index "
			<< index->name;
	}

	/** Descructor */
	~IndexPurge() UNIV_NOTHROW { }

	/** Purge delete marked records.
	@return DB_SUCCESS or error code. */
	dberr_t	garbage_collect() UNIV_NOTHROW;

	/** The number of records that are not delete marked.
	@return total records in the index after purge */
	ulint	get_n_rows() const UNIV_NOTHROW
	{
		return(m_n_rows);
	}

private:
	/** Begin import, position the cursor on the first record. */
	void	open() UNIV_NOTHROW;

	/** Close the persistent curosr and commit the mini-transaction. */
	void	close() UNIV_NOTHROW;

	/** Position the cursor on the next record.
	@return DB_SUCCESS or error code */
	dberr_t	next() UNIV_NOTHROW;

	/** Store the persistent cursor position and reopen the
	B-tree cursor in BTR_MODIFY_TREE mode, because the
	tree structure may be changed during a pessimistic delete. */
	void	purge_pessimistic_delete() UNIV_NOTHROW;

	/** Purge delete-marked records.
	@param offsets current row offsets. */
	void	purge() UNIV_NOTHROW;

protected:
	// Disable copying
	IndexPurge();
	IndexPurge(const IndexPurge&);
	IndexPurge &operator=(const IndexPurge&);

private:
	trx_t*			m_trx;		/*!< User transaction */
	mtr_t			m_mtr;		/*!< Mini-transaction */
	btr_pcur_t		m_pcur;		/*!< Persistent cursor */
	dict_index_t*		m_index;	/*!< Index to be processed */
	ulint			m_n_rows;	/*!< Records in index */
};

/** Functor that is called for each physical page that is read from the
tablespace file.  */
class AbstractCallback : public PageCallback {
public:
	/** Constructor
	@param trx covering transaction */
	AbstractCallback(trx_t* trx)
		:
		m_trx(trx),
		m_space(ULINT_UNDEFINED),
		m_xdes(),
		m_xdes_page_no(ULINT_UNDEFINED),
		m_space_flags(ULINT_UNDEFINED) UNIV_NOTHROW { }

	/** Free any extent descriptor instance */
	virtual ~AbstractCallback()
	{
		UT_DELETE_ARRAY(m_xdes);
	}

	/** Determine the page size to use for traversing the tablespace
	@param file_size size of the tablespace file in bytes
	@param block contents of the first page in the tablespace file.
	@retval DB_SUCCESS or error code. */
	virtual dberr_t init(
		os_offset_t		file_size,
		const buf_block_t*	block) UNIV_NOTHROW;

	/** @return true if compressed table. */
	bool is_compressed_table() const UNIV_NOTHROW
	{
		return(get_page_size().is_compressed());
	}

	/** @return the tablespace flags */
	ulint get_space_flags() const
	{
		return(m_space_flags);
	}

protected:
	/** Get the data page depending on the table type, compressed or not.
	@param block block read from disk
	@retval the buffer frame */
	buf_frame_t* get_frame(buf_block_t* block) const UNIV_NOTHROW
	{
		if (is_compressed_table()) {
			return(block->page.zip.data);
		}

		return(buf_block_get_frame(block));
	}

	/** Check for session interrupt. If required we could
	even flush to disk here every N pages.
	@retval DB_SUCCESS or error code */
	dberr_t periodic_check() UNIV_NOTHROW
	{
		if (trx_is_interrupted(m_trx)) {
			return(DB_INTERRUPTED);
		}

		return(DB_SUCCESS);
	}

	/** Get the physical offset of the extent descriptor within the page.
	@param page_no page number of the extent descriptor
	@param page contents of the page containing the extent descriptor.
	@return the start of the xdes array in a page */
	const xdes_t* xdes(
		ulint		page_no,
		const page_t*	page) const UNIV_NOTHROW
	{
		ulint	offset;

		offset = xdes_calc_descriptor_index(get_page_size(), page_no);

		return(page + XDES_ARR_OFFSET + XDES_SIZE * offset);
	}

	/** Set the current page directory (xdes). If the extent descriptor is
	marked as free then free the current extent descriptor and set it to
	0. This implies that all pages that are covered by this extent
	descriptor are also freed.

	@param page_no offset of page within the file
	@param page page contents
	@return DB_SUCCESS or error code. */
	dberr_t	set_current_xdes(
		ulint		page_no,
		const page_t*	page) UNIV_NOTHROW
	{
		m_xdes_page_no = page_no;

		UT_DELETE_ARRAY(m_xdes);
		m_xdes = NULL;

		ulint		state;
		const xdes_t*	xdesc = page + XDES_ARR_OFFSET;

		state = mach_read_ulint(xdesc + XDES_STATE, MLOG_4BYTES);

		if (state != XDES_FREE) {

			m_xdes = UT_NEW_ARRAY_NOKEY(xdes_t,
						    m_page_size.physical());

			/* Trigger OOM */
			DBUG_EXECUTE_IF(
				"ib_import_OOM_13",
				UT_DELETE_ARRAY(m_xdes);
				m_xdes = NULL;
			);

			if (m_xdes == NULL) {
				return(DB_OUT_OF_MEMORY);
			}

			memcpy(m_xdes, page, m_page_size.physical());
		}

		return(DB_SUCCESS);
	}

	/** Check if the page is marked as free in the extent descriptor.
	@param page_no page number to check in the extent descriptor.
	@return true if the page is marked as free */
	bool is_free(ulint page_no) const UNIV_NOTHROW
	{
		ut_a(xdes_calc_descriptor_page(get_page_size(), page_no)
		     == m_xdes_page_no);

		if (m_xdes != 0) {
			const xdes_t*	xdesc = xdes(page_no, m_xdes);
			ulint		pos = page_no % FSP_EXTENT_SIZE;

			return(xdes_get_bit(xdesc, XDES_FREE_BIT, pos));
		}

		/* If the current xdes was free, the page must be free. */
		return(true);
	}

protected:
	/** Covering transaction. */
	trx_t*			m_trx;

	/** Space id of the file being iterated over. */
	ulint			m_space;

	/** Minimum page number for which the free list has not been
	initialized: the pages >= this limit are, by definition, free;
	note that in a single-table tablespace where size < 64 pages,
	this number is 64, i.e., we have initialized the space about
	the first extent, but have not physically allocted those pages
	to the file. @see FSP_LIMIT. */
	ulint			m_free_limit;

	/** Current size of the space in pages */
	ulint			m_size;

	/** Current extent descriptor page */
	xdes_t*			m_xdes;

	/** Physical page offset in the file of the extent descriptor */
	ulint			m_xdes_page_no;

	/** Flags value read from the header page */
	ulint			m_space_flags;
};

/** Determine the page size to use for traversing the tablespace
@param file_size size of the tablespace file in bytes
@param block contents of the first page in the tablespace file.
@retval DB_SUCCESS or error code. */
dberr_t
AbstractCallback::init(
	os_offset_t		file_size,
	const buf_block_t*	block) UNIV_NOTHROW
{
	const page_t*		page = block->frame;

	m_space_flags = fsp_header_get_flags(page);
	if (!fsp_flags_is_valid(m_space_flags, true)) {
		ulint cflags = fsp_flags_convert_from_101(m_space_flags);
		if (cflags == ULINT_UNDEFINED) {
			ib::error() << "Invalid FSP_SPACE_FLAGS="
				<< ib::hex(m_space_flags);
			return(DB_CORRUPTION);
		}
		m_space_flags = cflags;
	}

	/* Clear the DATA_DIR flag, which is basically garbage. */
	m_space_flags &= ~(1U << FSP_FLAGS_POS_RESERVED);
	m_page_size.copy_from(page_size_t(m_space_flags));

	if (!is_compressed_table() && !m_page_size.equals_to(univ_page_size)) {

		ib::error() << "Page size " << m_page_size.physical()
			<< " of ibd file is not the same as the server page"
			" size " << univ_page_size.physical();

		return(DB_CORRUPTION);

	} else if (file_size % m_page_size.physical() != 0) {

		ib::error() << "File size " << file_size << " is not a"
			" multiple of the page size "
			<< m_page_size.physical();

		return(DB_CORRUPTION);
	}

	ut_a(m_space == ULINT_UNDEFINED);

	m_size  = mach_read_from_4(page + FSP_SIZE);
	m_free_limit = mach_read_from_4(page + FSP_FREE_LIMIT);
	m_space = mach_read_from_4(page + FSP_HEADER_OFFSET + FSP_SPACE_ID);

	dberr_t	err = set_current_xdes(0, page);

	return(err);
}

/**
Try and determine the index root pages by checking if the next/prev
pointers are both FIL_NULL. We need to ensure that skip deleted pages. */
struct FetchIndexRootPages : public AbstractCallback {

	/** Index information gathered from the .ibd file. */
	struct Index {

		Index(index_id_t id, ulint page_no)
			:
			m_id(id),
			m_page_no(page_no) { }

		index_id_t	m_id;		/*!< Index id */
		ulint		m_page_no;	/*!< Root page number */
	};

	typedef std::vector<Index, ut_allocator<Index> >	Indexes;

	/** Constructor
	@param trx covering (user) transaction
	@param table table definition in server .*/
	FetchIndexRootPages(const dict_table_t* table, trx_t* trx)
		:
		AbstractCallback(trx),
		m_table(table) UNIV_NOTHROW { }

	/** Destructor */
	virtual ~FetchIndexRootPages() UNIV_NOTHROW { }

	/**
	@retval the space id of the tablespace being iterated over */
	virtual ulint get_space_id() const UNIV_NOTHROW
	{
		return(m_space);
	}

	/** Called for each block as it is read from the file.
	@param offset physical offset in the file
	@param block block to convert, it is not from the buffer pool.
	@retval DB_SUCCESS or error code. */
	virtual dberr_t operator() (
		os_offset_t	offset,
		buf_block_t*	block) UNIV_NOTHROW;

	/** Update the import configuration that will be used to import
	the tablespace. */
	dberr_t build_row_import(row_import* cfg) const UNIV_NOTHROW;

	/** Table definition in server. */
	const dict_table_t*	m_table;

	/** Index information */
	Indexes			m_indexes;
};

/** Called for each block as it is read from the file. Check index pages to
determine the exact row format. We can't get that from the tablespace
header flags alone.

@param offset physical offset in the file
@param block block to convert, it is not from the buffer pool.
@retval DB_SUCCESS or error code. */
dberr_t
FetchIndexRootPages::operator() (
	os_offset_t	offset,
	buf_block_t*	block) UNIV_NOTHROW
{
	dberr_t		err;

	if ((err = periodic_check()) != DB_SUCCESS) {
		return(err);
	}

	const page_t*	page = get_frame(block);

	ulint	page_type = fil_page_get_type(page);

	if (block->page.id.page_no() * m_page_size.physical() != offset) {

		ib::error() << "Page offset doesn't match file offset:"
			" page offset: " << block->page.id.page_no()
			<< ", file offset: "
			<< (offset / m_page_size.physical());

		err = DB_CORRUPTION;
	} else if (page_type == FIL_PAGE_TYPE_XDES) {
		err = set_current_xdes(block->page.id.page_no(), page);
	} else if (fil_page_index_page_check(page)
		   && !is_free(block->page.id.page_no())
		   && page_is_root(page)) {

		index_id_t	id = btr_page_get_index_id(page);

		m_indexes.push_back(Index(id, block->page.id.page_no()));

		if (m_indexes.size() == 1) {
			/* Check that the tablespace flags match the table flags. */
			ulint expected = dict_tf_to_fsp_flags(m_table->flags);
			if (!fsp_flags_match(expected, m_space_flags)) {
				ib_errf(m_trx->mysql_thd, IB_LOG_LEVEL_ERROR,
					ER_TABLE_SCHEMA_MISMATCH,
					"Expected FSP_SPACE_FLAGS=0x%x, .ibd "
					"file contains 0x%x.",
					unsigned(expected),
					unsigned(m_space_flags));
				return(DB_CORRUPTION);
			}
		}
	}

	return(err);
}

/**
Update the import configuration that will be used to import the tablespace.
@return error code or DB_SUCCESS */
dberr_t
FetchIndexRootPages::build_row_import(row_import* cfg) const UNIV_NOTHROW
{
	Indexes::const_iterator end = m_indexes.end();

	ut_a(cfg->m_table == m_table);
	cfg->m_page_size.copy_from(m_page_size);
	cfg->m_n_indexes = m_indexes.size();

	if (cfg->m_n_indexes == 0) {

		ib::error() << "No B+Tree found in tablespace";

		return(DB_CORRUPTION);
	}

	cfg->m_indexes = UT_NEW_ARRAY_NOKEY(row_index_t, cfg->m_n_indexes);

	/* Trigger OOM */
	DBUG_EXECUTE_IF(
		"ib_import_OOM_11",
		UT_DELETE_ARRAY(cfg->m_indexes);
		cfg->m_indexes = NULL;
	);

	if (cfg->m_indexes == NULL) {
		return(DB_OUT_OF_MEMORY);
	}

	memset(cfg->m_indexes, 0x0, sizeof(*cfg->m_indexes) * cfg->m_n_indexes);

	row_index_t*	cfg_index = cfg->m_indexes;

	for (Indexes::const_iterator it = m_indexes.begin();
	     it != end;
	     ++it, ++cfg_index) {

		char	name[BUFSIZ];

		ut_snprintf(name, sizeof(name), "index" IB_ID_FMT, it->m_id);

		ulint	len = strlen(name) + 1;

		cfg_index->m_name = UT_NEW_ARRAY_NOKEY(byte, len);

		/* Trigger OOM */
		DBUG_EXECUTE_IF(
			"ib_import_OOM_12",
			UT_DELETE_ARRAY(cfg_index->m_name);
			cfg_index->m_name = NULL;
		);

		if (cfg_index->m_name == NULL) {
			return(DB_OUT_OF_MEMORY);
		}

		memcpy(cfg_index->m_name, name, len);

		cfg_index->m_id = it->m_id;

		cfg_index->m_space = m_space;

		cfg_index->m_page_no = it->m_page_no;
	}

	return(DB_SUCCESS);
}

/* Functor that is called for each physical page that is read from the
tablespace file.

  1. Check each page for corruption.

  2. Update the space id and LSN on every page
     * For the header page
       - Validate the flags
       - Update the LSN

  3. On Btree pages
     * Set the index id
     * Update the max trx id
     * In a cluster index, update the system columns
     * In a cluster index, update the BLOB ptr, set the space id
     * Purge delete marked records, but only if they can be easily
       removed from the page
     * Keep a counter of number of rows, ie. non-delete-marked rows
     * Keep a counter of number of delete marked rows
     * Keep a counter of number of purge failure
     * If a page is stamped with an index id that isn't in the .cfg file
       we assume it is deleted and the page can be ignored.

   4. Set the page state to dirty so that it will be written to disk.
*/
class PageConverter : public AbstractCallback {
public:
	/** Constructor
	@param cfg config of table being imported.
	@param trx transaction covering the import */
	PageConverter(row_import* cfg, trx_t* trx) UNIV_NOTHROW;

	virtual ~PageConverter() UNIV_NOTHROW
	{
		if (m_heap != 0) {
			mem_heap_free(m_heap);
		}
	}

	/**
	@retval the server space id of the tablespace being iterated over */
	virtual ulint get_space_id() const UNIV_NOTHROW
	{
		return(m_cfg->m_table->space);
	}

	/** Called for each block as it is read from the file.
	@param offset physical offset in the file
	@param block block to convert, it is not from the buffer pool.
	@retval DB_SUCCESS or error code. */
	virtual dberr_t operator() (
		os_offset_t	offset,
		buf_block_t*	block) UNIV_NOTHROW;
private:

	/** Status returned by PageConverter::validate() */
	enum import_page_status_t {
		IMPORT_PAGE_STATUS_OK,		/*!< Page is OK */
		IMPORT_PAGE_STATUS_ALL_ZERO,	/*!< Page is all zeros */
		IMPORT_PAGE_STATUS_CORRUPTED	/*!< Page is corrupted */
	};

	/** Update the page, set the space id, max trx id and index id.
	@param block block read from file
	@param page_type type of the page
	@retval DB_SUCCESS or error code */
	dberr_t update_page(
		buf_block_t*	block,
		ulint&		page_type) UNIV_NOTHROW;

#ifdef UNIV_DEBUG
	/**
	@return true error condition is enabled. */
	bool trigger_corruption() UNIV_NOTHROW
	{
		return(false);
	}
	#else
#define trigger_corruption()	(false)
#endif /* UNIV_DEBUG */

	/** Update the space, index id, trx id.
	@param block block to convert
	@return DB_SUCCESS or error code */
	dberr_t	update_index_page(buf_block_t*	block) UNIV_NOTHROW;

	/** Update the BLOB refrences and write UNDO log entries for
	rows that can't be purged optimistically.
	@param block block to update
	@retval DB_SUCCESS or error code */
	dberr_t	update_records(buf_block_t* block) UNIV_NOTHROW;

	/** Validate the page, check for corruption.
	@param offset physical offset within file.
	@param page page read from file.
	@return 0 on success, 1 if all zero, 2 if corrupted */
	import_page_status_t validate(
		os_offset_t	offset,
		buf_block_t*	page) UNIV_NOTHROW;

	/** Validate the space flags and update tablespace header page.
	@param block block read from file, not from the buffer pool.
	@retval DB_SUCCESS or error code */
	dberr_t	update_header(buf_block_t* block) UNIV_NOTHROW;

	/** Adjust the BLOB reference for a single column that is externally stored
	@param rec record to update
	@param offsets column offsets for the record
	@param i column ordinal value
	@return DB_SUCCESS or error code */
	dberr_t	adjust_cluster_index_blob_column(
		rec_t*		rec,
		const ulint*	offsets,
		ulint		i) UNIV_NOTHROW;

	/** Adjusts the BLOB reference in the clustered index row for all
	externally stored columns.
	@param rec record to update
	@param offsets column offsets for the record
	@return DB_SUCCESS or error code */
	dberr_t	adjust_cluster_index_blob_columns(
		rec_t*		rec,
		const ulint*	offsets) UNIV_NOTHROW;

	/** In the clustered index, adjist the BLOB pointers as needed.
	Also update the BLOB reference, write the new space id.
	@param rec record to update
	@param offsets column offsets for the record
	@return DB_SUCCESS or error code */
	dberr_t	adjust_cluster_index_blob_ref(
		rec_t*		rec,
		const ulint*	offsets) UNIV_NOTHROW;

	/** Purge delete-marked records, only if it is possible to do
	so without re-organising the B+tree.
	@param offsets current row offsets.
	@retval true if purged */
	bool	purge(const ulint* offsets) UNIV_NOTHROW;

	/** Adjust the BLOB references and sys fields for the current record.
	@param index the index being converted
	@param rec record to update
	@param offsets column offsets for the record
	@param deleted true if row is delete marked
	@return DB_SUCCESS or error code. */
	dberr_t	adjust_cluster_record(
		const dict_index_t*	index,
		rec_t*			rec,
		const ulint*		offsets,
		bool			deleted) UNIV_NOTHROW;

	/** Find an index with the matching id.
	@return row_index_t* instance or 0 */
	row_index_t* find_index(index_id_t id) UNIV_NOTHROW
	{
		row_index_t*	index = &m_cfg->m_indexes[0];

		for (ulint i = 0; i < m_cfg->m_n_indexes; ++i, ++index) {
			if (id == index->m_id) {
				return(index);
			}
		}

		return(0);

	}
private:
	/** Config for table that is being imported. */
	row_import*		m_cfg;

	/** Current index whose pages are being imported */
	row_index_t*		m_index;

	/** Current system LSN */
	lsn_t			m_current_lsn;

	/** Alias for m_page_zip, only set for compressed pages. */
	page_zip_des_t*		m_page_zip_ptr;

	/** Iterator over records in a block */
	RecIterator		m_rec_iter;

	/** Record offset */
	ulint			m_offsets_[REC_OFFS_NORMAL_SIZE];

	/** Pointer to m_offsets_ */
	ulint*			m_offsets;

	/** Memory heap for the record offsets */
	mem_heap_t*		m_heap;

	/** Cluster index instance */
	dict_index_t*		m_cluster_index;
};

/**
row_import destructor. */
row_import::~row_import() UNIV_NOTHROW
{
	for (ulint i = 0; m_indexes != 0 && i < m_n_indexes; ++i) {
		UT_DELETE_ARRAY(m_indexes[i].m_name);

		if (m_indexes[i].m_fields == NULL) {
			continue;
		}

		dict_field_t*	fields = m_indexes[i].m_fields;
		ulint		n_fields = m_indexes[i].m_n_fields;

		for (ulint j = 0; j < n_fields; ++j) {
			UT_DELETE_ARRAY(const_cast<char*>(fields[j].name()));
		}

		UT_DELETE_ARRAY(fields);
	}

	for (ulint i = 0; m_col_names != 0 && i < m_n_cols; ++i) {
		UT_DELETE_ARRAY(m_col_names[i]);
	}

	UT_DELETE_ARRAY(m_cols);
	UT_DELETE_ARRAY(m_indexes);
	UT_DELETE_ARRAY(m_col_names);
	UT_DELETE_ARRAY(m_table_name);
	UT_DELETE_ARRAY(m_hostname);
}

/** Find the index entry in in the indexes array.
@param name index name
@return instance if found else 0. */
row_index_t*
row_import::get_index(
	const char*	name) const UNIV_NOTHROW
{
	for (ulint i = 0; i < m_n_indexes; ++i) {
		const char*	index_name;
		row_index_t*	index = &m_indexes[i];

		index_name = reinterpret_cast<const char*>(index->m_name);

		if (strcmp(index_name, name) == 0) {

			return(index);
		}
	}

	return(0);
}

/** Get the number of rows in the index.
@param name index name
@return number of rows (doesn't include delete marked rows). */
ulint
row_import::get_n_rows(
	const char*	name) const UNIV_NOTHROW
{
	const row_index_t*	index = get_index(name);

	ut_a(name != 0);

	return(index->m_stats.m_n_rows);
}

/** Get the number of rows for which purge failed uding the convert phase.
@param name index name
@return number of rows for which purge failed. */
ulint
row_import::get_n_purge_failed(
	const char*	name) const UNIV_NOTHROW
{
	const row_index_t*	index = get_index(name);

	ut_a(name != 0);

	return(index->m_stats.m_n_purge_failed);
}

/** Find the ordinal value of the column name in the cfg table columns.
@param name of column to look for.
@return ULINT_UNDEFINED if not found. */
ulint
row_import::find_col(
	const char*	name) const UNIV_NOTHROW
{
	for (ulint i = 0; i < m_n_cols; ++i) {
		const char*	col_name;

		col_name = reinterpret_cast<const char*>(m_col_names[i]);

		if (strcmp(col_name, name) == 0) {
			return(i);
		}
	}

	return(ULINT_UNDEFINED);
}

/**
Check if the index schema that was read from the .cfg file matches the
in memory index definition.
@return DB_SUCCESS or error code. */
dberr_t
row_import::match_index_columns(
	THD*			thd,
	const dict_index_t*	index) UNIV_NOTHROW
{
	row_index_t*		cfg_index;
	dberr_t			err = DB_SUCCESS;

	cfg_index = get_index(index->name);

	if (cfg_index == 0) {
		ib_errf(thd, IB_LOG_LEVEL_ERROR,
			ER_TABLE_SCHEMA_MISMATCH,
			"Index %s not found in tablespace meta-data file.",
			index->name());

		return(DB_ERROR);
	}

	if (cfg_index->m_n_fields != index->n_fields) {

		ib_errf(thd, IB_LOG_LEVEL_ERROR,
			ER_TABLE_SCHEMA_MISMATCH,
			"Index field count %u doesn't match"
			" tablespace metadata file value " ULINTPF,
			index->n_fields, cfg_index->m_n_fields);

		return(DB_ERROR);
	}

	cfg_index->m_srv_index = index;

	const dict_field_t*	field = index->fields;
	const dict_field_t*	cfg_field = cfg_index->m_fields;

	for (ulint i = 0; i < index->n_fields; ++i, ++field, ++cfg_field) {

		if (strcmp(field->name(), cfg_field->name()) != 0) {
			ib_errf(thd, IB_LOG_LEVEL_ERROR,
				ER_TABLE_SCHEMA_MISMATCH,
				"Index field name %s doesn't match"
				" tablespace metadata field name %s"
				" for field position " ULINTPF,
				field->name(), cfg_field->name(), i);

			err = DB_ERROR;
		}

		if (cfg_field->prefix_len != field->prefix_len) {
			ib_errf(thd, IB_LOG_LEVEL_ERROR,
				ER_TABLE_SCHEMA_MISMATCH,
				"Index %s field %s prefix len %u"
				" doesn't match metadata file value %u",
				index->name(), field->name(),
				field->prefix_len, cfg_field->prefix_len);

			err = DB_ERROR;
		}

		if (cfg_field->fixed_len != field->fixed_len) {
			ib_errf(thd, IB_LOG_LEVEL_ERROR,
				ER_TABLE_SCHEMA_MISMATCH,
				"Index %s field %s fixed len %u"
				" doesn't match metadata file value %u",
				index->name(), field->name(),
				field->fixed_len,
				cfg_field->fixed_len);

			err = DB_ERROR;
		}
	}

	return(err);
}

/** Check if the table schema that was read from the .cfg file matches the
in memory table definition.
@param thd MySQL session variable
@return DB_SUCCESS or error code. */
dberr_t
row_import::match_table_columns(
	THD*			thd) UNIV_NOTHROW
{
	dberr_t			err = DB_SUCCESS;
	const dict_col_t*	col = m_table->cols;

	for (ulint i = 0; i < m_table->n_cols; ++i, ++col) {

		const char*	col_name;
		ulint		cfg_col_index;

		col_name = dict_table_get_col_name(
			m_table, dict_col_get_no(col));

		cfg_col_index = find_col(col_name);

		if (cfg_col_index == ULINT_UNDEFINED) {

			ib_errf(thd, IB_LOG_LEVEL_ERROR,
				 ER_TABLE_SCHEMA_MISMATCH,
				 "Column %s not found in tablespace.",
				 col_name);

			err = DB_ERROR;
		} else if (cfg_col_index != col->ind) {

			ib_errf(thd, IB_LOG_LEVEL_ERROR,
				ER_TABLE_SCHEMA_MISMATCH,
				"Column %s ordinal value mismatch, it's at %u"
				" in the table and " ULINTPF
				" in the tablespace meta-data file",
				col_name, col->ind, cfg_col_index);

			err = DB_ERROR;
		} else {
			const dict_col_t*	cfg_col;

			cfg_col = &m_cols[cfg_col_index];
			ut_a(cfg_col->ind == cfg_col_index);

			if (cfg_col->prtype != col->prtype) {
				ib_errf(thd,
					 IB_LOG_LEVEL_ERROR,
					 ER_TABLE_SCHEMA_MISMATCH,
					 "Column %s precise type mismatch.",
					 col_name);
				err = DB_ERROR;
			}

			if (cfg_col->mtype != col->mtype) {
				ib_errf(thd,
					 IB_LOG_LEVEL_ERROR,
					 ER_TABLE_SCHEMA_MISMATCH,
					 "Column %s main type mismatch.",
					 col_name);
				err = DB_ERROR;
			}

			if (cfg_col->len != col->len) {
				ib_errf(thd,
					 IB_LOG_LEVEL_ERROR,
					 ER_TABLE_SCHEMA_MISMATCH,
					 "Column %s length mismatch.",
					 col_name);
				err = DB_ERROR;
			}

			if (cfg_col->mbminmaxlen != col->mbminmaxlen) {
				ib_errf(thd,
					 IB_LOG_LEVEL_ERROR,
					 ER_TABLE_SCHEMA_MISMATCH,
					 "Column %s multi-byte len mismatch.",
					 col_name);
				err = DB_ERROR;
			}

			if (cfg_col->ind != col->ind) {
				err = DB_ERROR;
			}

			if (cfg_col->ord_part != col->ord_part) {
				ib_errf(thd,
					 IB_LOG_LEVEL_ERROR,
					 ER_TABLE_SCHEMA_MISMATCH,
					 "Column %s ordering mismatch.",
					 col_name);
				err = DB_ERROR;
			}

			if (cfg_col->max_prefix != col->max_prefix) {
				ib_errf(thd,
					 IB_LOG_LEVEL_ERROR,
					 ER_TABLE_SCHEMA_MISMATCH,
					 "Column %s max prefix mismatch.",
					 col_name);
				err = DB_ERROR;
			}
		}
	}

	return(err);
}

/** Check if the table (and index) schema that was read from the .cfg file
matches the in memory table definition.
@param thd MySQL session variable
@return DB_SUCCESS or error code. */
dberr_t
row_import::match_schema(
	THD*		thd) UNIV_NOTHROW
{
	/* Do some simple checks. */

	if ((m_table->flags ^ m_flags) & ~DICT_TF_MASK_DATA_DIR) {
		ib_errf(thd, IB_LOG_LEVEL_ERROR, ER_TABLE_SCHEMA_MISMATCH,
			"Table flags don't match, server table has 0x%x"
			" and the meta-data file has 0x" ULINTPFx,
			m_table->flags, m_flags);

		return(DB_ERROR);
	} else if (m_table->n_cols != m_n_cols) {
		ib_errf(thd, IB_LOG_LEVEL_ERROR, ER_TABLE_SCHEMA_MISMATCH,
			"Number of columns don't match, table has %u"
			" columns but the tablespace meta-data file has "
			ULINTPF " columns",
			m_table->n_cols, m_n_cols);

		return(DB_ERROR);
	} else if (UT_LIST_GET_LEN(m_table->indexes) != m_n_indexes) {

		/* If the number of indexes don't match then it is better
		to abort the IMPORT. It is easy for the user to create a
		table matching the IMPORT definition. */

		ib_errf(thd, IB_LOG_LEVEL_ERROR, ER_TABLE_SCHEMA_MISMATCH,
			"Number of indexes don't match, table has " ULINTPF
			" indexes but the tablespace meta-data file has "
			ULINTPF " indexes",
			UT_LIST_GET_LEN(m_table->indexes), m_n_indexes);

		return(DB_ERROR);
	}

	dberr_t	err = match_table_columns(thd);

	if (err != DB_SUCCESS) {
		return(err);
	}

	/* Check if the index definitions match. */

	const dict_index_t* index;

	for (index = UT_LIST_GET_FIRST(m_table->indexes);
	     index != 0;
	     index = UT_LIST_GET_NEXT(indexes, index)) {

		dberr_t	index_err;

		index_err = match_index_columns(thd, index);

		if (index_err != DB_SUCCESS) {
			err = index_err;
		}
	}

	return(err);
}

/**
Set the index root <space, pageno>, using index name. */
void
row_import::set_root_by_name() UNIV_NOTHROW
{
	row_index_t*	cfg_index = m_indexes;

	for (ulint i = 0; i < m_n_indexes; ++i, ++cfg_index) {
		dict_index_t*	index;

		const char*	index_name;

		index_name = reinterpret_cast<const char*>(cfg_index->m_name);

		index = dict_table_get_index_on_name(m_table, index_name);

		/* We've already checked that it exists. */
		ut_a(index != 0);

		/* Set the root page number and space id. */
		index->space = m_table->space;
		index->page = cfg_index->m_page_no;
	}
}

/**
Set the index root <space, pageno>, using a heuristic.
@return DB_SUCCESS or error code */
dberr_t
row_import::set_root_by_heuristic() UNIV_NOTHROW
{
	row_index_t*	cfg_index = m_indexes;

	ut_a(m_n_indexes > 0);

	// TODO: For now use brute force, based on ordinality

	if (UT_LIST_GET_LEN(m_table->indexes) != m_n_indexes) {

		ib::warn() << "Table " << m_table->name << " should have "
			<< UT_LIST_GET_LEN(m_table->indexes) << " indexes but"
			" the tablespace has " << m_n_indexes << " indexes";
	}

	dict_mutex_enter_for_mysql();

	ulint	i = 0;
	dberr_t	err = DB_SUCCESS;

	for (dict_index_t* index = UT_LIST_GET_FIRST(m_table->indexes);
	     index != 0;
	     index = UT_LIST_GET_NEXT(indexes, index)) {

		if (index->type & DICT_FTS) {
			index->type |= DICT_CORRUPT;
			ib::warn() << "Skipping FTS index: " << index->name;
		} else if (i < m_n_indexes) {

			UT_DELETE_ARRAY(cfg_index[i].m_name);

			ulint	len = strlen(index->name) + 1;

			cfg_index[i].m_name = UT_NEW_ARRAY_NOKEY(byte, len);

			/* Trigger OOM */
			DBUG_EXECUTE_IF(
				"ib_import_OOM_14",
				UT_DELETE_ARRAY(cfg_index[i].m_name);
				cfg_index[i].m_name = NULL;
			);

			if (cfg_index[i].m_name == NULL) {
				err = DB_OUT_OF_MEMORY;
				break;
			}

			memcpy(cfg_index[i].m_name, index->name, len);

			cfg_index[i].m_srv_index = index;

			index->space = m_table->space;
			index->page = cfg_index[i].m_page_no;

			++i;
		}
	}

	dict_mutex_exit_for_mysql();

	return(err);
}

/**
Purge delete marked records.
@return DB_SUCCESS or error code. */
dberr_t
IndexPurge::garbage_collect() UNIV_NOTHROW
{
	dberr_t	err;
	ibool	comp = dict_table_is_comp(m_index->table);

	/* Open the persistent cursor and start the mini-transaction. */

	open();

	while ((err = next()) == DB_SUCCESS) {

		rec_t*	rec = btr_pcur_get_rec(&m_pcur);
		ibool	deleted = rec_get_deleted_flag(rec, comp);

		if (!deleted) {
			++m_n_rows;
		} else {
			purge();
		}
	}

	/* Close the persistent cursor and commit the mini-transaction. */

	close();

	return(err == DB_END_OF_INDEX ? DB_SUCCESS : err);
}

/**
Begin import, position the cursor on the first record. */
void
IndexPurge::open() UNIV_NOTHROW
{
	mtr_start(&m_mtr);

	mtr_set_log_mode(&m_mtr, MTR_LOG_NO_REDO);

	btr_pcur_open_at_index_side(
		true, m_index, BTR_MODIFY_LEAF, &m_pcur, true, 0, &m_mtr);
}

/**
Close the persistent curosr and commit the mini-transaction. */
void
IndexPurge::close() UNIV_NOTHROW
{
	btr_pcur_close(&m_pcur);
	mtr_commit(&m_mtr);
}

/**
Position the cursor on the next record.
@return DB_SUCCESS or error code */
dberr_t
IndexPurge::next() UNIV_NOTHROW
{
	btr_pcur_move_to_next_on_page(&m_pcur);

	/* When switching pages, commit the mini-transaction
	in order to release the latch on the old page. */

	if (!btr_pcur_is_after_last_on_page(&m_pcur)) {
		return(DB_SUCCESS);
	} else if (trx_is_interrupted(m_trx)) {
		/* Check after every page because the check
		is expensive. */
		return(DB_INTERRUPTED);
	}

	btr_pcur_store_position(&m_pcur, &m_mtr);

	mtr_commit(&m_mtr);

	mtr_start(&m_mtr);

	mtr_set_log_mode(&m_mtr, MTR_LOG_NO_REDO);

	btr_pcur_restore_position(BTR_MODIFY_LEAF, &m_pcur, &m_mtr);

	if (!btr_pcur_move_to_next_user_rec(&m_pcur, &m_mtr)) {

		return(DB_END_OF_INDEX);
	}

	return(DB_SUCCESS);
}

/**
Store the persistent cursor position and reopen the
B-tree cursor in BTR_MODIFY_TREE mode, because the
tree structure may be changed during a pessimistic delete. */
void
IndexPurge::purge_pessimistic_delete() UNIV_NOTHROW
{
	dberr_t	err;

	btr_pcur_restore_position(BTR_MODIFY_TREE | BTR_LATCH_FOR_DELETE,
				  &m_pcur, &m_mtr);

	ut_ad(rec_get_deleted_flag(
			btr_pcur_get_rec(&m_pcur),
			dict_table_is_comp(m_index->table)));

	btr_cur_pessimistic_delete(
		&err, FALSE, btr_pcur_get_btr_cur(&m_pcur), 0, false, &m_mtr);

	ut_a(err == DB_SUCCESS);

	/* Reopen the B-tree cursor in BTR_MODIFY_LEAF mode */
	mtr_commit(&m_mtr);
}

/**
Purge delete-marked records. */
void
IndexPurge::purge() UNIV_NOTHROW
{
	btr_pcur_store_position(&m_pcur, &m_mtr);

	purge_pessimistic_delete();

	mtr_start(&m_mtr);

	mtr_set_log_mode(&m_mtr, MTR_LOG_NO_REDO);

	btr_pcur_restore_position(BTR_MODIFY_LEAF, &m_pcur, &m_mtr);
}

/** Constructor
@param cfg config of table being imported.
@param trx transaction covering the import */
PageConverter::PageConverter(
	row_import*	cfg,
	trx_t*		trx)
	:
	AbstractCallback(trx),
	m_cfg(cfg),
	m_index(cfg->m_indexes),
	m_current_lsn(log_get_lsn()),
	m_page_zip_ptr(0),
	m_rec_iter(),
	m_offsets_(), m_offsets(m_offsets_),
	m_heap(0),
	m_cluster_index(dict_table_get_first_index(cfg->m_table)) UNIV_NOTHROW
{
	ut_a(m_current_lsn > 0);
	rec_offs_init(m_offsets_);
}

/** Adjust the BLOB reference for a single column that is externally stored
@param rec record to update
@param offsets column offsets for the record
@param i column ordinal value
@return DB_SUCCESS or error code */
dberr_t
PageConverter::adjust_cluster_index_blob_column(
	rec_t*		rec,
	const ulint*	offsets,
	ulint		i) UNIV_NOTHROW
{
	ulint		len;
	byte*		field;

	field = rec_get_nth_field(rec, offsets, i, &len);

	DBUG_EXECUTE_IF("ib_import_trigger_corruption_2",
			len = BTR_EXTERN_FIELD_REF_SIZE - 1;);

	if (len < BTR_EXTERN_FIELD_REF_SIZE) {

		ib_errf(m_trx->mysql_thd, IB_LOG_LEVEL_ERROR,
			ER_INNODB_INDEX_CORRUPT,
			"Externally stored column(" ULINTPF
			") has a reference length of " ULINTPF
			" in the cluster index %s",
			i, len, m_cluster_index->name());

		return(DB_CORRUPTION);
	}

	field += BTR_EXTERN_SPACE_ID - BTR_EXTERN_FIELD_REF_SIZE + len;

	if (is_compressed_table()) {
		mach_write_to_4(field, get_space_id());

		page_zip_write_blob_ptr(
			m_page_zip_ptr, rec, m_cluster_index, offsets, i, 0);
	} else {
		mlog_write_ulint(field, get_space_id(), MLOG_4BYTES, 0);
	}

	return(DB_SUCCESS);
}

/** Adjusts the BLOB reference in the clustered index row for all externally
stored columns.
@param rec record to update
@param offsets column offsets for the record
@return DB_SUCCESS or error code */
dberr_t
PageConverter::adjust_cluster_index_blob_columns(
	rec_t*		rec,
	const ulint*	offsets) UNIV_NOTHROW
{
	ut_ad(rec_offs_any_extern(offsets));

	/* Adjust the space_id in the BLOB pointers. */

	for (ulint i = 0; i < rec_offs_n_fields(offsets); ++i) {

		/* Only if the column is stored "externally". */

		if (rec_offs_nth_extern(offsets, i)) {
			dberr_t	err;

			err = adjust_cluster_index_blob_column(rec, offsets, i);

			if (err != DB_SUCCESS) {
				return(err);
			}
		}
	}

	return(DB_SUCCESS);
}

/** In the clustered index, adjust BLOB pointers as needed. Also update the
BLOB reference, write the new space id.
@param rec record to update
@param offsets column offsets for the record
@return DB_SUCCESS or error code */
dberr_t
PageConverter::adjust_cluster_index_blob_ref(
	rec_t*		rec,
	const ulint*	offsets) UNIV_NOTHROW
{
	if (rec_offs_any_extern(offsets)) {
		dberr_t	err;

		err = adjust_cluster_index_blob_columns(rec, offsets);

		if (err != DB_SUCCESS) {
			return(err);
		}
	}

	return(DB_SUCCESS);
}

/** Purge delete-marked records, only if it is possible to do so without
re-organising the B+tree.
@param offsets current row offsets.
@return true if purge succeeded */
bool
PageConverter::purge(const ulint* offsets) UNIV_NOTHROW
{
	const dict_index_t*	index = m_index->m_srv_index;

	/* We can't have a page that is empty and not root. */
	if (m_rec_iter.remove(index, m_page_zip_ptr, m_offsets)) {

		++m_index->m_stats.m_n_purged;

		return(true);
	} else {
		++m_index->m_stats.m_n_purge_failed;
	}

	return(false);
}

/** Adjust the BLOB references and sys fields for the current record.
@param rec record to update
@param offsets column offsets for the record
@param deleted true if row is delete marked
@return DB_SUCCESS or error code. */
dberr_t
PageConverter::adjust_cluster_record(
	const dict_index_t*	index,
	rec_t*			rec,
	const ulint*		offsets,
	bool			deleted) UNIV_NOTHROW
{
	dberr_t	err;

	if ((err = adjust_cluster_index_blob_ref(rec, offsets)) == DB_SUCCESS) {

		/* Reset DB_TRX_ID and DB_ROLL_PTR.  Normally, these fields
		are only written in conjunction with other changes to the
		record. */

		row_upd_rec_sys_fields(
			rec, m_page_zip_ptr, m_cluster_index, m_offsets,
			m_trx, 0);
	}

	return(err);
}

/** Update the BLOB refrences and write UNDO log entries for
rows that can't be purged optimistically.
@param block block to update
@retval DB_SUCCESS or error code */
dberr_t
PageConverter::update_records(
	buf_block_t*	block) UNIV_NOTHROW
{
	ibool	comp = dict_table_is_comp(m_cfg->m_table);
	bool	clust_index = m_index->m_srv_index == m_cluster_index;

	/* This will also position the cursor on the first user record. */

	m_rec_iter.open(block);

	if (!page_is_leaf(block->frame)) {
		return DB_SUCCESS;
	}

	while (!m_rec_iter.end()) {
		rec_t*	rec = m_rec_iter.current();
		ibool	deleted = rec_get_deleted_flag(rec, comp);

		/* For the clustered index we have to adjust the BLOB
		reference and the system fields irrespective of the
		delete marked flag. The adjustment of delete marked
		cluster records is required for purge to work later. */

		if (deleted || clust_index) {
			m_offsets = rec_get_offsets(
				rec, m_index->m_srv_index, m_offsets, true,
				ULINT_UNDEFINED, &m_heap);
		}

		if (clust_index) {

			dberr_t err = adjust_cluster_record(
				m_index->m_srv_index, rec, m_offsets,
				deleted);

			if (err != DB_SUCCESS) {
				return(err);
			}
		}

		/* If it is a delete marked record then try an
		optimistic delete. */

		if (deleted) {
			/* A successful purge will move the cursor to the
			next record. */

			if (!purge(m_offsets)) {
				m_rec_iter.next();
			}

			++m_index->m_stats.m_n_deleted;
		} else {
			++m_index->m_stats.m_n_rows;
			m_rec_iter.next();
		}
	}

	return(DB_SUCCESS);
}

/** Update the space, index id, trx id.
@return DB_SUCCESS or error code */
dberr_t
PageConverter::update_index_page(
	buf_block_t*	block) UNIV_NOTHROW
{
	index_id_t	id;
	buf_frame_t*	page = block->frame;

	if (is_free(block->page.id.page_no())) {
		return(DB_SUCCESS);
	} else if ((id = btr_page_get_index_id(page)) != m_index->m_id) {

		row_index_t*	index = find_index(id);

		if (index == 0) {
			ib::error() << "Page for tablespace " << m_space
				<< " is index page with id " << id
				<< " but that index is not found from"
				<< " configuration file. Current index name "
				<< m_index->m_name << " and id " <<  m_index->m_id;
			m_index = 0;
			return(DB_CORRUPTION);
		}

		/* Update current index */
		m_index = index;
	}

	/* If the .cfg file is missing and there is an index mismatch
	then ignore the error. */
	if (m_cfg->m_missing && (m_index == 0 || m_index->m_srv_index == 0)) {
		return(DB_SUCCESS);
	}

#ifdef UNIV_ZIP_DEBUG
	ut_a(!is_compressed_table()
	     || page_zip_validate(m_page_zip_ptr, page, m_index->m_srv_index));
#endif /* UNIV_ZIP_DEBUG */

	/* This has to be written to uncompressed index header. Set it to
	the current index id. */
	btr_page_set_index_id(
		page, m_page_zip_ptr, m_index->m_srv_index->id, 0);

	if (dict_index_is_clust(m_index->m_srv_index)) {
		if (page_is_root(page)) {
			/* Preserve the PAGE_ROOT_AUTO_INC. */
		} else {
			/* Clear PAGE_MAX_TRX_ID so that it can be
			used for other purposes in the future. IMPORT
			in MySQL 5.6, 5.7 and MariaDB 10.0 and 10.1
			would set the field to the transaction ID even
			on clustered index pages. */
			page_set_max_trx_id(block, m_page_zip_ptr, 0, NULL);
		}
	} else {
		/* Set PAGE_MAX_TRX_ID on secondary index leaf pages,
		and clear it on non-leaf pages. */
		page_set_max_trx_id(block, m_page_zip_ptr,
				    page_is_leaf(page) ? m_trx->id : 0, NULL);
	}

	if (page_is_empty(page)) {

		/* Only a root page can be empty. */
		if (!page_is_root(page)) {
			// TODO: We should relax this and skip secondary
			// indexes. Mark them as corrupt because they can
			// always be rebuilt.
			return(DB_CORRUPTION);
		}

		return(DB_SUCCESS);
	}

	return(update_records(block));
}

/** Validate the space flags and update tablespace header page.
@param block block read from file, not from the buffer pool.
@retval DB_SUCCESS or error code */
dberr_t
PageConverter::update_header(
	buf_block_t*	block) UNIV_NOTHROW
{
	/* Check for valid header */
	switch (fsp_header_get_space_id(get_frame(block))) {
	case 0:
		return(DB_CORRUPTION);
	case ULINT_UNDEFINED:
		ib::warn() << "Space id check in the header failed: ignored";
	}

	mach_write_to_8(
		get_frame(block) + FIL_PAGE_FILE_FLUSH_LSN_OR_KEY_VERSION,
		m_current_lsn);

	/* Write back the adjusted flags. */
	mach_write_to_4(FSP_HEADER_OFFSET + FSP_SPACE_FLAGS
			+ get_frame(block), m_space_flags);

	/* Write space_id to the tablespace header, page 0. */
	mach_write_to_4(
		get_frame(block) + FSP_HEADER_OFFSET + FSP_SPACE_ID,
		get_space_id());

	/* This is on every page in the tablespace. */
	mach_write_to_4(
		get_frame(block) + FIL_PAGE_ARCH_LOG_NO_OR_SPACE_ID,
		get_space_id());

	return(DB_SUCCESS);
}

/** Update the page, set the space id, max trx id and index id.
@param block block read from file
@retval DB_SUCCESS or error code */
dberr_t
PageConverter::update_page(
	buf_block_t*	block,
	ulint&		page_type) UNIV_NOTHROW
{
	dberr_t		err = DB_SUCCESS;

	switch (page_type = fil_page_get_type(get_frame(block))) {
	case FIL_PAGE_TYPE_FSP_HDR:
		ut_a(block->page.id.page_no() == 0);
		/* Work directly on the uncompressed page headers. */
		return(update_header(block));

	case FIL_PAGE_INDEX:
	case FIL_PAGE_RTREE:
		/* We need to decompress the contents into block->frame
		before we can do any thing with Btree pages. */

		if (is_compressed_table() && !buf_zip_decompress(block, TRUE)) {
			return(DB_CORRUPTION);
		}

		/* This is on every page in the tablespace. */
		mach_write_to_4(
			get_frame(block)
			+ FIL_PAGE_ARCH_LOG_NO_OR_SPACE_ID, get_space_id());

		/* Only update the Btree nodes. */
		return(update_index_page(block));

	case FIL_PAGE_TYPE_SYS:
		/* This is page 0 in the system tablespace. */
		return(DB_CORRUPTION);

	case FIL_PAGE_TYPE_XDES:
		err = set_current_xdes(
			block->page.id.page_no(), get_frame(block));
		/* fall through */
	case FIL_PAGE_INODE:
	case FIL_PAGE_TYPE_TRX_SYS:
	case FIL_PAGE_IBUF_FREE_LIST:
	case FIL_PAGE_TYPE_ALLOCATED:
	case FIL_PAGE_IBUF_BITMAP:
	case FIL_PAGE_TYPE_BLOB:
	case FIL_PAGE_TYPE_ZBLOB:
	case FIL_PAGE_TYPE_ZBLOB2:

		/* Work directly on the uncompressed page headers. */
		/* This is on every page in the tablespace. */
		mach_write_to_4(
			get_frame(block)
			+ FIL_PAGE_ARCH_LOG_NO_OR_SPACE_ID, get_space_id());

		return(err);
	}

	ib::warn() << "Unknown page type (" << page_type << ")";

	return(DB_CORRUPTION);
}

/** Validate the page
@param offset physical offset within file.
@param page page read from file.
@return status */
PageConverter::import_page_status_t
PageConverter::validate(
	os_offset_t	offset,
	buf_block_t*	block) UNIV_NOTHROW
{
	buf_frame_t*	page = get_frame(block);

	/* Check that the page number corresponds to the offset in
	the file. Flag as corrupt if it doesn't. Disable the check
	for LSN in buf_page_is_corrupted() */

	if (buf_page_is_corrupted(
		false, page, get_page_size(), NULL)
	    || (page_get_page_no(page) != offset / m_page_size.physical()
		&& page_get_page_no(page) != 0)) {

		return(IMPORT_PAGE_STATUS_CORRUPTED);

	} else if (offset > 0 && page_get_page_no(page) == 0) {

		/* The page is all zero: do nothing. We already checked
		for all NULs in buf_page_is_corrupted() */
		return(IMPORT_PAGE_STATUS_ALL_ZERO);
	}

	return(IMPORT_PAGE_STATUS_OK);
}

/** Called for every page in the tablespace. If the page was not
updated then its state must be set to BUF_PAGE_NOT_USED.
@param offset physical offset within the file
@param block block read from file, note it is not from the buffer pool
@retval DB_SUCCESS or error code. */
dberr_t
PageConverter::operator() (
	os_offset_t	offset,
	buf_block_t*	block) UNIV_NOTHROW
{
	ulint		page_type;
	dberr_t		err = DB_SUCCESS;

	if ((err = periodic_check()) != DB_SUCCESS) {
		return(err);
	}

	if (is_compressed_table()) {
		m_page_zip_ptr = &block->page.zip;
	} else {
		ut_ad(m_page_zip_ptr == 0);
	}

	switch (validate(offset, block)) {
	case IMPORT_PAGE_STATUS_OK:

		/* We have to decompress the compressed pages before
		we can work on them */

		if ((err = update_page(block, page_type)) != DB_SUCCESS) {
			break;
		}

		/* Note: For compressed pages this function will write to the
		zip descriptor and for uncompressed pages it will write to
		page (ie. the block->frame). Therefore the caller should write
		out the descriptor contents and not block->frame for compressed
		pages. */

		if (!is_compressed_table()
		    || fil_page_type_is_index(page_type)) {

			buf_flush_init_for_writing(
				!is_compressed_table() ? block : NULL,
				!is_compressed_table()
				? block->frame : block->page.zip.data,
				!is_compressed_table() ? 0 : m_page_zip_ptr,
				m_current_lsn);
		} else {
			/* Calculate and update the checksum of non-btree
			pages for compressed tables explicitly here. */

			buf_flush_update_zip_checksum(
				get_frame(block), get_page_size().physical(),
				m_current_lsn);
		}

		break;

	case IMPORT_PAGE_STATUS_ALL_ZERO:
		/* The page is all zero: leave it as is. */
		break;

	case IMPORT_PAGE_STATUS_CORRUPTED:

		ib::warn() << "Page " << (offset / m_page_size.physical())
			<< " at offset " << offset
			<< " looks corrupted in file " << m_filepath;

		err = DB_CORRUPTION;
	}

	/* If we already had and old page with matching number
	in the buffer pool, evict it now, because
	we no longer evict the pages on DISCARD TABLESPACE. */
	buf_page_get_gen(get_space_id(), get_zip_size(), block->page.offset,
			 RW_NO_LATCH, NULL, BUF_EVICT_IF_IN_POOL,
			 __FILE__, __LINE__, NULL);
	return(err);
}

/*****************************************************************//**
Clean up after import tablespace failure, this function will acquire
the dictionary latches on behalf of the transaction if the transaction
hasn't already acquired them. */
static	MY_ATTRIBUTE((nonnull))
void
row_import_discard_changes(
/*=======================*/
	row_prebuilt_t*	prebuilt,	/*!< in/out: prebuilt from handler */
	trx_t*		trx,		/*!< in/out: transaction for import */
	dberr_t		err)		/*!< in: error code */
{
	dict_table_t*	table = prebuilt->table;

	ut_a(err != DB_SUCCESS);

	prebuilt->trx->error_info = NULL;

	ib::info() << "Discarding tablespace of table "
		<< prebuilt->table->name
		<< ": " << ut_strerr(err);

	if (trx->dict_operation_lock_mode != RW_X_LATCH) {
		ut_a(trx->dict_operation_lock_mode == 0);
		row_mysql_lock_data_dictionary(trx);
	}

	ut_a(trx->dict_operation_lock_mode == RW_X_LATCH);

	/* Since we update the index root page numbers on disk after
	we've done a successful import. The table will not be loadable.
	However, we need to ensure that the in memory root page numbers
	are reset to "NULL". */

	for (dict_index_t* index = UT_LIST_GET_FIRST(table->indexes);
		index != 0;
		index = UT_LIST_GET_NEXT(indexes, index)) {

		index->page = FIL_NULL;
		index->space = FIL_NULL;
	}

	table->file_unreadable = true;

	fil_close_tablespace(trx, table->space);
}

/*****************************************************************//**
Clean up after import tablespace. */
static	MY_ATTRIBUTE((nonnull, warn_unused_result))
dberr_t
row_import_cleanup(
/*===============*/
	row_prebuilt_t*	prebuilt,	/*!< in/out: prebuilt from handler */
	trx_t*		trx,		/*!< in/out: transaction for import */
	dberr_t		err)		/*!< in: error code */
{
	ut_a(prebuilt->trx != trx);

	if (err != DB_SUCCESS) {
		row_import_discard_changes(prebuilt, trx, err);
	}

	ut_a(trx->dict_operation_lock_mode == RW_X_LATCH);

	DBUG_EXECUTE_IF("ib_import_before_commit_crash", DBUG_SUICIDE(););

	trx_commit_for_mysql(trx);

	row_mysql_unlock_data_dictionary(trx);

	trx_free_for_mysql(trx);

	prebuilt->trx->op_info = "";

	DBUG_EXECUTE_IF("ib_import_before_checkpoint_crash", DBUG_SUICIDE(););

	log_make_checkpoint_at(LSN_MAX, TRUE);

	return(err);
}

/*****************************************************************//**
Report error during tablespace import. */
static	MY_ATTRIBUTE((nonnull, warn_unused_result))
dberr_t
row_import_error(
/*=============*/
	row_prebuilt_t*	prebuilt,	/*!< in/out: prebuilt from handler */
	trx_t*		trx,		/*!< in/out: transaction for import */
	dberr_t		err)		/*!< in: error code */
{
	if (!trx_is_interrupted(trx)) {
		char	table_name[MAX_FULL_NAME_LEN + 1];

		innobase_format_name(
			table_name, sizeof(table_name),
			prebuilt->table->name.m_name);

		ib_senderrf(
			trx->mysql_thd, IB_LOG_LEVEL_WARN,
			ER_INNODB_IMPORT_ERROR,
			table_name, (ulong) err, ut_strerr(err));
	}

	return(row_import_cleanup(prebuilt, trx, err));
}

/*****************************************************************//**
Adjust the root page index node and leaf node segment headers, update
with the new space id. For all the table's secondary indexes.
@return error code */
static	MY_ATTRIBUTE((nonnull, warn_unused_result))
dberr_t
row_import_adjust_root_pages_of_secondary_indexes(
/*==============================================*/
	row_prebuilt_t*		prebuilt,	/*!< in/out: prebuilt from
						handler */
	trx_t*			trx,		/*!< in: transaction used for
						the import */
	dict_table_t*		table,		/*!< in: table the indexes
						belong to */
	const row_import&	cfg)		/*!< Import context */
{
	dict_index_t*		index;
	ulint			n_rows_in_table;
	dberr_t			err = DB_SUCCESS;

	/* Skip the clustered index. */
	index = dict_table_get_first_index(table);

	n_rows_in_table = cfg.get_n_rows(index->name);

	DBUG_EXECUTE_IF("ib_import_sec_rec_count_mismatch_failure",
			n_rows_in_table++;);

	/* Adjust the root pages of the secondary indexes only. */
	while ((index = dict_table_get_next_index(index)) != NULL) {
		ut_a(!dict_index_is_clust(index));

		if (!(index->type & DICT_CORRUPT)
		    && index->space != FIL_NULL
		    && index->page != FIL_NULL) {

			/* Update the Btree segment headers for index node and
			leaf nodes in the root page. Set the new space id. */

			err = btr_root_adjust_on_import(index);
		} else {
			ib::warn() << "Skip adjustment of root pages for"
				" index " << index->name << ".";

			err = DB_CORRUPTION;
		}

		if (err != DB_SUCCESS) {

			if (index->type & DICT_CLUSTERED) {
				break;
			}

			ib_errf(trx->mysql_thd,
				IB_LOG_LEVEL_WARN,
				ER_INNODB_INDEX_CORRUPT,
				"Index %s not found or corrupt,"
				" you should recreate this index.",
				index->name());

			/* Do not bail out, so that the data
			can be recovered. */

			err = DB_SUCCESS;
			index->type |= DICT_CORRUPT;
			continue;
		}

		/* If we failed to purge any records in the index then
		do it the hard way.

		TODO: We can do this in the first pass by generating UNDO log
		records for the failed rows. */

		if (!cfg.requires_purge(index->name)) {
			continue;
		}

		IndexPurge   purge(trx, index);

		trx->op_info = "secondary: purge delete marked records";

		err = purge.garbage_collect();

		trx->op_info = "";

		if (err != DB_SUCCESS) {
			break;
		} else if (purge.get_n_rows() != n_rows_in_table) {

			ib_errf(trx->mysql_thd,
				IB_LOG_LEVEL_WARN,
				ER_INNODB_INDEX_CORRUPT,
				"Index '%s' contains " ULINTPF " entries, "
				"should be " ULINTPF ", you should recreate "
				"this index.", index->name(),
				purge.get_n_rows(), n_rows_in_table);

			index->type |= DICT_CORRUPT;

			/* Do not bail out, so that the data
			can be recovered. */

			err = DB_SUCCESS;
                }
	}

	return(err);
}

/*****************************************************************//**
Ensure that dict_sys->row_id exceeds SELECT MAX(DB_ROW_ID).
@return error code */
static	MY_ATTRIBUTE((nonnull, warn_unused_result))
dberr_t
row_import_set_sys_max_row_id(
/*==========================*/
	row_prebuilt_t*		prebuilt,	/*!< in/out: prebuilt from
						handler */
	const dict_table_t*	table)		/*!< in: table to import */
{
	dberr_t			err;
	const rec_t*		rec;
	mtr_t			mtr;
	btr_pcur_t		pcur;
	row_id_t		row_id	= 0;
	dict_index_t*		index;

	index = dict_table_get_first_index(table);
	ut_a(dict_index_is_clust(index));

	mtr_start(&mtr);

	mtr_set_log_mode(&mtr, MTR_LOG_NO_REDO);

	btr_pcur_open_at_index_side(
		false,		// High end
		index,
		BTR_SEARCH_LEAF,
		&pcur,
		true,		// Init cursor
		0,		// Leaf level
		&mtr);

	btr_pcur_move_to_prev_on_page(&pcur);
	rec = btr_pcur_get_rec(&pcur);

	/* Check for empty table. */
	if (!page_rec_is_infimum(rec)) {
		ulint		len;
		const byte*	field;
		mem_heap_t*	heap = NULL;
		ulint		offsets_[1 + REC_OFFS_HEADER_SIZE];
		ulint*		offsets;

		rec_offs_init(offsets_);

		offsets = rec_get_offsets(
			rec, index, offsets_, true, ULINT_UNDEFINED, &heap);

		field = rec_get_nth_field(
			rec, offsets,
			dict_index_get_sys_col_pos(index, DATA_ROW_ID),
			&len);

		if (len == DATA_ROW_ID_LEN) {
			row_id = mach_read_from_6(field);
			err = DB_SUCCESS;
		} else {
			err = DB_CORRUPTION;
		}

		if (heap != NULL) {
			mem_heap_free(heap);
		}
	} else {
		/* The table is empty. */
		err = DB_SUCCESS;
	}

	btr_pcur_close(&pcur);
	mtr_commit(&mtr);

	DBUG_EXECUTE_IF("ib_import_set_max_rowid_failure",
			err = DB_CORRUPTION;);

	if (err != DB_SUCCESS) {
		ib_errf(prebuilt->trx->mysql_thd,
			IB_LOG_LEVEL_WARN,
			ER_INNODB_INDEX_CORRUPT,
			"Index `%s` corruption detected, invalid DB_ROW_ID"
			" in index.", index->name());

		return(err);

	} else if (row_id > 0) {

		/* Update the system row id if the imported index row id is
		greater than the max system row id. */

		mutex_enter(&dict_sys->mutex);

		if (row_id >= dict_sys->row_id) {
			dict_sys->row_id = row_id + 1;
			dict_hdr_flush_row_id();
		}

		mutex_exit(&dict_sys->mutex);
	}

	return(DB_SUCCESS);
}

/*****************************************************************//**
Read the a string from the meta data file.
@return DB_SUCCESS or error code. */
static
dberr_t
row_import_cfg_read_string(
/*=======================*/
	FILE*		file,		/*!< in/out: File to read from */
	byte*		ptr,		/*!< out: string to read */
	ulint		max_len)	/*!< in: maximum length of the output
					buffer in bytes */
{
	DBUG_EXECUTE_IF("ib_import_string_read_error",
			errno = EINVAL; return(DB_IO_ERROR););

	ulint		len = 0;

	while (!feof(file)) {
		int	ch = fgetc(file);

		if (ch == EOF) {
			break;
		} else if (ch != 0) {
			if (len < max_len) {
				ptr[len++] = ch;
			} else {
				break;
			}
		/* max_len includes the NUL byte */
		} else if (len != max_len - 1) {
			break;
		} else {
			ptr[len] = 0;
			return(DB_SUCCESS);
		}
	}

	errno = EINVAL;

	return(DB_IO_ERROR);
}

/*********************************************************************//**
Write the meta data (index user fields) config file.
@return DB_SUCCESS or error code. */
static	MY_ATTRIBUTE((nonnull, warn_unused_result))
dberr_t
row_import_cfg_read_index_fields(
/*=============================*/
	FILE*			file,	/*!< in: file to write to */
	THD*			thd,	/*!< in/out: session */
	row_index_t*		index,	/*!< Index being read in */
	row_import*		cfg)	/*!< in/out: meta-data read */
{
	byte			row[sizeof(ib_uint32_t) * 3];
	ulint			n_fields = index->m_n_fields;

	index->m_fields = UT_NEW_ARRAY_NOKEY(dict_field_t, n_fields);

	/* Trigger OOM */
	DBUG_EXECUTE_IF(
		"ib_import_OOM_4",
		UT_DELETE_ARRAY(index->m_fields);
		index->m_fields = NULL;
	);

	if (index->m_fields == NULL) {
		return(DB_OUT_OF_MEMORY);
	}

	dict_field_t*	field = index->m_fields;

	memset(field, 0x0, sizeof(*field) * n_fields);

	for (ulint i = 0; i < n_fields; ++i, ++field) {
		byte*		ptr = row;

		/* Trigger EOF */
		DBUG_EXECUTE_IF("ib_import_io_read_error_1",
				(void) fseek(file, 0L, SEEK_END););

		if (fread(row, 1, sizeof(row), file) != sizeof(row)) {

			ib_senderrf(
				thd, IB_LOG_LEVEL_ERROR, ER_IO_READ_ERROR,
				errno, strerror(errno),
				"while reading index fields.");

			return(DB_IO_ERROR);
		}

		field->prefix_len = mach_read_from_4(ptr);
		ptr += sizeof(ib_uint32_t);

		field->fixed_len = mach_read_from_4(ptr);
		ptr += sizeof(ib_uint32_t);

		/* Include the NUL byte in the length. */
		ulint	len = mach_read_from_4(ptr);

		byte*	name = UT_NEW_ARRAY_NOKEY(byte, len);

		/* Trigger OOM */
		DBUG_EXECUTE_IF(
			"ib_import_OOM_5",
			UT_DELETE_ARRAY(name);
			name = NULL;
		);

		if (name == NULL) {
			return(DB_OUT_OF_MEMORY);
		}

		field->name = reinterpret_cast<const char*>(name);

		dberr_t	err = row_import_cfg_read_string(file, name, len);

		if (err != DB_SUCCESS) {

			ib_senderrf(
				thd, IB_LOG_LEVEL_ERROR, ER_IO_READ_ERROR,
				errno, strerror(errno),
				"while parsing table name.");

			return(err);
		}
	}

	return(DB_SUCCESS);
}

/*****************************************************************//**
Read the index names and root page numbers of the indexes and set the values.
Row format [root_page_no, len of str, str ... ]
@return DB_SUCCESS or error code. */
static MY_ATTRIBUTE((nonnull, warn_unused_result))
dberr_t
row_import_read_index_data(
/*=======================*/
	FILE*		file,		/*!< in: File to read from */
	THD*		thd,		/*!< in: session */
	row_import*	cfg)		/*!< in/out: meta-data read */
{
	byte*		ptr;
	row_index_t*	cfg_index;
	byte		row[sizeof(index_id_t) + sizeof(ib_uint32_t) * 9];

	/* FIXME: What is the max value? */
	ut_a(cfg->m_n_indexes > 0);
	ut_a(cfg->m_n_indexes < 1024);

	cfg->m_indexes = UT_NEW_ARRAY_NOKEY(row_index_t, cfg->m_n_indexes);

	/* Trigger OOM */
	DBUG_EXECUTE_IF(
		"ib_import_OOM_6",
		UT_DELETE_ARRAY(cfg->m_indexes);
		cfg->m_indexes = NULL;
	);

	if (cfg->m_indexes == NULL) {
		return(DB_OUT_OF_MEMORY);
	}

	memset(cfg->m_indexes, 0x0, sizeof(*cfg->m_indexes) * cfg->m_n_indexes);

	cfg_index = cfg->m_indexes;

	for (ulint i = 0; i < cfg->m_n_indexes; ++i, ++cfg_index) {
		/* Trigger EOF */
		DBUG_EXECUTE_IF("ib_import_io_read_error_2",
				(void) fseek(file, 0L, SEEK_END););

		/* Read the index data. */
		size_t	n_bytes = fread(row, 1, sizeof(row), file);

		/* Trigger EOF */
		DBUG_EXECUTE_IF("ib_import_io_read_error",
				(void) fseek(file, 0L, SEEK_END););

		if (n_bytes != sizeof(row)) {
			char	msg[BUFSIZ];

			ut_snprintf(msg, sizeof(msg),
				    "while reading index meta-data, expected "
				    "to read " ULINTPF
				    " bytes but read only " ULINTPF " bytes",
				    sizeof(row), n_bytes);

			ib_senderrf(
				thd, IB_LOG_LEVEL_ERROR, ER_IO_READ_ERROR,
				errno, strerror(errno), msg);

			ib::error() << "IO Error: " << msg;

			return(DB_IO_ERROR);
		}

		ptr = row;

		cfg_index->m_id = mach_read_from_8(ptr);
		ptr += sizeof(index_id_t);

		cfg_index->m_space = mach_read_from_4(ptr);
		ptr += sizeof(ib_uint32_t);

		cfg_index->m_page_no = mach_read_from_4(ptr);
		ptr += sizeof(ib_uint32_t);

		cfg_index->m_type = mach_read_from_4(ptr);
		ptr += sizeof(ib_uint32_t);

		cfg_index->m_trx_id_offset = mach_read_from_4(ptr);
		if (cfg_index->m_trx_id_offset != mach_read_from_4(ptr)) {
			ut_ad(0);
			/* Overflow. Pretend that the clustered index
			has a variable-length PRIMARY KEY. */
			cfg_index->m_trx_id_offset = 0;
		}
		ptr += sizeof(ib_uint32_t);

		cfg_index->m_n_user_defined_cols = mach_read_from_4(ptr);
		ptr += sizeof(ib_uint32_t);

		cfg_index->m_n_uniq = mach_read_from_4(ptr);
		ptr += sizeof(ib_uint32_t);

		cfg_index->m_n_nullable = mach_read_from_4(ptr);
		ptr += sizeof(ib_uint32_t);

		cfg_index->m_n_fields = mach_read_from_4(ptr);
		ptr += sizeof(ib_uint32_t);

		/* The NUL byte is included in the name length. */
		ulint	len = mach_read_from_4(ptr);

		if (len > OS_FILE_MAX_PATH) {
			ib_errf(thd, IB_LOG_LEVEL_ERROR,
				ER_INNODB_INDEX_CORRUPT,
				"Index name length (" ULINTPF ") is too long, "
				"the meta-data is corrupt", len);

			return(DB_CORRUPTION);
		}

		cfg_index->m_name = UT_NEW_ARRAY_NOKEY(byte, len);

		/* Trigger OOM */
		DBUG_EXECUTE_IF(
			"ib_import_OOM_7",
			UT_DELETE_ARRAY(cfg_index->m_name);
			cfg_index->m_name = NULL;
		);

		if (cfg_index->m_name == NULL) {
			return(DB_OUT_OF_MEMORY);
		}

		dberr_t	err;

		err = row_import_cfg_read_string(file, cfg_index->m_name, len);

		if (err != DB_SUCCESS) {

			ib_senderrf(
				thd, IB_LOG_LEVEL_ERROR, ER_IO_READ_ERROR,
				errno, strerror(errno),
				"while parsing index name.");

			return(err);
		}

		err = row_import_cfg_read_index_fields(
			file, thd, cfg_index, cfg);

		if (err != DB_SUCCESS) {
			return(err);
		}

	}

	return(DB_SUCCESS);
}

/*****************************************************************//**
Set the index root page number for v1 format.
@return DB_SUCCESS or error code. */
static
dberr_t
row_import_read_indexes(
/*====================*/
	FILE*		file,		/*!< in: File to read from */
	THD*		thd,		/*!< in: session */
	row_import*	cfg)		/*!< in/out: meta-data read */
{
	byte		row[sizeof(ib_uint32_t)];

	/* Trigger EOF */
	DBUG_EXECUTE_IF("ib_import_io_read_error_3",
			(void) fseek(file, 0L, SEEK_END););

	/* Read the number of indexes. */
	if (fread(row, 1, sizeof(row), file) != sizeof(row)) {
		ib_senderrf(
			thd, IB_LOG_LEVEL_ERROR, ER_IO_READ_ERROR,
			errno, strerror(errno),
			"while reading number of indexes.");

		return(DB_IO_ERROR);
	}

	cfg->m_n_indexes = mach_read_from_4(row);

	if (cfg->m_n_indexes == 0) {
		ib_errf(thd, IB_LOG_LEVEL_ERROR, ER_IO_READ_ERROR,
			"Number of indexes in meta-data file is 0");

		return(DB_CORRUPTION);

	} else if (cfg->m_n_indexes > 1024) {
		// FIXME: What is the upper limit? */
		ib_errf(thd, IB_LOG_LEVEL_ERROR, ER_IO_READ_ERROR,
			"Number of indexes in meta-data file is too high: "
			ULINTPF, cfg->m_n_indexes);
		cfg->m_n_indexes = 0;

		return(DB_CORRUPTION);
	}

	return(row_import_read_index_data(file, thd, cfg));
}

/*********************************************************************//**
Read the meta data (table columns) config file. Deserialise the contents of
dict_col_t structure, along with the column name. */
static	MY_ATTRIBUTE((nonnull, warn_unused_result))
dberr_t
row_import_read_columns(
/*====================*/
	FILE*			file,	/*!< in: file to write to */
	THD*			thd,	/*!< in/out: session */
	row_import*		cfg)	/*!< in/out: meta-data read */
{
	dict_col_t*		col;
	byte			row[sizeof(ib_uint32_t) * 8];

	/* FIXME: What should the upper limit be? */
	ut_a(cfg->m_n_cols > 0);
	ut_a(cfg->m_n_cols < 1024);

	cfg->m_cols = UT_NEW_ARRAY_NOKEY(dict_col_t, cfg->m_n_cols);

	/* Trigger OOM */
	DBUG_EXECUTE_IF(
		"ib_import_OOM_8",
		UT_DELETE_ARRAY(cfg->m_cols);
		cfg->m_cols = NULL;
	);

	if (cfg->m_cols == NULL) {
		return(DB_OUT_OF_MEMORY);
	}

	cfg->m_col_names = UT_NEW_ARRAY_NOKEY(byte*, cfg->m_n_cols);

	/* Trigger OOM */
	DBUG_EXECUTE_IF(
		"ib_import_OOM_9",
		UT_DELETE_ARRAY(cfg->m_col_names);
		cfg->m_col_names = NULL;
	);

	if (cfg->m_col_names == NULL) {
		return(DB_OUT_OF_MEMORY);
	}

	memset(cfg->m_cols, 0x0, sizeof(cfg->m_cols) * cfg->m_n_cols);
	memset(cfg->m_col_names, 0x0, sizeof(cfg->m_col_names) * cfg->m_n_cols);

	col = cfg->m_cols;

	for (ulint i = 0; i < cfg->m_n_cols; ++i, ++col) {
		byte*		ptr = row;

		/* Trigger EOF */
		DBUG_EXECUTE_IF("ib_import_io_read_error_4",
				(void) fseek(file, 0L, SEEK_END););

		if (fread(row, 1,  sizeof(row), file) != sizeof(row)) {
			ib_senderrf(
				thd, IB_LOG_LEVEL_ERROR, ER_IO_READ_ERROR,
				errno, strerror(errno),
				"while reading table column meta-data.");

			return(DB_IO_ERROR);
		}

		col->prtype = mach_read_from_4(ptr);
		ptr += sizeof(ib_uint32_t);

		col->mtype = mach_read_from_4(ptr);
		ptr += sizeof(ib_uint32_t);

		col->len = mach_read_from_4(ptr);
		ptr += sizeof(ib_uint32_t);

		col->mbminmaxlen = mach_read_from_4(ptr);
		ptr += sizeof(ib_uint32_t);

		col->ind = mach_read_from_4(ptr);
		ptr += sizeof(ib_uint32_t);

		col->ord_part = mach_read_from_4(ptr);
		ptr += sizeof(ib_uint32_t);

		col->max_prefix = mach_read_from_4(ptr);
		ptr += sizeof(ib_uint32_t);

		/* Read in the column name as [len, byte array]. The len
		includes the NUL byte. */

		ulint		len = mach_read_from_4(ptr);

		/* FIXME: What is the maximum column name length? */
		if (len == 0 || len > 128) {
			ib_errf(thd, IB_LOG_LEVEL_ERROR,
				ER_IO_READ_ERROR,
				"Column name length " ULINTPF ", is invalid",
				len);

			return(DB_CORRUPTION);
		}

		cfg->m_col_names[i] = UT_NEW_ARRAY_NOKEY(byte, len);

		/* Trigger OOM */
		DBUG_EXECUTE_IF(
			"ib_import_OOM_10",
			UT_DELETE_ARRAY(cfg->m_col_names[i]);
			cfg->m_col_names[i] = NULL;
		);

		if (cfg->m_col_names[i] == NULL) {
			return(DB_OUT_OF_MEMORY);
		}

		dberr_t	err;

		err = row_import_cfg_read_string(
			file, cfg->m_col_names[i], len);

		if (err != DB_SUCCESS) {

			ib_senderrf(
				thd, IB_LOG_LEVEL_ERROR, ER_IO_READ_ERROR,
				errno, strerror(errno),
				"while parsing table column name.");

			return(err);
		}
	}

	return(DB_SUCCESS);
}

/*****************************************************************//**
Read the contents of the <tablespace>.cfg file.
@return DB_SUCCESS or error code. */
static	MY_ATTRIBUTE((nonnull, warn_unused_result))
dberr_t
row_import_read_v1(
/*===============*/
	FILE*		file,		/*!< in: File to read from */
	THD*		thd,		/*!< in: session */
	row_import*	cfg)		/*!< out: meta data */
{
	byte		value[sizeof(ib_uint32_t)];

	/* Trigger EOF */
	DBUG_EXECUTE_IF("ib_import_io_read_error_5",
			(void) fseek(file, 0L, SEEK_END););

	/* Read the hostname where the tablespace was exported. */
	if (fread(value, 1, sizeof(value), file) != sizeof(value)) {
		ib_senderrf(
			thd, IB_LOG_LEVEL_ERROR, ER_IO_READ_ERROR,
			errno, strerror(errno),
			"while reading meta-data export hostname length.");

		return(DB_IO_ERROR);
	}

	ulint	len = mach_read_from_4(value);

	/* NUL byte is part of name length. */
	cfg->m_hostname = UT_NEW_ARRAY_NOKEY(byte, len);

	/* Trigger OOM */
	DBUG_EXECUTE_IF(
		"ib_import_OOM_1",
		UT_DELETE_ARRAY(cfg->m_hostname);
		cfg->m_hostname = NULL;
	);

	if (cfg->m_hostname == NULL) {
		return(DB_OUT_OF_MEMORY);
	}

	dberr_t	err = row_import_cfg_read_string(file, cfg->m_hostname, len);

	if (err != DB_SUCCESS) {

		ib_senderrf(
			thd, IB_LOG_LEVEL_ERROR, ER_IO_READ_ERROR,
			errno, strerror(errno),
			"while parsing export hostname.");

		return(err);
	}

	/* Trigger EOF */
	DBUG_EXECUTE_IF("ib_import_io_read_error_6",
			(void) fseek(file, 0L, SEEK_END););

	/* Read the table name of tablespace that was exported. */
	if (fread(value, 1, sizeof(value), file) != sizeof(value)) {
		ib_senderrf(
			thd, IB_LOG_LEVEL_ERROR, ER_IO_READ_ERROR,
			errno, strerror(errno),
			"while reading meta-data table name length.");

		return(DB_IO_ERROR);
	}

	len = mach_read_from_4(value);

	/* NUL byte is part of name length. */
	cfg->m_table_name = UT_NEW_ARRAY_NOKEY(byte, len);

	/* Trigger OOM */
	DBUG_EXECUTE_IF(
		"ib_import_OOM_2",
		UT_DELETE_ARRAY(cfg->m_table_name);
		cfg->m_table_name = NULL;
	);

	if (cfg->m_table_name == NULL) {
		return(DB_OUT_OF_MEMORY);
	}

	err = row_import_cfg_read_string(file, cfg->m_table_name, len);

	if (err != DB_SUCCESS) {
		ib_senderrf(
			thd, IB_LOG_LEVEL_ERROR, ER_IO_READ_ERROR,
			errno, strerror(errno),
			"while parsing table name.");

		return(err);
	}

	ib::info() << "Importing tablespace for table '" << cfg->m_table_name
		<< "' that was exported from host '" << cfg->m_hostname << "'";

	byte		row[sizeof(ib_uint32_t) * 3];

	/* Trigger EOF */
	DBUG_EXECUTE_IF("ib_import_io_read_error_7",
			(void) fseek(file, 0L, SEEK_END););

	/* Read the autoinc value. */
	if (fread(row, 1, sizeof(ib_uint64_t), file) != sizeof(ib_uint64_t)) {
		ib_senderrf(
			thd, IB_LOG_LEVEL_ERROR, ER_IO_READ_ERROR,
			errno, strerror(errno),
			"while reading autoinc value.");

		return(DB_IO_ERROR);
	}

	cfg->m_autoinc = mach_read_from_8(row);

	/* Trigger EOF */
	DBUG_EXECUTE_IF("ib_import_io_read_error_8",
			(void) fseek(file, 0L, SEEK_END););

	/* Read the tablespace page size. */
	if (fread(row, 1, sizeof(row), file) != sizeof(row)) {
		ib_senderrf(
			thd, IB_LOG_LEVEL_ERROR, ER_IO_READ_ERROR,
			errno, strerror(errno),
			"while reading meta-data header.");

		return(DB_IO_ERROR);
	}

	byte*		ptr = row;

	const ulint	logical_page_size = mach_read_from_4(ptr);
	ptr += sizeof(ib_uint32_t);

	if (logical_page_size != univ_page_size.logical()) {

		ib_errf(thd, IB_LOG_LEVEL_ERROR, ER_TABLE_SCHEMA_MISMATCH,
			"Tablespace to be imported has a different"
			" page size than this server. Server page size"
			" is " ULINTPF ", whereas tablespace page size"
			" is " ULINTPF,
			univ_page_size.logical(),
			logical_page_size);

		return(DB_ERROR);
	}

	cfg->m_flags = mach_read_from_4(ptr);
	ptr += sizeof(ib_uint32_t);

	cfg->m_page_size.copy_from(dict_tf_get_page_size(cfg->m_flags));

	ut_a(logical_page_size == cfg->m_page_size.logical());

	cfg->m_n_cols = mach_read_from_4(ptr);

	if (!dict_tf_is_valid(cfg->m_flags)) {
		ib_errf(thd, IB_LOG_LEVEL_ERROR,
			ER_TABLE_SCHEMA_MISMATCH,
			"Invalid table flags: " ULINTPF, cfg->m_flags);

		return(DB_CORRUPTION);
	}

	err = row_import_read_columns(file, thd, cfg);

	if (err == DB_SUCCESS) {
		err = row_import_read_indexes(file, thd, cfg);
	}

	return(err);
}

/**
Read the contents of the <tablespace>.cfg file.
@return DB_SUCCESS or error code. */
static	MY_ATTRIBUTE((nonnull, warn_unused_result))
dberr_t
row_import_read_meta_data(
/*======================*/
	dict_table_t*	table,		/*!< in: table */
	FILE*		file,		/*!< in: File to read from */
	THD*		thd,		/*!< in: session */
	row_import&	cfg)		/*!< out: contents of the .cfg file */
{
	byte		row[sizeof(ib_uint32_t)];

	/* Trigger EOF */
	DBUG_EXECUTE_IF("ib_import_io_read_error_9",
			(void) fseek(file, 0L, SEEK_END););

	if (fread(&row, 1, sizeof(row), file) != sizeof(row)) {
		ib_senderrf(
			thd, IB_LOG_LEVEL_ERROR, ER_IO_READ_ERROR,
			errno, strerror(errno),
			"while reading meta-data version.");

		return(DB_IO_ERROR);
	}

	cfg.m_version = mach_read_from_4(row);

	/* Check the version number. */
	switch (cfg.m_version) {
	case IB_EXPORT_CFG_VERSION_V1:

		return(row_import_read_v1(file, thd, &cfg));
	default:
		ib_errf(thd, IB_LOG_LEVEL_ERROR, ER_IO_READ_ERROR,
			"Unsupported meta-data version number (" ULINTPF "), "
			"file ignored", cfg.m_version);
	}

	return(DB_ERROR);
}

/**
Read the contents of the <tablename>.cfg file.
@return DB_SUCCESS or error code. */
static	MY_ATTRIBUTE((nonnull, warn_unused_result))
dberr_t
row_import_read_cfg(
/*================*/
	dict_table_t*	table,	/*!< in: table */
	THD*		thd,	/*!< in: session */
	row_import&	cfg)	/*!< out: contents of the .cfg file */
{
	dberr_t		err;
	char		name[OS_FILE_MAX_PATH];

	cfg.m_table = table;

	srv_get_meta_data_filename(table, name, sizeof(name));

	FILE*	file = fopen(name, "rb");

	if (file == NULL) {
		char	msg[BUFSIZ];

		ut_snprintf(msg, sizeof(msg),
			    "Error opening '%s', will attempt to import"
			    " without schema verification", name);

		ib_senderrf(
			thd, IB_LOG_LEVEL_WARN, ER_IO_READ_ERROR,
			errno, strerror(errno), msg);

		cfg.m_missing = true;

		err = DB_FAIL;
	} else {

		cfg.m_missing = false;

		err = row_import_read_meta_data(table, file, thd, cfg);
		fclose(file);
	}

	return(err);
}

/*****************************************************************//**
Update the <space, root page> of a table's indexes from the values
in the data dictionary.
@return DB_SUCCESS or error code */
dberr_t
row_import_update_index_root(
/*=========================*/
	trx_t*			trx,		/*!< in/out: transaction that
						covers the update */
	const dict_table_t*	table,		/*!< in: Table for which we want
						to set the root page_no */
	bool			reset,		/*!< in: if true then set to
						FIL_NUL */
	bool			dict_locked)	/*!< in: Set to true if the
						caller already owns the
						dict_sys_t:: mutex. */

{
	const dict_index_t*	index;
	que_t*			graph = 0;
	dberr_t			err = DB_SUCCESS;

	static const char	sql[] = {
		"PROCEDURE UPDATE_INDEX_ROOT() IS\n"
		"BEGIN\n"
		"UPDATE SYS_INDEXES\n"
		"SET SPACE = :space,\n"
		"    PAGE_NO = :page,\n"
		"    TYPE = :type\n"
		"WHERE TABLE_ID = :table_id AND ID = :index_id;\n"
		"END;\n"};

	if (!dict_locked) {
		mutex_enter(&dict_sys->mutex);
	}

	for (index = dict_table_get_first_index(table);
	     index != 0;
	     index = dict_table_get_next_index(index)) {

		pars_info_t*	info;
		ib_uint32_t	page;
		ib_uint32_t	space;
		ib_uint32_t	type;
		index_id_t	index_id;
		table_id_t	table_id;

		info = (graph != 0) ? graph->info : pars_info_create();

		mach_write_to_4(
			reinterpret_cast<byte*>(&type),
			index->type);

		mach_write_to_4(
			reinterpret_cast<byte*>(&page),
			reset ? FIL_NULL : index->page);

		mach_write_to_4(
			reinterpret_cast<byte*>(&space),
			reset ? FIL_NULL : index->space);

		mach_write_to_8(
			reinterpret_cast<byte*>(&index_id),
			index->id);

		mach_write_to_8(
			reinterpret_cast<byte*>(&table_id),
			table->id);

		/* If we set the corrupt bit during the IMPORT phase then
		we need to update the system tables. */
		pars_info_bind_int4_literal(info, "type", &type);
		pars_info_bind_int4_literal(info, "space", &space);
		pars_info_bind_int4_literal(info, "page", &page);
		pars_info_bind_ull_literal(info, "index_id", &index_id);
		pars_info_bind_ull_literal(info, "table_id", &table_id);

		if (graph == 0) {
			graph = pars_sql(info, sql);
			ut_a(graph);
			graph->trx = trx;
		}

		que_thr_t*	thr;

		graph->fork_type = QUE_FORK_MYSQL_INTERFACE;

		ut_a(thr = que_fork_start_command(graph));

		que_run_threads(thr);

		DBUG_EXECUTE_IF("ib_import_internal_error",
				trx->error_state = DB_ERROR;);

		err = trx->error_state;

		if (err != DB_SUCCESS) {
			ib_errf(trx->mysql_thd, IB_LOG_LEVEL_ERROR,
				ER_INTERNAL_ERROR,
				"While updating the <space, root page"
				" number> of index %s - %s",
				index->name(), ut_strerr(err));

			break;
		}
	}

	que_graph_free(graph);

	if (!dict_locked) {
		mutex_exit(&dict_sys->mutex);
	}

	return(err);
}

/** Callback arg for row_import_set_discarded. */
struct discard_t {
	ib_uint32_t	flags2;			/*!< Value read from column */
	bool		state;			/*!< New state of the flag */
	ulint		n_recs;			/*!< Number of recs processed */
};

/******************************************************************//**
Fetch callback that sets or unsets the DISCARDED tablespace flag in
SYS_TABLES. The flags is stored in MIX_LEN column.
@return FALSE if all OK */
static
ibool
row_import_set_discarded(
/*=====================*/
	void*		row,			/*!< in: sel_node_t* */
	void*		user_arg)		/*!< in: bool set/unset flag */
{
	sel_node_t*	node = static_cast<sel_node_t*>(row);
	discard_t*	discard = static_cast<discard_t*>(user_arg);
	dfield_t*	dfield = que_node_get_val(node->select_list);
	dtype_t*	type = dfield_get_type(dfield);
	ulint		len = dfield_get_len(dfield);

	ut_a(dtype_get_mtype(type) == DATA_INT);
	ut_a(len == sizeof(ib_uint32_t));

	ulint	flags2 = mach_read_from_4(
		static_cast<byte*>(dfield_get_data(dfield)));

	if (discard->state) {
		flags2 |= DICT_TF2_DISCARDED;
	} else {
		flags2 &= ~DICT_TF2_DISCARDED;
	}

	mach_write_to_4(reinterpret_cast<byte*>(&discard->flags2), flags2);

	++discard->n_recs;

	/* There should be at most one matching record. */
	ut_a(discard->n_recs == 1);

	return(FALSE);
}

/*****************************************************************//**
Update the DICT_TF2_DISCARDED flag in SYS_TABLES.
@return DB_SUCCESS or error code. */
dberr_t
row_import_update_discarded_flag(
/*=============================*/
	trx_t*		trx,		/*!< in/out: transaction that
					covers the update */
	table_id_t	table_id,	/*!< in: Table for which we want
					to set the root table->flags2 */
	bool		discarded,	/*!< in: set MIX_LEN column bit
					to discarded, if true */
	bool		dict_locked)	/*!< in: set to true if the
					caller already owns the
					dict_sys_t:: mutex. */

{
	pars_info_t*		info;
	discard_t		discard;

	static const char	sql[] =
		"PROCEDURE UPDATE_DISCARDED_FLAG() IS\n"
		"DECLARE FUNCTION my_func;\n"
		"DECLARE CURSOR c IS\n"
		" SELECT MIX_LEN"
		" FROM SYS_TABLES"
		" WHERE ID = :table_id FOR UPDATE;"
		"\n"
		"BEGIN\n"
		"OPEN c;\n"
		"WHILE 1 = 1 LOOP\n"
		"  FETCH c INTO my_func();\n"
		"  IF c % NOTFOUND THEN\n"
		"    EXIT;\n"
		"  END IF;\n"
		"END LOOP;\n"
		"UPDATE SYS_TABLES"
		" SET MIX_LEN = :flags2"
		" WHERE ID = :table_id;\n"
		"CLOSE c;\n"
		"END;\n";

	discard.n_recs = 0;
	discard.state = discarded;
	discard.flags2 = ULINT32_UNDEFINED;

	info = pars_info_create();

	pars_info_add_ull_literal(info, "table_id", table_id);
	pars_info_bind_int4_literal(info, "flags2", &discard.flags2);

	pars_info_bind_function(
		info, "my_func", row_import_set_discarded, &discard);

	dberr_t	err = que_eval_sql(info, sql, !dict_locked, trx);

	ut_a(discard.n_recs == 1);
	ut_a(discard.flags2 != ULINT32_UNDEFINED);

	return(err);
}

/*****************************************************************//**
Imports a tablespace. The space id in the .ibd file must match the space id
of the table in the data dictionary.
@return error code or DB_SUCCESS */
dberr_t
row_import_for_mysql(
/*=================*/
	dict_table_t*	table,		/*!< in/out: table */
	row_prebuilt_t*	prebuilt)	/*!< in: prebuilt struct in MySQL */
{
	dberr_t		err;
	trx_t*		trx;
	ib_uint64_t	autoinc = 0;
	char*		filepath = NULL;
	ulint		space_flags MY_ATTRIBUTE((unused));

	/* The caller assured that this is not read_only_mode and that no
	temorary tablespace is being imported. */
	ut_ad(!srv_read_only_mode);
	ut_ad(!dict_table_is_temporary(table));

	ut_a(table->space);
	ut_ad(prebuilt->trx);
	ut_a(!table->is_readable());

	ibuf_delete_for_discarded_space(table->space);

	trx_start_if_not_started(prebuilt->trx, true);

	trx = trx_allocate_for_mysql();

	/* So that the table is not DROPped during recovery. */
	trx_set_dict_operation(trx, TRX_DICT_OP_INDEX);

	trx_start_if_not_started(trx, true);

	/* So that we can send error messages to the user. */
	trx->mysql_thd = prebuilt->trx->mysql_thd;

	/* Ensure that the table will be dropped by trx_rollback_active()
	in case of a crash. */

	trx->table_id = table->id;

	/* Assign an undo segment for the transaction, so that the
	transaction will be recovered after a crash. */

	mutex_enter(&trx->undo_mutex);

	/* TODO: Do not write any undo log for the IMPORT cleanup. */
	trx_undo_t**	pundo = &trx->rsegs.m_redo.update_undo;
	err = trx_undo_assign_undo(trx, trx->rsegs.m_redo.rseg, pundo,
				   TRX_UNDO_UPDATE);

	mutex_exit(&trx->undo_mutex);

	DBUG_EXECUTE_IF("ib_import_undo_assign_failure",
			err = DB_TOO_MANY_CONCURRENT_TRXS;);

	if (err != DB_SUCCESS) {

		return(row_import_cleanup(prebuilt, trx, err));

	} else if (trx->rsegs.m_redo.update_undo == 0) {

		err = DB_TOO_MANY_CONCURRENT_TRXS;
		return(row_import_cleanup(prebuilt, trx, err));
	}

	prebuilt->trx->op_info = "read meta-data file";

	/* Prevent DDL operations while we are checking. */

	rw_lock_s_lock_func(dict_operation_lock, 0, __FILE__, __LINE__);

	row_import	cfg;

	memset(&cfg, 0x0, sizeof(cfg));

	err = row_import_read_cfg(table, trx->mysql_thd, cfg);

	/* Check if the table column definitions match the contents
	of the config file. */

	if (err == DB_SUCCESS) {

		/* We have a schema file, try and match it with our
		data dictionary. */

		err = cfg.match_schema(trx->mysql_thd);

		/* Update index->page and SYS_INDEXES.PAGE_NO to match the
		B-tree root page numbers in the tablespace. Use the index
		name from the .cfg file to find match. */

		if (err == DB_SUCCESS) {
			cfg.set_root_by_name();
			autoinc = cfg.m_autoinc;
		}

		rw_lock_s_unlock_gen(dict_operation_lock, 0);

		DBUG_EXECUTE_IF("ib_import_set_index_root_failure",
				err = DB_TOO_MANY_CONCURRENT_TRXS;);

	} else if (cfg.m_missing) {

		rw_lock_s_unlock_gen(dict_operation_lock, 0);

		/* We don't have a schema file, we will have to discover
		the index root pages from the .ibd file and skip the schema
		matching step. */

		ut_a(err == DB_FAIL);

		cfg.m_page_size.copy_from(univ_page_size);

		FetchIndexRootPages	fetchIndexRootPages(table, trx);

		err = fil_tablespace_iterate(
			table, IO_BUFFER_SIZE(
				cfg.m_page_size.physical(),
				cfg.m_page_size.physical()),
			fetchIndexRootPages);

		if (err == DB_SUCCESS) {

			err = fetchIndexRootPages.build_row_import(&cfg);

			/* Update index->page and SYS_INDEXES.PAGE_NO
			to match the B-tree root page numbers in the
			tablespace. */

			if (err == DB_SUCCESS) {
				err = cfg.set_root_by_heuristic();
			}
		}

		space_flags = fetchIndexRootPages.get_space_flags();

	} else {
		rw_lock_s_unlock_gen(dict_operation_lock, 0);
	}

	if (err != DB_SUCCESS) {
		return(row_import_error(prebuilt, trx, err));
	}

	prebuilt->trx->op_info = "importing tablespace";

	ib::info() << "Phase I - Update all pages";

	/* Iterate over all the pages and do the sanity checking and
	the conversion required to import the tablespace. */

	PageConverter	converter(&cfg, trx);

	/* Set the IO buffer size in pages. */

	err = fil_tablespace_iterate(
		table, IO_BUFFER_SIZE(
			cfg.m_page_size.physical(),
			cfg.m_page_size.physical()), converter);

	DBUG_EXECUTE_IF("ib_import_reset_space_and_lsn_failure",
			err = DB_TOO_MANY_CONCURRENT_TRXS;);

	if (err != DB_SUCCESS) {
		char	table_name[MAX_FULL_NAME_LEN + 1];

		innobase_format_name(
			table_name, sizeof(table_name),
			table->name.m_name);

		if (err != DB_DECRYPTION_FAILED) {

			ib_errf(trx->mysql_thd, IB_LOG_LEVEL_ERROR,
				ER_INTERNAL_ERROR,
			"Cannot reset LSNs in table %s : %s",
				table_name, ut_strerr(err));
		}

		return(row_import_cleanup(prebuilt, trx, err));
	}

	row_mysql_lock_data_dictionary(trx);

	/* If the table is stored in a remote tablespace, we need to
	determine that filepath from the link file and system tables.
	Find the space ID in SYS_TABLES since this is an ALTER TABLE. */
	dict_get_and_save_data_dir_path(table, true);

	if (DICT_TF_HAS_DATA_DIR(table->flags)) {
		ut_a(table->data_dir_path);

		filepath = fil_make_filepath(
			table->data_dir_path, table->name.m_name, IBD, true);
	} else {
		filepath = fil_make_filepath(
			NULL, table->name.m_name, IBD, false);
	}

	DBUG_EXECUTE_IF(
		"ib_import_OOM_15",
		ut_free(filepath);
		filepath = NULL;
	);

	if (filepath == NULL) {
		row_mysql_unlock_data_dictionary(trx);
		return(row_import_cleanup(prebuilt, trx, DB_OUT_OF_MEMORY));
	}

	/* Open the tablespace so that we can access via the buffer pool.
	We set the 2nd param (fix_dict = true) here because we already
	have an x-lock on dict_operation_lock and dict_sys->mutex.
	The tablespace is initially opened as a temporary one, because
	we will not be writing any redo log for it before we have invoked
	fil_space_set_imported() to declare it a persistent tablespace. */

	ulint	fsp_flags = dict_tf_to_fsp_flags(table->flags);

	err = fil_ibd_open(
		true, true, FIL_TYPE_IMPORT, table->space,
		fsp_flags, table->name.m_name, filepath);

	DBUG_EXECUTE_IF("ib_import_open_tablespace_failure",
			err = DB_TABLESPACE_NOT_FOUND;);

	if (err != DB_SUCCESS) {
		row_mysql_unlock_data_dictionary(trx);

		ib_senderrf(trx->mysql_thd, IB_LOG_LEVEL_ERROR,
			ER_GET_ERRMSG,
			err, ut_strerr(err), filepath);

		ut_free(filepath);

		return(row_import_cleanup(prebuilt, trx, err));
	}

	row_mysql_unlock_data_dictionary(trx);

	ut_free(filepath);

	err = ibuf_check_bitmap_on_import(trx, table->space);

	DBUG_EXECUTE_IF("ib_import_check_bitmap_failure", err = DB_CORRUPTION;);

	if (err != DB_SUCCESS) {
		return(row_import_cleanup(prebuilt, trx, err));
	}

	/* The first index must always be the clustered index. */

	dict_index_t*	index = dict_table_get_first_index(table);

	if (!dict_index_is_clust(index)) {
		return(row_import_error(prebuilt, trx, DB_CORRUPTION));
	}

	/* Update the Btree segment headers for index node and
	leaf nodes in the root page. Set the new space id. */

	err = btr_root_adjust_on_import(index);

	DBUG_EXECUTE_IF("ib_import_cluster_root_adjust_failure",
			err = DB_CORRUPTION;);

	if (err != DB_SUCCESS) {
		return(row_import_error(prebuilt, trx, err));
	} else if (cfg.requires_purge(index->name)) {

		/* Purge any delete-marked records that couldn't be
		purged during the page conversion phase from the
		cluster index. */

		IndexPurge	purge(trx, index);

		trx->op_info = "cluster: purging delete marked records";

		err = purge.garbage_collect();

		trx->op_info = "";
	}

	DBUG_EXECUTE_IF("ib_import_cluster_failure", err = DB_CORRUPTION;);

	if (err != DB_SUCCESS) {
		return(row_import_error(prebuilt, trx, err));
	}

	/* For secondary indexes, purge any records that couldn't be purged
	during the page conversion phase. */

	err = row_import_adjust_root_pages_of_secondary_indexes(
		prebuilt, trx, table, cfg);

	DBUG_EXECUTE_IF("ib_import_sec_root_adjust_failure",
			err = DB_CORRUPTION;);

	if (err != DB_SUCCESS) {
		return(row_import_error(prebuilt, trx, err));
	}

	/* Ensure that the next available DB_ROW_ID is not smaller than
	any DB_ROW_ID stored in the table. */

	if (prebuilt->clust_index_was_generated) {

		err = row_import_set_sys_max_row_id(prebuilt, table);

		if (err != DB_SUCCESS) {
			return(row_import_error(prebuilt, trx, err));
		}
	}

	ib::info() << "Phase III - Flush changes to disk";

	/* Ensure that all pages dirtied during the IMPORT make it to disk.
	The only dirty pages generated should be from the pessimistic purge
	of delete marked records that couldn't be purged in Phase I. */

<<<<<<< HEAD
	buf_LRU_flush_or_remove_pages(
		prebuilt->table->space, BUF_REMOVE_FLUSH_WRITE,	trx);
=======
	buf_LRU_flush_or_remove_pages(prebuilt->table->space, trx);
>>>>>>> 56911096

	if (trx_is_interrupted(trx)) {
		ib::info() << "Phase III - Flush interrupted";
		return(row_import_error(prebuilt, trx, DB_INTERRUPTED));
	}

	ib::info() << "Phase IV - Flush complete";
	fil_space_set_imported(prebuilt->table->space);

	/* The dictionary latches will be released in in row_import_cleanup()
	after the transaction commit, for both success and error. */

	row_mysql_lock_data_dictionary(trx);

	/* Update the root pages of the table's indexes. */
	err = row_import_update_index_root(trx, table, false, true);

	if (err != DB_SUCCESS) {
		return(row_import_error(prebuilt, trx, err));
	}

	/* Update the table's discarded flag, unset it. */
	err = row_import_update_discarded_flag(trx, table->id, false, true);

	if (err != DB_SUCCESS) {
		return(row_import_error(prebuilt, trx, err));
	}

	table->file_unreadable = false;
	table->flags2 &= ~DICT_TF2_DISCARDED;

	/* Set autoinc value read from .cfg file, if one was specified.
	Otherwise, keep the PAGE_ROOT_AUTO_INC as is. */
	if (autoinc) {
		ib::info() << table->name << " autoinc value set to "
			<< autoinc;

		table->autoinc = autoinc--;
		btr_write_autoinc(dict_table_get_first_index(table), autoinc);
	}

	return(row_import_cleanup(prebuilt, trx, err));
}<|MERGE_RESOLUTION|>--- conflicted
+++ resolved
@@ -2051,9 +2051,9 @@
 	/* If we already had and old page with matching number
 	in the buffer pool, evict it now, because
 	we no longer evict the pages on DISCARD TABLESPACE. */
-	buf_page_get_gen(get_space_id(), get_zip_size(), block->page.offset,
+	buf_page_get_gen(block->page.id, get_page_size(),
 			 RW_NO_LATCH, NULL, BUF_EVICT_IF_IN_POOL,
-			 __FILE__, __LINE__, NULL);
+			 __FILE__, __LINE__, NULL, NULL);
 	return(err);
 }
 
@@ -3653,12 +3653,7 @@
 	The only dirty pages generated should be from the pessimistic purge
 	of delete marked records that couldn't be purged in Phase I. */
 
-<<<<<<< HEAD
-	buf_LRU_flush_or_remove_pages(
-		prebuilt->table->space, BUF_REMOVE_FLUSH_WRITE,	trx);
-=======
 	buf_LRU_flush_or_remove_pages(prebuilt->table->space, trx);
->>>>>>> 56911096
 
 	if (trx_is_interrupted(trx)) {
 		ib::info() << "Phase III - Flush interrupted";
