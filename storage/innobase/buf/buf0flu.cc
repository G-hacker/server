--- conflicted
+++ resolved
@@ -153,56 +153,14 @@
   }
 }
 
-inline void buf_pool_t::delete_from_flush_list_low(buf_page_t *bpage) noexcept
+/** Remove a block from flush_list.
+@param bpage   buffer pool page */
+void buf_pool_t::delete_from_flush_list(buf_page_t *bpage) noexcept
 {
   ut_ad(!fsp_is_system_temporary(bpage->id().space()));
   mysql_mutex_assert_owner(&flush_list_mutex);
   flush_hp.adjust(bpage);
   UT_LIST_REMOVE(flush_list, bpage);
-}
-
-<<<<<<< HEAD
-/** Remove a block from flush_list.
-@param bpage   buffer pool page
-@param clear   whether to invoke buf_page_t::clear_oldest_modification() */
-void buf_pool_t::delete_from_flush_list(buf_page_t *bpage, bool clear) noexcept
-=======
-/** Insert a modified block into the flush list.
-@param block    modified block
-@param lsn      start LSN of the mini-transaction that modified the block */
-void buf_pool_t::insert_into_flush_list(buf_block_t *block, lsn_t lsn)
-{
-  mysql_mutex_assert_not_owner(&mutex);
-  mysql_mutex_assert_owner(&log_sys.flush_order_mutex);
-  ut_ad(lsn > 2);
-  ut_ad(!fsp_is_system_temporary(block->page.id().space()));
-
-  mysql_mutex_lock(&flush_list_mutex);
-  if (ut_d(const lsn_t old=) block->page.oldest_modification())
-  {
-    ut_ad(old == 1);
-    delete_from_flush_list_low(&block->page);
-  }
-  else
-    flush_list_bytes+= block->physical_size();
-  ut_ad(flush_list_bytes <= curr_pool_size);
-
-  block->page.set_oldest_modification(lsn);
-  MEM_CHECK_DEFINED(block->page.zip.data
-                    ? block->page.zip.data : block->page.frame,
-                    block->physical_size());
-  UT_LIST_ADD_FIRST(flush_list, &block->page);
-  ut_d(buf_flush_validate_skip());
-  page_cleaner_wakeup();
-  mysql_mutex_unlock(&flush_list_mutex);
-}
-
-/** Remove a block from flush_list.
-@param bpage   buffer pool page */
-void buf_pool_t::delete_from_flush_list(buf_page_t *bpage)
->>>>>>> a55b951e
-{
-  delete_from_flush_list_low(bpage);
   flush_list_bytes-= bpage->physical_size();
   bpage->clear_oldest_modification();
 #ifdef UNIV_DEBUG
@@ -741,11 +699,7 @@
 }
 
 /** Free a page whose underlying file page has been freed. */
-<<<<<<< HEAD
-inline void buf_pool_t::release_freed_page(buf_page_t *bpage) noexcept
-=======
-ATTRIBUTE_COLD void buf_pool_t::release_freed_page(buf_page_t *bpage)
->>>>>>> a55b951e
+ATTRIBUTE_COLD void buf_pool_t::release_freed_page(buf_page_t *bpage) noexcept
 {
   mysql_mutex_assert_owner(&mutex);
   ut_d(const lsn_t oldest_modification= bpage->oldest_modification();)
@@ -1679,10 +1633,10 @@
   buf_pool.flush_hp.set(nullptr);
   mysql_mutex_unlock(&buf_pool.flush_list_mutex);
 
+  buf_pool.stat.n_pages_written+= n_flush;
+
   buf_pool.try_LRU_scan= true;
   pthread_cond_broadcast(&buf_pool.done_free);
-
-  buf_pool.stat.n_pages_written+= n_flush;
   mysql_mutex_unlock(&buf_pool.mutex);
 
   if (n_flushed)
