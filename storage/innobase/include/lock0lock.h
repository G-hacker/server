--- conflicted
+++ resolved
@@ -1,11 +1,7 @@
 /*****************************************************************************
 
 Copyright (c) 1996, 2016, Oracle and/or its affiliates. All Rights Reserved.
-<<<<<<< HEAD
-Copyright (c) 2017, 2022, MariaDB Corporation.
-=======
-Copyright (c) 2017, 2020, MariaDB Corporation.
->>>>>>> 1ec32057
+Copyright (c) 2017, 2021, MariaDB Corporation.
 
 This program is free software; you can redistribute it and/or modify it under
 the terms of the GNU General Public License as published by the Free Software
@@ -845,13 +841,7 @@
 	lock_t*			c_lock,	/*!< conflicting lock */
 	que_thr_t*		thr,	/*!< thread owning trx */
 #endif
-<<<<<<< HEAD
-                        unsigned type_mode, const buf_block_t *block,
-                        ulint heap_no, dict_index_t *index, trx_t *trx,
-                        bool caller_owns_trx_mutex,
-                        bool insert_before_waiting= false);
-=======
-	ulint			type_mode,/*!< in: lock mode and wait
+	unsigned		type_mode,/*!< in: lock mode and wait
 					flag, type is ignored and
 					replaced by LOCK_REC */
 	const buf_block_t*	block,	/*!< in: buffer block containing
@@ -862,7 +852,6 @@
 	bool			caller_owns_trx_mutex);
 					/*!< in: true if caller owns
 					trx mutex */
->>>>>>> 1ec32057
 
 /*************************************************************//**
 Removes a record lock request, waiting or granted, from the queue. */
@@ -917,15 +906,10 @@
 				(or it happened to commit) */
 dberr_t
 lock_rec_enqueue_waiting(
-<<<<<<< HEAD
-	lock_t*			c_lock,	/*!< conflicting lock */
-	unsigned		type_mode,
-=======
 #ifdef WITH_WSREP
 	lock_t*			c_lock,	/*!< conflicting lock */
 #endif
-	ulint			type_mode,
->>>>>>> 1ec32057
+	unsigned		type_mode,
 	const buf_block_t*	block,
 	ulint			heap_no,
 	dict_index_t*		index,
