--- conflicted
+++ resolved
@@ -1,7 +1,7 @@
 /*****************************************************************************
 
 Copyright (c) 1994, 2019, Oracle and/or its affiliates. All Rights Reserved.
-Copyright (c) 2017, 2022, MariaDB Corporation.
+Copyright (c) 2017, 2023, MariaDB Corporation.
 
 This program is free software; you can redistribute it and/or modify it under
 the terms of the GNU General Public License as published by the Free Software
@@ -803,15 +803,6 @@
   dberr_t open_leaf(bool first, dict_index_t *index, btr_latch_mode latch_mode,
                     mtr_t *mtr);
 
-<<<<<<< HEAD
-  /** Open the cursor at a random leaf page record.
-  @param offsets   temporary memory for rec_get_offsets()
-  @param heap      memory heap for rec_get_offsets()
-  @param mtr       mini-transaction
-  @return error code */
-  inline dberr_t open_random_leaf(rec_offs *&offsets, mem_heap_t *& heap,
-                                  mtr_t &mtr);
-=======
   /** Search the leaf page record corresponding to a key.
   @tparam mode      search mode; PAGE_CUR_LE for unique prefix or for inserting
   @param tuple      key to search for, with correct n_fields_cmp
@@ -822,7 +813,14 @@
   template<page_cur_mode_t mode>
   dberr_t search_leaf(const dtuple_t *tuple, btr_latch_mode latch_mode,
                       mtr_t *mtr, uint64_t autoinc= 0);
->>>>>>> 9e07c1ee
+
+  /** Open the cursor at a random leaf page record.
+  @param offsets   temporary memory for rec_get_offsets()
+  @param heap      memory heap for rec_get_offsets()
+  @param mtr       mini-transaction
+  @return error code */
+  inline dberr_t open_random_leaf(rec_offs *&offsets, mem_heap_t *& heap,
+                                  mtr_t &mtr);
 };
 
 /** Modify the delete-mark flag of a record.
