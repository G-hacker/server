--- conflicted
+++ resolved
@@ -1,11 +1,7 @@
 /*****************************************************************************
 
 Copyright (c) 1996, 2015, Oracle and/or its affiliates. All Rights Reserved.
-<<<<<<< HEAD
-Copyright (c) 2013, 2021, MariaDB Corporation.
-=======
 Copyright (c) 2013, 2022, MariaDB Corporation.
->>>>>>> fe3d07ca
 
 This program is free software; you can redistribute it and/or modify it under
 the terms of the GNU General Public License as published by the Free Software
@@ -75,15 +71,8 @@
 	DICT_ERR_IGNORE_NONE = 0,	/*!< no error to ignore */
 	DICT_ERR_IGNORE_FK_NOKEY = 1,	/*!< ignore error if any foreign
 					key is missing */
-<<<<<<< HEAD
 	DICT_ERR_IGNORE_INDEX = 2,	/*!< ignore corrupted indexes */
-	DICT_ERR_IGNORE_RECOVER_LOCK = 4,
-=======
-	DICT_ERR_IGNORE_INDEX_ROOT = 2,	/*!< ignore error if index root
-					page is FIL_NULL or incorrect value */
-	DICT_ERR_IGNORE_CORRUPT = 4,	/*!< skip corrupted indexes */
-	DICT_ERR_IGNORE_RECOVER_LOCK = 8 | DICT_ERR_IGNORE_FK_NOKEY,
->>>>>>> fe3d07ca
+	DICT_ERR_IGNORE_RECOVER_LOCK = 4 | DICT_ERR_IGNORE_FK_NOKEY,
 					/*!< Used when recovering table locks
 					for resurrected transactions.
 					Silently load a missing
