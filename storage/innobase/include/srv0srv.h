--- conflicted
+++ resolved
@@ -3,7 +3,7 @@
 Copyright (c) 1995, 2015, Oracle and/or its affiliates. All rights reserved.
 Copyright (c) 2008, 2009, Google Inc.
 Copyright (c) 2009, Percona Inc.
-Copyright (c) 2013, 2014, SkySQL Ab. All Rights Reserved.
+Copyright (c) 2013, 2016, MariaDB Corporation
 
 Portions of this file contain modifications contributed and copyrighted by
 Google, Inc. Those modifications are gratefully acknowledged and are described
@@ -173,24 +173,12 @@
 
 	/** Number of system rows inserted */
 	ulint_ctr_64_t		n_system_rows_inserted;
-<<<<<<< HEAD
-
-	/** Number of merge buffers written */
-	ulint_ctr_64_t		merge_buffers_written;
-
-	/** Number of merge buffers read */
-	ulint_ctr_64_t		merge_buffers_read;
-
-	/** Number of merge buffers merged */
-	ulint_ctr_64_t		merge_buffers_merged;
 
 	/** Number of times secondary index lookup triggered cluster lookup */
 	ulint_ctr_64_t		n_sec_rec_cluster_reads;
 
 	/** Number of times prefix optimization avoided triggering cluster lookup */
 	ulint_ctr_64_t		n_sec_rec_cluster_reads_avoided;
-=======
->>>>>>> 5f2f3c4f
 };
 
 extern const char*	srv_main_thread_op_info;
@@ -1004,10 +992,6 @@
 	ulint innodb_purge_view_trx_id_age;	/*!< rw_max_trx_id
 						- purged view's min trx_id */
 #endif /* UNIV_DEBUG */
-<<<<<<< HEAD
-	ib_int64_t innodb_merge_buffers_written;
-	ib_int64_t innodb_merge_buffers_read;
-	ib_int64_t innodb_merge_buffers_merged;
 
 	ib_int64_t innodb_page_compression_saved;/*!< Number of bytes saved
 						by page compression */
@@ -1060,8 +1044,6 @@
 	ulint innodb_scrub_page_split_failures_out_of_filespace;
 	ulint innodb_scrub_page_split_failures_missing_index;
 	ulint innodb_scrub_page_split_failures_unknown;
-=======
->>>>>>> 5f2f3c4f
 };
 
 /** Thread slot in the thread table.  */
