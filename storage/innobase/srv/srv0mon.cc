--- conflicted
+++ resolved
@@ -1493,17 +1493,6 @@
 		value = buf_pool.stat.n_pages_written;
 		break;
 
-<<<<<<< HEAD
-	/* innodb_index_pages_written, the number of index pages written */
-	case MONITOR_OVLD_INDEX_PAGES_WRITTEN:
-		value = srv_stats.index_pages_written;
-		break;
-
-	/* innodb_non_index_pages_written, the number of non index pages written */
-	case MONITOR_OVLD_NON_INDEX_PAGES_WRITTEN:
-		value = srv_stats.non_index_pages_written;
-		break;
-
 	case MONITOR_LRU_BATCH_FLUSH_TOTAL_PAGE:
 		value = buf_lru_flush_page_count;
 		break;
@@ -1512,8 +1501,6 @@
 		value = buf_lru_freed_page_count;
 		break;
 
-=======
->>>>>>> 7970ac7f
 	/* innodb_pages_read */
 	case MONITOR_OVLD_PAGES_READ:
 		value = buf_pool.stat.n_pages_read;
