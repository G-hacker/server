--- conflicted
+++ resolved
@@ -161,11 +161,6 @@
 ulong		srv_page_size;
 /** log2 of innodb_page_size; @see innodb_init_params() */
 uint32_t	srv_page_size_shift;
-<<<<<<< HEAD
-=======
-/** innodb_log_write_ahead_size */
-ulong		srv_log_write_ahead_size;
->>>>>>> daf4fa52
 
 /** innodb_adaptive_flushing; try to flush dirty pages so as to avoid
 IO bursts at the checkpoints. */
