--- conflicted
+++ resolved
@@ -1183,18 +1183,16 @@
     return HA_ADMIN_ALREADY_DONE;
 
   maria_chk_init_for_check(&param, file);
-<<<<<<< HEAD
+
+  if ((file->s->state.changed & (STATE_CRASHED_FLAGS | STATE_MOVED)) ==
+      STATE_MOVED)
+  {
+    _ma_check_print_error(&param, zerofill_error_msg);
+    return HA_ADMIN_CORRUPT;
+  }
+
   old_proc_info= thd_proc_info(thd, "Checking status");
   thd_progress_init(thd, 3);
-=======
-  if ((file->s->state.changed & (STATE_CRASHED_FLAGS | STATE_MOVED)) ==
-      STATE_MOVED)
-  {
-    _ma_check_print_error(&param, zerofill_error_msg);
-    return HA_ADMIN_CORRUPT;
-  }
-
->>>>>>> 3bc932ec
   (void) maria_chk_status(&param, file);                // Not fatal
   error= maria_chk_size(&param, file);
   if (!error)
