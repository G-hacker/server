/* -*- mode: C++; c-basic-offset: 4; indent-tabs-mode: nil -*- */
// vim: ft=cpp:expandtab:ts=8:sw=4:softtabstop=4:
#ident "$Id$"
/*
COPYING CONDITIONS NOTICE:

  This program is free software; you can redistribute it and/or modify
  it under the terms of version 2 of the GNU General Public License as
  published by the Free Software Foundation, and provided that the
  following conditions are met:

      * Redistributions of source code must retain this COPYING
        CONDITIONS NOTICE, the COPYRIGHT NOTICE (below), the
        DISCLAIMER (below), the UNIVERSITY PATENT NOTICE (below), the
        PATENT MARKING NOTICE (below), and the PATENT RIGHTS
        GRANT (below).

      * Redistributions in binary form must reproduce this COPYING
        CONDITIONS NOTICE, the COPYRIGHT NOTICE (below), the
        DISCLAIMER (below), the UNIVERSITY PATENT NOTICE (below), the
        PATENT MARKING NOTICE (below), and the PATENT RIGHTS
        GRANT (below) in the documentation and/or other materials
        provided with the distribution.

  You should have received a copy of the GNU General Public License
  along with this program; if not, write to the Free Software
  Foundation, Inc., 51 Franklin Street, Fifth Floor, Boston, MA
  02110-1301, USA.

COPYRIGHT NOTICE:

  TokuDB, Tokutek Fractal Tree Indexing Library.
  Copyright (C) 2007-2013 Tokutek, Inc.

DISCLAIMER:

  This program is distributed in the hope that it will be useful, but
  WITHOUT ANY WARRANTY; without even the implied warranty of
  MERCHANTABILITY or FITNESS FOR A PARTICULAR PURPOSE.  See the GNU
  General Public License for more details.

UNIVERSITY PATENT NOTICE:

  The technology is licensed by the Massachusetts Institute of
  Technology, Rutgers State University of New Jersey, and the Research
  Foundation of State University of New York at Stony Brook under
  United States of America Serial No. 11/760379 and to the patents
  and/or patent applications resulting from it.

PATENT MARKING NOTICE:

  This software is covered by US Patent No. 8,185,551.
  This software is covered by US Patent No. 8,489,638.

PATENT RIGHTS GRANT:

  "THIS IMPLEMENTATION" means the copyrightable works distributed by
  Tokutek as part of the Fractal Tree project.

  "PATENT CLAIMS" means the claims of patents that are owned or
  licensable by Tokutek, both currently or in the future; and that in
  the absence of this license would be infringed by THIS
  IMPLEMENTATION or by using or running THIS IMPLEMENTATION.

  "PATENT CHALLENGE" shall mean a challenge to the validity,
  patentability, enforceability and/or non-infringement of any of the
  PATENT CLAIMS or otherwise opposing any of the PATENT CLAIMS.

  Tokutek hereby grants to you, for the term and geographical scope of
  the PATENT CLAIMS, a non-exclusive, no-charge, royalty-free,
  irrevocable (except as stated in this section) patent license to
  make, have made, use, offer to sell, sell, import, transfer, and
  otherwise run, modify, and propagate the contents of THIS
  IMPLEMENTATION, where such license applies only to the PATENT
  CLAIMS.  This grant does not include claims that would be infringed
  only as a consequence of further modifications of THIS
  IMPLEMENTATION.  If you or your agent or licensee institute or order
  or agree to the institution of patent litigation against any entity
  (including a cross-claim or counterclaim in a lawsuit) alleging that
  THIS IMPLEMENTATION constitutes direct or contributory patent
  infringement, or inducement of patent infringement, then any rights
  granted to you under this License shall terminate as of the date
  such litigation is filed.  If you or your agent or exclusive
  licensee institute or order or agree to the institution of a PATENT
  CHALLENGE, then Tokutek may terminate any rights granted to you
  under this License.
*/

#ident "Copyright (c) 2007-2013 Tokutek Inc.  All rights reserved."
#ident "The technology is licensed by the Massachusetts Institute of Technology, Rutgers State University of New Jersey, and the Research Foundation of State University of New York at Stony Brook under United States of America Serial No. 11/760379 and to the patents and/or patent applications resulting from it."
/* -*- mode: C; c-basic-offset: 4 -*- */
#define MYSQL_SERVER 1
#include "hatoku_defines.h"
#include <db.h>

#include "stdint.h"
#if defined(_WIN32)
#include "misc.h"
#endif
#define __STDC_FORMAT_MACROS
#include <inttypes.h>
#include "toku_os.h"
#include "toku_time.h"
#include "partitioned_counter.h"

/* We define DTRACE after mysql_priv.h in case it disabled dtrace in the main server */
#ifdef HAVE_DTRACE
#define _DTRACE_VERSION 1
#else
#endif

#include <mysql/plugin.h>
#include "hatoku_hton.h"
#include "ha_tokudb.h"

#undef PACKAGE
#undef VERSION
#undef HAVE_DTRACE
#undef _DTRACE_VERSION

#define TOKU_METADB_NAME "tokudb_meta"

typedef struct savepoint_info {
    DB_TXN* txn;
    tokudb_trx_data* trx;
    bool in_sub_stmt;
} *SP_INFO, SP_INFO_T;

static uchar *tokudb_get_key(TOKUDB_SHARE * share, size_t * length, my_bool not_used __attribute__ ((unused))) {
    *length = share->table_name_length;
    return (uchar *) share->table_name;
}

static handler *tokudb_create_handler(handlerton * hton, TABLE_SHARE * table, MEM_ROOT * mem_root);


static void tokudb_print_error(const DB_ENV * db_env, const char *db_errpfx, const char *buffer);
static void tokudb_cleanup_log_files(void);
static int tokudb_end(handlerton * hton, ha_panic_function type);
static bool tokudb_flush_logs(handlerton * hton);
static bool tokudb_show_status(handlerton * hton, THD * thd, stat_print_fn * print, enum ha_stat_type);
<<<<<<< HEAD
static void tokudb_handle_fatal_signal(handlerton *hton, THD *thd, int sig) __attribute__ ((__unused__));
=======
#if TOKU_INCLUDE_HANDLERTON_HANDLE_FATAL_SIGNAL
static void tokudb_handle_fatal_signal(handlerton *hton, THD *thd, int sig);
#endif
>>>>>>> 6bf10fac
static int tokudb_close_connection(handlerton * hton, THD * thd);
static int tokudb_commit(handlerton * hton, THD * thd, bool all);
static int tokudb_rollback(handlerton * hton, THD * thd, bool all);
#if TOKU_INCLUDE_XA
static int tokudb_xa_prepare(handlerton* hton, THD* thd, bool all);
static int tokudb_xa_recover(handlerton* hton, XID*  xid_list, uint  len);
static int tokudb_commit_by_xid(handlerton* hton, XID* xid);
static int tokudb_rollback_by_xid(handlerton* hton, XID*  xid);
#endif

static int tokudb_rollback_to_savepoint(handlerton * hton, THD * thd, void *savepoint);
static int tokudb_savepoint(handlerton * hton, THD * thd, void *savepoint);
static int tokudb_release_savepoint(handlerton * hton, THD * thd, void *savepoint);
static int tokudb_discover_table(handlerton *hton, THD* thd, TABLE_SHARE *ts);
static int tokudb_discover_table_existence(handlerton *hton, const char *db, const char *name);
static int tokudb_discover(handlerton *hton, THD* thd, const char *db, const char *name, uchar **frmblob, size_t *frmlen);
static int tokudb_discover2(handlerton *hton, THD* thd, const char *db, const char *name, bool translate_name,uchar **frmblob, size_t *frmlen);
static int tokudb_discover3(handlerton *hton, THD* thd, const char *db, const char *name, char *path, uchar **frmblob, size_t *frmlen);
handlerton *tokudb_hton;

const char *ha_tokudb_ext = ".tokudb";
char *tokudb_data_dir;
ulong tokudb_debug;
DB_ENV *db_env;
DB* metadata_db;
HASH tokudb_open_tables;
pthread_mutex_t tokudb_mutex;
pthread_mutex_t tokudb_meta_mutex;

#if TOKU_INCLUDE_HANDLERTON_HANDLE_FATAL_SIGNAL
static my_bool tokudb_gdb_on_fatal;
static char *tokudb_gdb_path;
#endif

static PARTITIONED_COUNTER tokudb_primary_key_bytes_inserted;
void toku_hton_update_primary_key_bytes_inserted(uint64_t row_size) {
    increment_partitioned_counter(tokudb_primary_key_bytes_inserted, row_size);
}

static ulonglong tokudb_lock_timeout;
static void tokudb_lock_timeout_callback(DB *db, uint64_t requesting_txnid, const DBT *left_key, const DBT *right_key, uint64_t blocking_txnid);
static ulong tokudb_cleaner_period;
static ulong tokudb_cleaner_iterations;
static ulonglong tokudb_loader_memory_size;

#define ASSERT_MSGLEN 1024

void toku_hton_assert_fail(const char* expr_as_string, const char * fun, const char * file, int line, int caller_errno) {
    char msg[ASSERT_MSGLEN];
    if (db_env) {
        snprintf(msg, ASSERT_MSGLEN, "Handlerton: %s ", expr_as_string);
        db_env->crash(db_env, msg, fun, file, line,caller_errno);
    }
    else {
        snprintf(msg, ASSERT_MSGLEN, "Handlerton assertion failed, no env, %s, %d, %s, %s (errno=%d)\n", file, line, fun, expr_as_string, caller_errno);
        perror(msg);
        fflush(stderr);
    }
    abort();
}

//my_bool tokudb_shared_data = false;
static uint32_t tokudb_init_flags = 
    DB_CREATE | DB_THREAD | DB_PRIVATE | 
    DB_INIT_LOCK | 
    DB_INIT_MPOOL |
    DB_INIT_TXN | 
    DB_INIT_LOG |
    DB_RECOVER;
static uint32_t tokudb_env_flags = 0;
// static uint32_t tokudb_lock_type = DB_LOCK_DEFAULT;
// static ulong tokudb_log_buffer_size = 0;
// static ulong tokudb_log_file_size = 0;
static my_bool tokudb_directio = FALSE;
static my_bool tokudb_checkpoint_on_flush_logs = FALSE;
static ulonglong tokudb_cache_size = 0;
static ulonglong tokudb_max_lock_memory = 0;
static char *tokudb_home;
static char *tokudb_tmp_dir;
static char *tokudb_log_dir;
// static long tokudb_lock_scan_time = 0;
// static ulong tokudb_region_size = 0;
// static ulong tokudb_cache_parts = 1;
const char *tokudb_hton_name = "TokuDB";
static uint32_t tokudb_checkpointing_period;
static uint32_t tokudb_fsync_log_period;
uint32_t tokudb_write_status_frequency;
uint32_t tokudb_read_status_frequency;
#ifdef TOKUDB_VERSION
char *tokudb_version = (char*) TOKUDB_VERSION;
#else
char *tokudb_version;
#endif
static int tokudb_fs_reserve_percent;  // file system reserve as a percentage of total disk space

#if defined(_WIN32)
extern "C" {
#include "ydb.h"
}
#endif

ha_create_table_option tokudb_table_options[]=
{
  HA_TOPTION_ENUM("compression", row_format,
                  "TOKUDB_UNCOMPRESSED,TOKUDB_ZLIB,TOKUDB_QUICKLZ,"
                  "TOKUDB_LZMA,TOKUDB_FAST,TOKUDB_SMALL", 0),
  HA_TOPTION_END
};

ha_create_table_option tokudb_index_options[]=
{
  HA_IOPTION_BOOL("clustering", clustering, 0),
  HA_IOPTION_END
};

// A flag set if the handlerton is in an initialized, usable state,
// plus a reader-write lock to protect it without serializing reads.
// Since we don't have static initializers for the opaque rwlock type,
// use constructor and destructor functions to create and destroy
// the lock before and after main(), respectively.
static int tokudb_hton_initialized;
static rw_lock_t tokudb_hton_initialized_lock;

static void create_tokudb_hton_intialized_lock(void)  __attribute__((constructor));
static void create_tokudb_hton_intialized_lock(void) {
    my_rwlock_init(&tokudb_hton_initialized_lock, 0);
}

static void destroy_tokudb_hton_initialized_lock(void) __attribute__((destructor));
static void destroy_tokudb_hton_initialized_lock(void) {
    rwlock_destroy(&tokudb_hton_initialized_lock);
}

static SHOW_VAR *toku_global_status_variables = NULL;
static uint64_t toku_global_status_max_rows;
static TOKU_ENGINE_STATUS_ROW_S* toku_global_status_rows = NULL;

static void handle_ydb_error(int error) {
    switch (error) {
    case TOKUDB_HUGE_PAGES_ENABLED:
        fprintf(stderr, "************************************************************\n");
        fprintf(stderr, "                                                            \n");
        fprintf(stderr, "                        @@@@@@@@@@@                         \n");
        fprintf(stderr, "                      @@'         '@@                       \n");
        fprintf(stderr, "                     @@    _     _  @@                      \n");
        fprintf(stderr, "                     |    (.)   (.)  |                      \n");
        fprintf(stderr, "                     |             ` |                      \n");
        fprintf(stderr, "                     |        >    ' |                      \n");
        fprintf(stderr, "                     |     .----.    |                      \n");
        fprintf(stderr, "                     ..   |.----.|  ..                      \n");
        fprintf(stderr, "                      ..  '      ' ..                       \n");
        fprintf(stderr, "                        .._______,.                         \n");
        fprintf(stderr, "                                                            \n");
        fprintf(stderr, " %s will not run with transparent huge pages enabled.       \n", tokudb_hton_name);
        fprintf(stderr, " Please disable them to continue.                           \n");
        fprintf(stderr, " (echo never > /sys/kernel/mm/transparent_hugepage/enabled) \n");
        fprintf(stderr, "                                                            \n");
        fprintf(stderr, "************************************************************\n");
        fflush(stderr);
        break;
    }
}

static int tokudb_init_func(void *p) {
    TOKUDB_DBUG_ENTER("tokudb_init_func");
    int r;

#if defined(_WIN64)
        r = toku_ydb_init();
        if (r) {
            fprintf(stderr, "got error %d\n", r);
            goto error;
        }
#endif

    // 3938: lock the handlerton's initialized status flag for writing
    r = rw_wrlock(&tokudb_hton_initialized_lock);
    assert(r == 0);

    db_env = NULL;
    metadata_db = NULL;

    tokudb_hton = (handlerton *) p;

    pthread_mutex_init(&tokudb_mutex, MY_MUTEX_INIT_FAST);
    pthread_mutex_init(&tokudb_meta_mutex, MY_MUTEX_INIT_FAST);
    (void) my_hash_init(&tokudb_open_tables, table_alias_charset, 32, 0, 0, (my_hash_get_key) tokudb_get_key, 0, 0);

    tokudb_hton->state = SHOW_OPTION_YES;
    // tokudb_hton->flags= HTON_CAN_RECREATE;  // QQQ this came from skeleton
    tokudb_hton->flags = HTON_CLOSE_CURSORS_AT_COMMIT | HTON_EXTENDED_KEYS;

#if TOKU_INCLUDE_OTHER_DB_TYPE
    // we have historically been a dynamic storage engine, so we set db_type according.
    // however, extended keys is triggered off of the db_type, so tokudb adds another type so that extended keys works
    tokudb_hton->db_type = DB_TYPE_UNKNOWN;
    tokudb_hton->other_db_type = DB_TYPE_TOKUDB;
#else
    tokudb_hton->db_type = DB_TYPE_TOKUDB;
#endif

    tokudb_hton->create = tokudb_create_handler;
    tokudb_hton->close_connection = tokudb_close_connection;

    tokudb_hton->savepoint_offset = sizeof(SP_INFO_T);
    tokudb_hton->savepoint_set = tokudb_savepoint;
    tokudb_hton->savepoint_rollback = tokudb_rollback_to_savepoint;
    tokudb_hton->savepoint_release = tokudb_release_savepoint;

    tokudb_hton->discover_table = tokudb_discover_table;
    tokudb_hton->discover_table_existence = tokudb_discover_table_existence;
#if defined(MYSQL_HANDLERTON_INCLUDE_DISCOVER2)
    tokudb_hton->discover2 = tokudb_discover2;
#endif
    tokudb_hton->commit = tokudb_commit;
    tokudb_hton->rollback = tokudb_rollback;
#if TOKU_INCLUDE_XA
    tokudb_hton->prepare=tokudb_xa_prepare;
    tokudb_hton->recover=tokudb_xa_recover;
    tokudb_hton->commit_by_xid=tokudb_commit_by_xid;
    tokudb_hton->rollback_by_xid=tokudb_rollback_by_xid;
#endif

    tokudb_hton->table_options= tokudb_table_options;
    tokudb_hton->index_options= tokudb_index_options;

    tokudb_hton->panic = tokudb_end;
    tokudb_hton->flush_logs = tokudb_flush_logs;
    tokudb_hton->show_status = tokudb_show_status;
#if TOKU_INCLUDE_HANDLERTON_HANDLE_FATAL_SIGNAL
    tokudb_hton->handle_fatal_signal = tokudb_handle_fatal_signal;
#endif
    if (!tokudb_home)
        tokudb_home = mysql_real_data_home;
    DBUG_PRINT("info", ("tokudb_home: %s", tokudb_home));

    if ((r = db_env_create(&db_env, 0))) {
        DBUG_PRINT("info", ("db_env_create %d\n", r));
        handle_ydb_error(r);
        goto error;
    }

    DBUG_PRINT("info", ("tokudb_env_flags: 0x%x\n", tokudb_env_flags));
    r = db_env->set_flags(db_env, tokudb_env_flags, 1);
    if (r) { // QQQ
        if (tokudb_debug & TOKUDB_DEBUG_INIT) 
            TOKUDB_TRACE("%s:WARNING: flags=%x r=%d\n", __FUNCTION__, tokudb_env_flags, r); 
        // goto error;
    }

    // config error handling
    db_env->set_errcall(db_env, tokudb_print_error);
    db_env->set_errpfx(db_env, tokudb_hton_name);

    //
    // set default comparison functions
    //
    r = db_env->set_default_bt_compare(db_env, tokudb_cmp_dbt_key);
    if (r) {
        DBUG_PRINT("info", ("set_default_bt_compare%d\n", r));
        goto error; 
    }

    {
    char *tmp_dir = tokudb_tmp_dir;
    char *data_dir = tokudb_data_dir;
    if (data_dir == 0) {
        data_dir = mysql_data_home;
    }
    if (tmp_dir == 0) {
        tmp_dir = data_dir;
    }
    DBUG_PRINT("info", ("tokudb_data_dir: %s\n", data_dir));
    db_env->set_data_dir(db_env, data_dir);

    DBUG_PRINT("info", ("tokudb_tmp_dir: %s\n", tmp_dir));
    db_env->set_tmp_dir(db_env, tmp_dir);
    }

    if (tokudb_log_dir) {
        DBUG_PRINT("info", ("tokudb_log_dir: %s\n", tokudb_log_dir));
        db_env->set_lg_dir(db_env, tokudb_log_dir);
    }

    // config the cache table size to min(1/2 of physical memory, 1/8 of the process address space)
    if (tokudb_cache_size == 0) {
        uint64_t physmem, maxdata;
        physmem = toku_os_get_phys_memory_size();
        tokudb_cache_size = physmem / 2;
        r = toku_os_get_max_process_data_size(&maxdata);
        if (r == 0) {
            if (tokudb_cache_size > maxdata / 8)
                tokudb_cache_size = maxdata / 8;
        }
    }
    if (tokudb_cache_size) {
        DBUG_PRINT("info", ("tokudb_cache_size: %lld\n", tokudb_cache_size));
        r = db_env->set_cachesize(db_env, (uint32_t)(tokudb_cache_size >> 30), (uint32_t)(tokudb_cache_size % (1024L * 1024L * 1024L)), 1);
        if (r) {
            DBUG_PRINT("info", ("set_cachesize %d\n", r));
            goto error; 
        }
    }
    if (tokudb_max_lock_memory == 0) {
        tokudb_max_lock_memory = tokudb_cache_size/8;
    }
    if (tokudb_max_lock_memory) {
        DBUG_PRINT("info", ("tokudb_max_lock_memory: %lld\n", tokudb_max_lock_memory));
        r = db_env->set_lk_max_memory(db_env, tokudb_max_lock_memory);
        if (r) {
            DBUG_PRINT("info", ("set_lk_max_memory %d\n", r));
            goto error; 
        }
    }
    
    uint32_t gbytes, bytes; int parts;
    r = db_env->get_cachesize(db_env, &gbytes, &bytes, &parts);
    if (r == 0) 
        if (tokudb_debug & TOKUDB_DEBUG_INIT) 
            TOKUDB_TRACE("%s:tokudb_cache_size=%lld\n", __FUNCTION__, ((unsigned long long) gbytes << 30) + bytes);

    if (db_env->set_redzone) {
        r = db_env->set_redzone(db_env, tokudb_fs_reserve_percent);
        if (r && (tokudb_debug & TOKUDB_DEBUG_INIT))
            TOKUDB_TRACE("%s:%d r=%d\n", __FUNCTION__, __LINE__, r);
    }

    if (tokudb_debug & TOKUDB_DEBUG_INIT) TOKUDB_TRACE("%s:env open:flags=%x\n", __FUNCTION__, tokudb_init_flags);

    r = db_env->set_generate_row_callback_for_put(db_env,generate_row_for_put);
    assert(r == 0);
    r = db_env->set_generate_row_callback_for_del(db_env,generate_row_for_del);
    assert(r == 0);
    db_env->set_update(db_env, tokudb_update_fun);
    db_env_set_direct_io(tokudb_directio == TRUE);
    db_env->change_fsync_log_period(db_env, tokudb_fsync_log_period);
    db_env->set_lock_timeout_callback(db_env, tokudb_lock_timeout_callback);
    db_env->set_loader_memory_size(db_env, tokudb_loader_memory_size);

    r = db_env->open(db_env, tokudb_home, tokudb_init_flags, S_IRUSR|S_IWUSR|S_IRGRP|S_IWGRP|S_IROTH|S_IWOTH);

    if (tokudb_debug & TOKUDB_DEBUG_INIT) TOKUDB_TRACE("%s:env opened:return=%d\n", __FUNCTION__, r);

    if (r) {
        DBUG_PRINT("info", ("env->open %d\n", r));
        goto error;
    }

    r = db_env->checkpointing_set_period(db_env, tokudb_checkpointing_period);
    assert(r == 0);
    r = db_env->cleaner_set_period(db_env, tokudb_cleaner_period);
    assert(r == 0);
    r = db_env->cleaner_set_iterations(db_env, tokudb_cleaner_iterations);
    assert(r == 0);

    r = db_env->set_lock_timeout(db_env, tokudb_lock_timeout);
    assert(r == 0);

    r = db_env->get_engine_status_num_rows (db_env, &toku_global_status_max_rows);
    assert(r == 0);

    {
        const myf mem_flags = MY_FAE|MY_WME|MY_ZEROFILL|MY_ALLOW_ZERO_PTR|MY_FREE_ON_ERROR;
        toku_global_status_variables = (SHOW_VAR*)my_malloc(sizeof(*toku_global_status_variables)*toku_global_status_max_rows, mem_flags);
        toku_global_status_rows = (TOKU_ENGINE_STATUS_ROW_S*)my_malloc(sizeof(*toku_global_status_rows)*toku_global_status_max_rows, mem_flags);
    }

    r = db_create(&metadata_db, db_env, 0);
    if (r) {
        DBUG_PRINT("info", ("failed to create metadata db %d\n", r));
        goto error;
    }
    

    r= metadata_db->open(metadata_db, NULL, TOKU_METADB_NAME, NULL, DB_BTREE, DB_THREAD, 0);
    if (r) {
        if (r != ENOENT) {
            sql_print_error("Got error %d when trying to open metadata_db", r);
            goto error;
        }
        r = metadata_db->close(metadata_db,0);
        assert(r == 0);
        r = db_create(&metadata_db, db_env, 0);
        if (r) {
            DBUG_PRINT("info", ("failed to create metadata db %d\n", r));
            goto error;
        }

        r= metadata_db->open(metadata_db, NULL, TOKU_METADB_NAME, NULL, DB_BTREE, DB_THREAD | DB_CREATE | DB_EXCL, my_umask);
        if (r) {
            goto error;
        }
    }



    tokudb_primary_key_bytes_inserted = create_partitioned_counter();

    //3938: succeeded, set the init status flag and unlock
    tokudb_hton_initialized = 1;
    rw_unlock(&tokudb_hton_initialized_lock);
    DBUG_RETURN(false);

error:
    if (metadata_db) {
        int rr = metadata_db->close(metadata_db, 0);
        assert(rr==0);
    }
    if (db_env) {
        int rr= db_env->close(db_env, 0);
        assert(rr==0);
        db_env = 0;
    }

    // 3938: failed to initialized, drop the flag and lock
    tokudb_hton_initialized = 0;
    rw_unlock(&tokudb_hton_initialized_lock);
    DBUG_RETURN(true);
}

static int tokudb_done_func(void *p) {
    TOKUDB_DBUG_ENTER("tokudb_done_func");
    my_free(toku_global_status_variables);
    toku_global_status_variables = NULL;
    my_free(toku_global_status_rows);
    toku_global_status_rows = NULL;
    my_hash_free(&tokudb_open_tables);
    pthread_mutex_destroy(&tokudb_mutex);
    pthread_mutex_destroy(&tokudb_meta_mutex);
#if defined(_WIN64)
    toku_ydb_destroy();
#endif
    TOKUDB_DBUG_RETURN(0);
}

static handler *tokudb_create_handler(handlerton * hton, TABLE_SHARE * table, MEM_ROOT * mem_root) {
    return new(mem_root) ha_tokudb(hton, table);
}

int tokudb_end(handlerton * hton, ha_panic_function type) {
    TOKUDB_DBUG_ENTER("tokudb_end");
    int error = 0;
    
    // 3938: if we finalize the storage engine plugin, it is no longer
    // initialized. grab a writer lock for the duration of the
    // call, so we can drop the flag and destroy the mutexes
    // in isolation.
    rw_wrlock(&tokudb_hton_initialized_lock);
    assert(tokudb_hton_initialized);

    if (metadata_db) {
        int r = metadata_db->close(metadata_db, 0);
        assert(r == 0);
    }
    if (db_env) {
        if (tokudb_init_flags & DB_INIT_LOG)
            tokudb_cleanup_log_files();
        error = db_env->close(db_env, 0);       // Error is logged
        assert(error==0);
        db_env = NULL;
    }

    // 3938: drop the initialized flag and unlock
    tokudb_hton_initialized = 0;
    rw_unlock(&tokudb_hton_initialized_lock);

    TOKUDB_DBUG_RETURN(error);
}

static int tokudb_close_connection(handlerton * hton, THD * thd) {
    int error = 0;
    tokudb_trx_data* trx = NULL;
    trx = (tokudb_trx_data *) thd_data_get(thd, tokudb_hton->slot);
    if (trx && trx->checkpoint_lock_taken) {
        error = db_env->checkpointing_resume(db_env);
    }
    my_free(trx);
    return error;
}

bool tokudb_flush_logs(handlerton * hton) {
    TOKUDB_DBUG_ENTER("tokudb_flush_logs");
    int error;
    bool result = 0;

    if (tokudb_checkpoint_on_flush_logs) {
        //
        // take the checkpoint
        //
        error = db_env->txn_checkpoint(db_env, 0, 0, 0);
        if (error) {
            my_error(ER_ERROR_DURING_CHECKPOINT, MYF(0), error);
            result = 1;
            goto exit;
        }
    }
    else {
        error = db_env->log_flush(db_env, NULL);
        assert(error == 0);
    }

    result = 0;
exit:
    TOKUDB_DBUG_RETURN(result);
}


typedef struct txn_progress_info {
    char status[200];
    THD* thd;
} *TXN_PROGRESS_INFO;

static void txn_progress_func(TOKU_TXN_PROGRESS progress, void* extra) {
    TXN_PROGRESS_INFO progress_info = (TXN_PROGRESS_INFO)extra;
    int r = sprintf(progress_info->status, 
                    "%sprocessing %s of transaction, %" PRId64 " out of %" PRId64,
                    progress->stalled_on_checkpoint ? "Writing committed changes to disk, " : "",
                    progress->is_commit ? "commit" : "abort",
                    progress->entries_processed, 
                    progress->entries_total
                    ); 
    assert(r >= 0);
    thd_proc_info(progress_info->thd, progress_info->status);
}

static void commit_txn_with_progress(DB_TXN* txn, uint32_t flags, THD* thd) {
    int r;
    struct txn_progress_info info;
    info.thd = thd;
    r = txn->commit_with_progress(txn, flags, txn_progress_func, &info);
    if (r != 0) {
        sql_print_error("tried committing transaction %p and got error code %d", txn, r);
    }
    assert(r == 0);
}

static void abort_txn_with_progress(DB_TXN* txn, THD* thd) {
    int r;
    struct txn_progress_info info;
    info.thd = thd;
    r = txn->abort_with_progress(txn, txn_progress_func, &info);
    if (r != 0) {
        sql_print_error("tried aborting transaction %p and got error code %d", txn, r);
    }
    assert(r == 0);
}

static int tokudb_commit(handlerton * hton, THD * thd, bool all) {
    TOKUDB_DBUG_ENTER("tokudb_commit");
    DBUG_PRINT("trans", ("ending transaction %s", all ? "all" : "stmt"));
    uint32_t syncflag = THDVAR(thd, commit_sync) ? 0 : DB_TXN_NOSYNC;
    tokudb_trx_data *trx = (tokudb_trx_data *) thd_data_get(thd, hton->slot);
    DB_TXN **txn = all ? &trx->all : &trx->stmt;
    DB_TXN *this_txn = *txn;
    if (this_txn) {
        if (tokudb_debug & TOKUDB_DEBUG_TXN) {
            TOKUDB_TRACE("commit %u %p\n", all, this_txn);
        }
        // test hook to induce a crash on a debug build
        DBUG_EXECUTE_IF("tokudb_crash_commit_before", DBUG_SUICIDE(););
        commit_txn_with_progress(this_txn, syncflag, thd);
        // test hook to induce a crash on a debug build
        DBUG_EXECUTE_IF("tokudb_crash_commit_after", DBUG_SUICIDE(););
        if (this_txn == trx->sp_level) {
            trx->sp_level = 0;
        }
        *txn = 0;
        trx->sub_sp_level = NULL;
    } 
    else if (tokudb_debug & TOKUDB_DEBUG_TXN) {
        TOKUDB_TRACE("nothing to commit %d\n", all);
    }
    reset_stmt_progress(&trx->stmt_progress);
    TOKUDB_DBUG_RETURN(0);
}

static int tokudb_rollback(handlerton * hton, THD * thd, bool all) {
    TOKUDB_DBUG_ENTER("tokudb_rollback");
    DBUG_PRINT("trans", ("aborting transaction %s", all ? "all" : "stmt"));
    tokudb_trx_data *trx = (tokudb_trx_data *) thd_data_get(thd, hton->slot);
    DB_TXN **txn = all ? &trx->all : &trx->stmt;
    DB_TXN *this_txn = *txn;
    if (this_txn) {
        if (tokudb_debug & TOKUDB_DEBUG_TXN) {
            TOKUDB_TRACE("rollback %u %p\n", all, this_txn);
        }
        abort_txn_with_progress(this_txn, thd);
        if (this_txn == trx->sp_level) {
            trx->sp_level = 0;
        }
        *txn = 0;
        trx->sub_sp_level = NULL;
    } 
    else {
        if (tokudb_debug & TOKUDB_DEBUG_TXN) {
            TOKUDB_TRACE("abort0\n");
        }
    }
    reset_stmt_progress(&trx->stmt_progress);
    TOKUDB_DBUG_RETURN(0);
}

#if TOKU_INCLUDE_XA

static int tokudb_xa_prepare(handlerton* hton, THD* thd, bool all) {
    TOKUDB_DBUG_ENTER("tokudb_xa_prepare");
    int r = 0;
    DBUG_PRINT("trans", ("preparing transaction %s", all ? "all" : "stmt"));
    tokudb_trx_data *trx = (tokudb_trx_data *) thd_data_get(thd, hton->slot);
    DB_TXN* txn = all ? trx->all : trx->stmt;
    if (txn) {
        if (tokudb_debug & TOKUDB_DEBUG_TXN) {
            TOKUDB_TRACE("doing txn prepare:%d:%p\n", all, txn);
        }
        // a TOKU_XA_XID is identical to a MYSQL_XID
        TOKU_XA_XID thd_xid;
        thd_get_xid(thd, (MYSQL_XID*) &thd_xid);
        // test hook to induce a crash on a debug build
        DBUG_EXECUTE_IF("tokudb_crash_prepare_before", DBUG_SUICIDE(););
        r = txn->xa_prepare(txn, &thd_xid);
        // test hook to induce a crash on a debug build
        DBUG_EXECUTE_IF("tokudb_crash_prepare_after", DBUG_SUICIDE(););
    } 
    else if (tokudb_debug & TOKUDB_DEBUG_TXN) {
        TOKUDB_TRACE("nothing to prepare %d\n", all);
    }
    TOKUDB_DBUG_RETURN(r);
}

static int tokudb_xa_recover(handlerton* hton, XID*  xid_list, uint  len) {
    TOKUDB_DBUG_ENTER("tokudb_xa_recover");
    int r = 0;
    if (len == 0 || xid_list == NULL) {
        TOKUDB_DBUG_RETURN(0);
    }
    long num_returned = 0;
    r = db_env->txn_xa_recover(
        db_env,
        (TOKU_XA_XID*)xid_list,
        len,
        &num_returned,
        DB_NEXT
        );
    assert(r == 0);
    TOKUDB_DBUG_RETURN((int)num_returned);
}

static int tokudb_commit_by_xid(handlerton* hton, XID* xid) {
    TOKUDB_DBUG_ENTER("tokudb_commit_by_xid");
    int r = 0;
    DB_TXN* txn = NULL;
    TOKU_XA_XID* toku_xid = (TOKU_XA_XID*)xid;

    r = db_env->get_txn_from_xid(db_env, toku_xid, &txn);
    if (r) { goto cleanup; }

    r = txn->commit(txn, 0);
    if (r) { goto cleanup; }

    r = 0;
cleanup:
    TOKUDB_DBUG_RETURN(r);
}

static int tokudb_rollback_by_xid(handlerton* hton, XID*  xid) {
    TOKUDB_DBUG_ENTER("tokudb_rollback_by_xid");
    int r = 0;
    DB_TXN* txn = NULL;
    TOKU_XA_XID* toku_xid = (TOKU_XA_XID*)xid;

    r = db_env->get_txn_from_xid(db_env, toku_xid, &txn);
    if (r) { goto cleanup; }

    r = txn->abort(txn);
    if (r) { goto cleanup; }

    r = 0;
cleanup:
    TOKUDB_DBUG_RETURN(r);
}

#endif

static int tokudb_savepoint(handlerton * hton, THD * thd, void *savepoint) {
    TOKUDB_DBUG_ENTER("tokudb_savepoint");
    int error;
    SP_INFO save_info = (SP_INFO)savepoint;
    tokudb_trx_data *trx = (tokudb_trx_data *) thd_data_get(thd, hton->slot);
    if (thd->in_sub_stmt) {
        assert(trx->stmt);
        error = txn_begin(db_env, trx->sub_sp_level, &(save_info->txn), DB_INHERIT_ISOLATION, thd);
        if (error) {
            goto cleanup;
        }
        trx->sub_sp_level = save_info->txn;
        save_info->in_sub_stmt = true;
    }
    else {
        error = txn_begin(db_env, trx->sp_level, &(save_info->txn), DB_INHERIT_ISOLATION, thd);
        if (error) {
            goto cleanup;
        }
        trx->sp_level = save_info->txn;
        save_info->in_sub_stmt = false;
    }
    save_info->trx = trx;
    error = 0;
cleanup:
    TOKUDB_DBUG_RETURN(error);
}

static int tokudb_rollback_to_savepoint(handlerton * hton, THD * thd, void *savepoint) {
    TOKUDB_DBUG_ENTER("tokudb_rollback_to_savepoint");
    int error;
    SP_INFO save_info = (SP_INFO)savepoint;
    DB_TXN* parent = NULL;
    DB_TXN* txn_to_rollback = save_info->txn;

    tokudb_trx_data *trx = (tokudb_trx_data *) thd_data_get(thd, hton->slot);
    parent = txn_to_rollback->parent;
    if (!(error = txn_to_rollback->abort(txn_to_rollback))) {
        if (save_info->in_sub_stmt) {
            trx->sub_sp_level = parent;
        }
        else {
            trx->sp_level = parent;
        }
        error = tokudb_savepoint(hton, thd, savepoint);
    }
    TOKUDB_DBUG_RETURN(error);
}

static int tokudb_release_savepoint(handlerton * hton, THD * thd, void *savepoint) {
    TOKUDB_DBUG_ENTER("tokudb_release_savepoint");
    int error;

    SP_INFO save_info = (SP_INFO)savepoint;
    DB_TXN* parent = NULL;
    DB_TXN* txn_to_commit = save_info->txn;

    tokudb_trx_data *trx = (tokudb_trx_data *) thd_data_get(thd, hton->slot);
    parent = txn_to_commit->parent;
    if (!(error = txn_to_commit->commit(txn_to_commit, 0))) {
        if (save_info->in_sub_stmt) {
            trx->sub_sp_level = parent;
        }
        else {
            trx->sp_level = parent;
        }
        save_info->txn = NULL;
    }
    TOKUDB_DBUG_RETURN(error);
}

static int tokudb_discover_table(handlerton *hton, THD* thd, TABLE_SHARE *ts) {
  uchar *frmblob = 0;
  size_t frmlen;
  int res= tokudb_discover3(hton, thd, ts->db.str, ts->table_name.str,
                            ts->normalized_path.str, &frmblob, &frmlen);
  if (!res)
    res= ts->init_from_binary_frm_image(thd, true, frmblob, frmlen);

  my_free(frmblob);
  // discover_table should returns HA_ERR_NO_SUCH_TABLE for "not exists"
  return res == ENOENT ? HA_ERR_NO_SUCH_TABLE : res;
}

static int tokudb_discover_table_existence(handlerton *hton, const char *db, const char *name) {
  uchar *frmblob = 0;
  size_t frmlen;
  int res= tokudb_discover(hton, current_thd, db, name, &frmblob, &frmlen);
  my_free(frmblob);
  return res != ENOENT;
}

static int tokudb_discover(handlerton *hton, THD* thd, const char *db, const char *name, uchar **frmblob, size_t *frmlen) {
    return tokudb_discover2(hton, thd, db, name, true, frmblob, frmlen);
}

static int tokudb_discover2(handlerton *hton, THD* thd, const char *db, const char *name, bool translate_name,
                            uchar **frmblob, size_t *frmlen) {
    char path[FN_REFLEN + 1];
    build_table_filename(path, sizeof(path) - 1, db, name, "", translate_name ? 0 : FN_IS_TMP);
    return tokudb_discover3(hton, thd, db, name, path, frmblob, frmlen);
}

static int tokudb_discover3(handlerton *hton, THD* thd, const char *db, const char *name, char *path,
                            uchar **frmblob, size_t *frmlen) {
    TOKUDB_DBUG_ENTER("tokudb_discover");
    int error;
    DB* status_db = NULL;
    DB_TXN* txn = NULL;
    HA_METADATA_KEY curr_key = hatoku_frm_data;
    DBT key, value;    
    tokudb_trx_data *trx = NULL;
    bool do_commit = false;

    memset(&key, 0, sizeof(key));
    memset(&value, 0, sizeof(&value));

    trx = (tokudb_trx_data *) thd_data_get(thd, tokudb_hton->slot);
    
    if (thd_sql_command(thd) == SQLCOM_CREATE_TABLE && trx && trx->sub_sp_level) {
        txn = trx->sub_sp_level;
    }
    else {
        do_commit = true;
        error = txn_begin(db_env, 0, &txn, 0, thd);
        if (error) { goto cleanup; }        
    }

    error = open_status_dictionary(&status_db, path, txn);
    if (error) { goto cleanup; }

    key.data = &curr_key;
    key.size = sizeof(curr_key);

    error = status_db->getf_set(
        status_db, 
        txn,
        0,
        &key, 
        smart_dbt_callback_verify_frm,
        &value
        );
    if (error) {
        goto cleanup;
    }

    *frmblob = (uchar *)value.data;
    *frmlen = value.size;

    error = 0;
cleanup:
    if (status_db) {
        status_db->close(status_db,0);
    }
    if (do_commit && txn) {
        commit_txn(txn,0);
    }
    TOKUDB_DBUG_RETURN(error);    
}


#define STATPRINT(legend, val) if (legend != NULL && val != NULL) stat_print(thd,   \
                                          tokudb_hton_name, \
                                          strlen(tokudb_hton_name), \
                                          legend, \
                                          strlen(legend), \
                                          val, \
                                          strlen(val))

extern sys_var *intern_find_sys_var(const char *str, uint length, bool no_error);

static bool tokudb_show_engine_status(THD * thd, stat_print_fn * stat_print) {
    TOKUDB_DBUG_ENTER("tokudb_show_engine_status");
    int error;
    uint64_t panic;
    const int panic_string_len = 1024;
    char panic_string[panic_string_len] = {'\0'};
    uint64_t num_rows;
    uint64_t max_rows;
    fs_redzone_state redzone_state;
    const int bufsiz = 1024;
    char buf[bufsiz];

#if MYSQL_VERSION_ID < 50500
    {
        sys_var * version = intern_find_sys_var("version", 0, false);
        snprintf(buf, bufsiz, "%s", version->value_ptr(thd, (enum_var_type)0, (LEX_STRING*)NULL));
        STATPRINT("Version", buf);
    }
#endif
    error = db_env->get_engine_status_num_rows (db_env, &max_rows);
    TOKU_ENGINE_STATUS_ROW_S mystat[max_rows];
    error = db_env->get_engine_status (db_env, mystat, max_rows, &num_rows, &redzone_state, &panic, panic_string, panic_string_len, TOKU_ENGINE_STATUS);

    if (strlen(panic_string)) {
        STATPRINT("Environment panic string", panic_string);
    }
    if (error == 0) {
        if (panic) {
            snprintf(buf, bufsiz, "%" PRIu64, panic);
            STATPRINT("Environment panic", buf);
        }
        
        if(redzone_state == FS_BLOCKED) {
            STATPRINT("*** URGENT WARNING ***", "FILE SYSTEM IS COMPLETELY FULL");
            snprintf(buf, bufsiz, "FILE SYSTEM IS COMPLETELY FULL");
        }
        else if (redzone_state == FS_GREEN) {
            snprintf(buf, bufsiz, "more than %d percent of total file system space", 2*tokudb_fs_reserve_percent);
        }
        else if (redzone_state == FS_YELLOW) {
            snprintf(buf, bufsiz, "*** WARNING *** FILE SYSTEM IS GETTING FULL (less than %d percent free)", 2*tokudb_fs_reserve_percent);
        } 
        else if (redzone_state == FS_RED){
            snprintf(buf, bufsiz, "*** WARNING *** FILE SYSTEM IS GETTING VERY FULL (less than %d percent free): INSERTS ARE PROHIBITED", tokudb_fs_reserve_percent);
        }
        else {
            snprintf(buf, bufsiz, "information unavailable, unknown redzone state %d", redzone_state);
        }
        STATPRINT ("disk free space", buf);

        for (uint64_t row = 0; row < num_rows; row++) {
            switch (mystat[row].type) {
            case FS_STATE:
                snprintf(buf, bufsiz, "%"PRIu64"", mystat[row].value.num);
                break;
            case UINT64:
                snprintf(buf, bufsiz, "%"PRIu64"", mystat[row].value.num);
                break;
            case CHARSTR:
                snprintf(buf, bufsiz, "%s", mystat[row].value.str);
                break;
            case UNIXTIME:
                {
                    time_t t = mystat[row].value.num;
                    char tbuf[26];
                    snprintf(buf, bufsiz, "%.24s", ctime_r(&t, tbuf));
                }
                break;
            case TOKUTIME:
                {
                    double t = tokutime_to_seconds(mystat[row].value.num);
                    snprintf(buf, bufsiz, "%.6f", t);
                }
                break;
            case PARCOUNT:
                {
                    uint64_t v = read_partitioned_counter(mystat[row].value.parcount);
                    snprintf(buf, bufsiz, "%" PRIu64, v);
                }
                break;
            default:
                snprintf(buf, bufsiz, "UNKNOWN STATUS TYPE: %d", mystat[row].type);
                break;                
            }
            STATPRINT(mystat[row].legend, buf);
        }
        uint64_t bytes_inserted = read_partitioned_counter(tokudb_primary_key_bytes_inserted);
        snprintf(buf, bufsiz, "%" PRIu64, bytes_inserted);
        STATPRINT("handlerton: primary key bytes inserted", buf);
    }  
    if (error) { my_errno = error; }
    TOKUDB_DBUG_RETURN(error);
}

static void tokudb_checkpoint_lock(THD * thd) {
    int error;
    tokudb_trx_data* trx = NULL;
    char status_msg[200]; //buffer of 200 should be a good upper bound.
    trx = (tokudb_trx_data *) thd_data_get(thd, tokudb_hton->slot);
    if (!trx) {
        error = create_tokudb_trx_data_instance(&trx);
        //
        // can only fail due to memory allocation, so ok to assert
        //
        assert(!error);
        thd_data_set(thd, tokudb_hton->slot, trx);
    }
    
    if (trx->checkpoint_lock_taken) {
        goto cleanup;
    }
    //
    // This can only fail if environment is not created, which is not possible
    // in handlerton
    //
    sprintf(status_msg, "Trying to grab checkpointing lock.");
    thd_proc_info(thd, status_msg);
    error = db_env->checkpointing_postpone(db_env);
    assert(!error);

    trx->checkpoint_lock_taken = true;
cleanup:
    return;
}

static void tokudb_checkpoint_unlock(THD * thd) {
    int error;
    char status_msg[200]; //buffer of 200 should be a good upper bound.
    tokudb_trx_data* trx = NULL;
    trx = (tokudb_trx_data *) thd_data_get(thd, tokudb_hton->slot);
    if (!trx) {
        error = 0;
        goto  cleanup;
    }
    if (!trx->checkpoint_lock_taken) {
        error = 0;
        goto  cleanup;
    }
    //
    // at this point, we know the checkpoint lock has been taken
    //
    sprintf(status_msg, "Trying to release checkpointing lock.");
    thd_proc_info(thd, status_msg);
    error = db_env->checkpointing_resume(db_env);
    assert(!error);

    trx->checkpoint_lock_taken = false;
    
cleanup:
    return;
}

static bool tokudb_show_status(handlerton * hton, THD * thd, stat_print_fn * stat_print, enum ha_stat_type stat_type) {
    switch (stat_type) {
    case HA_ENGINE_STATUS:
        return tokudb_show_engine_status(thd, stat_print);
        break;
    default:
        break;
    }
    return false;
}

#if TOKU_INCLUDE_HANDLERTON_HANDLE_FATAL_SIGNAL
static void tokudb_handle_fatal_signal(handlerton *hton __attribute__ ((__unused__)), THD *thd __attribute__ ((__unused__)), int sig) {
    if (tokudb_gdb_on_fatal) {
        db_env_try_gdb_stack_trace(tokudb_gdb_path);
    }
}
#endif

static void tokudb_print_error(const DB_ENV * db_env, const char *db_errpfx, const char *buffer) {
    sql_print_error("%s:  %s", db_errpfx, buffer);
}

static void tokudb_cleanup_log_files(void) {
    TOKUDB_DBUG_ENTER("tokudb_cleanup_log_files");
    char **names;
    int error;

    if ((error = db_env->txn_checkpoint(db_env, 0, 0, 0)))
        my_error(ER_ERROR_DURING_CHECKPOINT, MYF(0), error);

    if ((error = db_env->log_archive(db_env, &names, 0)) != 0) {
        DBUG_PRINT("error", ("log_archive failed (error %d)", error));
        db_env->err(db_env, error, "log_archive");
        DBUG_VOID_RETURN;
    }

    if (names) {
        char **np;
        for (np = names; *np; ++np) {
#if 1
            if (tokudb_debug)
                TOKUDB_TRACE("%s:cleanup:%s\n", __FUNCTION__, *np);
#else
            my_delete(*np, MYF(MY_WME));
#endif
        }

        free(names);
    }

    DBUG_VOID_RETURN;
}

// options flags
//   PLUGIN_VAR_THDLOCAL  Variable is per-connection
//   PLUGIN_VAR_READONLY  Server variable is read only
//   PLUGIN_VAR_NOSYSVAR  Not a server variable
//   PLUGIN_VAR_NOCMDOPT  Not a command line option
//   PLUGIN_VAR_NOCMDARG  No argument for cmd line
//   PLUGIN_VAR_RQCMDARG  Argument required for cmd line
//   PLUGIN_VAR_OPCMDARG  Argument optional for cmd line
//   PLUGIN_VAR_MEMALLOC  String needs memory allocated


// system variables

static void tokudb_lock_timeout_update(THD * thd, struct st_mysql_sys_var * sys_var, void * var, const void * save) {
    ulonglong *timeout = (ulonglong *) var;
    *timeout = *(const ulonglong *) save;
    db_env->set_lock_timeout(db_env, *timeout);
}

#define DEFAULT_LOCK_TIMEOUT_MSEC 4000

static MYSQL_SYSVAR_ULONGLONG(lock_timeout, tokudb_lock_timeout,
    0, "TokuDB lock timeout", 
    NULL, tokudb_lock_timeout_update, DEFAULT_LOCK_TIMEOUT_MSEC,
    0, ~0ULL, 0);

static void tokudb_cleaner_period_update(THD * thd, struct st_mysql_sys_var * sys_var, void * var, const void * save) {
    ulong * cleaner_period = (ulong *) var;
    *cleaner_period = *(const ulonglong *) save;
    int r = db_env->cleaner_set_period(db_env, *cleaner_period);
    assert(r == 0);
}

#define DEFAULT_CLEANER_PERIOD 1

static MYSQL_SYSVAR_ULONG(cleaner_period, tokudb_cleaner_period,
    0, "TokuDB cleaner_period", 
    NULL, tokudb_cleaner_period_update, DEFAULT_CLEANER_PERIOD,
    0, ~0UL, 0);

static void tokudb_cleaner_iterations_update(THD * thd, struct st_mysql_sys_var * sys_var, void * var, const void * save) {
    ulong * cleaner_iterations = (ulong *) var;
    *cleaner_iterations = *(const ulonglong *) save;
    int r = db_env->cleaner_set_iterations(db_env, *cleaner_iterations);
    assert(r == 0);
}

#define DEFAULT_CLEANER_ITERATIONS 5

static MYSQL_SYSVAR_ULONG(cleaner_iterations, tokudb_cleaner_iterations,
    0, "TokuDB cleaner_iterations", 
    NULL, tokudb_cleaner_iterations_update, DEFAULT_CLEANER_ITERATIONS,
    0, ~0UL, 0);

static void tokudb_checkpointing_period_update(THD * thd, struct st_mysql_sys_var * sys_var, void * var, const void * save) {
    uint * checkpointing_period = (uint *) var;
    *checkpointing_period = *(const ulonglong *) save;
    int r = db_env->checkpointing_set_period(db_env, *checkpointing_period);
    assert(r == 0);
}

static MYSQL_SYSVAR_UINT(checkpointing_period, tokudb_checkpointing_period, 
    0, "TokuDB Checkpointing period", 
    NULL, tokudb_checkpointing_period_update, 60, 
    0, ~0U, 0);

static MYSQL_SYSVAR_BOOL(directio, tokudb_directio,
    PLUGIN_VAR_READONLY,
    "TokuDB Enable Direct I/O ",
    NULL, NULL, FALSE);
static MYSQL_SYSVAR_BOOL(checkpoint_on_flush_logs, tokudb_checkpoint_on_flush_logs,
    0,
    "TokuDB Checkpoint on Flush Logs ",
    NULL, NULL, FALSE);

static MYSQL_SYSVAR_ULONGLONG(cache_size, tokudb_cache_size,
    PLUGIN_VAR_READONLY, "TokuDB cache table size", NULL, NULL, 0,
    0, ~0ULL, 0);

static MYSQL_SYSVAR_ULONGLONG(max_lock_memory, tokudb_max_lock_memory, PLUGIN_VAR_READONLY, "TokuDB max memory for locks", NULL, NULL, 0, 0, ~0ULL, 0);
static MYSQL_SYSVAR_ULONG(debug, tokudb_debug, 0, "TokuDB Debug", NULL, NULL, 0, 0, ~0UL, 0);

static MYSQL_SYSVAR_STR(log_dir, tokudb_log_dir, PLUGIN_VAR_READONLY, "TokuDB Log Directory", NULL, NULL, NULL);

static MYSQL_SYSVAR_STR(data_dir, tokudb_data_dir, PLUGIN_VAR_READONLY, "TokuDB Data Directory", NULL, NULL, NULL);

static MYSQL_SYSVAR_STR(version, tokudb_version, PLUGIN_VAR_READONLY, "TokuDB Version", NULL, NULL, NULL);

static MYSQL_SYSVAR_UINT(init_flags, tokudb_init_flags, PLUGIN_VAR_READONLY, "Sets TokuDB DB_ENV->open flags", NULL, NULL, tokudb_init_flags, 0, ~0U, 0);

static MYSQL_SYSVAR_UINT(write_status_frequency, tokudb_write_status_frequency, 0, "TokuDB frequency that show processlist updates status of writes", NULL, NULL, 1000, 0, ~0U, 0);
static MYSQL_SYSVAR_UINT(read_status_frequency, tokudb_read_status_frequency, 0, "TokuDB frequency that show processlist updates status of reads", NULL, NULL, 10000, 0, ~0U, 0);
static MYSQL_SYSVAR_INT(fs_reserve_percent, tokudb_fs_reserve_percent, PLUGIN_VAR_READONLY, "TokuDB file system space reserve (percent free required)", NULL, NULL, 5, 0, 100, 0);
static MYSQL_SYSVAR_STR(tmp_dir, tokudb_tmp_dir, PLUGIN_VAR_READONLY, "Tokudb Tmp Dir", NULL, NULL, NULL);

#if TOKU_INCLUDE_HANDLERTON_HANDLE_FATAL_SIGNAL
static MYSQL_SYSVAR_STR(gdb_path, tokudb_gdb_path, PLUGIN_VAR_READONLY|PLUGIN_VAR_RQCMDARG, "TokuDB path to gdb for extra debug info on fatal signal", NULL, NULL, "/usr/bin/gdb");
static MYSQL_SYSVAR_BOOL(gdb_on_fatal, tokudb_gdb_on_fatal, 0, "TokuDB enable gdb debug info on fatal signal", NULL, NULL, true);
#endif

static void tokudb_fsync_log_period_update(THD *thd, struct st_mysql_sys_var *sys_var, void *var, const void *save) {
    uint32 *period = (uint32 *) var;
    *period = *(const ulonglong *) save;
    db_env->change_fsync_log_period(db_env, *period);
}

static MYSQL_SYSVAR_UINT(fsync_log_period, tokudb_fsync_log_period, 0, "TokuDB fsync log period", NULL, tokudb_fsync_log_period_update, 0, 0, ~0U, 0);

static void tokudb_update_loader_memory_size(THD * thd, struct st_mysql_sys_var * sys_var, void * var, const void * save) {
    ulonglong *p = (ulonglong *) var;
    *p = *(const ulonglong *) save;
    db_env->set_loader_memory_size(db_env, *p);
}

static MYSQL_SYSVAR_ULONGLONG(
    loader_memory_size, tokudb_loader_memory_size,
    0, "TokuDB loader memory size", 
    NULL, tokudb_update_loader_memory_size, 
    100 * 1000 * 1000 /*default*/, 0 /*min*/, ~0ULL /*max*/, 0
);

static struct st_mysql_sys_var *tokudb_system_variables[] = {
    MYSQL_SYSVAR(cache_size),
    MYSQL_SYSVAR(max_lock_memory),
    MYSQL_SYSVAR(data_dir),
    MYSQL_SYSVAR(log_dir),
    MYSQL_SYSVAR(debug),
    MYSQL_SYSVAR(commit_sync),
    MYSQL_SYSVAR(lock_timeout),
    MYSQL_SYSVAR(cleaner_period),
    MYSQL_SYSVAR(cleaner_iterations),
    MYSQL_SYSVAR(pk_insert_mode),
    MYSQL_SYSVAR(load_save_space),
    MYSQL_SYSVAR(disable_slow_alter),
    MYSQL_SYSVAR(disable_hot_alter),
    MYSQL_SYSVAR(create_index_online),
    MYSQL_SYSVAR(disable_prefetching),
    MYSQL_SYSVAR(version),
    MYSQL_SYSVAR(init_flags),
    MYSQL_SYSVAR(checkpointing_period),
    MYSQL_SYSVAR(prelock_empty),
    MYSQL_SYSVAR(checkpoint_lock),
    MYSQL_SYSVAR(write_status_frequency),
    MYSQL_SYSVAR(read_status_frequency),
    MYSQL_SYSVAR(fs_reserve_percent),
    MYSQL_SYSVAR(tmp_dir),
    MYSQL_SYSVAR(block_size),
    MYSQL_SYSVAR(read_block_size),
    MYSQL_SYSVAR(read_buf_size),
    MYSQL_SYSVAR(row_format),
    MYSQL_SYSVAR(directio),
    MYSQL_SYSVAR(checkpoint_on_flush_logs),
#if TOKU_INCLUDE_UPSERT
    MYSQL_SYSVAR(disable_slow_update),
    MYSQL_SYSVAR(disable_slow_upsert),
#endif
    MYSQL_SYSVAR(analyze_time),
    MYSQL_SYSVAR(fsync_log_period),
#if TOKU_INCLUDE_HANDLERTON_HANDLE_FATAL_SIGNAL
    MYSQL_SYSVAR(gdb_path),
    MYSQL_SYSVAR(gdb_on_fatal),
#endif
    MYSQL_SYSVAR(last_lock_timeout),
    MYSQL_SYSVAR(lock_timeout_debug),
    MYSQL_SYSVAR(loader_memory_size),
    MYSQL_SYSVAR(hide_default_row_format),
    NULL
};

struct st_mysql_storage_engine tokudb_storage_engine = { MYSQL_HANDLERTON_INTERFACE_VERSION };

static struct st_mysql_information_schema tokudb_file_map_information_schema = { MYSQL_INFORMATION_SCHEMA_INTERFACE_VERSION };

static ST_FIELD_INFO tokudb_file_map_field_info[] = {
    {"dictionary_name", 256, MYSQL_TYPE_STRING, 0, 0, NULL, SKIP_OPEN_TABLE },
    {"internal_file_name", 256, MYSQL_TYPE_STRING, 0, 0, NULL, SKIP_OPEN_TABLE },
    {"database", 256, MYSQL_TYPE_STRING, 0, 0, NULL, SKIP_OPEN_TABLE },
    {"table", 256, MYSQL_TYPE_STRING, 0, 0, NULL, SKIP_OPEN_TABLE },
    {"dictionary", 256, MYSQL_TYPE_STRING, 0, 0, NULL, SKIP_OPEN_TABLE },
    {NULL, 0, MYSQL_TYPE_NULL, 0, 0, NULL, SKIP_OPEN_TABLE}
};

static int tokudb_file_map(TABLE *table, THD *thd) {
    int error;
    DB_TXN* txn = NULL;
    DBC* tmp_cursor = NULL;
    DBT curr_key;
    DBT curr_val;
    memset(&curr_key, 0, sizeof curr_key); 
    memset(&curr_val, 0, sizeof curr_val);
    error = txn_begin(db_env, 0, &txn, DB_READ_UNCOMMITTED, thd);
    if (error) {
        goto cleanup;
    }
    error = db_env->get_cursor_for_directory(db_env, txn, &tmp_cursor);
    if (error) {
        goto cleanup;
    }
    while (error == 0) {
        error = tmp_cursor->c_get(tmp_cursor, &curr_key, &curr_val, DB_NEXT);
        if (!error) {
            // We store the NULL terminator in the directory so it's included in the size.
            // See #5789
            // Recalculate and check just to be safe.
            const char *dname = (const char *) curr_key.data;
            size_t dname_len = strlen(dname);
            assert(dname_len == curr_key.size - 1);
            table->field[0]->store(dname, dname_len, system_charset_info);

            const char *iname = (const char *) curr_val.data;
            size_t iname_len = strlen(iname);
            assert(iname_len == curr_val.size - 1);
            table->field[1]->store(iname, iname_len, system_charset_info);

            // denormalize the dname
            const char *database_name = NULL;
            size_t database_len = 0;
            const char *table_name = NULL;
            size_t table_len = 0;
            const char *dictionary_name = NULL;
            size_t dictionary_len = 0;
            database_name = strchr(dname, '/');
            if (database_name) {
                database_name += 1;
                table_name = strchr(database_name, '/');
                if (table_name) {
                    database_len = table_name - database_name;
                    table_name += 1;
                    dictionary_name = strchr(table_name, '-');
                    if (dictionary_name) {
                        table_len = dictionary_name - table_name;
                        dictionary_name += 1;
                        dictionary_len = strlen(dictionary_name);
                    }
                }
            }
            table->field[2]->store(database_name, database_len, system_charset_info);
            table->field[3]->store(table_name, table_len, system_charset_info);
            table->field[4]->store(dictionary_name, dictionary_len, system_charset_info);

            error = schema_table_store_record(thd, table);
        }
    }
    if (error == DB_NOTFOUND) {
        error = 0;
    }
cleanup:
    if (tmp_cursor) {
        int r = tmp_cursor->c_close(tmp_cursor);
        assert(r == 0);
    }
    if (txn) {
        commit_txn(txn, 0);
    }
    return error;
}

#if MYSQL_VERSION_ID >= 50600
static int tokudb_file_map_fill_table(THD *thd, TABLE_LIST *tables, Item *cond) {
#else
static int tokudb_file_map_fill_table(THD *thd, TABLE_LIST *tables, COND *cond) {
#endif
    int error;
    TABLE *table = tables->table;

    rw_rdlock(&tokudb_hton_initialized_lock);

    if (!tokudb_hton_initialized) {
        my_error(ER_PLUGIN_IS_NOT_LOADED, MYF(0), "TokuDB");
        error = -1;
    } else {
        error = tokudb_file_map(table, thd);
    }

    rw_unlock(&tokudb_hton_initialized_lock);
    return error;
}

static int tokudb_file_map_init(void *p) {
    ST_SCHEMA_TABLE *schema = (ST_SCHEMA_TABLE *) p;
    schema->fields_info = tokudb_file_map_field_info;
    schema->fill_table = tokudb_file_map_fill_table;
    return 0;
}

static int tokudb_file_map_done(void *p) {
    return 0;
}

static struct st_mysql_information_schema tokudb_fractal_tree_info_information_schema = { MYSQL_INFORMATION_SCHEMA_INTERFACE_VERSION };

static ST_FIELD_INFO tokudb_fractal_tree_info_field_info[] = {
    {"dictionary_name", 256, MYSQL_TYPE_STRING, 0, 0, NULL, SKIP_OPEN_TABLE },
    {"internal_file_name", 256, MYSQL_TYPE_STRING, 0, 0, NULL, SKIP_OPEN_TABLE },
    {"bt_num_blocks_allocated", 0, MYSQL_TYPE_LONGLONG, 0, 0, NULL, SKIP_OPEN_TABLE },
    {"bt_num_blocks_in_use", 0, MYSQL_TYPE_LONGLONG, 0, 0, NULL, SKIP_OPEN_TABLE },
    {"bt_size_allocated", 0, MYSQL_TYPE_LONGLONG, 0, 0, NULL, SKIP_OPEN_TABLE },
    {"bt_size_in_use", 0, MYSQL_TYPE_LONGLONG, 0, 0, NULL, SKIP_OPEN_TABLE },
    {NULL, 0, MYSQL_TYPE_NULL, 0, 0, NULL, SKIP_OPEN_TABLE}
};

static int tokudb_report_fractal_tree_info_for_db(const DBT *dname, const DBT *iname, TABLE *table, THD *thd) {
    int error;
    DB *db;
    uint64_t bt_num_blocks_allocated;
    uint64_t bt_num_blocks_in_use;
    uint64_t bt_size_allocated;
    uint64_t bt_size_in_use;

    error = db_create(&db, db_env, 0);
    if (error) {
        goto exit;
    }
    error = db->open(db, NULL, (char *)dname->data, NULL, DB_BTREE, 0, 0666);
    if (error) {
        goto exit;
    }
    error = db->get_fractal_tree_info64(db,
                                        &bt_num_blocks_allocated, &bt_num_blocks_in_use,
                                        &bt_size_allocated, &bt_size_in_use);
    {
        int close_error = db->close(db, 0);
        if (!error) {
            error = close_error;
        }
    }
    if (error) {
        goto exit;
    }

    // We store the NULL terminator in the directory so it's included in the size.
    // See #5789
    // Recalculate and check just to be safe.
    {
        size_t dname_len = strlen((const char *)dname->data);
        size_t iname_len = strlen((const char *)iname->data);
        assert(dname_len == dname->size - 1);
        assert(iname_len == iname->size - 1);
        table->field[0]->store(
            (char *)dname->data,
            dname_len,
            system_charset_info
            );
        table->field[1]->store(
            (char *)iname->data,
            iname_len,
            system_charset_info
            );
    }
    table->field[2]->store(bt_num_blocks_allocated, false);
    table->field[3]->store(bt_num_blocks_in_use, false);
    table->field[4]->store(bt_size_allocated, false);
    table->field[5]->store(bt_size_in_use, false);

    error = schema_table_store_record(thd, table);

exit:
    return error;
}

static int tokudb_fractal_tree_info(TABLE *table, THD *thd) {
    int error;
    DB_TXN* txn = NULL;
    DBC* tmp_cursor = NULL;
    DBT curr_key;
    DBT curr_val;
    memset(&curr_key, 0, sizeof curr_key);
    memset(&curr_val, 0, sizeof curr_val);
    error = txn_begin(db_env, 0, &txn, DB_READ_UNCOMMITTED, thd);
    if (error) {
        goto cleanup;
    }
    error = db_env->get_cursor_for_directory(db_env, txn, &tmp_cursor);
    if (error) {
        goto cleanup;
    }
    while (error == 0) {
        error = tmp_cursor->c_get(
            tmp_cursor,
            &curr_key,
            &curr_val,
            DB_NEXT
            );
        if (!error) {
            error = tokudb_report_fractal_tree_info_for_db(&curr_key, &curr_val, table, thd);
        }
    }
    if (error == DB_NOTFOUND) {
        error = 0;
    }
cleanup:
    if (tmp_cursor) {
        int r = tmp_cursor->c_close(tmp_cursor);
        assert(r == 0);
    }
    if (txn) {
        commit_txn(txn, 0);
    }
    return error;
}

#if MYSQL_VERSION_ID >= 50600
static int tokudb_fractal_tree_info_fill_table(THD *thd, TABLE_LIST *tables, Item *cond) {
#else
static int tokudb_fractal_tree_info_fill_table(THD *thd, TABLE_LIST *tables, COND *cond) {
#endif
    int error;
    TABLE *table = tables->table;

    // 3938: Get a read lock on the status flag, since we must
    // read it before safely proceeding
    rw_rdlock(&tokudb_hton_initialized_lock);

    if (!tokudb_hton_initialized) {
        my_error(ER_PLUGIN_IS_NOT_LOADED, MYF(0), "TokuDB");
        error = -1;
    } else {
        error = tokudb_fractal_tree_info(table, thd);
    }

    //3938: unlock the status flag lock
    rw_unlock(&tokudb_hton_initialized_lock);
    return error;
}

static int tokudb_fractal_tree_info_init(void *p) {
    ST_SCHEMA_TABLE *schema = (ST_SCHEMA_TABLE *) p;
    schema->fields_info = tokudb_fractal_tree_info_field_info;
    schema->fill_table = tokudb_fractal_tree_info_fill_table;
    return 0;
}

static int tokudb_fractal_tree_info_done(void *p) {
    return 0;
}

static struct st_mysql_information_schema tokudb_fractal_tree_block_map_information_schema = { MYSQL_INFORMATION_SCHEMA_INTERFACE_VERSION };

static ST_FIELD_INFO tokudb_fractal_tree_block_map_field_info[] = {
    {"dictionary_name", 256, MYSQL_TYPE_STRING, 0, 0, NULL, SKIP_OPEN_TABLE },
    {"internal_file_name", 256, MYSQL_TYPE_STRING, 0, 0, NULL, SKIP_OPEN_TABLE },
    {"checkpoint_count", 0, MYSQL_TYPE_LONGLONG, 0, 0, NULL, SKIP_OPEN_TABLE },
    {"blocknum", 0, MYSQL_TYPE_LONGLONG, 0, 0, NULL, SKIP_OPEN_TABLE },
    {"offset", 0, MYSQL_TYPE_LONGLONG, 0, MY_I_S_MAYBE_NULL, NULL, SKIP_OPEN_TABLE },
    {"size", 0, MYSQL_TYPE_LONGLONG, 0, MY_I_S_MAYBE_NULL, NULL, SKIP_OPEN_TABLE },
    {NULL, 0, MYSQL_TYPE_NULL, 0, 0, NULL, SKIP_OPEN_TABLE}
};

struct tokudb_report_fractal_tree_block_map_iterator_extra {
    int64_t num_rows;
    int64_t i;
    uint64_t *checkpoint_counts;
    int64_t *blocknums;
    int64_t *diskoffs;
    int64_t *sizes;
};

// This iterator is called while holding the blocktable lock.  We should be as quick as possible.
// We don't want to do one call to get the number of rows, release the blocktable lock, and then do another call to get all the rows because the number of rows may change if we don't hold the lock.
// As a compromise, we'll do some mallocs inside the lock on the first call, but everything else should be fast.
static int tokudb_report_fractal_tree_block_map_iterator(uint64_t checkpoint_count,
                                                          int64_t num_rows,
                                                          int64_t blocknum,
                                                          int64_t diskoff,
                                                          int64_t size,
                                                          void *iter_extra) {
    struct tokudb_report_fractal_tree_block_map_iterator_extra *e = static_cast<struct tokudb_report_fractal_tree_block_map_iterator_extra *>(iter_extra);

    assert(num_rows > 0);
    if (e->num_rows == 0) {
        e->checkpoint_counts = (uint64_t *) my_malloc(num_rows * (sizeof *e->checkpoint_counts), MYF(MY_WME|MY_ZEROFILL|MY_FAE));
        e->blocknums = (int64_t *) my_malloc(num_rows * (sizeof *e->blocknums), MYF(MY_WME|MY_ZEROFILL|MY_FAE));
        e->diskoffs = (int64_t *) my_malloc(num_rows * (sizeof *e->diskoffs), MYF(MY_WME|MY_ZEROFILL|MY_FAE));
        e->sizes = (int64_t *) my_malloc(num_rows * (sizeof *e->sizes), MYF(MY_WME|MY_ZEROFILL|MY_FAE));
        e->num_rows = num_rows;
    }

    e->checkpoint_counts[e->i] = checkpoint_count;
    e->blocknums[e->i] = blocknum;
    e->diskoffs[e->i] = diskoff;
    e->sizes[e->i] = size;
    ++(e->i);

    return 0;
}

static int tokudb_report_fractal_tree_block_map_for_db(const DBT *dname, const DBT *iname, TABLE *table, THD *thd) {
    int error;
    DB *db;
    struct tokudb_report_fractal_tree_block_map_iterator_extra e = {}; // avoid struct initializers so that we can compile with older gcc versions

    error = db_create(&db, db_env, 0);
    if (error) {
        goto exit;
    }
    error = db->open(db, NULL, (char *)dname->data, NULL, DB_BTREE, 0, 0666);
    if (error) {
        goto exit;
    }
    error = db->iterate_fractal_tree_block_map(db, tokudb_report_fractal_tree_block_map_iterator, &e);
    {
        int close_error = db->close(db, 0);
        if (!error) {
            error = close_error;
        }
    }
    if (error) {
        goto exit;
    }

    // If not, we should have gotten an error and skipped this section of code
    assert(e.i == e.num_rows);
    for (int64_t i = 0; error == 0 && i < e.num_rows; ++i) {
        // We store the NULL terminator in the directory so it's included in the size.
        // See #5789
        // Recalculate and check just to be safe.
        size_t dname_len = strlen((const char *)dname->data);
        size_t iname_len = strlen((const char *)iname->data);
        assert(dname_len == dname->size - 1);
        assert(iname_len == iname->size - 1);
        table->field[0]->store(
            (char *)dname->data,
            dname_len,
            system_charset_info
            );
        table->field[1]->store(
            (char *)iname->data,
            iname_len,
            system_charset_info
            );
        table->field[2]->store(e.checkpoint_counts[i], false);
        table->field[3]->store(e.blocknums[i], false);
        static const int64_t freelist_null = -1;
        static const int64_t diskoff_unused = -2;
        if (e.diskoffs[i] == diskoff_unused || e.diskoffs[i] == freelist_null) {
            table->field[4]->set_null();
        } else {
            table->field[4]->set_notnull();
            table->field[4]->store(e.diskoffs[i], false);
        }
        static const int64_t size_is_free = -1;
        if (e.sizes[i] == size_is_free) {
            table->field[5]->set_null();
        } else {
            table->field[5]->set_notnull();
            table->field[5]->store(e.sizes[i], false);
        }

        error = schema_table_store_record(thd, table);
    }

exit:
    if (e.checkpoint_counts != NULL) {
        my_free(e.checkpoint_counts);
        e.checkpoint_counts = NULL;
    }
    if (e.blocknums != NULL) {
        my_free(e.blocknums);
        e.blocknums = NULL;
    }
    if (e.diskoffs != NULL) {
        my_free(e.diskoffs);
        e.diskoffs = NULL;
    }
    if (e.sizes != NULL) {
        my_free(e.sizes);
        e.sizes = NULL;
    }
    return error;
}

static int tokudb_fractal_tree_block_map(TABLE *table, THD *thd) {
    int error;
    DB_TXN* txn = NULL;
    DBC* tmp_cursor = NULL;
    DBT curr_key;
    DBT curr_val;
    memset(&curr_key, 0, sizeof curr_key);
    memset(&curr_val, 0, sizeof curr_val);
    error = txn_begin(db_env, 0, &txn, DB_READ_UNCOMMITTED, thd);
    if (error) {
        goto cleanup;
    }
    error = db_env->get_cursor_for_directory(db_env, txn, &tmp_cursor);
    if (error) {
        goto cleanup;
    }
    while (error == 0) {
        error = tmp_cursor->c_get(
            tmp_cursor,
            &curr_key,
            &curr_val,
            DB_NEXT
            );
        if (!error) {
            error = tokudb_report_fractal_tree_block_map_for_db(&curr_key, &curr_val, table, thd);
        }
    }
    if (error == DB_NOTFOUND) {
        error = 0;
    }
cleanup:
    if (tmp_cursor) {
        int r = tmp_cursor->c_close(tmp_cursor);
        assert(r == 0);
    }
    if (txn) {
        commit_txn(txn, 0);
    }
    return error;
}

#if MYSQL_VERSION_ID >= 50600
static int tokudb_fractal_tree_block_map_fill_table(THD *thd, TABLE_LIST *tables, Item *cond) {
#else
static int tokudb_fractal_tree_block_map_fill_table(THD *thd, TABLE_LIST *tables, COND *cond) {
#endif
    int error;
    TABLE *table = tables->table;

    // 3938: Get a read lock on the status flag, since we must
    // read it before safely proceeding
    rw_rdlock(&tokudb_hton_initialized_lock);

    if (!tokudb_hton_initialized) {
        my_error(ER_PLUGIN_IS_NOT_LOADED, MYF(0), "TokuDB");
        error = -1;
    } else {
        error = tokudb_fractal_tree_block_map(table, thd);
    }

    //3938: unlock the status flag lock
    rw_unlock(&tokudb_hton_initialized_lock);
    return error;
}

static int tokudb_fractal_tree_block_map_init(void *p) {
    ST_SCHEMA_TABLE *schema = (ST_SCHEMA_TABLE *) p;
    schema->fields_info = tokudb_fractal_tree_block_map_field_info;
    schema->fill_table = tokudb_fractal_tree_block_map_fill_table;
    return 0;
}

static int tokudb_fractal_tree_block_map_done(void *p) {
    return 0;
}

static void tokudb_pretty_key(const DB *db, const DBT *key, const char *default_key, String *out) {
    if (key->data == NULL) {
        out->append(default_key);
    } else {
        bool do_hexdump = true;
        if (do_hexdump) {
            // hexdump the key
            const unsigned char *data = reinterpret_cast<const unsigned char *>(key->data);
            for (size_t i = 0; i < key->size; i++) {
                char str[3];
                snprintf(str, sizeof str, "%2.2x", data[i]);
                out->append(str);
            }
        }
    }
}

static void tokudb_pretty_left_key(const DB *db, const DBT *key, String *out) {
    tokudb_pretty_key(db, key, "-infinity", out);
}

static void tokudb_pretty_right_key(const DB *db, const DBT *key, String *out) {
    tokudb_pretty_key(db, key, "+infinity", out);
}

static const char *tokudb_get_index_name(DB *db) {
    if (db != NULL) {
        return db->get_dname(db);
    } else {
        return "$ydb_internal";
    }
}

static int tokudb_equal_key(const DBT *left_key, const DBT *right_key) {
    if (left_key->data == NULL || right_key->data == NULL || left_key->size != right_key->size)
        return 0;
    else
        return memcmp(left_key->data, right_key->data, left_key->size) == 0;
}

static void tokudb_lock_timeout_callback(DB *db, uint64_t requesting_txnid, const DBT *left_key, const DBT *right_key, uint64_t blocking_txnid) {
    THD *thd = current_thd;
    if (!thd)
        return;
    ulong lock_timeout_debug = THDVAR(thd, lock_timeout_debug);
    if (lock_timeout_debug != 0) {
        // generate a JSON document with the lock timeout info
        String log_str;
        log_str.append("{");
        log_str.append("\"mysql_thread_id\":");
        log_str.append_ulonglong(thd->thread_id);
        log_str.append(", \"dbname\":");
        log_str.append("\""); log_str.append(tokudb_get_index_name(db)); log_str.append("\"");
        log_str.append(", \"requesting_txnid\":");
        log_str.append_ulonglong(requesting_txnid);
        log_str.append(", \"blocking_txnid\":");
        log_str.append_ulonglong(blocking_txnid);
        if (tokudb_equal_key(left_key, right_key)) {
            String key_str;
            tokudb_pretty_key(db, left_key, "?", &key_str);
            log_str.append(", \"key\":");
            log_str.append("\""); log_str.append(key_str); log_str.append("\"");
        } else {
            String left_str;
            tokudb_pretty_left_key(db, left_key, &left_str);
            log_str.append(", \"key_left\":");
            log_str.append("\""); log_str.append(left_str); log_str.append("\"");
            String right_str;
            tokudb_pretty_right_key(db, right_key, &right_str);
            log_str.append(", \"key_right\":");
            log_str.append("\""); log_str.append(right_str); log_str.append("\"");
        }
        log_str.append("}");
        // set last_lock_timeout
        if (lock_timeout_debug & 1) {
            char *old_lock_timeout = THDVAR(thd, last_lock_timeout);
            char *new_lock_timeout = my_strdup(log_str.c_ptr(), MY_FAE);
            THDVAR(thd, last_lock_timeout) = new_lock_timeout;
            my_free(old_lock_timeout);
        }
        // dump to stderr
        if (lock_timeout_debug & 2) {
            fprintf(stderr, "tokudb_lock_timeout: %s\n", log_str.c_ptr());
        }
    }
}

static struct st_mysql_information_schema tokudb_trx_information_schema = { MYSQL_INFORMATION_SCHEMA_INTERFACE_VERSION };

static ST_FIELD_INFO tokudb_trx_field_info[] = {
    {"trx_id", 0, MYSQL_TYPE_LONGLONG, 0, 0, NULL, SKIP_OPEN_TABLE },
    {"trx_mysql_thread_id", 0, MYSQL_TYPE_LONGLONG, 0, 0, NULL, SKIP_OPEN_TABLE },
    {NULL, 0, MYSQL_TYPE_NULL, 0, 0, NULL, SKIP_OPEN_TABLE}
};

struct tokudb_trx_extra {
    THD *thd;
    TABLE *table;
};

static int tokudb_trx_callback(uint64_t txn_id, uint64_t client_id, iterate_row_locks_callback iterate_locks, void *locks_extra, void *extra) {
    struct tokudb_trx_extra *e = reinterpret_cast<struct tokudb_trx_extra *>(extra);
    THD *thd = e->thd;
    TABLE *table = e->table;
    table->field[0]->store(txn_id, false);
    table->field[1]->store(client_id, false);
    int error = schema_table_store_record(thd, table);
    return error;
}

#if MYSQL_VERSION_ID >= 50600
static int tokudb_trx_fill_table(THD *thd, TABLE_LIST *tables, Item *cond) {
#else
static int tokudb_trx_fill_table(THD *thd, TABLE_LIST *tables, COND *cond) {
#endif
    int error;
    
    rw_rdlock(&tokudb_hton_initialized_lock);

    if (!tokudb_hton_initialized) {
        my_error(ER_PLUGIN_IS_NOT_LOADED, MYF(0), "TokuDB");
        error = -1;
    } else {
        struct tokudb_trx_extra e = { thd, tables->table };
        error = db_env->iterate_live_transactions(db_env, tokudb_trx_callback, &e);
    }

    rw_unlock(&tokudb_hton_initialized_lock);
    return error;
}

static int tokudb_trx_init(void *p) {
    ST_SCHEMA_TABLE *schema = (ST_SCHEMA_TABLE *) p;
    schema->fields_info = tokudb_trx_field_info;
    schema->fill_table = tokudb_trx_fill_table;
    return 0;
}

static int tokudb_trx_done(void *p) {
    return 0;
}

static struct st_mysql_information_schema tokudb_lock_waits_information_schema = { MYSQL_INFORMATION_SCHEMA_INTERFACE_VERSION };

static ST_FIELD_INFO tokudb_lock_waits_field_info[] = {
    {"requesting_trx_id", 0, MYSQL_TYPE_LONGLONG, 0, 0, NULL, SKIP_OPEN_TABLE },
    {"blocking_trx_id", 0, MYSQL_TYPE_LONGLONG, 0, 0, NULL, SKIP_OPEN_TABLE },
    {"lock_waits_dname", 256, MYSQL_TYPE_STRING, 0, 0, NULL, SKIP_OPEN_TABLE },
    {"lock_waits_key_left", 256, MYSQL_TYPE_STRING, 0, 0, NULL, SKIP_OPEN_TABLE },
    {"lock_waits_key_right", 256, MYSQL_TYPE_STRING, 0, 0, NULL, SKIP_OPEN_TABLE },
    {"lock_waits_start_time", 0, MYSQL_TYPE_LONGLONG, 0, 0, NULL, SKIP_OPEN_TABLE },
    {NULL, 0, MYSQL_TYPE_NULL, 0, 0, NULL, SKIP_OPEN_TABLE}
};

struct tokudb_lock_waits_extra {
    THD *thd;
    TABLE *table;
};

static int tokudb_lock_waits_callback(DB *db, uint64_t requesting_txnid, const DBT *left_key, const DBT *right_key, 
                                      uint64_t blocking_txnid, uint64_t start_time, void *extra) {
    struct tokudb_lock_waits_extra *e = reinterpret_cast<struct tokudb_lock_waits_extra *>(extra);
    THD *thd = e->thd;
    TABLE *table = e->table;
    table->field[0]->store(requesting_txnid, false);
    table->field[1]->store(blocking_txnid, false);
    const char *dname = tokudb_get_index_name(db);
    size_t dname_length = strlen(dname);
    table->field[2]->store(dname, dname_length, system_charset_info);
    String left_str;
    tokudb_pretty_left_key(db, left_key, &left_str);
    table->field[3]->store(left_str.ptr(), left_str.length(), system_charset_info);
    String right_str;
    tokudb_pretty_right_key(db, right_key, &right_str);
    table->field[4]->store(right_str.ptr(), right_str.length(), system_charset_info);
    table->field[5]->store(start_time, false);
    int error = schema_table_store_record(thd, table);
    return error;
}

#if MYSQL_VERSION_ID >= 50600
static int tokudb_lock_waits_fill_table(THD *thd, TABLE_LIST *tables, Item *cond) {
#else
static int tokudb_lock_waits_fill_table(THD *thd, TABLE_LIST *tables, COND *cond) {
#endif
    int error;
    
    rw_rdlock(&tokudb_hton_initialized_lock);

    if (!tokudb_hton_initialized) {
        my_error(ER_PLUGIN_IS_NOT_LOADED, MYF(0), "TokuDB");
        error = -1;
    } else {
        struct tokudb_lock_waits_extra e = { thd, tables->table };
        error = db_env->iterate_pending_lock_requests(db_env, tokudb_lock_waits_callback, &e);
    }

    rw_unlock(&tokudb_hton_initialized_lock);
    return error;
}

static int tokudb_lock_waits_init(void *p) {
    ST_SCHEMA_TABLE *schema = (ST_SCHEMA_TABLE *) p;
    schema->fields_info = tokudb_lock_waits_field_info;
    schema->fill_table = tokudb_lock_waits_fill_table;
    return 0;
}

static int tokudb_lock_waits_done(void *p) {
    return 0;
}

static struct st_mysql_information_schema tokudb_locks_information_schema = { MYSQL_INFORMATION_SCHEMA_INTERFACE_VERSION };

static ST_FIELD_INFO tokudb_locks_field_info[] = {
    {"locks_trx_id", 0, MYSQL_TYPE_LONGLONG, 0, 0, NULL, SKIP_OPEN_TABLE },
    {"locks_mysql_thread_id", 0, MYSQL_TYPE_LONGLONG, 0, 0, NULL, SKIP_OPEN_TABLE },
    {"locks_dname", 256, MYSQL_TYPE_STRING, 0, 0, NULL, SKIP_OPEN_TABLE },
    {"locks_key_left", 256, MYSQL_TYPE_STRING, 0, 0, NULL, SKIP_OPEN_TABLE },
    {"locks_key_right", 256, MYSQL_TYPE_STRING, 0, 0, NULL, SKIP_OPEN_TABLE },
    {NULL, 0, MYSQL_TYPE_NULL, 0, 0, NULL, SKIP_OPEN_TABLE}
};

struct tokudb_locks_extra {
    THD *thd;
    TABLE *table;
};

static int tokudb_locks_callback(uint64_t txn_id, uint64_t client_id, iterate_row_locks_callback iterate_locks, void *locks_extra, void *extra) {
    struct tokudb_locks_extra *e = reinterpret_cast<struct tokudb_locks_extra *>(extra);
    THD *thd = e->thd;
    TABLE *table = e->table;
    int error = 0;
    DB *db;
    DBT left_key, right_key;
    while (error == 0 && iterate_locks(&db, &left_key, &right_key, locks_extra) == 0) {
        table->field[0]->store(txn_id, false);
        table->field[1]->store(client_id, false);

        const char *dname = tokudb_get_index_name(db);
        size_t dname_length = strlen(dname);
        table->field[2]->store(dname, dname_length, system_charset_info);

        String left_str;
        tokudb_pretty_left_key(db, &left_key, &left_str);
        table->field[3]->store(left_str.ptr(), left_str.length(), system_charset_info);

        String right_str;
        tokudb_pretty_right_key(db, &right_key, &right_str);
        table->field[4]->store(right_str.ptr(), right_str.length(), system_charset_info);

        error = schema_table_store_record(thd, table);
    }
    return error;
}

#if MYSQL_VERSION_ID >= 50600
static int tokudb_locks_fill_table(THD *thd, TABLE_LIST *tables, Item *cond) {
#else
static int tokudb_locks_fill_table(THD *thd, TABLE_LIST *tables, COND *cond) {
#endif
    int error;
    
    rw_rdlock(&tokudb_hton_initialized_lock);

    if (!tokudb_hton_initialized) {
        my_error(ER_PLUGIN_IS_NOT_LOADED, MYF(0), "TokuDB");
        error = -1;
    } else {
        struct tokudb_locks_extra e = { thd, tables->table };
        error = db_env->iterate_live_transactions(db_env, tokudb_locks_callback, &e);
    }

    rw_unlock(&tokudb_hton_initialized_lock);
    return error;
}

static int tokudb_locks_init(void *p) {
    ST_SCHEMA_TABLE *schema = (ST_SCHEMA_TABLE *) p;
    schema->fields_info = tokudb_locks_field_info;
    schema->fill_table = tokudb_locks_fill_table;
    return 0;
}

static int tokudb_locks_done(void *p) {
    return 0;
}

enum { TOKUDB_PLUGIN_VERSION = 0x0400 };
#define TOKUDB_PLUGIN_VERSION_STR "1024"

// Retrieves variables for information_schema.global_status.
// Names (columnname) are automatically converted to upper case, and prefixed with "TOKUDB_"
static int show_tokudb_vars(THD *thd, SHOW_VAR *var, char *buff) {
    TOKUDB_DBUG_ENTER("show_tokudb_vars");

    int error;
    uint64_t panic;
    const int panic_string_len = 1024;
    char panic_string[panic_string_len] = {'\0'};
    fs_redzone_state redzone_state;

    uint64_t num_rows;
    error = db_env->get_engine_status (db_env, toku_global_status_rows, toku_global_status_max_rows, &num_rows, &redzone_state, &panic, panic_string, panic_string_len, TOKU_GLOBAL_STATUS);
    //TODO: Maybe do something with the panic output?
    if (error == 0) {
        assert(num_rows <= toku_global_status_max_rows);
        //TODO: Maybe enable some of the items here: (copied from engine status

        //TODO: (optionally) add redzone state, panic, panic string, etc. Right now it's being ignored.

        for (uint64_t row = 0; row < num_rows; row++) {
            SHOW_VAR &status_var = toku_global_status_variables[row];
            TOKU_ENGINE_STATUS_ROW_S &status_row = toku_global_status_rows[row];

            status_var.name = status_row.columnname;
            switch (status_row.type) {
            case FS_STATE:
            case UINT64:
                status_var.type = SHOW_LONGLONG;
                status_var.value = (char*)&status_row.value.num;
                break;
            case CHARSTR:
                status_var.type = SHOW_CHAR;
                status_var.value = (char*)status_row.value.str;
                break;
            case UNIXTIME:
                {
                    status_var.type = SHOW_CHAR;
                    time_t t = status_row.value.num;
                    char tbuf[26];
                    // Reuse the memory in status_row. (It belongs to us).
                    snprintf(status_row.value.datebuf, sizeof(status_row.value.datebuf), "%.24s", ctime_r(&t, tbuf));
                    status_var.value = (char*)&status_row.value.datebuf[0];
                }
                break;
            case TOKUTIME:
                {
                    status_var.type = SHOW_DOUBLE;
                    double t = tokutime_to_seconds(status_row.value.num);
                    // Reuse the memory in status_row. (It belongs to us).
                    status_row.value.dnum = t;
                    status_var.value = (char*)&status_row.value.dnum;
                }
                break;
            case PARCOUNT:
                {
                    status_var.type = SHOW_LONGLONG;
                    uint64_t v = read_partitioned_counter(status_row.value.parcount);
                    // Reuse the memory in status_row. (It belongs to us).
                    status_row.value.num = v;
                    status_var.value = (char*)&status_row.value.num;
                }
                break;
            default:
                {
                    status_var.type = SHOW_CHAR;
                    // Reuse the memory in status_row.datebuf. (It belongs to us).
                    // UNKNOWN TYPE: %d fits in 26 bytes (sizeof datebuf) for any integer.
                    snprintf(status_row.value.datebuf, sizeof(status_row.value.datebuf), "UNKNOWN TYPE: %d", status_row.type);
                    status_var.value = (char*)&status_row.value.datebuf[0];
                }
                break;
            }
        }
        // Sentinel value at end.
        toku_global_status_variables[num_rows].type = SHOW_LONG;
        toku_global_status_variables[num_rows].value = (char*)NullS;
        toku_global_status_variables[num_rows].name = (char*)NullS;

        var->type= SHOW_ARRAY;
        var->value= (char *) toku_global_status_variables;
    }
    if (error) { my_errno = error; }
    TOKUDB_DBUG_RETURN(error);
}

static SHOW_VAR toku_global_status_variables_export[]= {
    {"Tokudb", (char*)&show_tokudb_vars, SHOW_FUNC},
    {NullS, NullS, SHOW_LONG}
};

mysql_declare_plugin(tokudb) 
{
    MYSQL_STORAGE_ENGINE_PLUGIN, 
    &tokudb_storage_engine, 
    tokudb_hton_name, 
    "Tokutek Inc", 
    "Tokutek TokuDB Storage Engine with Fractal Tree(tm) Technology",
    PLUGIN_LICENSE_GPL,
    tokudb_init_func,          /* plugin init */
    tokudb_done_func,          /* plugin deinit */
    TOKUDB_PLUGIN_VERSION,     /* 4.0.0 */
    toku_global_status_variables_export,  /* status variables */
    tokudb_system_variables,   /* system variables */
    NULL,                      /* config options */
#if MYSQL_VERSION_ID >= 50521
    0,                         /* flags */
#endif
},
{
    MYSQL_INFORMATION_SCHEMA_PLUGIN, 
    &tokudb_trx_information_schema,
    "TokuDB_trx", 
    "Tokutek Inc", 
    "Tokutek TokuDB Storage Engine with Fractal Tree(tm) Technology",
    PLUGIN_LICENSE_GPL,
    tokudb_trx_init,     /* plugin init */
    tokudb_trx_done,     /* plugin deinit */
    TOKUDB_PLUGIN_VERSION,     /* 4.0.0 */
    NULL,                      /* status variables */
    NULL,                      /* system variables */
    NULL,                      /* config options */
#if MYSQL_VERSION_ID >= 50521
    0,                         /* flags */
#endif
},
{
    MYSQL_INFORMATION_SCHEMA_PLUGIN, 
    &tokudb_lock_waits_information_schema,
    "TokuDB_lock_waits", 
    "Tokutek Inc", 
    "Tokutek TokuDB Storage Engine with Fractal Tree(tm) Technology",
    PLUGIN_LICENSE_GPL,
    tokudb_lock_waits_init,     /* plugin init */
    tokudb_lock_waits_done,     /* plugin deinit */
    TOKUDB_PLUGIN_VERSION,     /* 4.0.0 */
    NULL,                      /* status variables */
    NULL,                      /* system variables */
    NULL,                      /* config options */
#if MYSQL_VERSION_ID >= 50521
    0,                         /* flags */
#endif
},
{
    MYSQL_INFORMATION_SCHEMA_PLUGIN, 
    &tokudb_locks_information_schema,
    "TokuDB_locks", 
    "Tokutek Inc", 
    "Tokutek TokuDB Storage Engine with Fractal Tree(tm) Technology",
    PLUGIN_LICENSE_GPL,
    tokudb_locks_init,     /* plugin init */
    tokudb_locks_done,     /* plugin deinit */
    TOKUDB_PLUGIN_VERSION,     /* 4.0.0 */
    NULL,                      /* status variables */
    NULL,                      /* system variables */
    NULL,                      /* config options */
#if MYSQL_VERSION_ID >= 50521
    0,                         /* flags */
#endif
},
{
    MYSQL_INFORMATION_SCHEMA_PLUGIN, 
    &tokudb_file_map_information_schema, 
    "TokuDB_file_map", 
    "Tokutek Inc", 
    "Tokutek TokuDB Storage Engine with Fractal Tree(tm) Technology",
    PLUGIN_LICENSE_GPL,
    tokudb_file_map_init,     /* plugin init */
    tokudb_file_map_done,     /* plugin deinit */
    TOKUDB_PLUGIN_VERSION,     /* 4.0.0 */
    NULL,                      /* status variables */
    NULL,                      /* system variables */
    NULL,                      /* config options */
#if MYSQL_VERSION_ID >= 50521
    0,                         /* flags */
#endif
},
{
    MYSQL_INFORMATION_SCHEMA_PLUGIN, 
    &tokudb_fractal_tree_info_information_schema, 
    "TokuDB_fractal_tree_info", 
    "Tokutek Inc", 
    "Tokutek TokuDB Storage Engine with Fractal Tree(tm) Technology",
    PLUGIN_LICENSE_GPL,
    tokudb_fractal_tree_info_init,     /* plugin init */
    tokudb_fractal_tree_info_done,     /* plugin deinit */
    TOKUDB_PLUGIN_VERSION,     /* 4.0.0 */
    NULL,                      /* status variables */
    NULL,                      /* system variables */
    NULL,                      /* config options */
#if MYSQL_VERSION_ID >= 50521
    0,                         /* flags */
#endif
},
{
    MYSQL_INFORMATION_SCHEMA_PLUGIN, 
    &tokudb_fractal_tree_block_map_information_schema, 
    "TokuDB_fractal_tree_block_map", 
    "Tokutek Inc", 
    "Tokutek TokuDB Storage Engine with Fractal Tree(tm) Technology",
    PLUGIN_LICENSE_GPL,
    tokudb_fractal_tree_block_map_init,     /* plugin init */
    tokudb_fractal_tree_block_map_done,     /* plugin deinit */
    TOKUDB_PLUGIN_VERSION,     /* 4.0.0 */
    NULL,                      /* status variables */
    NULL,                      /* system variables */
    NULL,                      /* config options */
#if MYSQL_VERSION_ID >= 50521
    0,                         /* flags */
#endif
}
mysql_declare_plugin_end;

#ifdef MARIA_PLUGIN_INTERFACE_VERSION

maria_declare_plugin(tokudb) 
{
    MYSQL_STORAGE_ENGINE_PLUGIN, 
    &tokudb_storage_engine, 
    tokudb_hton_name, 
    "Tokutek Inc", 
    "Tokutek TokuDB Storage Engine with Fractal Tree(tm) Technology",
    PLUGIN_LICENSE_GPL,
    tokudb_init_func,          /* plugin init */
    tokudb_done_func,          /* plugin deinit */
    TOKUDB_PLUGIN_VERSION,     /* 4.0.0 */
    toku_global_status_variables_export,  /* status variables */
    tokudb_system_variables,   /* system variables */
    TOKUDB_PLUGIN_VERSION_STR, /* string version */
    MariaDB_PLUGIN_MATURITY_ALPHA /* maturity */
},
{
    MYSQL_INFORMATION_SCHEMA_PLUGIN, 
    &tokudb_trx_information_schema,
    "TokuDB_trx", 
    "Tokutek Inc", 
    "Tokutek TokuDB Storage Engine with Fractal Tree(tm) Technology",
    PLUGIN_LICENSE_GPL,
    tokudb_trx_init,     /* plugin init */
    tokudb_trx_done,     /* plugin deinit */
    TOKUDB_PLUGIN_VERSION,     /* 4.0.0 */
    NULL,                      /* status variables */
    NULL,                      /* system variables */
    TOKUDB_PLUGIN_VERSION_STR, /* string version */
    MariaDB_PLUGIN_MATURITY_ALPHA /* maturity */
},
{
    MYSQL_INFORMATION_SCHEMA_PLUGIN, 
    &tokudb_lock_waits_information_schema,
    "TokuDB_lock_waits", 
    "Tokutek Inc", 
    "Tokutek TokuDB Storage Engine with Fractal Tree(tm) Technology",
    PLUGIN_LICENSE_GPL,
    tokudb_lock_waits_init,     /* plugin init */
    tokudb_lock_waits_done,     /* plugin deinit */
    TOKUDB_PLUGIN_VERSION,     /* 4.0.0 */
    NULL,                      /* status variables */
    NULL,                      /* system variables */
    TOKUDB_PLUGIN_VERSION_STR, /* string version */
    MariaDB_PLUGIN_MATURITY_ALPHA /* maturity */
},
{
    MYSQL_INFORMATION_SCHEMA_PLUGIN, 
    &tokudb_locks_information_schema,
    "TokuDB_locks", 
    "Tokutek Inc", 
    "Tokutek TokuDB Storage Engine with Fractal Tree(tm) Technology",
    PLUGIN_LICENSE_GPL,
    tokudb_locks_init,     /* plugin init */
    tokudb_locks_done,     /* plugin deinit */
    TOKUDB_PLUGIN_VERSION,     /* 4.0.0 */
    NULL,                      /* status variables */
    NULL,                      /* system variables */
    TOKUDB_PLUGIN_VERSION_STR, /* string version */
    MariaDB_PLUGIN_MATURITY_ALPHA /* maturity */
},
{
    MYSQL_INFORMATION_SCHEMA_PLUGIN, 
    &tokudb_file_map_information_schema, 
    "TokuDB_file_map", 
    "Tokutek Inc", 
    "Tokutek TokuDB Storage Engine with Fractal Tree(tm) Technology",
    PLUGIN_LICENSE_GPL,
    tokudb_file_map_init,     /* plugin init */
    tokudb_file_map_done,     /* plugin deinit */
    TOKUDB_PLUGIN_VERSION,     /* 4.0.0 */
    NULL,                      /* status variables */
    NULL,                      /* system variables */
    TOKUDB_PLUGIN_VERSION_STR, /* string version */
    MariaDB_PLUGIN_MATURITY_ALPHA /* maturity */
},
{
    MYSQL_INFORMATION_SCHEMA_PLUGIN, 
    &tokudb_fractal_tree_info_information_schema, 
    "TokuDB_fractal_tree_info", 
    "Tokutek Inc", 
    "Tokutek TokuDB Storage Engine with Fractal Tree(tm) Technology",
    PLUGIN_LICENSE_GPL,
    tokudb_fractal_tree_info_init,     /* plugin init */
    tokudb_fractal_tree_info_done,     /* plugin deinit */
    TOKUDB_PLUGIN_VERSION,     /* 4.0.0 */
    NULL,                      /* status variables */
    NULL,                      /* system variables */
    TOKUDB_PLUGIN_VERSION_STR, /* string version */
    MariaDB_PLUGIN_MATURITY_ALPHA /* maturity */
},
{
    MYSQL_INFORMATION_SCHEMA_PLUGIN, 
    &tokudb_fractal_tree_block_map_information_schema, 
    "TokuDB_fractal_tree_block_map", 
    "Tokutek Inc", 
    "Tokutek TokuDB Storage Engine with Fractal Tree(tm) Technology",
    PLUGIN_LICENSE_GPL,
    tokudb_fractal_tree_block_map_init,     /* plugin init */
    tokudb_fractal_tree_block_map_done,     /* plugin deinit */
    TOKUDB_PLUGIN_VERSION,     /* 4.0.0 */
    NULL,                      /* status variables */
    NULL,                      /* system variables */
    TOKUDB_PLUGIN_VERSION_STR, /* string version */
    MariaDB_PLUGIN_MATURITY_ALPHA /* maturity */
}
maria_declare_plugin_end;

#endif<|MERGE_RESOLUTION|>--- conflicted
+++ resolved
@@ -139,13 +139,9 @@
 static int tokudb_end(handlerton * hton, ha_panic_function type);
 static bool tokudb_flush_logs(handlerton * hton);
 static bool tokudb_show_status(handlerton * hton, THD * thd, stat_print_fn * print, enum ha_stat_type);
-<<<<<<< HEAD
-static void tokudb_handle_fatal_signal(handlerton *hton, THD *thd, int sig) __attribute__ ((__unused__));
-=======
 #if TOKU_INCLUDE_HANDLERTON_HANDLE_FATAL_SIGNAL
 static void tokudb_handle_fatal_signal(handlerton *hton, THD *thd, int sig);
 #endif
->>>>>>> 6bf10fac
 static int tokudb_close_connection(handlerton * hton, THD * thd);
 static int tokudb_commit(handlerton * hton, THD * thd, bool all);
 static int tokudb_rollback(handlerton * hton, THD * thd, bool all);
