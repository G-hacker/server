/*
   Copyright (c) 2000, 2011, Oracle and/or its affiliates

   This program is free software; you can redistribute it and/or modify
   it under the terms of the GNU General Public License as published by
   the Free Software Foundation; version 2 of the License.

   This program is distributed in the hope that it will be useful,
   but WITHOUT ANY WARRANTY; without even the implied warranty of
   MERCHANTABILITY or FITNESS FOR A PARTICULAR PURPOSE.  See the
   GNU General Public License for more details.

   You should have received a copy of the GNU General Public License
   along with this program; if not, write to the Free Software
   Foundation, Inc., 51 Franklin St, Fifth Floor, Boston, MA 02110-1335  USA */


#ifdef USE_PRAGMA_IMPLEMENTATION
#pragma implementation				// gcc: Class implementation
#endif

#define MYSQL_SERVER 1
#include "heapdef.h"
#include "sql_priv.h"
#include "sql_plugin.h"
#include "ha_heap.h"
#include "sql_base.h"

static handler *heap_create_handler(handlerton *, TABLE_SHARE *, MEM_ROOT *);
static int heap_prepare_hp_create_info(TABLE *, bool, HP_CREATE_INFO *);


static int heap_panic(handlerton *hton, ha_panic_function flag)
{
  return hp_panic(flag);
}


static int heap_drop_table(handlerton *hton, const char *path)
{
  int error= heap_delete_table(path);
  return error == ENOENT ? -1 : error;
}

int heap_init(void *p)
{
  handlerton *heap_hton;

  init_heap_psi_keys();

  heap_hton= (handlerton *)p;
  heap_hton->db_type=    DB_TYPE_HEAP;
  heap_hton->create=     heap_create_handler;
  heap_hton->panic=      heap_panic;
  heap_hton->drop_table= heap_drop_table;
  heap_hton->flags=      HTON_CAN_RECREATE;

  return 0;
}

static handler *heap_create_handler(handlerton *hton,
                                    TABLE_SHARE *table, 
                                    MEM_ROOT *mem_root)
{
  return new (mem_root) ha_heap(hton, table);
}


/*****************************************************************************
** HEAP tables
*****************************************************************************/

ha_heap::ha_heap(handlerton *hton, TABLE_SHARE *table_arg)
  :handler(hton, table_arg), file(0), records_changed(0), key_stat_version(0), 
  internal_table(0)
{}

/*
  Hash index statistics is updated (copied from HP_KEYDEF::hash_buckets to 
  rec_per_key) after 1/HEAP_STATS_UPDATE_THRESHOLD fraction of table records 
  have been inserted/updated/deleted. delete_all_rows() and table flush cause 
  immediate update.

  NOTE
   hash index statistics must be updated when number of table records changes
   from 0 to non-zero value and vice versa. Otherwise records_in_range may 
   erroneously return 0 and 'range' may miss records.
*/
#define HEAP_STATS_UPDATE_THRESHOLD 10

int ha_heap::open(const char *name, int mode, uint test_if_locked)
{
  internal_table= MY_TEST(test_if_locked & HA_OPEN_INTERNAL_TABLE);
  if (internal_table || (!(file= heap_open(name, mode)) && my_errno == ENOENT))
  {
    HP_CREATE_INFO create_info;
    my_bool created_new_share;
    int rc;
    file= 0;
    if (heap_prepare_hp_create_info(table, internal_table, &create_info))
      goto end;
    create_info.pin_share= TRUE;

    rc= heap_create(name, &create_info, &internal_share, &created_new_share);
    my_free(create_info.keydef);
    if (rc)
      goto end;

    implicit_emptied= MY_TEST(created_new_share);
    if (internal_table)
      file= heap_open_from_share(internal_share, mode);
    else
      file= heap_open_from_share_and_register(internal_share, mode);

    if (!file)
    {
      heap_release_share(internal_share, internal_table);
      goto end;
    }
  }

  ref_length= sizeof(HEAP_PTR);
  /* Initialize variables for the opened table */
  set_keys_for_scanning();
  /*
    We cannot run update_key_stats() here because we do not have a
    lock on the table. The 'records' count might just be changed
    temporarily at this moment and we might get wrong statistics (Bug
    #10178). Instead we request for update. This will be done in
    ha_heap::info(), which is always called before key statistics are
    used.
    */
  key_stat_version= file->s->key_stat_version-1;
end:
  return (file ? 0 : 1);
}

int ha_heap::close(void)
{
  return internal_table ? hp_close(file) : heap_close(file);
}


/*
  Create a copy of this table

  DESCRIPTION
    Do same as default implementation but use file->s->name instead of 
    table->s->path. This is needed by Windows where the clone() call sees
    '/'-delimited path in table->s->path, while ha_heap::open() was called 
    with '\'-delimited path.
*/

handler *ha_heap::clone(const char *name, MEM_ROOT *mem_root)
{
  handler *new_handler= get_new_handler(table->s, mem_root, table->s->db_type());
  if (new_handler && !new_handler->ha_open(table, file->s->name, table->db_stat,
                                           HA_OPEN_IGNORE_IF_LOCKED))
    return new_handler;
  return NULL;  /* purecov: inspected */
}


/*
  Compute which keys to use for scanning

  SYNOPSIS
    set_keys_for_scanning()
    no parameter

  DESCRIPTION
    Set the bitmap btree_keys, which is used when the upper layers ask
    which keys to use for scanning. For each btree index the
    corresponding bit is set.

  RETURN
    void
*/

void ha_heap::set_keys_for_scanning(void)
{
  btree_keys.clear_all();
  for (uint i= 0 ; i < table->s->keys ; i++)
  {
    if (table->key_info[i].algorithm == HA_KEY_ALG_BTREE)
      btree_keys.set_bit(i);
  }
}


int ha_heap::can_continue_handler_scan()
{
  int error= 0;
  if ((file->key_version != file->s->key_version && inited == INDEX) ||
      (file->file_version != file->s->file_version && inited == RND))
  {
    /* Data changed, not safe to do index or rnd scan */
    error= HA_ERR_RECORD_CHANGED;
  }
  return error;
}


void ha_heap::update_key_stats()
{
  for (uint i= 0; i < table->s->keys; i++)
  {
    KEY *key=table->key_info+i;
    if (!key->rec_per_key)
      continue;
    if (key->algorithm != HA_KEY_ALG_BTREE)
    {
      if (key->flags & HA_NOSAME)
        key->rec_per_key[key->user_defined_key_parts-1]= 1;
      else
      {
        ha_rows hash_buckets= file->s->keydef[i].hash_buckets;
        ulong no_records= hash_buckets ? (ulong)(file->s->records/hash_buckets) : 2;
        if (no_records < 2)
          no_records= 2;
        key->rec_per_key[key->user_defined_key_parts-1]= no_records;
      }
    }
  }
  records_changed= 0;
  /* At the end of update_key_stats() we can proudly claim they are OK. */
  key_stat_version= file->s->key_stat_version;
}


int ha_heap::write_row(const uchar * buf)
{
  int res;
  if (table->next_number_field && buf == table->record[0])
  {
    if ((res= update_auto_increment()))
      return res;
  }
  res= heap_write(file,buf);
  if (!res && (++records_changed*HEAP_STATS_UPDATE_THRESHOLD > 
               file->s->records))
  {
    /*
       We can perform this safely since only one writer at the time is
       allowed on the table.
    */
    records_changed= 0;
    file->s->key_stat_version++;
  }
  return res;
}

int ha_heap::update_row(const uchar * old_data, const uchar * new_data)
{
  int res;
  res= heap_update(file,old_data,new_data);
  if (!res && ++records_changed*HEAP_STATS_UPDATE_THRESHOLD > 
              file->s->records)
  {
    /*
       We can perform this safely since only one writer at the time is
       allowed on the table.
    */
    records_changed= 0;
    file->s->key_stat_version++;
  }
  return res;
}

int ha_heap::delete_row(const uchar * buf)
{
  int res;
  res= heap_delete(file,buf);
  if (!res && table->s->tmp_table == NO_TMP_TABLE && 
      ++records_changed*HEAP_STATS_UPDATE_THRESHOLD > file->s->records)
  {
    /*
       We can perform this safely since only one writer at the time is
       allowed on the table.
    */
    records_changed= 0;
    file->s->key_stat_version++;
  }
  return res;
}

int ha_heap::index_read_map(uchar *buf, const uchar *key,
                            key_part_map keypart_map,
                            enum ha_rkey_function find_flag)
{
  DBUG_ASSERT(inited==INDEX);
  int error = heap_rkey(file,buf,active_index, key, keypart_map, find_flag);
  return error;
}

int ha_heap::index_read_last_map(uchar *buf, const uchar *key,
                                 key_part_map keypart_map)
{
  DBUG_ASSERT(inited==INDEX);
  int error= heap_rkey(file, buf, active_index, key, keypart_map,
		       HA_READ_PREFIX_LAST);
  return error;
}

int ha_heap::index_read_idx_map(uchar *buf, uint index, const uchar *key,
                                key_part_map keypart_map,
                                enum ha_rkey_function find_flag)
{
  int error = heap_rkey(file, buf, index, key, keypart_map, find_flag);
  return error;
}

int ha_heap::index_next(uchar * buf)
{
  DBUG_ASSERT(inited==INDEX);
  int error=heap_rnext(file,buf);
  return error;
}

int ha_heap::index_prev(uchar * buf)
{
  DBUG_ASSERT(inited==INDEX);
  int error=heap_rprev(file,buf);
  return error;
}

int ha_heap::index_first(uchar * buf)
{
  DBUG_ASSERT(inited==INDEX);
  int error=heap_rfirst(file, buf, active_index);
  return error;
}

int ha_heap::index_last(uchar * buf)
{
  DBUG_ASSERT(inited==INDEX);
  int error=heap_rlast(file, buf, active_index);
  return error;
}

int ha_heap::rnd_init(bool scan)
{
  return scan ? heap_scan_init(file) : 0;
}

int ha_heap::rnd_next(uchar *buf)
{
  int error=heap_scan(file, buf);
  return error;
}

int ha_heap::rnd_pos(uchar * buf, uchar *pos)
{
  int error;
  HEAP_PTR heap_position;
  memcpy(&heap_position, pos, sizeof(HEAP_PTR));
  error=heap_rrnd(file, buf, heap_position);
  return error;
}

void ha_heap::position(const uchar *record)
{
  *(HEAP_PTR*) ref= heap_position(file);	// Ref is aligned
}

int ha_heap::info(uint flag)
{
  HEAPINFO hp_info;

  if (!table)
    return 0;

  (void) heap_info(file,&hp_info,flag);

  errkey=                     hp_info.errkey;
  stats.records=              hp_info.records;
  stats.deleted=              hp_info.deleted;
  stats.mean_rec_length=      hp_info.reclength;
  stats.data_file_length=     hp_info.data_length;
  stats.index_file_length=    hp_info.index_length;
  stats.max_data_file_length= hp_info.max_records * hp_info.reclength;
  stats.delete_length=        hp_info.deleted * hp_info.reclength;
  stats.create_time=          (ulong) hp_info.create_time;
  if (flag & HA_STATUS_AUTO)
    stats.auto_increment_value= hp_info.auto_increment;
  /*
    If info() is called for the first time after open(), we will still
    have to update the key statistics. Hoping that a table lock is now
    in place.
  */
  if (key_stat_version != file->s->key_stat_version)
    update_key_stats();
  return 0;
}


int ha_heap::extra(enum ha_extra_function operation)
{
  return heap_extra(file,operation);
}


int ha_heap::reset()
{
  return heap_reset(file);
}


int ha_heap::delete_all_rows()
{
  heap_clear(file);
  if (table->s->tmp_table == NO_TMP_TABLE)
  {
    /*
       We can perform this safely since only one writer at the time is
       allowed on the table.
    */
    file->s->key_stat_version++;
  }
  return 0;
}


int ha_heap::reset_auto_increment(ulonglong value)
{
  file->s->auto_increment= value;
  return 0;
}


int ha_heap::external_lock(THD *thd, int lock_type)
{
#ifndef DBUG_OFF
  if (lock_type == F_UNLCK && file->s->changed && heap_check_heap(file, 0))
    return HA_ERR_CRASHED;
#endif
  return 0;					// No external locking
}


/*
  Disable indexes.

  SYNOPSIS
    disable_indexes()
    mode        mode of operation:
                HA_KEY_SWITCH_NONUNIQ      disable all non-unique keys
                HA_KEY_SWITCH_ALL          disable all keys
                HA_KEY_SWITCH_NONUNIQ_SAVE dis. non-uni. and make persistent
                HA_KEY_SWITCH_ALL_SAVE     dis. all keys and make persistent

  DESCRIPTION
    Disable indexes and clear keys to use for scanning.

  IMPLEMENTATION
    HA_KEY_SWITCH_NONUNIQ       is not implemented.
    HA_KEY_SWITCH_NONUNIQ_SAVE  is not implemented with HEAP.
    HA_KEY_SWITCH_ALL_SAVE      is not implemented with HEAP.

  RETURN
    0  ok
    HA_ERR_WRONG_COMMAND  mode not implemented.
*/

int ha_heap::disable_indexes(uint mode)
{
  int error;

  if (mode == HA_KEY_SWITCH_ALL)
  {
    if (!(error= heap_disable_indexes(file)))
      set_keys_for_scanning();
  }
  else
  {
    /* mode not implemented */
    error= HA_ERR_WRONG_COMMAND;
  }
  return error;
}


/*
  Enable indexes.

  SYNOPSIS
    enable_indexes()
    mode        mode of operation:
                HA_KEY_SWITCH_NONUNIQ      enable all non-unique keys
                HA_KEY_SWITCH_ALL          enable all keys
                HA_KEY_SWITCH_NONUNIQ_SAVE en. non-uni. and make persistent
                HA_KEY_SWITCH_ALL_SAVE     en. all keys and make persistent

  DESCRIPTION
    Enable indexes and set keys to use for scanning.
    The indexes might have been disabled by disable_index() before.
    The function works only if both data and indexes are empty,
    since the heap storage engine cannot repair the indexes.
    To be sure, call handler::delete_all_rows() before.

  IMPLEMENTATION
    HA_KEY_SWITCH_NONUNIQ       is not implemented.
    HA_KEY_SWITCH_NONUNIQ_SAVE  is not implemented with HEAP.
    HA_KEY_SWITCH_ALL_SAVE      is not implemented with HEAP.

  RETURN
    0  ok
    HA_ERR_CRASHED  data or index is non-empty. Delete all rows and retry.
    HA_ERR_WRONG_COMMAND  mode not implemented.
*/

int ha_heap::enable_indexes(uint mode)
{
  int error;

  if (mode == HA_KEY_SWITCH_ALL)
  {
    if (!(error= heap_enable_indexes(file)))
      set_keys_for_scanning();
  }
  else
  {
    /* mode not implemented */
    error= HA_ERR_WRONG_COMMAND;
  }
  return error;
}


/*
  Test if indexes are disabled.

  SYNOPSIS
    indexes_are_disabled()
    no parameters

  RETURN
    0  indexes are not disabled
    1  all indexes are disabled
   [2  non-unique indexes are disabled - NOT YET IMPLEMENTED]
*/

int ha_heap::indexes_are_disabled(void)
{
  return heap_indexes_are_disabled(file);
}

THR_LOCK_DATA **ha_heap::store_lock(THD *thd,
				    THR_LOCK_DATA **to,
				    enum thr_lock_type lock_type)
{
  if (lock_type != TL_IGNORE && file->lock.type == TL_UNLOCK)
    file->lock.type=lock_type;
  *to++= &file->lock;
  return to;
}

/*
  We have to ignore ENOENT entries as the HEAP table is created on open and
  not when doing a CREATE on the table.
*/

int ha_heap::delete_table(const char *name)
{
  return heap_drop_table(0, name);
}


void ha_heap::drop_table(const char *name)
{
  file->s->delete_on_close= 1;
  ha_close();
}


int ha_heap::rename_table(const char * from, const char * to)
{
  return heap_rename(from,to);
}


ha_rows ha_heap::records_in_range(uint inx, const key_range *min_key,
                                  const key_range *max_key, page_range *pages)
{
  KEY *key=table->key_info+inx;
  if (key->algorithm == HA_KEY_ALG_BTREE)
    return hp_rb_records_in_range(file, inx, min_key, max_key);

  if (!min_key || !max_key ||
      min_key->length != max_key->length ||
      min_key->length != key->key_length ||
      min_key->flag != HA_READ_KEY_EXACT ||
      max_key->flag != HA_READ_AFTER_KEY)
    return HA_POS_ERROR;			// Can only use exact keys

  if (stats.records <= 1)
    return stats.records;

  /* Assert that info() did run. We need current statistics here. */
  DBUG_ASSERT(key_stat_version == file->s->key_stat_version);
  return key->rec_per_key[key->user_defined_key_parts-1];
}


static int heap_prepare_hp_create_info(TABLE *table_arg, bool internal_table,
                                       HP_CREATE_INFO *hp_create_info)
{
  TABLE_SHARE *share= table_arg->s;
  uint key, parts, mem_per_row= 0, keys= share->keys;
  uint auto_key= 0, auto_key_type= 0;
  ha_rows max_rows;
  HP_KEYDEF *keydef;
  HA_KEYSEG *seg;
  bool found_real_auto_increment= 0;

  bzero(hp_create_info, sizeof(*hp_create_info));

  for (key= parts= 0; key < keys; key++)
    parts+= table_arg->key_info[key].user_defined_key_parts;

<<<<<<< HEAD
  if (!(keydef= (HP_KEYDEF*) my_malloc(hp_key_memory_HP_KEYDEF,
                                       keys * sizeof(HP_KEYDEF) +
				       parts * sizeof(HA_KEYSEG),
				       MYF(MY_WME | MY_THREAD_SPECIFIC))))
=======
  if (!my_multi_malloc(MYF(MY_WME | MY_THREAD_SPECIFIC),
                       &keydef, keys * sizeof(HP_KEYDEF),
                       &seg, parts * sizeof(HA_KEYSEG),
                       NULL))
>>>>>>> 199863d7
    return my_errno;
  for (key= 0; key < keys; key++)
  {
    KEY *pos= table_arg->key_info+key;
    KEY_PART_INFO *key_part=     pos->key_part;
    KEY_PART_INFO *key_part_end= key_part + pos->user_defined_key_parts;

    keydef[key].keysegs=   (uint) pos->user_defined_key_parts;
    keydef[key].flag=      (pos->flags & (HA_NOSAME | HA_NULL_ARE_EQUAL));
    keydef[key].seg=       seg;

    switch (pos->algorithm) {
    case HA_KEY_ALG_UNDEF:
    case HA_KEY_ALG_HASH:
      keydef[key].algorithm= HA_KEY_ALG_HASH;
      mem_per_row+= sizeof(char*) * 2; // = sizeof(HASH_INFO)
      break;
    case HA_KEY_ALG_BTREE:
      keydef[key].algorithm= HA_KEY_ALG_BTREE;
      mem_per_row+=sizeof(TREE_ELEMENT)+pos->key_length+sizeof(char*);
      break;
    default:
      DBUG_ASSERT(0); // cannot happen
    }

    for (; key_part != key_part_end; key_part++, seg++)
    {
      Field *field= key_part->field;

      if (pos->algorithm == HA_KEY_ALG_BTREE)
	seg->type= field->key_type();
      else
      {
        if ((seg->type = field->key_type()) != (int) HA_KEYTYPE_TEXT &&
            seg->type != HA_KEYTYPE_VARTEXT1 &&
            seg->type != HA_KEYTYPE_VARTEXT2 &&
            seg->type != HA_KEYTYPE_VARBINARY1 &&
            seg->type != HA_KEYTYPE_VARBINARY2 &&
            seg->type != HA_KEYTYPE_BIT)
          seg->type= HA_KEYTYPE_BINARY;
      }
      seg->start=   (uint) key_part->offset;
      seg->length=  (uint) key_part->length;
      seg->flag=    key_part->key_part_flag;

      if (field->flags & (ENUM_FLAG | SET_FLAG))
        seg->charset= &my_charset_bin;
      else
        seg->charset= field->charset_for_protocol();
      if (field->null_ptr)
      {
	seg->null_bit= field->null_bit;
	seg->null_pos= (uint) (field->null_ptr - (uchar*) table_arg->record[0]);
      }
      else
      {
	seg->null_bit= 0;
	seg->null_pos= 0;
      }
      if (field->flags & AUTO_INCREMENT_FLAG &&
          table_arg->found_next_number_field &&
          key == share->next_number_index)
      {
        /*
          Store key number and type for found auto_increment key
          We have to store type as seg->type can differ from it
        */
        auto_key= key+ 1;
	auto_key_type= field->key_type();
      }
      if (seg->type == HA_KEYTYPE_BIT)
      {
        seg->bit_length= ((Field_bit *) field)->bit_len;
        seg->bit_start= ((Field_bit *) field)->bit_ofs;
        seg->bit_pos= (uint) (((Field_bit *) field)->bit_ptr -
                                          (uchar*) table_arg->record[0]);
      }
      else
      {
        seg->bit_length= seg->bit_start= 0;
        seg->bit_pos= 0;
      }
    }
  }
  mem_per_row+= MY_ALIGN(MY_MAX(share->reclength, sizeof(char*)) + 1, sizeof(char*));
  if (table_arg->found_next_number_field)
  {
    keydef[share->next_number_index].flag|= HA_AUTO_KEY;
    found_real_auto_increment= share->next_number_key_offset == 0;
  }
  hp_create_info->auto_key= auto_key;
  hp_create_info->auto_key_type= auto_key_type;
  hp_create_info->max_table_size=current_thd->variables.max_heap_table_size;
  hp_create_info->with_auto_increment= found_real_auto_increment;
  hp_create_info->internal_table= internal_table;

  max_rows= (ha_rows) (hp_create_info->max_table_size / mem_per_row);
  if (share->max_rows && share->max_rows < max_rows)
    max_rows= share->max_rows;

  hp_create_info->max_records= (ulong) MY_MIN(max_rows, ULONG_MAX);
  hp_create_info->min_records= (ulong) MY_MIN(share->min_rows, ULONG_MAX);
  hp_create_info->keys= share->keys;
  hp_create_info->reclength= share->reclength;
  hp_create_info->keydef= keydef;
  return 0;
}


int ha_heap::create(const char *name, TABLE *table_arg,
		    HA_CREATE_INFO *create_info)
{
  int error;
  my_bool created;
  HP_CREATE_INFO hp_create_info;

  error= heap_prepare_hp_create_info(table_arg, internal_table,
                                     &hp_create_info);
  if (error)
    return error;
  hp_create_info.auto_increment= (create_info->auto_increment_value ?
				  create_info->auto_increment_value - 1 : 0);
  error= heap_create(name, &hp_create_info, &internal_share, &created);
  my_free(hp_create_info.keydef);
  DBUG_ASSERT(file == 0);
  return (error);
}


void ha_heap::update_create_info(HA_CREATE_INFO *create_info)
{
  table->file->info(HA_STATUS_AUTO);
  if (!(create_info->used_fields & HA_CREATE_USED_AUTO))
    create_info->auto_increment_value= stats.auto_increment_value;
}

void ha_heap::get_auto_increment(ulonglong offset, ulonglong increment,
                                 ulonglong nb_desired_values,
                                 ulonglong *first_value,
                                 ulonglong *nb_reserved_values)
{
  ha_heap::info(HA_STATUS_AUTO);
  *first_value= stats.auto_increment_value;
  /* such table has only table-level locking so reserves up to +inf */
  *nb_reserved_values= ULONGLONG_MAX;
}


bool ha_heap::check_if_incompatible_data(HA_CREATE_INFO *info,
					 uint table_changes)
{
  /* Check that auto_increment value was not changed */
  if ((info->used_fields & HA_CREATE_USED_AUTO &&
       info->auto_increment_value != 0) ||
      table_changes == IS_EQUAL_NO ||
      table_changes & IS_EQUAL_PACK_LENGTH) // Not implemented yet
    return COMPATIBLE_DATA_NO;
  return COMPATIBLE_DATA_YES;
}


/**
  Find record by unique index (used in temporary tables with the index)

  @param record          (IN|OUT) the record to find
  @param unique_idx      (IN) number of index (for this engine)

  @note It is like hp_search but uses function for raw where hp_search
        uses functions for index.

  @retval  0 OK
  @retval  1 Not found
  @retval -1 Error
*/

int ha_heap::find_unique_row(uchar *record, uint unique_idx)
{
  DBUG_ENTER("ha_heap::find_unique_row");
  HP_SHARE *share= file->s;
  DBUG_ASSERT(inited==NONE);
  HP_KEYDEF *keyinfo= share->keydef + unique_idx;
  DBUG_ASSERT(keyinfo->algorithm == HA_KEY_ALG_HASH);
  DBUG_ASSERT(keyinfo->flag & HA_NOSAME);
  if (!share->records)
    DBUG_RETURN(1); // not found
  HASH_INFO *pos= hp_find_hash(&keyinfo->block,
                               hp_mask(hp_rec_hashnr(keyinfo, record),
                                       share->blength, share->records));
  do
  {
    if (!hp_rec_key_cmp(keyinfo, pos->ptr_to_rec, record))
    {
      file->current_hash_ptr= pos;
      file->current_ptr= pos->ptr_to_rec;
      file->update = HA_STATE_AKTIV;
      /*
        We compare it only by record in the index, so better to read all
        records.
      */
      memcpy(record, file->current_ptr, (size_t) share->reclength);

      DBUG_RETURN(0); // found and position set
    }
  }
  while ((pos= pos->next_key));
  DBUG_RETURN(1); // not found
}

struct st_mysql_storage_engine heap_storage_engine=
{ MYSQL_HANDLERTON_INTERFACE_VERSION };

maria_declare_plugin(heap)
{
  MYSQL_STORAGE_ENGINE_PLUGIN,
  &heap_storage_engine,
  "MEMORY",
  "MySQL AB",
  "Hash based, stored in memory, useful for temporary tables",
  PLUGIN_LICENSE_GPL,
  heap_init,
  NULL,
  0x0100, /* 1.0 */
  NULL,                       /* status variables                */
  NULL,                       /* system variables                */
  "1.0",                      /* string version */
  MariaDB_PLUGIN_MATURITY_STABLE /* maturity */
}
maria_declare_plugin_end;<|MERGE_RESOLUTION|>--- conflicted
+++ resolved
@@ -367,7 +367,7 @@
 {
   HEAPINFO hp_info;
 
-  if (!table)
+  if (!file)
     return 0;
 
   (void) heap_info(file,&hp_info,flag);
@@ -618,17 +618,11 @@
   for (key= parts= 0; key < keys; key++)
     parts+= table_arg->key_info[key].user_defined_key_parts;
 
-<<<<<<< HEAD
-  if (!(keydef= (HP_KEYDEF*) my_malloc(hp_key_memory_HP_KEYDEF,
-                                       keys * sizeof(HP_KEYDEF) +
-				       parts * sizeof(HA_KEYSEG),
-				       MYF(MY_WME | MY_THREAD_SPECIFIC))))
-=======
-  if (!my_multi_malloc(MYF(MY_WME | MY_THREAD_SPECIFIC),
+  if (!my_multi_malloc(hp_key_memory_HP_KEYDEF,
+                       MYF(MY_WME | MY_THREAD_SPECIFIC),
                        &keydef, keys * sizeof(HP_KEYDEF),
                        &seg, parts * sizeof(HA_KEYSEG),
                        NULL))
->>>>>>> 199863d7
     return my_errno;
   for (key= 0; key < keys; key++)
   {
