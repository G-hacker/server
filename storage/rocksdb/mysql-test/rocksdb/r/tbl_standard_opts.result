--- conflicted
+++ resolved
@@ -10,11 +10,7 @@
   `a` int(11) NOT NULL,
   `b` char(8) DEFAULT NULL,
   PRIMARY KEY (`a`)
-<<<<<<< HEAD
-) ENGINE=ROCKSDB DEFAULT CHARSET=utf8mb3 COMMENT='standard table options'
-=======
-) ENGINE=ROCKSDB DEFAULT CHARSET=utf8 COLLATE=utf8_general_ci COMMENT='standard table options'
->>>>>>> 0792aff1
+) ENGINE=ROCKSDB DEFAULT CHARSET=utf8mb3 COLLATE=utf8mb3_general_ci COMMENT='standard table options'
 ALTER TABLE t1 COMMENT = 'table altered';
 SHOW CREATE TABLE t1;
 Table	Create Table
@@ -22,11 +18,7 @@
   `a` int(11) NOT NULL,
   `b` char(8) DEFAULT NULL,
   PRIMARY KEY (`a`)
-<<<<<<< HEAD
-) ENGINE=ROCKSDB DEFAULT CHARSET=utf8mb3 COMMENT='table altered'
-=======
-) ENGINE=ROCKSDB DEFAULT CHARSET=utf8 COLLATE=utf8_general_ci COMMENT='table altered'
->>>>>>> 0792aff1
+) ENGINE=ROCKSDB DEFAULT CHARSET=utf8mb3 COLLATE=utf8mb3_general_ci COMMENT='table altered'
 ALTER TABLE t1 ENGINE=MEMORY;
 SHOW CREATE TABLE t1;
 Table	Create Table
@@ -34,11 +26,7 @@
   `a` int(11) NOT NULL,
   `b` char(8) DEFAULT NULL,
   PRIMARY KEY (`a`)
-<<<<<<< HEAD
-) ENGINE=MEMORY DEFAULT CHARSET=utf8mb3 COMMENT='table altered'
-=======
-) ENGINE=MEMORY DEFAULT CHARSET=utf8 COLLATE=utf8_general_ci COMMENT='table altered'
->>>>>>> 0792aff1
+) ENGINE=MEMORY DEFAULT CHARSET=utf8mb3 COLLATE=utf8mb3_general_ci COMMENT='table altered'
 ALTER TABLE t1 ENGINE=rocksdb;
 SHOW CREATE TABLE t1;
 Table	Create Table
@@ -46,21 +34,13 @@
   `a` int(11) NOT NULL,
   `b` char(8) DEFAULT NULL,
   PRIMARY KEY (`a`)
-<<<<<<< HEAD
-) ENGINE=ROCKSDB DEFAULT CHARSET=utf8mb3 COMMENT='table altered'
-=======
-) ENGINE=ROCKSDB DEFAULT CHARSET=utf8 COLLATE=utf8_general_ci COMMENT='table altered'
->>>>>>> 0792aff1
+) ENGINE=ROCKSDB DEFAULT CHARSET=utf8mb3 COLLATE=utf8mb3_general_ci COMMENT='table altered'
 ALTER TABLE t1 CHARACTER SET = latin1 COLLATE = latin1_swedish_ci;
 SHOW CREATE TABLE t1;
 Table	Create Table
 t1	CREATE TABLE `t1` (
   `a` int(11) NOT NULL,
-<<<<<<< HEAD
-  `b` char(8) CHARACTER SET utf8mb3 DEFAULT NULL,
-=======
-  `b` char(8) CHARACTER SET utf8 COLLATE utf8_general_ci DEFAULT NULL,
->>>>>>> 0792aff1
+  `b` char(8) CHARACTER SET utf8mb3 COLLATE utf8mb3_general_ci DEFAULT NULL,
   PRIMARY KEY (`a`)
 ) ENGINE=ROCKSDB DEFAULT CHARSET=latin1 COLLATE=latin1_swedish_ci COMMENT='table altered'
 DROP TABLE t1;