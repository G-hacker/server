--- conflicted
+++ resolved
@@ -81,15 +81,6 @@
   DBUG_PRINT("enter",("hash: 0x%lx  size: %u", (long) hash, (uint) size));
 
   hash->records=0;
-<<<<<<< HEAD
-  if (my_init_dynamic_array_ci(&hash->array, sizeof(HASH_LINK), size,
-                               growth_size))
-  {
-    hash->free=0;				/* Allow call to my_hash_free */
-    DBUG_RETURN(1);
-  }
-=======
->>>>>>> d1ed43c9
   hash->key_offset=key_offset;
   hash->key_length=key_length;
   hash->blength=1;
