--- conflicted
+++ resolved
@@ -504,11 +504,7 @@
   buf[0]= '\0';
   FormatMessage(FORMAT_MESSAGE_FROM_SYSTEM,
 		NULL, error, MAKELANGID(LANG_NEUTRAL, SUBLANG_DEFAULT),
-<<<<<<< HEAD
 		(LPTSTR)buf, ERRMSG_BUFSIZE , NULL );
-=======
-		(LPTSTR)buf, sizeof(Error_message_buf), NULL);
->>>>>>> 32c6f40a
 
   return buf;
 }