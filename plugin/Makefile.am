--- conflicted
+++ resolved
@@ -1,10 +1,3 @@
-<<<<<<< HEAD
-SUBDIRS= fulltext
-
-# extra plugin example files are listed here, to
-# keep its Makefile.am cleaner as a template
-EXTRA_DIST= fulltext/configure.in
-=======
 # Copyright (C) 2000 MySQL AB & MySQL Finland AB & TCX DataKonsult AB
 # 
 # This program is free software; you can redistribute it and/or modify
@@ -26,10 +19,9 @@
 AUTOMAKE_OPTIONS =	foreign
 
 # These are built from source in the Docs directory
-EXTRA_DIST =		
+EXTRA_DIST =	fulltext/configure.in	
 SUBDIRS =	
 DIST_SUBDIRS = . fulltext
 
 # Don't update the files from bitkeeper
-%::SCCS/s.%
->>>>>>> c5d93c26
+%::SCCS/s.%